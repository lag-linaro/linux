// SPDX-License-Identifier: GPL-2.0
/*
 *  Copyright (C) 1991, 1992, 1993, 1994  Linus Torvalds
 *
 *  Swap reorganised 29.12.95, Stephen Tweedie.
 *  kswapd added: 7.1.96  sct
 *  Removed kswapd_ctl limits, and swap out as many pages as needed
 *  to bring the system back to freepages.high: 2.4.97, Rik van Riel.
 *  Zone aware kswapd started 02/00, Kanoj Sarcar (kanoj@sgi.com).
 *  Multiqueue VM started 5.8.00, Rik van Riel.
 */

#define pr_fmt(fmt) KBUILD_MODNAME ": " fmt

#include <linux/mm.h>
#include <linux/sched/mm.h>
#include <linux/module.h>
#include <linux/gfp.h>
#include <linux/kernel_stat.h>
#include <linux/swap.h>
#include <linux/pagemap.h>
#include <linux/init.h>
#include <linux/highmem.h>
#include <linux/vmpressure.h>
#include <linux/vmstat.h>
#include <linux/file.h>
#include <linux/writeback.h>
#include <linux/blkdev.h>
#include <linux/buffer_head.h>	/* for try_to_release_page(),
					buffer_heads_over_limit */
#include <linux/mm_inline.h>
#include <linux/backing-dev.h>
#include <linux/rmap.h>
#include <linux/topology.h>
#include <linux/cpu.h>
#include <linux/cpuset.h>
#include <linux/compaction.h>
#include <linux/notifier.h>
#include <linux/rwsem.h>
#include <linux/delay.h>
#include <linux/kthread.h>
#include <linux/freezer.h>
#include <linux/memcontrol.h>
#include <linux/migrate.h>
#include <linux/delayacct.h>
#include <linux/sysctl.h>
#include <linux/oom.h>
#include <linux/pagevec.h>
#include <linux/prefetch.h>
#include <linux/printk.h>
#include <linux/dax.h>
#include <linux/psi.h>

#include <asm/tlbflush.h>
#include <asm/div64.h>

#include <linux/swapops.h>
#include <linux/balloon_compaction.h>
#include <linux/sched/sysctl.h>

#include "internal.h"

#define CREATE_TRACE_POINTS
#include <trace/events/vmscan.h>

struct scan_control {
	/* How many pages shrink_list() should reclaim */
	unsigned long nr_to_reclaim;

	/*
	 * Nodemask of nodes allowed by the caller. If NULL, all nodes
	 * are scanned.
	 */
	nodemask_t	*nodemask;

	/*
	 * The memory cgroup that hit its limit and as a result is the
	 * primary target of this reclaim invocation.
	 */
	struct mem_cgroup *target_mem_cgroup;

	/*
	 * Scan pressure balancing between anon and file LRUs
	 */
	unsigned long	anon_cost;
	unsigned long	file_cost;

	/* Can active pages be deactivated as part of reclaim? */
#define DEACTIVATE_ANON 1
#define DEACTIVATE_FILE 2
	unsigned int may_deactivate:2;
	unsigned int force_deactivate:1;
	unsigned int skipped_deactivate:1;

	/* Writepage batching in laptop mode; RECLAIM_WRITE */
	unsigned int may_writepage:1;

	/* Can mapped pages be reclaimed? */
	unsigned int may_unmap:1;

	/* Can pages be swapped as part of reclaim? */
	unsigned int may_swap:1;

	/*
	 * Cgroup memory below memory.low is protected as long as we
	 * don't threaten to OOM. If any cgroup is reclaimed at
	 * reduced force or passed over entirely due to its memory.low
	 * setting (memcg_low_skipped), and nothing is reclaimed as a
	 * result, then go back for one more cycle that reclaims the protected
	 * memory (memcg_low_reclaim) to avert OOM.
	 */
	unsigned int memcg_low_reclaim:1;
	unsigned int memcg_low_skipped:1;

	unsigned int hibernation_mode:1;

	/* One of the zones is ready for compaction */
	unsigned int compaction_ready:1;

	/* There is easily reclaimable cold cache in the current node */
	unsigned int cache_trim_mode:1;

	/* The file pages on the current node are dangerously low */
	unsigned int file_is_tiny:1;

	/* Always discard instead of demoting to lower tier memory */
	unsigned int no_demotion:1;

	/* Allocation order */
	s8 order;

	/* Scan (total_size >> priority) pages at once */
	s8 priority;

	/* The highest zone to isolate pages for reclaim from */
	s8 reclaim_idx;

	/* This context's GFP mask */
	gfp_t gfp_mask;

	/* Incremented by the number of inactive pages that were scanned */
	unsigned long nr_scanned;

	/* Number of pages freed so far during a call to shrink_zones() */
	unsigned long nr_reclaimed;

	struct {
		unsigned int dirty;
		unsigned int unqueued_dirty;
		unsigned int congested;
		unsigned int writeback;
		unsigned int immediate;
		unsigned int file_taken;
		unsigned int taken;
	} nr;

	/* for recording the reclaimed slab by now */
	struct reclaim_state reclaim_state;
};

#ifdef ARCH_HAS_PREFETCHW
#define prefetchw_prev_lru_page(_page, _base, _field)			\
	do {								\
		if ((_page)->lru.prev != _base) {			\
			struct page *prev;				\
									\
			prev = lru_to_page(&(_page->lru));		\
			prefetchw(&prev->_field);			\
		}							\
	} while (0)
#else
#define prefetchw_prev_lru_page(_page, _base, _field) do { } while (0)
#endif

/*
 * From 0 .. 200.  Higher means more swappy.
 */
int vm_swappiness = 60;

static void set_task_reclaim_state(struct task_struct *task,
				   struct reclaim_state *rs)
{
	/* Check for an overwrite */
	WARN_ON_ONCE(rs && task->reclaim_state);

	/* Check for the nulling of an already-nulled member */
	WARN_ON_ONCE(!rs && !task->reclaim_state);

	task->reclaim_state = rs;
}

static LIST_HEAD(shrinker_list);
static DECLARE_RWSEM(shrinker_rwsem);

#ifdef CONFIG_MEMCG
static int shrinker_nr_max;

/* The shrinker_info is expanded in a batch of BITS_PER_LONG */
static inline int shrinker_map_size(int nr_items)
{
	return (DIV_ROUND_UP(nr_items, BITS_PER_LONG) * sizeof(unsigned long));
}

static inline int shrinker_defer_size(int nr_items)
{
	return (round_up(nr_items, BITS_PER_LONG) * sizeof(atomic_long_t));
}

static struct shrinker_info *shrinker_info_protected(struct mem_cgroup *memcg,
						     int nid)
{
	return rcu_dereference_protected(memcg->nodeinfo[nid]->shrinker_info,
					 lockdep_is_held(&shrinker_rwsem));
}

static int expand_one_shrinker_info(struct mem_cgroup *memcg,
				    int map_size, int defer_size,
				    int old_map_size, int old_defer_size)
{
	struct shrinker_info *new, *old;
	struct mem_cgroup_per_node *pn;
	int nid;
	int size = map_size + defer_size;

	for_each_node(nid) {
		pn = memcg->nodeinfo[nid];
		old = shrinker_info_protected(memcg, nid);
		/* Not yet online memcg */
		if (!old)
			return 0;

		new = kvmalloc_node(sizeof(*new) + size, GFP_KERNEL, nid);
		if (!new)
			return -ENOMEM;

		new->nr_deferred = (atomic_long_t *)(new + 1);
		new->map = (void *)new->nr_deferred + defer_size;

		/* map: set all old bits, clear all new bits */
		memset(new->map, (int)0xff, old_map_size);
		memset((void *)new->map + old_map_size, 0, map_size - old_map_size);
		/* nr_deferred: copy old values, clear all new values */
		memcpy(new->nr_deferred, old->nr_deferred, old_defer_size);
		memset((void *)new->nr_deferred + old_defer_size, 0,
		       defer_size - old_defer_size);

		rcu_assign_pointer(pn->shrinker_info, new);
		kvfree_rcu(old, rcu);
	}

	return 0;
}

void free_shrinker_info(struct mem_cgroup *memcg)
{
	struct mem_cgroup_per_node *pn;
	struct shrinker_info *info;
	int nid;

	for_each_node(nid) {
		pn = memcg->nodeinfo[nid];
		info = rcu_dereference_protected(pn->shrinker_info, true);
		kvfree(info);
		rcu_assign_pointer(pn->shrinker_info, NULL);
	}
}

int alloc_shrinker_info(struct mem_cgroup *memcg)
{
	struct shrinker_info *info;
	int nid, size, ret = 0;
	int map_size, defer_size = 0;

	down_write(&shrinker_rwsem);
	map_size = shrinker_map_size(shrinker_nr_max);
	defer_size = shrinker_defer_size(shrinker_nr_max);
	size = map_size + defer_size;
	for_each_node(nid) {
		info = kvzalloc_node(sizeof(*info) + size, GFP_KERNEL, nid);
		if (!info) {
			free_shrinker_info(memcg);
			ret = -ENOMEM;
			break;
		}
		info->nr_deferred = (atomic_long_t *)(info + 1);
		info->map = (void *)info->nr_deferred + defer_size;
		rcu_assign_pointer(memcg->nodeinfo[nid]->shrinker_info, info);
	}
	up_write(&shrinker_rwsem);

	return ret;
}

static inline bool need_expand(int nr_max)
{
	return round_up(nr_max, BITS_PER_LONG) >
	       round_up(shrinker_nr_max, BITS_PER_LONG);
}

static int expand_shrinker_info(int new_id)
{
	int ret = 0;
	int new_nr_max = new_id + 1;
	int map_size, defer_size = 0;
	int old_map_size, old_defer_size = 0;
	struct mem_cgroup *memcg;

	if (!need_expand(new_nr_max))
		goto out;

	if (!root_mem_cgroup)
		goto out;

	lockdep_assert_held(&shrinker_rwsem);

	map_size = shrinker_map_size(new_nr_max);
	defer_size = shrinker_defer_size(new_nr_max);
	old_map_size = shrinker_map_size(shrinker_nr_max);
	old_defer_size = shrinker_defer_size(shrinker_nr_max);

	memcg = mem_cgroup_iter(NULL, NULL, NULL);
	do {
		ret = expand_one_shrinker_info(memcg, map_size, defer_size,
					       old_map_size, old_defer_size);
		if (ret) {
			mem_cgroup_iter_break(NULL, memcg);
			goto out;
		}
	} while ((memcg = mem_cgroup_iter(NULL, memcg, NULL)) != NULL);
out:
	if (!ret)
		shrinker_nr_max = new_nr_max;

	return ret;
}

void set_shrinker_bit(struct mem_cgroup *memcg, int nid, int shrinker_id)
{
	if (shrinker_id >= 0 && memcg && !mem_cgroup_is_root(memcg)) {
		struct shrinker_info *info;

		rcu_read_lock();
		info = rcu_dereference(memcg->nodeinfo[nid]->shrinker_info);
		/* Pairs with smp mb in shrink_slab() */
		smp_mb__before_atomic();
		set_bit(shrinker_id, info->map);
		rcu_read_unlock();
	}
}

static DEFINE_IDR(shrinker_idr);

static int prealloc_memcg_shrinker(struct shrinker *shrinker)
{
	int id, ret = -ENOMEM;

	if (mem_cgroup_disabled())
		return -ENOSYS;

	down_write(&shrinker_rwsem);
	/* This may call shrinker, so it must use down_read_trylock() */
	id = idr_alloc(&shrinker_idr, shrinker, 0, 0, GFP_KERNEL);
	if (id < 0)
		goto unlock;

	if (id >= shrinker_nr_max) {
		if (expand_shrinker_info(id)) {
			idr_remove(&shrinker_idr, id);
			goto unlock;
		}
	}
	shrinker->id = id;
	ret = 0;
unlock:
	up_write(&shrinker_rwsem);
	return ret;
}

static void unregister_memcg_shrinker(struct shrinker *shrinker)
{
	int id = shrinker->id;

	BUG_ON(id < 0);

	lockdep_assert_held(&shrinker_rwsem);

	idr_remove(&shrinker_idr, id);
}

static long xchg_nr_deferred_memcg(int nid, struct shrinker *shrinker,
				   struct mem_cgroup *memcg)
{
	struct shrinker_info *info;

	info = shrinker_info_protected(memcg, nid);
	return atomic_long_xchg(&info->nr_deferred[shrinker->id], 0);
}

static long add_nr_deferred_memcg(long nr, int nid, struct shrinker *shrinker,
				  struct mem_cgroup *memcg)
{
	struct shrinker_info *info;

	info = shrinker_info_protected(memcg, nid);
	return atomic_long_add_return(nr, &info->nr_deferred[shrinker->id]);
}

void reparent_shrinker_deferred(struct mem_cgroup *memcg)
{
	int i, nid;
	long nr;
	struct mem_cgroup *parent;
	struct shrinker_info *child_info, *parent_info;

	parent = parent_mem_cgroup(memcg);
	if (!parent)
		parent = root_mem_cgroup;

	/* Prevent from concurrent shrinker_info expand */
	down_read(&shrinker_rwsem);
	for_each_node(nid) {
		child_info = shrinker_info_protected(memcg, nid);
		parent_info = shrinker_info_protected(parent, nid);
		for (i = 0; i < shrinker_nr_max; i++) {
			nr = atomic_long_read(&child_info->nr_deferred[i]);
			atomic_long_add(nr, &parent_info->nr_deferred[i]);
		}
	}
	up_read(&shrinker_rwsem);
}

static bool cgroup_reclaim(struct scan_control *sc)
{
	return sc->target_mem_cgroup;
}

/**
 * writeback_throttling_sane - is the usual dirty throttling mechanism available?
 * @sc: scan_control in question
 *
 * The normal page dirty throttling mechanism in balance_dirty_pages() is
 * completely broken with the legacy memcg and direct stalling in
 * shrink_page_list() is used for throttling instead, which lacks all the
 * niceties such as fairness, adaptive pausing, bandwidth proportional
 * allocation and configurability.
 *
 * This function tests whether the vmscan currently in progress can assume
 * that the normal dirty throttling mechanism is operational.
 */
static bool writeback_throttling_sane(struct scan_control *sc)
{
	if (!cgroup_reclaim(sc))
		return true;
#ifdef CONFIG_CGROUP_WRITEBACK
	if (cgroup_subsys_on_dfl(memory_cgrp_subsys))
		return true;
#endif
	return false;
}
#else
static int prealloc_memcg_shrinker(struct shrinker *shrinker)
{
	return -ENOSYS;
}

static void unregister_memcg_shrinker(struct shrinker *shrinker)
{
}

static long xchg_nr_deferred_memcg(int nid, struct shrinker *shrinker,
				   struct mem_cgroup *memcg)
{
	return 0;
}

static long add_nr_deferred_memcg(long nr, int nid, struct shrinker *shrinker,
				  struct mem_cgroup *memcg)
{
	return 0;
}

static bool cgroup_reclaim(struct scan_control *sc)
{
	return false;
}

static bool writeback_throttling_sane(struct scan_control *sc)
{
	return true;
}
#endif

static long xchg_nr_deferred(struct shrinker *shrinker,
			     struct shrink_control *sc)
{
	int nid = sc->nid;

	if (!(shrinker->flags & SHRINKER_NUMA_AWARE))
		nid = 0;

	if (sc->memcg &&
	    (shrinker->flags & SHRINKER_MEMCG_AWARE))
		return xchg_nr_deferred_memcg(nid, shrinker,
					      sc->memcg);

	return atomic_long_xchg(&shrinker->nr_deferred[nid], 0);
}


static long add_nr_deferred(long nr, struct shrinker *shrinker,
			    struct shrink_control *sc)
{
	int nid = sc->nid;

	if (!(shrinker->flags & SHRINKER_NUMA_AWARE))
		nid = 0;

	if (sc->memcg &&
	    (shrinker->flags & SHRINKER_MEMCG_AWARE))
		return add_nr_deferred_memcg(nr, nid, shrinker,
					     sc->memcg);

	return atomic_long_add_return(nr, &shrinker->nr_deferred[nid]);
}

static bool can_demote(int nid, struct scan_control *sc)
{
	if (!numa_demotion_enabled)
		return false;
	if (sc) {
		if (sc->no_demotion)
			return false;
		/* It is pointless to do demotion in memcg reclaim */
		if (cgroup_reclaim(sc))
			return false;
	}
	if (next_demotion_node(nid) == NUMA_NO_NODE)
		return false;

	return true;
}

static inline bool can_reclaim_anon_pages(struct mem_cgroup *memcg,
					  int nid,
					  struct scan_control *sc)
{
	if (memcg == NULL) {
		/*
		 * For non-memcg reclaim, is there
		 * space in any swap device?
		 */
		if (get_nr_swap_pages() > 0)
			return true;
	} else {
		/* Is the memcg below its swap limit? */
		if (mem_cgroup_get_nr_swap_pages(memcg) > 0)
			return true;
	}

	/*
	 * The page can not be swapped.
	 *
	 * Can it be reclaimed from this node via demotion?
	 */
	return can_demote(nid, sc);
}

/*
 * This misses isolated pages which are not accounted for to save counters.
 * As the data only determines if reclaim or compaction continues, it is
 * not expected that isolated pages will be a dominating factor.
 */
unsigned long zone_reclaimable_pages(struct zone *zone)
{
	unsigned long nr;

	nr = zone_page_state_snapshot(zone, NR_ZONE_INACTIVE_FILE) +
		zone_page_state_snapshot(zone, NR_ZONE_ACTIVE_FILE);
	if (can_reclaim_anon_pages(NULL, zone_to_nid(zone), NULL))
		nr += zone_page_state_snapshot(zone, NR_ZONE_INACTIVE_ANON) +
			zone_page_state_snapshot(zone, NR_ZONE_ACTIVE_ANON);

	return nr;
}

/**
 * lruvec_lru_size -  Returns the number of pages on the given LRU list.
 * @lruvec: lru vector
 * @lru: lru to use
 * @zone_idx: zones to consider (use MAX_NR_ZONES for the whole LRU list)
 */
static unsigned long lruvec_lru_size(struct lruvec *lruvec, enum lru_list lru,
				     int zone_idx)
{
	unsigned long size = 0;
	int zid;

	for (zid = 0; zid <= zone_idx && zid < MAX_NR_ZONES; zid++) {
		struct zone *zone = &lruvec_pgdat(lruvec)->node_zones[zid];

		if (!managed_zone(zone))
			continue;

		if (!mem_cgroup_disabled())
			size += mem_cgroup_get_zone_lru_size(lruvec, lru, zid);
		else
			size += zone_page_state(zone, NR_ZONE_LRU_BASE + lru);
	}
	return size;
}

/*
 * Add a shrinker callback to be called from the vm.
 */
int prealloc_shrinker(struct shrinker *shrinker)
{
	unsigned int size;
	int err;

	if (shrinker->flags & SHRINKER_MEMCG_AWARE) {
		err = prealloc_memcg_shrinker(shrinker);
		if (err != -ENOSYS)
			return err;

		shrinker->flags &= ~SHRINKER_MEMCG_AWARE;
	}

	size = sizeof(*shrinker->nr_deferred);
	if (shrinker->flags & SHRINKER_NUMA_AWARE)
		size *= nr_node_ids;

	shrinker->nr_deferred = kzalloc(size, GFP_KERNEL);
	if (!shrinker->nr_deferred)
		return -ENOMEM;

	return 0;
}

void free_prealloced_shrinker(struct shrinker *shrinker)
{
	if (shrinker->flags & SHRINKER_MEMCG_AWARE) {
		down_write(&shrinker_rwsem);
		unregister_memcg_shrinker(shrinker);
		up_write(&shrinker_rwsem);
		return;
	}

	kfree(shrinker->nr_deferred);
	shrinker->nr_deferred = NULL;
}

void register_shrinker_prepared(struct shrinker *shrinker)
{
	down_write(&shrinker_rwsem);
	list_add_tail(&shrinker->list, &shrinker_list);
	shrinker->flags |= SHRINKER_REGISTERED;
	up_write(&shrinker_rwsem);
}

int register_shrinker(struct shrinker *shrinker)
{
	int err = prealloc_shrinker(shrinker);

	if (err)
		return err;
	register_shrinker_prepared(shrinker);
	return 0;
}
EXPORT_SYMBOL(register_shrinker);

/*
 * Remove one
 */
void unregister_shrinker(struct shrinker *shrinker)
{
	if (!(shrinker->flags & SHRINKER_REGISTERED))
		return;

	down_write(&shrinker_rwsem);
	list_del(&shrinker->list);
	shrinker->flags &= ~SHRINKER_REGISTERED;
	if (shrinker->flags & SHRINKER_MEMCG_AWARE)
		unregister_memcg_shrinker(shrinker);
	up_write(&shrinker_rwsem);

	kfree(shrinker->nr_deferred);
	shrinker->nr_deferred = NULL;
}
EXPORT_SYMBOL(unregister_shrinker);

/**
 * synchronize_shrinkers - Wait for all running shrinkers to complete.
 *
 * This is equivalent to calling unregister_shrink() and register_shrinker(),
 * but atomically and with less overhead. This is useful to guarantee that all
 * shrinker invocations have seen an update, before freeing memory, similar to
 * rcu.
 */
void synchronize_shrinkers(void)
{
	down_write(&shrinker_rwsem);
	up_write(&shrinker_rwsem);
}
EXPORT_SYMBOL(synchronize_shrinkers);

#define SHRINK_BATCH 128

static unsigned long do_shrink_slab(struct shrink_control *shrinkctl,
				    struct shrinker *shrinker, int priority)
{
	unsigned long freed = 0;
	unsigned long long delta;
	long total_scan;
	long freeable;
	long nr;
	long new_nr;
	long batch_size = shrinker->batch ? shrinker->batch
					  : SHRINK_BATCH;
	long scanned = 0, next_deferred;

	freeable = shrinker->count_objects(shrinker, shrinkctl);
	if (freeable == 0 || freeable == SHRINK_EMPTY)
		return freeable;

	/*
	 * copy the current shrinker scan count into a local variable
	 * and zero it so that other concurrent shrinker invocations
	 * don't also do this scanning work.
	 */
	nr = xchg_nr_deferred(shrinker, shrinkctl);

	if (shrinker->seeks) {
		delta = freeable >> priority;
		delta *= 4;
		do_div(delta, shrinker->seeks);
	} else {
		/*
		 * These objects don't require any IO to create. Trim
		 * them aggressively under memory pressure to keep
		 * them from causing refetches in the IO caches.
		 */
		delta = freeable / 2;
	}

	total_scan = nr >> priority;
	total_scan += delta;
	total_scan = min(total_scan, (2 * freeable));

	trace_mm_shrink_slab_start(shrinker, shrinkctl, nr,
				   freeable, delta, total_scan, priority);

	/*
	 * Normally, we should not scan less than batch_size objects in one
	 * pass to avoid too frequent shrinker calls, but if the slab has less
	 * than batch_size objects in total and we are really tight on memory,
	 * we will try to reclaim all available objects, otherwise we can end
	 * up failing allocations although there are plenty of reclaimable
	 * objects spread over several slabs with usage less than the
	 * batch_size.
	 *
	 * We detect the "tight on memory" situations by looking at the total
	 * number of objects we want to scan (total_scan). If it is greater
	 * than the total number of objects on slab (freeable), we must be
	 * scanning at high prio and therefore should try to reclaim as much as
	 * possible.
	 */
	while (total_scan >= batch_size ||
	       total_scan >= freeable) {
		unsigned long ret;
		unsigned long nr_to_scan = min(batch_size, total_scan);

		shrinkctl->nr_to_scan = nr_to_scan;
		shrinkctl->nr_scanned = nr_to_scan;
		ret = shrinker->scan_objects(shrinker, shrinkctl);
		if (ret == SHRINK_STOP)
			break;
		freed += ret;

		count_vm_events(SLABS_SCANNED, shrinkctl->nr_scanned);
		total_scan -= shrinkctl->nr_scanned;
		scanned += shrinkctl->nr_scanned;

		cond_resched();
	}

	/*
	 * The deferred work is increased by any new work (delta) that wasn't
	 * done, decreased by old deferred work that was done now.
	 *
	 * And it is capped to two times of the freeable items.
	 */
	next_deferred = max_t(long, (nr + delta - scanned), 0);
	next_deferred = min(next_deferred, (2 * freeable));

	/*
	 * move the unused scan count back into the shrinker in a
	 * manner that handles concurrent updates.
	 */
	new_nr = add_nr_deferred(next_deferred, shrinker, shrinkctl);

	trace_mm_shrink_slab_end(shrinker, shrinkctl->nid, freed, nr, new_nr, total_scan);
	return freed;
}

#ifdef CONFIG_MEMCG
static unsigned long shrink_slab_memcg(gfp_t gfp_mask, int nid,
			struct mem_cgroup *memcg, int priority)
{
	struct shrinker_info *info;
	unsigned long ret, freed = 0;
	int i;

	if (!mem_cgroup_online(memcg))
		return 0;

	if (!down_read_trylock(&shrinker_rwsem))
		return 0;

	info = shrinker_info_protected(memcg, nid);
	if (unlikely(!info))
		goto unlock;

	for_each_set_bit(i, info->map, shrinker_nr_max) {
		struct shrink_control sc = {
			.gfp_mask = gfp_mask,
			.nid = nid,
			.memcg = memcg,
		};
		struct shrinker *shrinker;

		shrinker = idr_find(&shrinker_idr, i);
		if (unlikely(!shrinker || !(shrinker->flags & SHRINKER_REGISTERED))) {
			if (!shrinker)
				clear_bit(i, info->map);
			continue;
		}

		/* Call non-slab shrinkers even though kmem is disabled */
		if (!memcg_kmem_enabled() &&
		    !(shrinker->flags & SHRINKER_NONSLAB))
			continue;

		ret = do_shrink_slab(&sc, shrinker, priority);
		if (ret == SHRINK_EMPTY) {
			clear_bit(i, info->map);
			/*
			 * After the shrinker reported that it had no objects to
			 * free, but before we cleared the corresponding bit in
			 * the memcg shrinker map, a new object might have been
			 * added. To make sure, we have the bit set in this
			 * case, we invoke the shrinker one more time and reset
			 * the bit if it reports that it is not empty anymore.
			 * The memory barrier here pairs with the barrier in
			 * set_shrinker_bit():
			 *
			 * list_lru_add()     shrink_slab_memcg()
			 *   list_add_tail()    clear_bit()
			 *   <MB>               <MB>
			 *   set_bit()          do_shrink_slab()
			 */
			smp_mb__after_atomic();
			ret = do_shrink_slab(&sc, shrinker, priority);
			if (ret == SHRINK_EMPTY)
				ret = 0;
			else
				set_shrinker_bit(memcg, nid, i);
		}
		freed += ret;

		if (rwsem_is_contended(&shrinker_rwsem)) {
			freed = freed ? : 1;
			break;
		}
	}
unlock:
	up_read(&shrinker_rwsem);
	return freed;
}
#else /* CONFIG_MEMCG */
static unsigned long shrink_slab_memcg(gfp_t gfp_mask, int nid,
			struct mem_cgroup *memcg, int priority)
{
	return 0;
}
#endif /* CONFIG_MEMCG */

/**
 * shrink_slab - shrink slab caches
 * @gfp_mask: allocation context
 * @nid: node whose slab caches to target
 * @memcg: memory cgroup whose slab caches to target
 * @priority: the reclaim priority
 *
 * Call the shrink functions to age shrinkable caches.
 *
 * @nid is passed along to shrinkers with SHRINKER_NUMA_AWARE set,
 * unaware shrinkers will receive a node id of 0 instead.
 *
 * @memcg specifies the memory cgroup to target. Unaware shrinkers
 * are called only if it is the root cgroup.
 *
 * @priority is sc->priority, we take the number of objects and >> by priority
 * in order to get the scan target.
 *
 * Returns the number of reclaimed slab objects.
 */
static unsigned long shrink_slab(gfp_t gfp_mask, int nid,
				 struct mem_cgroup *memcg,
				 int priority)
{
	unsigned long ret, freed = 0;
	struct shrinker *shrinker;

	/*
	 * The root memcg might be allocated even though memcg is disabled
	 * via "cgroup_disable=memory" boot parameter.  This could make
	 * mem_cgroup_is_root() return false, then just run memcg slab
	 * shrink, but skip global shrink.  This may result in premature
	 * oom.
	 */
	if (!mem_cgroup_disabled() && !mem_cgroup_is_root(memcg))
		return shrink_slab_memcg(gfp_mask, nid, memcg, priority);

	if (!down_read_trylock(&shrinker_rwsem))
		goto out;

	list_for_each_entry(shrinker, &shrinker_list, list) {
		struct shrink_control sc = {
			.gfp_mask = gfp_mask,
			.nid = nid,
			.memcg = memcg,
		};

		ret = do_shrink_slab(&sc, shrinker, priority);
		if (ret == SHRINK_EMPTY)
			ret = 0;
		freed += ret;
		/*
		 * Bail out if someone want to register a new shrinker to
		 * prevent the registration from being stalled for long periods
		 * by parallel ongoing shrinking.
		 */
		if (rwsem_is_contended(&shrinker_rwsem)) {
			freed = freed ? : 1;
			break;
		}
	}

	up_read(&shrinker_rwsem);
out:
	cond_resched();
	return freed;
}

static void drop_slab_node(int nid)
{
	unsigned long freed;
	int shift = 0;

	do {
		struct mem_cgroup *memcg = NULL;

		if (fatal_signal_pending(current))
			return;

		freed = 0;
		memcg = mem_cgroup_iter(NULL, NULL, NULL);
		do {
			freed += shrink_slab(GFP_KERNEL, nid, memcg, 0);
		} while ((memcg = mem_cgroup_iter(NULL, memcg, NULL)) != NULL);
	} while ((freed >> shift++) > 1);
}

void drop_slab(void)
{
	int nid;

	for_each_online_node(nid)
		drop_slab_node(nid);
}

static inline int is_page_cache_freeable(struct folio *folio)
{
	/*
	 * A freeable page cache page is referenced only by the caller
	 * that isolated the page, the page cache and optional buffer
	 * heads at page->private.
	 */
	return folio_ref_count(folio) - folio_test_private(folio) ==
		1 + folio_nr_pages(folio);
}

/*
 * We detected a synchronous write error writing a folio out.  Probably
 * -ENOSPC.  We need to propagate that into the address_space for a subsequent
 * fsync(), msync() or close().
 *
 * The tricky part is that after writepage we cannot touch the mapping: nothing
 * prevents it from being freed up.  But we have a ref on the folio and once
 * that folio is locked, the mapping is pinned.
 *
 * We're allowed to run sleeping folio_lock() here because we know the caller has
 * __GFP_FS.
 */
static void handle_write_error(struct address_space *mapping,
				struct folio *folio, int error)
{
	folio_lock(folio);
	if (folio_mapping(folio) == mapping)
		mapping_set_error(mapping, error);
	folio_unlock(folio);
}

static bool skip_throttle_noprogress(pg_data_t *pgdat)
{
	int reclaimable = 0, write_pending = 0;
	int i;

	/*
	 * If kswapd is disabled, reschedule if necessary but do not
	 * throttle as the system is likely near OOM.
	 */
	if (pgdat->kswapd_failures >= MAX_RECLAIM_RETRIES)
		return true;

	/*
	 * If there are a lot of dirty/writeback pages then do not
	 * throttle as throttling will occur when the pages cycle
	 * towards the end of the LRU if still under writeback.
	 */
	for (i = 0; i < MAX_NR_ZONES; i++) {
		struct zone *zone = pgdat->node_zones + i;

		if (!populated_zone(zone))
			continue;

		reclaimable += zone_reclaimable_pages(zone);
		write_pending += zone_page_state_snapshot(zone,
						  NR_ZONE_WRITE_PENDING);
	}
	if (2 * write_pending <= reclaimable)
		return true;

	return false;
}

void reclaim_throttle(pg_data_t *pgdat, enum vmscan_throttle_state reason)
{
	wait_queue_head_t *wqh = &pgdat->reclaim_wait[reason];
	long timeout, ret;
	DEFINE_WAIT(wait);

	/*
	 * Do not throttle IO workers, kthreads other than kswapd or
	 * workqueues. They may be required for reclaim to make
	 * forward progress (e.g. journalling workqueues or kthreads).
	 */
	if (!current_is_kswapd() &&
	    current->flags & (PF_IO_WORKER|PF_KTHREAD)) {
		cond_resched();
		return;
	}

	/*
	 * These figures are pulled out of thin air.
	 * VMSCAN_THROTTLE_ISOLATED is a transient condition based on too many
	 * parallel reclaimers which is a short-lived event so the timeout is
	 * short. Failing to make progress or waiting on writeback are
	 * potentially long-lived events so use a longer timeout. This is shaky
	 * logic as a failure to make progress could be due to anything from
	 * writeback to a slow device to excessive references pages at the tail
	 * of the inactive LRU.
	 */
	switch(reason) {
	case VMSCAN_THROTTLE_WRITEBACK:
		timeout = HZ/10;

		if (atomic_inc_return(&pgdat->nr_writeback_throttled) == 1) {
			WRITE_ONCE(pgdat->nr_reclaim_start,
				node_page_state(pgdat, NR_THROTTLED_WRITTEN));
		}

		break;
	case VMSCAN_THROTTLE_CONGESTED:
		fallthrough;
	case VMSCAN_THROTTLE_NOPROGRESS:
		if (skip_throttle_noprogress(pgdat)) {
			cond_resched();
			return;
		}

		timeout = 1;

		break;
	case VMSCAN_THROTTLE_ISOLATED:
		timeout = HZ/50;
		break;
	default:
		WARN_ON_ONCE(1);
		timeout = HZ;
		break;
	}

	prepare_to_wait(wqh, &wait, TASK_UNINTERRUPTIBLE);
	ret = schedule_timeout(timeout);
	finish_wait(wqh, &wait);

	if (reason == VMSCAN_THROTTLE_WRITEBACK)
		atomic_dec(&pgdat->nr_writeback_throttled);

	trace_mm_vmscan_throttled(pgdat->node_id, jiffies_to_usecs(timeout),
				jiffies_to_usecs(timeout - ret),
				reason);
}

/*
 * Account for pages written if tasks are throttled waiting on dirty
 * pages to clean. If enough pages have been cleaned since throttling
 * started then wakeup the throttled tasks.
 */
void __acct_reclaim_writeback(pg_data_t *pgdat, struct folio *folio,
							int nr_throttled)
{
	unsigned long nr_written;

	node_stat_add_folio(folio, NR_THROTTLED_WRITTEN);

	/*
	 * This is an inaccurate read as the per-cpu deltas may not
	 * be synchronised. However, given that the system is
	 * writeback throttled, it is not worth taking the penalty
	 * of getting an accurate count. At worst, the throttle
	 * timeout guarantees forward progress.
	 */
	nr_written = node_page_state(pgdat, NR_THROTTLED_WRITTEN) -
		READ_ONCE(pgdat->nr_reclaim_start);

	if (nr_written > SWAP_CLUSTER_MAX * nr_throttled)
		wake_up(&pgdat->reclaim_wait[VMSCAN_THROTTLE_WRITEBACK]);
}

/* possible outcome of pageout() */
typedef enum {
	/* failed to write page out, page is locked */
	PAGE_KEEP,
	/* move page to the active list, page is locked */
	PAGE_ACTIVATE,
	/* page has been sent to the disk successfully, page is unlocked */
	PAGE_SUCCESS,
	/* page is clean and locked */
	PAGE_CLEAN,
} pageout_t;

/*
 * pageout is called by shrink_page_list() for each dirty page.
 * Calls ->writepage().
 */
static pageout_t pageout(struct folio *folio, struct address_space *mapping)
{
	/*
	 * If the folio is dirty, only perform writeback if that write
	 * will be non-blocking.  To prevent this allocation from being
	 * stalled by pagecache activity.  But note that there may be
	 * stalls if we need to run get_block().  We could test
	 * PagePrivate for that.
	 *
	 * If this process is currently in __generic_file_write_iter() against
	 * this folio's queue, we can perform writeback even if that
	 * will block.
	 *
	 * If the folio is swapcache, write it back even if that would
	 * block, for some throttling. This happens by accident, because
	 * swap_backing_dev_info is bust: it doesn't reflect the
	 * congestion state of the swapdevs.  Easy to fix, if needed.
	 */
	if (!is_page_cache_freeable(folio))
		return PAGE_KEEP;
	if (!mapping) {
		/*
		 * Some data journaling orphaned folios can have
		 * folio->mapping == NULL while being dirty with clean buffers.
		 */
		if (folio_test_private(folio)) {
			if (try_to_free_buffers(&folio->page)) {
				folio_clear_dirty(folio);
				pr_info("%s: orphaned folio\n", __func__);
				return PAGE_CLEAN;
			}
		}
		return PAGE_KEEP;
	}
	if (mapping->a_ops->writepage == NULL)
		return PAGE_ACTIVATE;

	if (folio_clear_dirty_for_io(folio)) {
		int res;
		struct writeback_control wbc = {
			.sync_mode = WB_SYNC_NONE,
			.nr_to_write = SWAP_CLUSTER_MAX,
			.range_start = 0,
			.range_end = LLONG_MAX,
			.for_reclaim = 1,
		};

		folio_set_reclaim(folio);
		res = mapping->a_ops->writepage(&folio->page, &wbc);
		if (res < 0)
			handle_write_error(mapping, folio, res);
		if (res == AOP_WRITEPAGE_ACTIVATE) {
			folio_clear_reclaim(folio);
			return PAGE_ACTIVATE;
		}

		if (!folio_test_writeback(folio)) {
			/* synchronous write or broken a_ops? */
			folio_clear_reclaim(folio);
		}
		trace_mm_vmscan_write_folio(folio);
		node_stat_add_folio(folio, NR_VMSCAN_WRITE);
		return PAGE_SUCCESS;
	}

	return PAGE_CLEAN;
}

/*
 * Same as remove_mapping, but if the page is removed from the mapping, it
 * gets returned with a refcount of 0.
 */
static int __remove_mapping(struct address_space *mapping, struct folio *folio,
			    bool reclaimed, struct mem_cgroup *target_memcg)
{
	int refcount;
	void *shadow = NULL;

	BUG_ON(!folio_test_locked(folio));
	BUG_ON(mapping != folio_mapping(folio));

	if (!folio_test_swapcache(folio))
		spin_lock(&mapping->host->i_lock);
	xa_lock_irq(&mapping->i_pages);
	/*
	 * The non racy check for a busy page.
	 *
	 * Must be careful with the order of the tests. When someone has
	 * a ref to the page, it may be possible that they dirty it then
	 * drop the reference. So if PageDirty is tested before page_count
	 * here, then the following race may occur:
	 *
	 * get_user_pages(&page);
	 * [user mapping goes away]
	 * write_to(page);
	 *				!PageDirty(page)    [good]
	 * SetPageDirty(page);
	 * put_page(page);
	 *				!page_count(page)   [good, discard it]
	 *
	 * [oops, our write_to data is lost]
	 *
	 * Reversing the order of the tests ensures such a situation cannot
	 * escape unnoticed. The smp_rmb is needed to ensure the page->flags
	 * load is not satisfied before that of page->_refcount.
	 *
	 * Note that if SetPageDirty is always performed via set_page_dirty,
	 * and thus under the i_pages lock, then this ordering is not required.
	 */
	refcount = 1 + folio_nr_pages(folio);
	if (!folio_ref_freeze(folio, refcount))
		goto cannot_free;
	/* note: atomic_cmpxchg in page_ref_freeze provides the smp_rmb */
	if (unlikely(folio_test_dirty(folio))) {
		folio_ref_unfreeze(folio, refcount);
		goto cannot_free;
	}

	if (folio_test_swapcache(folio)) {
		swp_entry_t swap = folio_swap_entry(folio);
		mem_cgroup_swapout(folio, swap);
		if (reclaimed && !mapping_exiting(mapping))
			shadow = workingset_eviction(folio, target_memcg);
		__delete_from_swap_cache(&folio->page, swap, shadow);
		xa_unlock_irq(&mapping->i_pages);
		put_swap_page(&folio->page, swap);
	} else {
		void (*freepage)(struct page *);

		freepage = mapping->a_ops->freepage;
		/*
		 * Remember a shadow entry for reclaimed file cache in
		 * order to detect refaults, thus thrashing, later on.
		 *
		 * But don't store shadows in an address space that is
		 * already exiting.  This is not just an optimization,
		 * inode reclaim needs to empty out the radix tree or
		 * the nodes are lost.  Don't plant shadows behind its
		 * back.
		 *
		 * We also don't store shadows for DAX mappings because the
		 * only page cache pages found in these are zero pages
		 * covering holes, and because we don't want to mix DAX
		 * exceptional entries and shadow exceptional entries in the
		 * same address_space.
		 */
		if (reclaimed && folio_is_file_lru(folio) &&
		    !mapping_exiting(mapping) && !dax_mapping(mapping))
			shadow = workingset_eviction(folio, target_memcg);
		__filemap_remove_folio(folio, shadow);
		xa_unlock_irq(&mapping->i_pages);
		if (mapping_shrinkable(mapping))
			inode_add_lru(mapping->host);
		spin_unlock(&mapping->host->i_lock);

		if (freepage != NULL)
			freepage(&folio->page);
	}

	return 1;

cannot_free:
	xa_unlock_irq(&mapping->i_pages);
	if (!folio_test_swapcache(folio))
		spin_unlock(&mapping->host->i_lock);
	return 0;
}

/**
 * remove_mapping() - Attempt to remove a folio from its mapping.
 * @mapping: The address space.
 * @folio: The folio to remove.
 *
 * If the folio is dirty, under writeback or if someone else has a ref
 * on it, removal will fail.
 * Return: The number of pages removed from the mapping.  0 if the folio
 * could not be removed.
 * Context: The caller should have a single refcount on the folio and
 * hold its lock.
 */
long remove_mapping(struct address_space *mapping, struct folio *folio)
{
	if (__remove_mapping(mapping, folio, false, NULL)) {
		/*
		 * Unfreezing the refcount with 1 effectively
		 * drops the pagecache ref for us without requiring another
		 * atomic operation.
		 */
		folio_ref_unfreeze(folio, 1);
		return folio_nr_pages(folio);
	}
	return 0;
}

/**
 * folio_putback_lru - Put previously isolated folio onto appropriate LRU list.
 * @folio: Folio to be returned to an LRU list.
 *
 * Add previously isolated @folio to appropriate LRU list.
 * The folio may still be unevictable for other reasons.
 *
 * Context: lru_lock must not be held, interrupts must be enabled.
 */
void folio_putback_lru(struct folio *folio)
{
	folio_add_lru(folio);
	folio_put(folio);		/* drop ref from isolate */
}

enum page_references {
	PAGEREF_RECLAIM,
	PAGEREF_RECLAIM_CLEAN,
	PAGEREF_KEEP,
	PAGEREF_ACTIVATE,
};

static enum page_references folio_check_references(struct folio *folio,
						  struct scan_control *sc)
{
	int referenced_ptes, referenced_folio;
	unsigned long vm_flags;

	referenced_ptes = folio_referenced(folio, 1, sc->target_mem_cgroup,
					   &vm_flags);
	referenced_folio = folio_test_clear_referenced(folio);

	/*
	 * The supposedly reclaimable folio was found to be in a VM_LOCKED vma.
	 * Let the folio, now marked Mlocked, be moved to the unevictable list.
	 */
	if (vm_flags & VM_LOCKED)
		return PAGEREF_ACTIVATE;

	if (referenced_ptes) {
		/*
		 * All mapped folios start out with page table
		 * references from the instantiating fault, so we need
		 * to look twice if a mapped file folio is used more
		 * than once.
		 *
		 * Mark it and spare it for another trip around the
		 * inactive list.  Another page table reference will
		 * lead to its activation.
		 *
		 * Note: the mark is set for activated folios as well
		 * so that recently deactivated but used folios are
		 * quickly recovered.
		 */
		folio_set_referenced(folio);

		if (referenced_folio || referenced_ptes > 1)
			return PAGEREF_ACTIVATE;

		/*
		 * Activate file-backed executable folios after first usage.
		 */
		if ((vm_flags & VM_EXEC) && !folio_test_swapbacked(folio))
			return PAGEREF_ACTIVATE;

		return PAGEREF_KEEP;
	}

	/* Reclaim if clean, defer dirty folios to writeback */
	if (referenced_folio && !folio_test_swapbacked(folio))
		return PAGEREF_RECLAIM_CLEAN;

	return PAGEREF_RECLAIM;
}

/* Check if a page is dirty or under writeback */
static void folio_check_dirty_writeback(struct folio *folio,
				       bool *dirty, bool *writeback)
{
	struct address_space *mapping;

	/*
	 * Anonymous pages are not handled by flushers and must be written
	 * from reclaim context. Do not stall reclaim based on them
	 */
	if (!folio_is_file_lru(folio) ||
	    (folio_test_anon(folio) && !folio_test_swapbacked(folio))) {
		*dirty = false;
		*writeback = false;
		return;
	}

	/* By default assume that the folio flags are accurate */
	*dirty = folio_test_dirty(folio);
	*writeback = folio_test_writeback(folio);

	/* Verify dirty/writeback state if the filesystem supports it */
	if (!folio_test_private(folio))
		return;

	mapping = folio_mapping(folio);
	if (mapping && mapping->a_ops->is_dirty_writeback)
		mapping->a_ops->is_dirty_writeback(&folio->page, dirty, writeback);
}

static struct page *alloc_demote_page(struct page *page, unsigned long node)
{
	struct migration_target_control mtc = {
		/*
		 * Allocate from 'node', or fail quickly and quietly.
		 * When this happens, 'page' will likely just be discarded
		 * instead of migrated.
		 */
		.gfp_mask = (GFP_HIGHUSER_MOVABLE & ~__GFP_RECLAIM) |
			    __GFP_THISNODE  | __GFP_NOWARN |
			    __GFP_NOMEMALLOC | GFP_NOWAIT,
		.nid = node
	};

	return alloc_migration_target(page, (unsigned long)&mtc);
}

/*
 * Take pages on @demote_list and attempt to demote them to
 * another node.  Pages which are not demoted are left on
 * @demote_pages.
 */
static unsigned int demote_page_list(struct list_head *demote_pages,
				     struct pglist_data *pgdat)
{
	int target_nid = next_demotion_node(pgdat->node_id);
	unsigned int nr_succeeded;

	if (list_empty(demote_pages))
		return 0;

	if (target_nid == NUMA_NO_NODE)
		return 0;

	/* Demotion ignores all cpuset and mempolicy settings */
	migrate_pages(demote_pages, alloc_demote_page, NULL,
			    target_nid, MIGRATE_ASYNC, MR_DEMOTION,
			    &nr_succeeded);

	if (current_is_kswapd())
		__count_vm_events(PGDEMOTE_KSWAPD, nr_succeeded);
	else
		__count_vm_events(PGDEMOTE_DIRECT, nr_succeeded);

	return nr_succeeded;
}

/*
 * shrink_page_list() returns the number of reclaimed pages
 */
static unsigned int shrink_page_list(struct list_head *page_list,
				     struct pglist_data *pgdat,
				     struct scan_control *sc,
				     struct reclaim_stat *stat,
				     bool ignore_references)
{
	LIST_HEAD(ret_pages);
	LIST_HEAD(free_pages);
	LIST_HEAD(demote_pages);
	unsigned int nr_reclaimed = 0;
	unsigned int pgactivate = 0;
	bool do_demote_pass;

	memset(stat, 0, sizeof(*stat));
	cond_resched();
	do_demote_pass = can_demote(pgdat->node_id, sc);

retry:
	while (!list_empty(page_list)) {
		struct address_space *mapping;
		struct page *page;
		struct folio *folio;
		enum page_references references = PAGEREF_RECLAIM;
		bool dirty, writeback, may_enter_fs;
		unsigned int nr_pages;

		cond_resched();

		folio = lru_to_folio(page_list);
		list_del(&folio->lru);
		page = &folio->page;

		if (!trylock_page(page))
			goto keep;

		VM_BUG_ON_PAGE(PageActive(page), page);

		nr_pages = compound_nr(page);

		/* Account the number of base pages even though THP */
		sc->nr_scanned += nr_pages;

		if (unlikely(!page_evictable(page)))
			goto activate_locked;

		if (!sc->may_unmap && page_mapped(page))
			goto keep_locked;

		may_enter_fs = (sc->gfp_mask & __GFP_FS) ||
			(PageSwapCache(page) && (sc->gfp_mask & __GFP_IO));

		/*
		 * The number of dirty pages determines if a node is marked
		 * reclaim_congested. kswapd will stall and start writing
		 * pages if the tail of the LRU is all dirty unqueued pages.
		 */
		folio_check_dirty_writeback(folio, &dirty, &writeback);
		if (dirty || writeback)
			stat->nr_dirty += nr_pages;

		if (dirty && !writeback)
			stat->nr_unqueued_dirty += nr_pages;

		/*
		 * Treat this page as congested if the underlying BDI is or if
		 * pages are cycling through the LRU so quickly that the
		 * pages marked for immediate reclaim are making it to the
		 * end of the LRU a second time.
		 */
		mapping = page_mapping(page);
<<<<<<< HEAD
		if (((dirty || writeback) && mapping &&
		     inode_write_congested(mapping->host)) ||
		    (writeback && PageReclaim(page)))
			stat->nr_congested += nr_pages;
=======
		if (writeback && PageReclaim(page))
			stat->nr_congested++;
>>>>>>> a36f3305

		/*
		 * If a page at the tail of the LRU is under writeback, there
		 * are three cases to consider.
		 *
		 * 1) If reclaim is encountering an excessive number of pages
		 *    under writeback and this page is both under writeback and
		 *    PageReclaim then it indicates that pages are being queued
		 *    for IO but are being recycled through the LRU before the
		 *    IO can complete. Waiting on the page itself risks an
		 *    indefinite stall if it is impossible to writeback the
		 *    page due to IO error or disconnected storage so instead
		 *    note that the LRU is being scanned too quickly and the
		 *    caller can stall after page list has been processed.
		 *
		 * 2) Global or new memcg reclaim encounters a page that is
		 *    not marked for immediate reclaim, or the caller does not
		 *    have __GFP_FS (or __GFP_IO if it's simply going to swap,
		 *    not to fs). In this case mark the page for immediate
		 *    reclaim and continue scanning.
		 *
		 *    Require may_enter_fs because we would wait on fs, which
		 *    may not have submitted IO yet. And the loop driver might
		 *    enter reclaim, and deadlock if it waits on a page for
		 *    which it is needed to do the write (loop masks off
		 *    __GFP_IO|__GFP_FS for this reason); but more thought
		 *    would probably show more reasons.
		 *
		 * 3) Legacy memcg encounters a page that is already marked
		 *    PageReclaim. memcg does not have any dirty pages
		 *    throttling so we could easily OOM just because too many
		 *    pages are in writeback and there is nothing else to
		 *    reclaim. Wait for the writeback to complete.
		 *
		 * In cases 1) and 2) we activate the pages to get them out of
		 * the way while we continue scanning for clean pages on the
		 * inactive list and refilling from the active list. The
		 * observation here is that waiting for disk writes is more
		 * expensive than potentially causing reloads down the line.
		 * Since they're marked for immediate reclaim, they won't put
		 * memory pressure on the cache working set any longer than it
		 * takes to write them to disk.
		 */
		if (PageWriteback(page)) {
			/* Case 1 above */
			if (current_is_kswapd() &&
			    PageReclaim(page) &&
			    test_bit(PGDAT_WRITEBACK, &pgdat->flags)) {
				stat->nr_immediate += nr_pages;
				goto activate_locked;

			/* Case 2 above */
			} else if (writeback_throttling_sane(sc) ||
			    !PageReclaim(page) || !may_enter_fs) {
				/*
				 * This is slightly racy - end_page_writeback()
				 * might have just cleared PageReclaim, then
				 * setting PageReclaim here end up interpreted
				 * as PageReadahead - but that does not matter
				 * enough to care.  What we do want is for this
				 * page to have PageReclaim set next time memcg
				 * reclaim reaches the tests above, so it will
				 * then wait_on_page_writeback() to avoid OOM;
				 * and it's also appropriate in global reclaim.
				 */
				SetPageReclaim(page);
				stat->nr_writeback += nr_pages;
				goto activate_locked;

			/* Case 3 above */
			} else {
				unlock_page(page);
				wait_on_page_writeback(page);
				/* then go back and try same page again */
				list_add_tail(&page->lru, page_list);
				continue;
			}
		}

		if (!ignore_references)
			references = folio_check_references(folio, sc);

		switch (references) {
		case PAGEREF_ACTIVATE:
			goto activate_locked;
		case PAGEREF_KEEP:
			stat->nr_ref_keep += nr_pages;
			goto keep_locked;
		case PAGEREF_RECLAIM:
		case PAGEREF_RECLAIM_CLEAN:
			; /* try to reclaim the page below */
		}

		/*
		 * Before reclaiming the page, try to relocate
		 * its contents to another node.
		 */
		if (do_demote_pass &&
		    (thp_migration_supported() || !PageTransHuge(page))) {
			list_add(&page->lru, &demote_pages);
			unlock_page(page);
			continue;
		}

		/*
		 * Anonymous process memory has backing store?
		 * Try to allocate it some swap space here.
		 * Lazyfree page could be freed directly
		 */
		if (PageAnon(page) && PageSwapBacked(page)) {
			if (!PageSwapCache(page)) {
				if (!(sc->gfp_mask & __GFP_IO))
					goto keep_locked;
				if (folio_maybe_dma_pinned(folio))
					goto keep_locked;
				if (PageTransHuge(page)) {
					/* cannot split THP, skip it */
					if (!can_split_folio(folio, NULL))
						goto activate_locked;
					/*
					 * Split pages without a PMD map right
					 * away. Chances are some or all of the
					 * tail pages can be freed without IO.
					 */
					if (!folio_entire_mapcount(folio) &&
					    split_folio_to_list(folio,
								page_list))
						goto activate_locked;
				}
				if (!add_to_swap(page)) {
					if (!PageTransHuge(page))
						goto activate_locked_split;
					/* Fallback to swap normal pages */
					if (split_folio_to_list(folio,
								page_list))
						goto activate_locked;
#ifdef CONFIG_TRANSPARENT_HUGEPAGE
					count_vm_event(THP_SWPOUT_FALLBACK);
#endif
					if (!add_to_swap(page))
						goto activate_locked_split;
				}

				may_enter_fs = true;

				/* Adding to swap updated mapping */
				mapping = page_mapping(page);
			}
		} else if (PageSwapBacked(page) && PageTransHuge(page)) {
			/* Split shmem THP */
			if (split_folio_to_list(folio, page_list))
				goto keep_locked;
		}

		/*
		 * THP may get split above, need minus tail pages and update
		 * nr_pages to avoid accounting tail pages twice.
		 *
		 * The tail pages that are added into swap cache successfully
		 * reach here.
		 */
		if ((nr_pages > 1) && !PageTransHuge(page)) {
			sc->nr_scanned -= (nr_pages - 1);
			nr_pages = 1;
		}

		/*
		 * The page is mapped into the page tables of one or more
		 * processes. Try to unmap it here.
		 */
		if (page_mapped(page)) {
			enum ttu_flags flags = TTU_BATCH_FLUSH;
			bool was_swapbacked = PageSwapBacked(page);

			if (PageTransHuge(page) &&
					thp_order(page) >= HPAGE_PMD_ORDER)
				flags |= TTU_SPLIT_HUGE_PMD;

			try_to_unmap(folio, flags);
			if (page_mapped(page)) {
				stat->nr_unmap_fail += nr_pages;
				if (!was_swapbacked && PageSwapBacked(page))
					stat->nr_lazyfree_fail += nr_pages;
				goto activate_locked;
			}
		}

		if (PageDirty(page)) {
			/*
			 * Only kswapd can writeback filesystem pages
			 * to avoid risk of stack overflow. But avoid
			 * injecting inefficient single-page IO into
			 * flusher writeback as much as possible: only
			 * write pages when we've encountered many
			 * dirty pages, and when we've already scanned
			 * the rest of the LRU for clean pages and see
			 * the same dirty pages again (PageReclaim).
			 */
			if (page_is_file_lru(page) &&
			    (!current_is_kswapd() || !PageReclaim(page) ||
			     !test_bit(PGDAT_DIRTY, &pgdat->flags))) {
				/*
				 * Immediately reclaim when written back.
				 * Similar in principal to deactivate_page()
				 * except we already have the page isolated
				 * and know it's dirty
				 */
				inc_node_page_state(page, NR_VMSCAN_IMMEDIATE);
				SetPageReclaim(page);

				goto activate_locked;
			}

			if (references == PAGEREF_RECLAIM_CLEAN)
				goto keep_locked;
			if (!may_enter_fs)
				goto keep_locked;
			if (!sc->may_writepage)
				goto keep_locked;

			/*
			 * Page is dirty. Flush the TLB if a writable entry
			 * potentially exists to avoid CPU writes after IO
			 * starts and then write it out here.
			 */
			try_to_unmap_flush_dirty();
			switch (pageout(folio, mapping)) {
			case PAGE_KEEP:
				goto keep_locked;
			case PAGE_ACTIVATE:
				goto activate_locked;
			case PAGE_SUCCESS:
				stat->nr_pageout += nr_pages;

				if (PageWriteback(page))
					goto keep;
				if (PageDirty(page))
					goto keep;

				/*
				 * A synchronous write - probably a ramdisk.  Go
				 * ahead and try to reclaim the page.
				 */
				if (!trylock_page(page))
					goto keep;
				if (PageDirty(page) || PageWriteback(page))
					goto keep_locked;
				mapping = page_mapping(page);
				fallthrough;
			case PAGE_CLEAN:
				; /* try to free the page below */
			}
		}

		/*
		 * If the page has buffers, try to free the buffer mappings
		 * associated with this page. If we succeed we try to free
		 * the page as well.
		 *
		 * We do this even if the page is PageDirty().
		 * try_to_release_page() does not perform I/O, but it is
		 * possible for a page to have PageDirty set, but it is actually
		 * clean (all its buffers are clean).  This happens if the
		 * buffers were written out directly, with submit_bh(). ext3
		 * will do this, as well as the blockdev mapping.
		 * try_to_release_page() will discover that cleanness and will
		 * drop the buffers and mark the page clean - it can be freed.
		 *
		 * Rarely, pages can have buffers and no ->mapping.  These are
		 * the pages which were not successfully invalidated in
		 * truncate_cleanup_page().  We try to drop those buffers here
		 * and if that worked, and the page is no longer mapped into
		 * process address space (page_count == 1) it can be freed.
		 * Otherwise, leave the page on the LRU so it is swappable.
		 */
		if (page_has_private(page)) {
			if (!try_to_release_page(page, sc->gfp_mask))
				goto activate_locked;
			if (!mapping && page_count(page) == 1) {
				unlock_page(page);
				if (put_page_testzero(page))
					goto free_it;
				else {
					/*
					 * rare race with speculative reference.
					 * the speculative reference will free
					 * this page shortly, so we may
					 * increment nr_reclaimed here (and
					 * leave it off the LRU).
					 */
					nr_reclaimed++;
					continue;
				}
			}
		}

		if (PageAnon(page) && !PageSwapBacked(page)) {
			/* follow __remove_mapping for reference */
			if (!page_ref_freeze(page, 1))
				goto keep_locked;
			/*
			 * The page has only one reference left, which is
			 * from the isolation. After the caller puts the
			 * page back on lru and drops the reference, the
			 * page will be freed anyway. It doesn't matter
			 * which lru it goes. So we don't bother checking
			 * PageDirty here.
			 */
			count_vm_event(PGLAZYFREED);
			count_memcg_page_event(page, PGLAZYFREED);
		} else if (!mapping || !__remove_mapping(mapping, folio, true,
							 sc->target_mem_cgroup))
			goto keep_locked;

		unlock_page(page);
free_it:
		/*
		 * THP may get swapped out in a whole, need account
		 * all base pages.
		 */
		nr_reclaimed += nr_pages;

		/*
		 * Is there need to periodically free_page_list? It would
		 * appear not as the counts should be low
		 */
		if (unlikely(PageTransHuge(page)))
			destroy_compound_page(page);
		else
			list_add(&page->lru, &free_pages);
		continue;

activate_locked_split:
		/*
		 * The tail pages that are failed to add into swap cache
		 * reach here.  Fixup nr_scanned and nr_pages.
		 */
		if (nr_pages > 1) {
			sc->nr_scanned -= (nr_pages - 1);
			nr_pages = 1;
		}
activate_locked:
		/* Not a candidate for swapping, so reclaim swap space. */
		if (PageSwapCache(page) && (mem_cgroup_swap_full(page) ||
						PageMlocked(page)))
			try_to_free_swap(page);
		VM_BUG_ON_PAGE(PageActive(page), page);
		if (!PageMlocked(page)) {
			int type = page_is_file_lru(page);
			SetPageActive(page);
			stat->nr_activate[type] += nr_pages;
			count_memcg_page_event(page, PGACTIVATE);
		}
keep_locked:
		unlock_page(page);
keep:
		list_add(&page->lru, &ret_pages);
		VM_BUG_ON_PAGE(PageLRU(page) || PageUnevictable(page), page);
	}
	/* 'page_list' is always empty here */

	/* Migrate pages selected for demotion */
	nr_reclaimed += demote_page_list(&demote_pages, pgdat);
	/* Pages that could not be demoted are still in @demote_pages */
	if (!list_empty(&demote_pages)) {
		/* Pages which failed to demoted go back on @page_list for retry: */
		list_splice_init(&demote_pages, page_list);
		do_demote_pass = false;
		goto retry;
	}

	pgactivate = stat->nr_activate[0] + stat->nr_activate[1];

	mem_cgroup_uncharge_list(&free_pages);
	try_to_unmap_flush();
	free_unref_page_list(&free_pages);

	list_splice(&ret_pages, page_list);
	count_vm_events(PGACTIVATE, pgactivate);

	return nr_reclaimed;
}

unsigned int reclaim_clean_pages_from_list(struct zone *zone,
					    struct list_head *page_list)
{
	struct scan_control sc = {
		.gfp_mask = GFP_KERNEL,
		.may_unmap = 1,
	};
	struct reclaim_stat stat;
	unsigned int nr_reclaimed;
	struct page *page, *next;
	LIST_HEAD(clean_pages);
	unsigned int noreclaim_flag;

	list_for_each_entry_safe(page, next, page_list, lru) {
		if (!PageHuge(page) && page_is_file_lru(page) &&
		    !PageDirty(page) && !__PageMovable(page) &&
		    !PageUnevictable(page)) {
			ClearPageActive(page);
			list_move(&page->lru, &clean_pages);
		}
	}

	/*
	 * We should be safe here since we are only dealing with file pages and
	 * we are not kswapd and therefore cannot write dirty file pages. But
	 * call memalloc_noreclaim_save() anyway, just in case these conditions
	 * change in the future.
	 */
	noreclaim_flag = memalloc_noreclaim_save();
	nr_reclaimed = shrink_page_list(&clean_pages, zone->zone_pgdat, &sc,
					&stat, true);
	memalloc_noreclaim_restore(noreclaim_flag);

	list_splice(&clean_pages, page_list);
	mod_node_page_state(zone->zone_pgdat, NR_ISOLATED_FILE,
			    -(long)nr_reclaimed);
	/*
	 * Since lazyfree pages are isolated from file LRU from the beginning,
	 * they will rotate back to anonymous LRU in the end if it failed to
	 * discard so isolated count will be mismatched.
	 * Compensate the isolated count for both LRU lists.
	 */
	mod_node_page_state(zone->zone_pgdat, NR_ISOLATED_ANON,
			    stat.nr_lazyfree_fail);
	mod_node_page_state(zone->zone_pgdat, NR_ISOLATED_FILE,
			    -(long)stat.nr_lazyfree_fail);
	return nr_reclaimed;
}

/*
 * Update LRU sizes after isolating pages. The LRU size updates must
 * be complete before mem_cgroup_update_lru_size due to a sanity check.
 */
static __always_inline void update_lru_sizes(struct lruvec *lruvec,
			enum lru_list lru, unsigned long *nr_zone_taken)
{
	int zid;

	for (zid = 0; zid < MAX_NR_ZONES; zid++) {
		if (!nr_zone_taken[zid])
			continue;

		update_lru_size(lruvec, lru, zid, -nr_zone_taken[zid]);
	}

}

/*
 * Isolating page from the lruvec to fill in @dst list by nr_to_scan times.
 *
 * lruvec->lru_lock is heavily contended.  Some of the functions that
 * shrink the lists perform better by taking out a batch of pages
 * and working on them outside the LRU lock.
 *
 * For pagecache intensive workloads, this function is the hottest
 * spot in the kernel (apart from copy_*_user functions).
 *
 * Lru_lock must be held before calling this function.
 *
 * @nr_to_scan:	The number of eligible pages to look through on the list.
 * @lruvec:	The LRU vector to pull pages from.
 * @dst:	The temp list to put pages on to.
 * @nr_scanned:	The number of pages that were scanned.
 * @sc:		The scan_control struct for this reclaim session
 * @lru:	LRU list id for isolating
 *
 * returns how many pages were moved onto *@dst.
 */
static unsigned long isolate_lru_pages(unsigned long nr_to_scan,
		struct lruvec *lruvec, struct list_head *dst,
		unsigned long *nr_scanned, struct scan_control *sc,
		enum lru_list lru)
{
	struct list_head *src = &lruvec->lists[lru];
	unsigned long nr_taken = 0;
	unsigned long nr_zone_taken[MAX_NR_ZONES] = { 0 };
	unsigned long nr_skipped[MAX_NR_ZONES] = { 0, };
	unsigned long skipped = 0;
	unsigned long scan, total_scan, nr_pages;
	LIST_HEAD(pages_skipped);

	total_scan = 0;
	scan = 0;
	while (scan < nr_to_scan && !list_empty(src)) {
		struct list_head *move_to = src;
		struct page *page;

		page = lru_to_page(src);
		prefetchw_prev_lru_page(page, src, flags);

		nr_pages = compound_nr(page);
		total_scan += nr_pages;

		if (page_zonenum(page) > sc->reclaim_idx) {
			nr_skipped[page_zonenum(page)] += nr_pages;
			move_to = &pages_skipped;
			goto move;
		}

		/*
		 * Do not count skipped pages because that makes the function
		 * return with no isolated pages if the LRU mostly contains
		 * ineligible pages.  This causes the VM to not reclaim any
		 * pages, triggering a premature OOM.
		 * Account all tail pages of THP.
		 */
		scan += nr_pages;

		if (!PageLRU(page))
			goto move;
		if (!sc->may_unmap && page_mapped(page))
			goto move;

		/*
		 * Be careful not to clear PageLRU until after we're
		 * sure the page is not being freed elsewhere -- the
		 * page release code relies on it.
		 */
		if (unlikely(!get_page_unless_zero(page)))
			goto move;

		if (!TestClearPageLRU(page)) {
			/* Another thread is already isolating this page */
			put_page(page);
			goto move;
		}

		nr_taken += nr_pages;
		nr_zone_taken[page_zonenum(page)] += nr_pages;
		move_to = dst;
move:
		list_move(&page->lru, move_to);
	}

	/*
	 * Splice any skipped pages to the start of the LRU list. Note that
	 * this disrupts the LRU order when reclaiming for lower zones but
	 * we cannot splice to the tail. If we did then the SWAP_CLUSTER_MAX
	 * scanning would soon rescan the same pages to skip and put the
	 * system at risk of premature OOM.
	 */
	if (!list_empty(&pages_skipped)) {
		int zid;

		list_splice(&pages_skipped, src);
		for (zid = 0; zid < MAX_NR_ZONES; zid++) {
			if (!nr_skipped[zid])
				continue;

			__count_zid_vm_events(PGSCAN_SKIP, zid, nr_skipped[zid]);
			skipped += nr_skipped[zid];
		}
	}
	*nr_scanned = total_scan;
	trace_mm_vmscan_lru_isolate(sc->reclaim_idx, sc->order, nr_to_scan,
				    total_scan, skipped, nr_taken,
				    sc->may_unmap ? 0 : ISOLATE_UNMAPPED, lru);
	update_lru_sizes(lruvec, lru, nr_zone_taken);
	return nr_taken;
}

/**
 * folio_isolate_lru() - Try to isolate a folio from its LRU list.
 * @folio: Folio to isolate from its LRU list.
 *
 * Isolate a @folio from an LRU list and adjust the vmstat statistic
 * corresponding to whatever LRU list the folio was on.
 *
 * The folio will have its LRU flag cleared.  If it was found on the
 * active list, it will have the Active flag set.  If it was found on the
 * unevictable list, it will have the Unevictable flag set.  These flags
 * may need to be cleared by the caller before letting the page go.
 *
 * Context:
 *
 * (1) Must be called with an elevated refcount on the page. This is a
 *     fundamental difference from isolate_lru_pages() (which is called
 *     without a stable reference).
 * (2) The lru_lock must not be held.
 * (3) Interrupts must be enabled.
 *
 * Return: 0 if the folio was removed from an LRU list.
 * -EBUSY if the folio was not on an LRU list.
 */
int folio_isolate_lru(struct folio *folio)
{
	int ret = -EBUSY;

	VM_BUG_ON_FOLIO(!folio_ref_count(folio), folio);

	if (folio_test_clear_lru(folio)) {
		struct lruvec *lruvec;

		folio_get(folio);
		lruvec = folio_lruvec_lock_irq(folio);
		lruvec_del_folio(lruvec, folio);
		unlock_page_lruvec_irq(lruvec);
		ret = 0;
	}

	return ret;
}

/*
 * A direct reclaimer may isolate SWAP_CLUSTER_MAX pages from the LRU list and
 * then get rescheduled. When there are massive number of tasks doing page
 * allocation, such sleeping direct reclaimers may keep piling up on each CPU,
 * the LRU list will go small and be scanned faster than necessary, leading to
 * unnecessary swapping, thrashing and OOM.
 */
static int too_many_isolated(struct pglist_data *pgdat, int file,
		struct scan_control *sc)
{
	unsigned long inactive, isolated;
	bool too_many;

	if (current_is_kswapd())
		return 0;

	if (!writeback_throttling_sane(sc))
		return 0;

	if (file) {
		inactive = node_page_state(pgdat, NR_INACTIVE_FILE);
		isolated = node_page_state(pgdat, NR_ISOLATED_FILE);
	} else {
		inactive = node_page_state(pgdat, NR_INACTIVE_ANON);
		isolated = node_page_state(pgdat, NR_ISOLATED_ANON);
	}

	/*
	 * GFP_NOIO/GFP_NOFS callers are allowed to isolate more pages, so they
	 * won't get blocked by normal direct-reclaimers, forming a circular
	 * deadlock.
	 */
	if ((sc->gfp_mask & (__GFP_IO | __GFP_FS)) == (__GFP_IO | __GFP_FS))
		inactive >>= 3;

	too_many = isolated > inactive;

	/* Wake up tasks throttled due to too_many_isolated. */
	if (!too_many)
		wake_throttle_isolated(pgdat);

	return too_many;
}

/*
 * move_pages_to_lru() moves pages from private @list to appropriate LRU list.
 * On return, @list is reused as a list of pages to be freed by the caller.
 *
 * Returns the number of pages moved to the given lruvec.
 */
static unsigned int move_pages_to_lru(struct lruvec *lruvec,
				      struct list_head *list)
{
	int nr_pages, nr_moved = 0;
	LIST_HEAD(pages_to_free);
	struct page *page;

	while (!list_empty(list)) {
		page = lru_to_page(list);
		VM_BUG_ON_PAGE(PageLRU(page), page);
		list_del(&page->lru);
		if (unlikely(!page_evictable(page))) {
			spin_unlock_irq(&lruvec->lru_lock);
			putback_lru_page(page);
			spin_lock_irq(&lruvec->lru_lock);
			continue;
		}

		/*
		 * The SetPageLRU needs to be kept here for list integrity.
		 * Otherwise:
		 *   #0 move_pages_to_lru             #1 release_pages
		 *   if !put_page_testzero
		 *				      if (put_page_testzero())
		 *				        !PageLRU //skip lru_lock
		 *     SetPageLRU()
		 *     list_add(&page->lru,)
		 *                                        list_add(&page->lru,)
		 */
		SetPageLRU(page);

		if (unlikely(put_page_testzero(page))) {
			__clear_page_lru_flags(page);

			if (unlikely(PageCompound(page))) {
				spin_unlock_irq(&lruvec->lru_lock);
				destroy_compound_page(page);
				spin_lock_irq(&lruvec->lru_lock);
			} else
				list_add(&page->lru, &pages_to_free);

			continue;
		}

		/*
		 * All pages were isolated from the same lruvec (and isolation
		 * inhibits memcg migration).
		 */
		VM_BUG_ON_PAGE(!folio_matches_lruvec(page_folio(page), lruvec), page);
		add_page_to_lru_list(page, lruvec);
		nr_pages = thp_nr_pages(page);
		nr_moved += nr_pages;
		if (PageActive(page))
			workingset_age_nonresident(lruvec, nr_pages);
	}

	/*
	 * To save our caller's stack, now use input list for pages to free.
	 */
	list_splice(&pages_to_free, list);

	return nr_moved;
}

/*
 * If a kernel thread (such as nfsd for loop-back mounts) services
 * a backing device by writing to the page cache it sets PF_LOCAL_THROTTLE.
 * In that case we should only throttle if the backing device it is
 * writing to is congested.  In other cases it is safe to throttle.
 */
static int current_may_throttle(void)
{
	return !(current->flags & PF_LOCAL_THROTTLE);
}

/*
 * shrink_inactive_list() is a helper for shrink_node().  It returns the number
 * of reclaimed pages
 */
static unsigned long
shrink_inactive_list(unsigned long nr_to_scan, struct lruvec *lruvec,
		     struct scan_control *sc, enum lru_list lru)
{
	LIST_HEAD(page_list);
	unsigned long nr_scanned;
	unsigned int nr_reclaimed = 0;
	unsigned long nr_taken;
	struct reclaim_stat stat;
	bool file = is_file_lru(lru);
	enum vm_event_item item;
	struct pglist_data *pgdat = lruvec_pgdat(lruvec);
	bool stalled = false;

	while (unlikely(too_many_isolated(pgdat, file, sc))) {
		if (stalled)
			return 0;

		/* wait a bit for the reclaimer. */
		stalled = true;
		reclaim_throttle(pgdat, VMSCAN_THROTTLE_ISOLATED);

		/* We are about to die and free our memory. Return now. */
		if (fatal_signal_pending(current))
			return SWAP_CLUSTER_MAX;
	}

	lru_add_drain();

	spin_lock_irq(&lruvec->lru_lock);

	nr_taken = isolate_lru_pages(nr_to_scan, lruvec, &page_list,
				     &nr_scanned, sc, lru);

	__mod_node_page_state(pgdat, NR_ISOLATED_ANON + file, nr_taken);
	item = current_is_kswapd() ? PGSCAN_KSWAPD : PGSCAN_DIRECT;
	if (!cgroup_reclaim(sc))
		__count_vm_events(item, nr_scanned);
	__count_memcg_events(lruvec_memcg(lruvec), item, nr_scanned);
	__count_vm_events(PGSCAN_ANON + file, nr_scanned);

	spin_unlock_irq(&lruvec->lru_lock);

	if (nr_taken == 0)
		return 0;

	nr_reclaimed = shrink_page_list(&page_list, pgdat, sc, &stat, false);

	spin_lock_irq(&lruvec->lru_lock);
	move_pages_to_lru(lruvec, &page_list);

	__mod_node_page_state(pgdat, NR_ISOLATED_ANON + file, -nr_taken);
	item = current_is_kswapd() ? PGSTEAL_KSWAPD : PGSTEAL_DIRECT;
	if (!cgroup_reclaim(sc))
		__count_vm_events(item, nr_reclaimed);
	__count_memcg_events(lruvec_memcg(lruvec), item, nr_reclaimed);
	__count_vm_events(PGSTEAL_ANON + file, nr_reclaimed);
	spin_unlock_irq(&lruvec->lru_lock);

	lru_note_cost(lruvec, file, stat.nr_pageout);
	mem_cgroup_uncharge_list(&page_list);
	free_unref_page_list(&page_list);

	/*
	 * If dirty pages are scanned that are not queued for IO, it
	 * implies that flushers are not doing their job. This can
	 * happen when memory pressure pushes dirty pages to the end of
	 * the LRU before the dirty limits are breached and the dirty
	 * data has expired. It can also happen when the proportion of
	 * dirty pages grows not through writes but through memory
	 * pressure reclaiming all the clean cache. And in some cases,
	 * the flushers simply cannot keep up with the allocation
	 * rate. Nudge the flusher threads in case they are asleep.
	 */
	if (stat.nr_unqueued_dirty == nr_taken)
		wakeup_flusher_threads(WB_REASON_VMSCAN);

	sc->nr.dirty += stat.nr_dirty;
	sc->nr.congested += stat.nr_congested;
	sc->nr.unqueued_dirty += stat.nr_unqueued_dirty;
	sc->nr.writeback += stat.nr_writeback;
	sc->nr.immediate += stat.nr_immediate;
	sc->nr.taken += nr_taken;
	if (file)
		sc->nr.file_taken += nr_taken;

	trace_mm_vmscan_lru_shrink_inactive(pgdat->node_id,
			nr_scanned, nr_reclaimed, &stat, sc->priority, file);
	return nr_reclaimed;
}

/*
 * shrink_active_list() moves pages from the active LRU to the inactive LRU.
 *
 * We move them the other way if the page is referenced by one or more
 * processes.
 *
 * If the pages are mostly unmapped, the processing is fast and it is
 * appropriate to hold lru_lock across the whole operation.  But if
 * the pages are mapped, the processing is slow (folio_referenced()), so
 * we should drop lru_lock around each page.  It's impossible to balance
 * this, so instead we remove the pages from the LRU while processing them.
 * It is safe to rely on PG_active against the non-LRU pages in here because
 * nobody will play with that bit on a non-LRU page.
 *
 * The downside is that we have to touch page->_refcount against each page.
 * But we had to alter page->flags anyway.
 */
static void shrink_active_list(unsigned long nr_to_scan,
			       struct lruvec *lruvec,
			       struct scan_control *sc,
			       enum lru_list lru)
{
	unsigned long nr_taken;
	unsigned long nr_scanned;
	unsigned long vm_flags;
	LIST_HEAD(l_hold);	/* The pages which were snipped off */
	LIST_HEAD(l_active);
	LIST_HEAD(l_inactive);
	unsigned nr_deactivate, nr_activate;
	unsigned nr_rotated = 0;
	int file = is_file_lru(lru);
	struct pglist_data *pgdat = lruvec_pgdat(lruvec);

	lru_add_drain();

	spin_lock_irq(&lruvec->lru_lock);

	nr_taken = isolate_lru_pages(nr_to_scan, lruvec, &l_hold,
				     &nr_scanned, sc, lru);

	__mod_node_page_state(pgdat, NR_ISOLATED_ANON + file, nr_taken);

	if (!cgroup_reclaim(sc))
		__count_vm_events(PGREFILL, nr_scanned);
	__count_memcg_events(lruvec_memcg(lruvec), PGREFILL, nr_scanned);

	spin_unlock_irq(&lruvec->lru_lock);

	while (!list_empty(&l_hold)) {
		struct folio *folio;
		struct page *page;

		cond_resched();
		folio = lru_to_folio(&l_hold);
		list_del(&folio->lru);
		page = &folio->page;

		if (unlikely(!page_evictable(page))) {
			putback_lru_page(page);
			continue;
		}

		if (unlikely(buffer_heads_over_limit)) {
			if (page_has_private(page) && trylock_page(page)) {
				if (page_has_private(page))
					try_to_release_page(page, 0);
				unlock_page(page);
			}
		}

		if (folio_referenced(folio, 0, sc->target_mem_cgroup,
				     &vm_flags)) {
			/*
			 * Identify referenced, file-backed active pages and
			 * give them one more trip around the active list. So
			 * that executable code get better chances to stay in
			 * memory under moderate memory pressure.  Anon pages
			 * are not likely to be evicted by use-once streaming
			 * IO, plus JVM can create lots of anon VM_EXEC pages,
			 * so we ignore them here.
			 */
			if ((vm_flags & VM_EXEC) && page_is_file_lru(page)) {
				nr_rotated += thp_nr_pages(page);
				list_add(&page->lru, &l_active);
				continue;
			}
		}

		ClearPageActive(page);	/* we are de-activating */
		SetPageWorkingset(page);
		list_add(&page->lru, &l_inactive);
	}

	/*
	 * Move pages back to the lru list.
	 */
	spin_lock_irq(&lruvec->lru_lock);

	nr_activate = move_pages_to_lru(lruvec, &l_active);
	nr_deactivate = move_pages_to_lru(lruvec, &l_inactive);
	/* Keep all free pages in l_active list */
	list_splice(&l_inactive, &l_active);

	__count_vm_events(PGDEACTIVATE, nr_deactivate);
	__count_memcg_events(lruvec_memcg(lruvec), PGDEACTIVATE, nr_deactivate);

	__mod_node_page_state(pgdat, NR_ISOLATED_ANON + file, -nr_taken);
	spin_unlock_irq(&lruvec->lru_lock);

	mem_cgroup_uncharge_list(&l_active);
	free_unref_page_list(&l_active);
	trace_mm_vmscan_lru_shrink_active(pgdat->node_id, nr_taken, nr_activate,
			nr_deactivate, nr_rotated, sc->priority, file);
}

unsigned long reclaim_pages(struct list_head *page_list)
{
	int nid = NUMA_NO_NODE;
	unsigned int nr_reclaimed = 0;
	LIST_HEAD(node_page_list);
	struct reclaim_stat dummy_stat;
	struct page *page;
	unsigned int noreclaim_flag;
	struct scan_control sc = {
		.gfp_mask = GFP_KERNEL,
		.may_writepage = 1,
		.may_unmap = 1,
		.may_swap = 1,
		.no_demotion = 1,
	};

	noreclaim_flag = memalloc_noreclaim_save();

	while (!list_empty(page_list)) {
		page = lru_to_page(page_list);
		if (nid == NUMA_NO_NODE) {
			nid = page_to_nid(page);
			INIT_LIST_HEAD(&node_page_list);
		}

		if (nid == page_to_nid(page)) {
			ClearPageActive(page);
			list_move(&page->lru, &node_page_list);
			continue;
		}

		nr_reclaimed += shrink_page_list(&node_page_list,
						NODE_DATA(nid),
						&sc, &dummy_stat, false);
		while (!list_empty(&node_page_list)) {
			page = lru_to_page(&node_page_list);
			list_del(&page->lru);
			putback_lru_page(page);
		}

		nid = NUMA_NO_NODE;
	}

	if (!list_empty(&node_page_list)) {
		nr_reclaimed += shrink_page_list(&node_page_list,
						NODE_DATA(nid),
						&sc, &dummy_stat, false);
		while (!list_empty(&node_page_list)) {
			page = lru_to_page(&node_page_list);
			list_del(&page->lru);
			putback_lru_page(page);
		}
	}

	memalloc_noreclaim_restore(noreclaim_flag);

	return nr_reclaimed;
}

static unsigned long shrink_list(enum lru_list lru, unsigned long nr_to_scan,
				 struct lruvec *lruvec, struct scan_control *sc)
{
	if (is_active_lru(lru)) {
		if (sc->may_deactivate & (1 << is_file_lru(lru)))
			shrink_active_list(nr_to_scan, lruvec, sc, lru);
		else
			sc->skipped_deactivate = 1;
		return 0;
	}

	return shrink_inactive_list(nr_to_scan, lruvec, sc, lru);
}

/*
 * The inactive anon list should be small enough that the VM never has
 * to do too much work.
 *
 * The inactive file list should be small enough to leave most memory
 * to the established workingset on the scan-resistant active list,
 * but large enough to avoid thrashing the aggregate readahead window.
 *
 * Both inactive lists should also be large enough that each inactive
 * page has a chance to be referenced again before it is reclaimed.
 *
 * If that fails and refaulting is observed, the inactive list grows.
 *
 * The inactive_ratio is the target ratio of ACTIVE to INACTIVE pages
 * on this LRU, maintained by the pageout code. An inactive_ratio
 * of 3 means 3:1 or 25% of the pages are kept on the inactive list.
 *
 * total     target    max
 * memory    ratio     inactive
 * -------------------------------------
 *   10MB       1         5MB
 *  100MB       1        50MB
 *    1GB       3       250MB
 *   10GB      10       0.9GB
 *  100GB      31         3GB
 *    1TB     101        10GB
 *   10TB     320        32GB
 */
static bool inactive_is_low(struct lruvec *lruvec, enum lru_list inactive_lru)
{
	enum lru_list active_lru = inactive_lru + LRU_ACTIVE;
	unsigned long inactive, active;
	unsigned long inactive_ratio;
	unsigned long gb;

	inactive = lruvec_page_state(lruvec, NR_LRU_BASE + inactive_lru);
	active = lruvec_page_state(lruvec, NR_LRU_BASE + active_lru);

	gb = (inactive + active) >> (30 - PAGE_SHIFT);
	if (gb)
		inactive_ratio = int_sqrt(10 * gb);
	else
		inactive_ratio = 1;

	return inactive * inactive_ratio < active;
}

enum scan_balance {
	SCAN_EQUAL,
	SCAN_FRACT,
	SCAN_ANON,
	SCAN_FILE,
};

/*
 * Determine how aggressively the anon and file LRU lists should be
 * scanned.  The relative value of each set of LRU lists is determined
 * by looking at the fraction of the pages scanned we did rotate back
 * onto the active list instead of evict.
 *
 * nr[0] = anon inactive pages to scan; nr[1] = anon active pages to scan
 * nr[2] = file inactive pages to scan; nr[3] = file active pages to scan
 */
static void get_scan_count(struct lruvec *lruvec, struct scan_control *sc,
			   unsigned long *nr)
{
	struct pglist_data *pgdat = lruvec_pgdat(lruvec);
	struct mem_cgroup *memcg = lruvec_memcg(lruvec);
	unsigned long anon_cost, file_cost, total_cost;
	int swappiness = mem_cgroup_swappiness(memcg);
	u64 fraction[ANON_AND_FILE];
	u64 denominator = 0;	/* gcc */
	enum scan_balance scan_balance;
	unsigned long ap, fp;
	enum lru_list lru;

	/* If we have no swap space, do not bother scanning anon pages. */
	if (!sc->may_swap || !can_reclaim_anon_pages(memcg, pgdat->node_id, sc)) {
		scan_balance = SCAN_FILE;
		goto out;
	}

	/*
	 * Global reclaim will swap to prevent OOM even with no
	 * swappiness, but memcg users want to use this knob to
	 * disable swapping for individual groups completely when
	 * using the memory controller's swap limit feature would be
	 * too expensive.
	 */
	if (cgroup_reclaim(sc) && !swappiness) {
		scan_balance = SCAN_FILE;
		goto out;
	}

	/*
	 * Do not apply any pressure balancing cleverness when the
	 * system is close to OOM, scan both anon and file equally
	 * (unless the swappiness setting disagrees with swapping).
	 */
	if (!sc->priority && swappiness) {
		scan_balance = SCAN_EQUAL;
		goto out;
	}

	/*
	 * If the system is almost out of file pages, force-scan anon.
	 */
	if (sc->file_is_tiny) {
		scan_balance = SCAN_ANON;
		goto out;
	}

	/*
	 * If there is enough inactive page cache, we do not reclaim
	 * anything from the anonymous working right now.
	 */
	if (sc->cache_trim_mode) {
		scan_balance = SCAN_FILE;
		goto out;
	}

	scan_balance = SCAN_FRACT;
	/*
	 * Calculate the pressure balance between anon and file pages.
	 *
	 * The amount of pressure we put on each LRU is inversely
	 * proportional to the cost of reclaiming each list, as
	 * determined by the share of pages that are refaulting, times
	 * the relative IO cost of bringing back a swapped out
	 * anonymous page vs reloading a filesystem page (swappiness).
	 *
	 * Although we limit that influence to ensure no list gets
	 * left behind completely: at least a third of the pressure is
	 * applied, before swappiness.
	 *
	 * With swappiness at 100, anon and file have equal IO cost.
	 */
	total_cost = sc->anon_cost + sc->file_cost;
	anon_cost = total_cost + sc->anon_cost;
	file_cost = total_cost + sc->file_cost;
	total_cost = anon_cost + file_cost;

	ap = swappiness * (total_cost + 1);
	ap /= anon_cost + 1;

	fp = (200 - swappiness) * (total_cost + 1);
	fp /= file_cost + 1;

	fraction[0] = ap;
	fraction[1] = fp;
	denominator = ap + fp;
out:
	for_each_evictable_lru(lru) {
		int file = is_file_lru(lru);
		unsigned long lruvec_size;
		unsigned long low, min;
		unsigned long scan;

		lruvec_size = lruvec_lru_size(lruvec, lru, sc->reclaim_idx);
		mem_cgroup_protection(sc->target_mem_cgroup, memcg,
				      &min, &low);

		if (min || low) {
			/*
			 * Scale a cgroup's reclaim pressure by proportioning
			 * its current usage to its memory.low or memory.min
			 * setting.
			 *
			 * This is important, as otherwise scanning aggression
			 * becomes extremely binary -- from nothing as we
			 * approach the memory protection threshold, to totally
			 * nominal as we exceed it.  This results in requiring
			 * setting extremely liberal protection thresholds. It
			 * also means we simply get no protection at all if we
			 * set it too low, which is not ideal.
			 *
			 * If there is any protection in place, we reduce scan
			 * pressure by how much of the total memory used is
			 * within protection thresholds.
			 *
			 * There is one special case: in the first reclaim pass,
			 * we skip over all groups that are within their low
			 * protection. If that fails to reclaim enough pages to
			 * satisfy the reclaim goal, we come back and override
			 * the best-effort low protection. However, we still
			 * ideally want to honor how well-behaved groups are in
			 * that case instead of simply punishing them all
			 * equally. As such, we reclaim them based on how much
			 * memory they are using, reducing the scan pressure
			 * again by how much of the total memory used is under
			 * hard protection.
			 */
			unsigned long cgroup_size = mem_cgroup_size(memcg);
			unsigned long protection;

			/* memory.low scaling, make sure we retry before OOM */
			if (!sc->memcg_low_reclaim && low > min) {
				protection = low;
				sc->memcg_low_skipped = 1;
			} else {
				protection = min;
			}

			/* Avoid TOCTOU with earlier protection check */
			cgroup_size = max(cgroup_size, protection);

			scan = lruvec_size - lruvec_size * protection /
				(cgroup_size + 1);

			/*
			 * Minimally target SWAP_CLUSTER_MAX pages to keep
			 * reclaim moving forwards, avoiding decrementing
			 * sc->priority further than desirable.
			 */
			scan = max(scan, SWAP_CLUSTER_MAX);
		} else {
			scan = lruvec_size;
		}

		scan >>= sc->priority;

		/*
		 * If the cgroup's already been deleted, make sure to
		 * scrape out the remaining cache.
		 */
		if (!scan && !mem_cgroup_online(memcg))
			scan = min(lruvec_size, SWAP_CLUSTER_MAX);

		switch (scan_balance) {
		case SCAN_EQUAL:
			/* Scan lists relative to size */
			break;
		case SCAN_FRACT:
			/*
			 * Scan types proportional to swappiness and
			 * their relative recent reclaim efficiency.
			 * Make sure we don't miss the last page on
			 * the offlined memory cgroups because of a
			 * round-off error.
			 */
			scan = mem_cgroup_online(memcg) ?
			       div64_u64(scan * fraction[file], denominator) :
			       DIV64_U64_ROUND_UP(scan * fraction[file],
						  denominator);
			break;
		case SCAN_FILE:
		case SCAN_ANON:
			/* Scan one type exclusively */
			if ((scan_balance == SCAN_FILE) != file)
				scan = 0;
			break;
		default:
			/* Look ma, no brain */
			BUG();
		}

		nr[lru] = scan;
	}
}

/*
 * Anonymous LRU management is a waste if there is
 * ultimately no way to reclaim the memory.
 */
static bool can_age_anon_pages(struct pglist_data *pgdat,
			       struct scan_control *sc)
{
	/* Aging the anon LRU is valuable if swap is present: */
	if (total_swap_pages > 0)
		return true;

	/* Also valuable if anon pages can be demoted: */
	return can_demote(pgdat->node_id, sc);
}

static void shrink_lruvec(struct lruvec *lruvec, struct scan_control *sc)
{
	unsigned long nr[NR_LRU_LISTS];
	unsigned long targets[NR_LRU_LISTS];
	unsigned long nr_to_scan;
	enum lru_list lru;
	unsigned long nr_reclaimed = 0;
	unsigned long nr_to_reclaim = sc->nr_to_reclaim;
	struct blk_plug plug;
	bool scan_adjusted;

	get_scan_count(lruvec, sc, nr);

	/* Record the original scan target for proportional adjustments later */
	memcpy(targets, nr, sizeof(nr));

	/*
	 * Global reclaiming within direct reclaim at DEF_PRIORITY is a normal
	 * event that can occur when there is little memory pressure e.g.
	 * multiple streaming readers/writers. Hence, we do not abort scanning
	 * when the requested number of pages are reclaimed when scanning at
	 * DEF_PRIORITY on the assumption that the fact we are direct
	 * reclaiming implies that kswapd is not keeping up and it is best to
	 * do a batch of work at once. For memcg reclaim one check is made to
	 * abort proportional reclaim if either the file or anon lru has already
	 * dropped to zero at the first pass.
	 */
	scan_adjusted = (!cgroup_reclaim(sc) && !current_is_kswapd() &&
			 sc->priority == DEF_PRIORITY);

	blk_start_plug(&plug);
	while (nr[LRU_INACTIVE_ANON] || nr[LRU_ACTIVE_FILE] ||
					nr[LRU_INACTIVE_FILE]) {
		unsigned long nr_anon, nr_file, percentage;
		unsigned long nr_scanned;

		for_each_evictable_lru(lru) {
			if (nr[lru]) {
				nr_to_scan = min(nr[lru], SWAP_CLUSTER_MAX);
				nr[lru] -= nr_to_scan;

				nr_reclaimed += shrink_list(lru, nr_to_scan,
							    lruvec, sc);
			}
		}

		cond_resched();

		if (nr_reclaimed < nr_to_reclaim || scan_adjusted)
			continue;

		/*
		 * For kswapd and memcg, reclaim at least the number of pages
		 * requested. Ensure that the anon and file LRUs are scanned
		 * proportionally what was requested by get_scan_count(). We
		 * stop reclaiming one LRU and reduce the amount scanning
		 * proportional to the original scan target.
		 */
		nr_file = nr[LRU_INACTIVE_FILE] + nr[LRU_ACTIVE_FILE];
		nr_anon = nr[LRU_INACTIVE_ANON] + nr[LRU_ACTIVE_ANON];

		/*
		 * It's just vindictive to attack the larger once the smaller
		 * has gone to zero.  And given the way we stop scanning the
		 * smaller below, this makes sure that we only make one nudge
		 * towards proportionality once we've got nr_to_reclaim.
		 */
		if (!nr_file || !nr_anon)
			break;

		if (nr_file > nr_anon) {
			unsigned long scan_target = targets[LRU_INACTIVE_ANON] +
						targets[LRU_ACTIVE_ANON] + 1;
			lru = LRU_BASE;
			percentage = nr_anon * 100 / scan_target;
		} else {
			unsigned long scan_target = targets[LRU_INACTIVE_FILE] +
						targets[LRU_ACTIVE_FILE] + 1;
			lru = LRU_FILE;
			percentage = nr_file * 100 / scan_target;
		}

		/* Stop scanning the smaller of the LRU */
		nr[lru] = 0;
		nr[lru + LRU_ACTIVE] = 0;

		/*
		 * Recalculate the other LRU scan count based on its original
		 * scan target and the percentage scanning already complete
		 */
		lru = (lru == LRU_FILE) ? LRU_BASE : LRU_FILE;
		nr_scanned = targets[lru] - nr[lru];
		nr[lru] = targets[lru] * (100 - percentage) / 100;
		nr[lru] -= min(nr[lru], nr_scanned);

		lru += LRU_ACTIVE;
		nr_scanned = targets[lru] - nr[lru];
		nr[lru] = targets[lru] * (100 - percentage) / 100;
		nr[lru] -= min(nr[lru], nr_scanned);

		scan_adjusted = true;
	}
	blk_finish_plug(&plug);
	sc->nr_reclaimed += nr_reclaimed;

	/*
	 * Even if we did not try to evict anon pages at all, we want to
	 * rebalance the anon lru active/inactive ratio.
	 */
	if (can_age_anon_pages(lruvec_pgdat(lruvec), sc) &&
	    inactive_is_low(lruvec, LRU_INACTIVE_ANON))
		shrink_active_list(SWAP_CLUSTER_MAX, lruvec,
				   sc, LRU_ACTIVE_ANON);
}

/* Use reclaim/compaction for costly allocs or under memory pressure */
static bool in_reclaim_compaction(struct scan_control *sc)
{
	if (IS_ENABLED(CONFIG_COMPACTION) && sc->order &&
			(sc->order > PAGE_ALLOC_COSTLY_ORDER ||
			 sc->priority < DEF_PRIORITY - 2))
		return true;

	return false;
}

/*
 * Reclaim/compaction is used for high-order allocation requests. It reclaims
 * order-0 pages before compacting the zone. should_continue_reclaim() returns
 * true if more pages should be reclaimed such that when the page allocator
 * calls try_to_compact_pages() that it will have enough free pages to succeed.
 * It will give up earlier than that if there is difficulty reclaiming pages.
 */
static inline bool should_continue_reclaim(struct pglist_data *pgdat,
					unsigned long nr_reclaimed,
					struct scan_control *sc)
{
	unsigned long pages_for_compaction;
	unsigned long inactive_lru_pages;
	int z;

	/* If not in reclaim/compaction mode, stop */
	if (!in_reclaim_compaction(sc))
		return false;

	/*
	 * Stop if we failed to reclaim any pages from the last SWAP_CLUSTER_MAX
	 * number of pages that were scanned. This will return to the caller
	 * with the risk reclaim/compaction and the resulting allocation attempt
	 * fails. In the past we have tried harder for __GFP_RETRY_MAYFAIL
	 * allocations through requiring that the full LRU list has been scanned
	 * first, by assuming that zero delta of sc->nr_scanned means full LRU
	 * scan, but that approximation was wrong, and there were corner cases
	 * where always a non-zero amount of pages were scanned.
	 */
	if (!nr_reclaimed)
		return false;

	/* If compaction would go ahead or the allocation would succeed, stop */
	for (z = 0; z <= sc->reclaim_idx; z++) {
		struct zone *zone = &pgdat->node_zones[z];
		if (!managed_zone(zone))
			continue;

		switch (compaction_suitable(zone, sc->order, 0, sc->reclaim_idx)) {
		case COMPACT_SUCCESS:
		case COMPACT_CONTINUE:
			return false;
		default:
			/* check next zone */
			;
		}
	}

	/*
	 * If we have not reclaimed enough pages for compaction and the
	 * inactive lists are large enough, continue reclaiming
	 */
	pages_for_compaction = compact_gap(sc->order);
	inactive_lru_pages = node_page_state(pgdat, NR_INACTIVE_FILE);
	if (can_reclaim_anon_pages(NULL, pgdat->node_id, sc))
		inactive_lru_pages += node_page_state(pgdat, NR_INACTIVE_ANON);

	return inactive_lru_pages > pages_for_compaction;
}

static void shrink_node_memcgs(pg_data_t *pgdat, struct scan_control *sc)
{
	struct mem_cgroup *target_memcg = sc->target_mem_cgroup;
	struct mem_cgroup *memcg;

	memcg = mem_cgroup_iter(target_memcg, NULL, NULL);
	do {
		struct lruvec *lruvec = mem_cgroup_lruvec(memcg, pgdat);
		unsigned long reclaimed;
		unsigned long scanned;

		/*
		 * This loop can become CPU-bound when target memcgs
		 * aren't eligible for reclaim - either because they
		 * don't have any reclaimable pages, or because their
		 * memory is explicitly protected. Avoid soft lockups.
		 */
		cond_resched();

		mem_cgroup_calculate_protection(target_memcg, memcg);

		if (mem_cgroup_below_min(memcg)) {
			/*
			 * Hard protection.
			 * If there is no reclaimable memory, OOM.
			 */
			continue;
		} else if (mem_cgroup_below_low(memcg)) {
			/*
			 * Soft protection.
			 * Respect the protection only as long as
			 * there is an unprotected supply
			 * of reclaimable memory from other cgroups.
			 */
			if (!sc->memcg_low_reclaim) {
				sc->memcg_low_skipped = 1;
				continue;
			}
			memcg_memory_event(memcg, MEMCG_LOW);
		}

		reclaimed = sc->nr_reclaimed;
		scanned = sc->nr_scanned;

		shrink_lruvec(lruvec, sc);

		shrink_slab(sc->gfp_mask, pgdat->node_id, memcg,
			    sc->priority);

		/* Record the group's reclaim efficiency */
		vmpressure(sc->gfp_mask, memcg, false,
			   sc->nr_scanned - scanned,
			   sc->nr_reclaimed - reclaimed);

	} while ((memcg = mem_cgroup_iter(target_memcg, memcg, NULL)));
}

static void shrink_node(pg_data_t *pgdat, struct scan_control *sc)
{
	struct reclaim_state *reclaim_state = current->reclaim_state;
	unsigned long nr_reclaimed, nr_scanned;
	struct lruvec *target_lruvec;
	bool reclaimable = false;
	unsigned long file;

	target_lruvec = mem_cgroup_lruvec(sc->target_mem_cgroup, pgdat);

again:
	/*
	 * Flush the memory cgroup stats, so that we read accurate per-memcg
	 * lruvec stats for heuristics.
	 */
	mem_cgroup_flush_stats();

	memset(&sc->nr, 0, sizeof(sc->nr));

	nr_reclaimed = sc->nr_reclaimed;
	nr_scanned = sc->nr_scanned;

	/*
	 * Determine the scan balance between anon and file LRUs.
	 */
	spin_lock_irq(&target_lruvec->lru_lock);
	sc->anon_cost = target_lruvec->anon_cost;
	sc->file_cost = target_lruvec->file_cost;
	spin_unlock_irq(&target_lruvec->lru_lock);

	/*
	 * Target desirable inactive:active list ratios for the anon
	 * and file LRU lists.
	 */
	if (!sc->force_deactivate) {
		unsigned long refaults;

		refaults = lruvec_page_state(target_lruvec,
				WORKINGSET_ACTIVATE_ANON);
		if (refaults != target_lruvec->refaults[0] ||
			inactive_is_low(target_lruvec, LRU_INACTIVE_ANON))
			sc->may_deactivate |= DEACTIVATE_ANON;
		else
			sc->may_deactivate &= ~DEACTIVATE_ANON;

		/*
		 * When refaults are being observed, it means a new
		 * workingset is being established. Deactivate to get
		 * rid of any stale active pages quickly.
		 */
		refaults = lruvec_page_state(target_lruvec,
				WORKINGSET_ACTIVATE_FILE);
		if (refaults != target_lruvec->refaults[1] ||
		    inactive_is_low(target_lruvec, LRU_INACTIVE_FILE))
			sc->may_deactivate |= DEACTIVATE_FILE;
		else
			sc->may_deactivate &= ~DEACTIVATE_FILE;
	} else
		sc->may_deactivate = DEACTIVATE_ANON | DEACTIVATE_FILE;

	/*
	 * If we have plenty of inactive file pages that aren't
	 * thrashing, try to reclaim those first before touching
	 * anonymous pages.
	 */
	file = lruvec_page_state(target_lruvec, NR_INACTIVE_FILE);
	if (file >> sc->priority && !(sc->may_deactivate & DEACTIVATE_FILE))
		sc->cache_trim_mode = 1;
	else
		sc->cache_trim_mode = 0;

	/*
	 * Prevent the reclaimer from falling into the cache trap: as
	 * cache pages start out inactive, every cache fault will tip
	 * the scan balance towards the file LRU.  And as the file LRU
	 * shrinks, so does the window for rotation from references.
	 * This means we have a runaway feedback loop where a tiny
	 * thrashing file LRU becomes infinitely more attractive than
	 * anon pages.  Try to detect this based on file LRU size.
	 */
	if (!cgroup_reclaim(sc)) {
		unsigned long total_high_wmark = 0;
		unsigned long free, anon;
		int z;

		free = sum_zone_node_page_state(pgdat->node_id, NR_FREE_PAGES);
		file = node_page_state(pgdat, NR_ACTIVE_FILE) +
			   node_page_state(pgdat, NR_INACTIVE_FILE);

		for (z = 0; z < MAX_NR_ZONES; z++) {
			struct zone *zone = &pgdat->node_zones[z];
			if (!managed_zone(zone))
				continue;

			total_high_wmark += high_wmark_pages(zone);
		}

		/*
		 * Consider anon: if that's low too, this isn't a
		 * runaway file reclaim problem, but rather just
		 * extreme pressure. Reclaim as per usual then.
		 */
		anon = node_page_state(pgdat, NR_INACTIVE_ANON);

		sc->file_is_tiny =
			file + free <= total_high_wmark &&
			!(sc->may_deactivate & DEACTIVATE_ANON) &&
			anon >> sc->priority;
	}

	shrink_node_memcgs(pgdat, sc);

	if (reclaim_state) {
		sc->nr_reclaimed += reclaim_state->reclaimed_slab;
		reclaim_state->reclaimed_slab = 0;
	}

	/* Record the subtree's reclaim efficiency */
	vmpressure(sc->gfp_mask, sc->target_mem_cgroup, true,
		   sc->nr_scanned - nr_scanned,
		   sc->nr_reclaimed - nr_reclaimed);

	if (sc->nr_reclaimed - nr_reclaimed)
		reclaimable = true;

	if (current_is_kswapd()) {
		/*
		 * If reclaim is isolating dirty pages under writeback,
		 * it implies that the long-lived page allocation rate
		 * is exceeding the page laundering rate. Either the
		 * global limits are not being effective at throttling
		 * processes due to the page distribution throughout
		 * zones or there is heavy usage of a slow backing
		 * device. The only option is to throttle from reclaim
		 * context which is not ideal as there is no guarantee
		 * the dirtying process is throttled in the same way
		 * balance_dirty_pages() manages.
		 *
		 * Once a node is flagged PGDAT_WRITEBACK, kswapd will
		 * count the number of pages under pages flagged for
		 * immediate reclaim and stall if any are encountered
		 * in the nr_immediate check below.
		 */
		if (sc->nr.writeback && sc->nr.writeback == sc->nr.taken)
			set_bit(PGDAT_WRITEBACK, &pgdat->flags);

		/* Allow kswapd to start writing pages during reclaim.*/
		if (sc->nr.unqueued_dirty == sc->nr.file_taken)
			set_bit(PGDAT_DIRTY, &pgdat->flags);

		/*
		 * If kswapd scans pages marked for immediate
		 * reclaim and under writeback (nr_immediate), it
		 * implies that pages are cycling through the LRU
		 * faster than they are written so forcibly stall
		 * until some pages complete writeback.
		 */
		if (sc->nr.immediate)
			reclaim_throttle(pgdat, VMSCAN_THROTTLE_WRITEBACK);
	}

	/*
	 * Tag a node/memcg as congested if all the dirty pages were marked
	 * for writeback and immediate reclaim (counted in nr.congested).
	 *
	 * Legacy memcg will stall in page writeback so avoid forcibly
	 * stalling in reclaim_throttle().
	 */
	if ((current_is_kswapd() ||
	     (cgroup_reclaim(sc) && writeback_throttling_sane(sc))) &&
	    sc->nr.dirty && sc->nr.dirty == sc->nr.congested)
		set_bit(LRUVEC_CONGESTED, &target_lruvec->flags);

	/*
	 * Stall direct reclaim for IO completions if the lruvec is
	 * node is congested. Allow kswapd to continue until it
	 * starts encountering unqueued dirty pages or cycling through
	 * the LRU too quickly.
	 */
	if (!current_is_kswapd() && current_may_throttle() &&
	    !sc->hibernation_mode &&
	    test_bit(LRUVEC_CONGESTED, &target_lruvec->flags))
		reclaim_throttle(pgdat, VMSCAN_THROTTLE_CONGESTED);

	if (should_continue_reclaim(pgdat, sc->nr_reclaimed - nr_reclaimed,
				    sc))
		goto again;

	/*
	 * Kswapd gives up on balancing particular nodes after too
	 * many failures to reclaim anything from them and goes to
	 * sleep. On reclaim progress, reset the failure counter. A
	 * successful direct reclaim run will revive a dormant kswapd.
	 */
	if (reclaimable)
		pgdat->kswapd_failures = 0;
}

/*
 * Returns true if compaction should go ahead for a costly-order request, or
 * the allocation would already succeed without compaction. Return false if we
 * should reclaim first.
 */
static inline bool compaction_ready(struct zone *zone, struct scan_control *sc)
{
	unsigned long watermark;
	enum compact_result suitable;

	suitable = compaction_suitable(zone, sc->order, 0, sc->reclaim_idx);
	if (suitable == COMPACT_SUCCESS)
		/* Allocation should succeed already. Don't reclaim. */
		return true;
	if (suitable == COMPACT_SKIPPED)
		/* Compaction cannot yet proceed. Do reclaim. */
		return false;

	/*
	 * Compaction is already possible, but it takes time to run and there
	 * are potentially other callers using the pages just freed. So proceed
	 * with reclaim to make a buffer of free pages available to give
	 * compaction a reasonable chance of completing and allocating the page.
	 * Note that we won't actually reclaim the whole buffer in one attempt
	 * as the target watermark in should_continue_reclaim() is lower. But if
	 * we are already above the high+gap watermark, don't reclaim at all.
	 */
	watermark = high_wmark_pages(zone) + compact_gap(sc->order);

	return zone_watermark_ok_safe(zone, 0, watermark, sc->reclaim_idx);
}

static void consider_reclaim_throttle(pg_data_t *pgdat, struct scan_control *sc)
{
	/*
	 * If reclaim is making progress greater than 12% efficiency then
	 * wake all the NOPROGRESS throttled tasks.
	 */
	if (sc->nr_reclaimed > (sc->nr_scanned >> 3)) {
		wait_queue_head_t *wqh;

		wqh = &pgdat->reclaim_wait[VMSCAN_THROTTLE_NOPROGRESS];
		if (waitqueue_active(wqh))
			wake_up(wqh);

		return;
	}

	/*
	 * Do not throttle kswapd or cgroup reclaim on NOPROGRESS as it will
	 * throttle on VMSCAN_THROTTLE_WRITEBACK if there are too many pages
	 * under writeback and marked for immediate reclaim at the tail of the
	 * LRU.
	 */
	if (current_is_kswapd() || cgroup_reclaim(sc))
		return;

	/* Throttle if making no progress at high prioities. */
	if (sc->priority == 1 && !sc->nr_reclaimed)
		reclaim_throttle(pgdat, VMSCAN_THROTTLE_NOPROGRESS);
}

/*
 * This is the direct reclaim path, for page-allocating processes.  We only
 * try to reclaim pages from zones which will satisfy the caller's allocation
 * request.
 *
 * If a zone is deemed to be full of pinned pages then just give it a light
 * scan then give up on it.
 */
static void shrink_zones(struct zonelist *zonelist, struct scan_control *sc)
{
	struct zoneref *z;
	struct zone *zone;
	unsigned long nr_soft_reclaimed;
	unsigned long nr_soft_scanned;
	gfp_t orig_mask;
	pg_data_t *last_pgdat = NULL;
	pg_data_t *first_pgdat = NULL;

	/*
	 * If the number of buffer_heads in the machine exceeds the maximum
	 * allowed level, force direct reclaim to scan the highmem zone as
	 * highmem pages could be pinning lowmem pages storing buffer_heads
	 */
	orig_mask = sc->gfp_mask;
	if (buffer_heads_over_limit) {
		sc->gfp_mask |= __GFP_HIGHMEM;
		sc->reclaim_idx = gfp_zone(sc->gfp_mask);
	}

	for_each_zone_zonelist_nodemask(zone, z, zonelist,
					sc->reclaim_idx, sc->nodemask) {
		/*
		 * Take care memory controller reclaiming has small influence
		 * to global LRU.
		 */
		if (!cgroup_reclaim(sc)) {
			if (!cpuset_zone_allowed(zone,
						 GFP_KERNEL | __GFP_HARDWALL))
				continue;

			/*
			 * If we already have plenty of memory free for
			 * compaction in this zone, don't free any more.
			 * Even though compaction is invoked for any
			 * non-zero order, only frequent costly order
			 * reclamation is disruptive enough to become a
			 * noticeable problem, like transparent huge
			 * page allocations.
			 */
			if (IS_ENABLED(CONFIG_COMPACTION) &&
			    sc->order > PAGE_ALLOC_COSTLY_ORDER &&
			    compaction_ready(zone, sc)) {
				sc->compaction_ready = true;
				continue;
			}

			/*
			 * Shrink each node in the zonelist once. If the
			 * zonelist is ordered by zone (not the default) then a
			 * node may be shrunk multiple times but in that case
			 * the user prefers lower zones being preserved.
			 */
			if (zone->zone_pgdat == last_pgdat)
				continue;

			/*
			 * This steals pages from memory cgroups over softlimit
			 * and returns the number of reclaimed pages and
			 * scanned pages. This works for global memory pressure
			 * and balancing, not for a memcg's limit.
			 */
			nr_soft_scanned = 0;
			nr_soft_reclaimed = mem_cgroup_soft_limit_reclaim(zone->zone_pgdat,
						sc->order, sc->gfp_mask,
						&nr_soft_scanned);
			sc->nr_reclaimed += nr_soft_reclaimed;
			sc->nr_scanned += nr_soft_scanned;
			/* need some check for avoid more shrink_zone() */
		}

		if (!first_pgdat)
			first_pgdat = zone->zone_pgdat;

		/* See comment about same check for global reclaim above */
		if (zone->zone_pgdat == last_pgdat)
			continue;
		last_pgdat = zone->zone_pgdat;
		shrink_node(zone->zone_pgdat, sc);
	}

	if (first_pgdat)
		consider_reclaim_throttle(first_pgdat, sc);

	/*
	 * Restore to original mask to avoid the impact on the caller if we
	 * promoted it to __GFP_HIGHMEM.
	 */
	sc->gfp_mask = orig_mask;
}

static void snapshot_refaults(struct mem_cgroup *target_memcg, pg_data_t *pgdat)
{
	struct lruvec *target_lruvec;
	unsigned long refaults;

	target_lruvec = mem_cgroup_lruvec(target_memcg, pgdat);
	refaults = lruvec_page_state(target_lruvec, WORKINGSET_ACTIVATE_ANON);
	target_lruvec->refaults[0] = refaults;
	refaults = lruvec_page_state(target_lruvec, WORKINGSET_ACTIVATE_FILE);
	target_lruvec->refaults[1] = refaults;
}

/*
 * This is the main entry point to direct page reclaim.
 *
 * If a full scan of the inactive list fails to free enough memory then we
 * are "out of memory" and something needs to be killed.
 *
 * If the caller is !__GFP_FS then the probability of a failure is reasonably
 * high - the zone may be full of dirty or under-writeback pages, which this
 * caller can't do much about.  We kick the writeback threads and take explicit
 * naps in the hope that some of these pages can be written.  But if the
 * allocating task holds filesystem locks which prevent writeout this might not
 * work, and the allocation attempt will fail.
 *
 * returns:	0, if no pages reclaimed
 * 		else, the number of pages reclaimed
 */
static unsigned long do_try_to_free_pages(struct zonelist *zonelist,
					  struct scan_control *sc)
{
	int initial_priority = sc->priority;
	pg_data_t *last_pgdat;
	struct zoneref *z;
	struct zone *zone;
retry:
	delayacct_freepages_start();

	if (!cgroup_reclaim(sc))
		__count_zid_vm_events(ALLOCSTALL, sc->reclaim_idx, 1);

	do {
		vmpressure_prio(sc->gfp_mask, sc->target_mem_cgroup,
				sc->priority);
		sc->nr_scanned = 0;
		shrink_zones(zonelist, sc);

		if (sc->nr_reclaimed >= sc->nr_to_reclaim)
			break;

		if (sc->compaction_ready)
			break;

		/*
		 * If we're getting trouble reclaiming, start doing
		 * writepage even in laptop mode.
		 */
		if (sc->priority < DEF_PRIORITY - 2)
			sc->may_writepage = 1;
	} while (--sc->priority >= 0);

	last_pgdat = NULL;
	for_each_zone_zonelist_nodemask(zone, z, zonelist, sc->reclaim_idx,
					sc->nodemask) {
		if (zone->zone_pgdat == last_pgdat)
			continue;
		last_pgdat = zone->zone_pgdat;

		snapshot_refaults(sc->target_mem_cgroup, zone->zone_pgdat);

		if (cgroup_reclaim(sc)) {
			struct lruvec *lruvec;

			lruvec = mem_cgroup_lruvec(sc->target_mem_cgroup,
						   zone->zone_pgdat);
			clear_bit(LRUVEC_CONGESTED, &lruvec->flags);
		}
	}

	delayacct_freepages_end();

	if (sc->nr_reclaimed)
		return sc->nr_reclaimed;

	/* Aborted reclaim to try compaction? don't OOM, then */
	if (sc->compaction_ready)
		return 1;

	/*
	 * We make inactive:active ratio decisions based on the node's
	 * composition of memory, but a restrictive reclaim_idx or a
	 * memory.low cgroup setting can exempt large amounts of
	 * memory from reclaim. Neither of which are very common, so
	 * instead of doing costly eligibility calculations of the
	 * entire cgroup subtree up front, we assume the estimates are
	 * good, and retry with forcible deactivation if that fails.
	 */
	if (sc->skipped_deactivate) {
		sc->priority = initial_priority;
		sc->force_deactivate = 1;
		sc->skipped_deactivate = 0;
		goto retry;
	}

	/* Untapped cgroup reserves?  Don't OOM, retry. */
	if (sc->memcg_low_skipped) {
		sc->priority = initial_priority;
		sc->force_deactivate = 0;
		sc->memcg_low_reclaim = 1;
		sc->memcg_low_skipped = 0;
		goto retry;
	}

	return 0;
}

static bool allow_direct_reclaim(pg_data_t *pgdat)
{
	struct zone *zone;
	unsigned long pfmemalloc_reserve = 0;
	unsigned long free_pages = 0;
	int i;
	bool wmark_ok;

	if (pgdat->kswapd_failures >= MAX_RECLAIM_RETRIES)
		return true;

	for (i = 0; i <= ZONE_NORMAL; i++) {
		zone = &pgdat->node_zones[i];
		if (!managed_zone(zone))
			continue;

		if (!zone_reclaimable_pages(zone))
			continue;

		pfmemalloc_reserve += min_wmark_pages(zone);
		free_pages += zone_page_state(zone, NR_FREE_PAGES);
	}

	/* If there are no reserves (unexpected config) then do not throttle */
	if (!pfmemalloc_reserve)
		return true;

	wmark_ok = free_pages > pfmemalloc_reserve / 2;

	/* kswapd must be awake if processes are being throttled */
	if (!wmark_ok && waitqueue_active(&pgdat->kswapd_wait)) {
		if (READ_ONCE(pgdat->kswapd_highest_zoneidx) > ZONE_NORMAL)
			WRITE_ONCE(pgdat->kswapd_highest_zoneidx, ZONE_NORMAL);

		wake_up_interruptible(&pgdat->kswapd_wait);
	}

	return wmark_ok;
}

/*
 * Throttle direct reclaimers if backing storage is backed by the network
 * and the PFMEMALLOC reserve for the preferred node is getting dangerously
 * depleted. kswapd will continue to make progress and wake the processes
 * when the low watermark is reached.
 *
 * Returns true if a fatal signal was delivered during throttling. If this
 * happens, the page allocator should not consider triggering the OOM killer.
 */
static bool throttle_direct_reclaim(gfp_t gfp_mask, struct zonelist *zonelist,
					nodemask_t *nodemask)
{
	struct zoneref *z;
	struct zone *zone;
	pg_data_t *pgdat = NULL;

	/*
	 * Kernel threads should not be throttled as they may be indirectly
	 * responsible for cleaning pages necessary for reclaim to make forward
	 * progress. kjournald for example may enter direct reclaim while
	 * committing a transaction where throttling it could forcing other
	 * processes to block on log_wait_commit().
	 */
	if (current->flags & PF_KTHREAD)
		goto out;

	/*
	 * If a fatal signal is pending, this process should not throttle.
	 * It should return quickly so it can exit and free its memory
	 */
	if (fatal_signal_pending(current))
		goto out;

	/*
	 * Check if the pfmemalloc reserves are ok by finding the first node
	 * with a usable ZONE_NORMAL or lower zone. The expectation is that
	 * GFP_KERNEL will be required for allocating network buffers when
	 * swapping over the network so ZONE_HIGHMEM is unusable.
	 *
	 * Throttling is based on the first usable node and throttled processes
	 * wait on a queue until kswapd makes progress and wakes them. There
	 * is an affinity then between processes waking up and where reclaim
	 * progress has been made assuming the process wakes on the same node.
	 * More importantly, processes running on remote nodes will not compete
	 * for remote pfmemalloc reserves and processes on different nodes
	 * should make reasonable progress.
	 */
	for_each_zone_zonelist_nodemask(zone, z, zonelist,
					gfp_zone(gfp_mask), nodemask) {
		if (zone_idx(zone) > ZONE_NORMAL)
			continue;

		/* Throttle based on the first usable node */
		pgdat = zone->zone_pgdat;
		if (allow_direct_reclaim(pgdat))
			goto out;
		break;
	}

	/* If no zone was usable by the allocation flags then do not throttle */
	if (!pgdat)
		goto out;

	/* Account for the throttling */
	count_vm_event(PGSCAN_DIRECT_THROTTLE);

	/*
	 * If the caller cannot enter the filesystem, it's possible that it
	 * is due to the caller holding an FS lock or performing a journal
	 * transaction in the case of a filesystem like ext[3|4]. In this case,
	 * it is not safe to block on pfmemalloc_wait as kswapd could be
	 * blocked waiting on the same lock. Instead, throttle for up to a
	 * second before continuing.
	 */
	if (!(gfp_mask & __GFP_FS))
		wait_event_interruptible_timeout(pgdat->pfmemalloc_wait,
			allow_direct_reclaim(pgdat), HZ);
	else
		/* Throttle until kswapd wakes the process */
		wait_event_killable(zone->zone_pgdat->pfmemalloc_wait,
			allow_direct_reclaim(pgdat));

	if (fatal_signal_pending(current))
		return true;

out:
	return false;
}

unsigned long try_to_free_pages(struct zonelist *zonelist, int order,
				gfp_t gfp_mask, nodemask_t *nodemask)
{
	unsigned long nr_reclaimed;
	struct scan_control sc = {
		.nr_to_reclaim = SWAP_CLUSTER_MAX,
		.gfp_mask = current_gfp_context(gfp_mask),
		.reclaim_idx = gfp_zone(gfp_mask),
		.order = order,
		.nodemask = nodemask,
		.priority = DEF_PRIORITY,
		.may_writepage = !laptop_mode,
		.may_unmap = 1,
		.may_swap = 1,
	};

	/*
	 * scan_control uses s8 fields for order, priority, and reclaim_idx.
	 * Confirm they are large enough for max values.
	 */
	BUILD_BUG_ON(MAX_ORDER > S8_MAX);
	BUILD_BUG_ON(DEF_PRIORITY > S8_MAX);
	BUILD_BUG_ON(MAX_NR_ZONES > S8_MAX);

	/*
	 * Do not enter reclaim if fatal signal was delivered while throttled.
	 * 1 is returned so that the page allocator does not OOM kill at this
	 * point.
	 */
	if (throttle_direct_reclaim(sc.gfp_mask, zonelist, nodemask))
		return 1;

	set_task_reclaim_state(current, &sc.reclaim_state);
	trace_mm_vmscan_direct_reclaim_begin(order, sc.gfp_mask);

	nr_reclaimed = do_try_to_free_pages(zonelist, &sc);

	trace_mm_vmscan_direct_reclaim_end(nr_reclaimed);
	set_task_reclaim_state(current, NULL);

	return nr_reclaimed;
}

#ifdef CONFIG_MEMCG

/* Only used by soft limit reclaim. Do not reuse for anything else. */
unsigned long mem_cgroup_shrink_node(struct mem_cgroup *memcg,
						gfp_t gfp_mask, bool noswap,
						pg_data_t *pgdat,
						unsigned long *nr_scanned)
{
	struct lruvec *lruvec = mem_cgroup_lruvec(memcg, pgdat);
	struct scan_control sc = {
		.nr_to_reclaim = SWAP_CLUSTER_MAX,
		.target_mem_cgroup = memcg,
		.may_writepage = !laptop_mode,
		.may_unmap = 1,
		.reclaim_idx = MAX_NR_ZONES - 1,
		.may_swap = !noswap,
	};

	WARN_ON_ONCE(!current->reclaim_state);

	sc.gfp_mask = (gfp_mask & GFP_RECLAIM_MASK) |
			(GFP_HIGHUSER_MOVABLE & ~GFP_RECLAIM_MASK);

	trace_mm_vmscan_memcg_softlimit_reclaim_begin(sc.order,
						      sc.gfp_mask);

	/*
	 * NOTE: Although we can get the priority field, using it
	 * here is not a good idea, since it limits the pages we can scan.
	 * if we don't reclaim here, the shrink_node from balance_pgdat
	 * will pick up pages from other mem cgroup's as well. We hack
	 * the priority and make it zero.
	 */
	shrink_lruvec(lruvec, &sc);

	trace_mm_vmscan_memcg_softlimit_reclaim_end(sc.nr_reclaimed);

	*nr_scanned = sc.nr_scanned;

	return sc.nr_reclaimed;
}

unsigned long try_to_free_mem_cgroup_pages(struct mem_cgroup *memcg,
					   unsigned long nr_pages,
					   gfp_t gfp_mask,
					   bool may_swap)
{
	unsigned long nr_reclaimed;
	unsigned int noreclaim_flag;
	struct scan_control sc = {
		.nr_to_reclaim = max(nr_pages, SWAP_CLUSTER_MAX),
		.gfp_mask = (current_gfp_context(gfp_mask) & GFP_RECLAIM_MASK) |
				(GFP_HIGHUSER_MOVABLE & ~GFP_RECLAIM_MASK),
		.reclaim_idx = MAX_NR_ZONES - 1,
		.target_mem_cgroup = memcg,
		.priority = DEF_PRIORITY,
		.may_writepage = !laptop_mode,
		.may_unmap = 1,
		.may_swap = may_swap,
	};
	/*
	 * Traverse the ZONELIST_FALLBACK zonelist of the current node to put
	 * equal pressure on all the nodes. This is based on the assumption that
	 * the reclaim does not bail out early.
	 */
	struct zonelist *zonelist = node_zonelist(numa_node_id(), sc.gfp_mask);

	set_task_reclaim_state(current, &sc.reclaim_state);
	trace_mm_vmscan_memcg_reclaim_begin(0, sc.gfp_mask);
	noreclaim_flag = memalloc_noreclaim_save();

	nr_reclaimed = do_try_to_free_pages(zonelist, &sc);

	memalloc_noreclaim_restore(noreclaim_flag);
	trace_mm_vmscan_memcg_reclaim_end(nr_reclaimed);
	set_task_reclaim_state(current, NULL);

	return nr_reclaimed;
}
#endif

static void age_active_anon(struct pglist_data *pgdat,
				struct scan_control *sc)
{
	struct mem_cgroup *memcg;
	struct lruvec *lruvec;

	if (!can_age_anon_pages(pgdat, sc))
		return;

	lruvec = mem_cgroup_lruvec(NULL, pgdat);
	if (!inactive_is_low(lruvec, LRU_INACTIVE_ANON))
		return;

	memcg = mem_cgroup_iter(NULL, NULL, NULL);
	do {
		lruvec = mem_cgroup_lruvec(memcg, pgdat);
		shrink_active_list(SWAP_CLUSTER_MAX, lruvec,
				   sc, LRU_ACTIVE_ANON);
		memcg = mem_cgroup_iter(NULL, memcg, NULL);
	} while (memcg);
}

static bool pgdat_watermark_boosted(pg_data_t *pgdat, int highest_zoneidx)
{
	int i;
	struct zone *zone;

	/*
	 * Check for watermark boosts top-down as the higher zones
	 * are more likely to be boosted. Both watermarks and boosts
	 * should not be checked at the same time as reclaim would
	 * start prematurely when there is no boosting and a lower
	 * zone is balanced.
	 */
	for (i = highest_zoneidx; i >= 0; i--) {
		zone = pgdat->node_zones + i;
		if (!managed_zone(zone))
			continue;

		if (zone->watermark_boost)
			return true;
	}

	return false;
}

/*
 * Returns true if there is an eligible zone balanced for the request order
 * and highest_zoneidx
 */
static bool pgdat_balanced(pg_data_t *pgdat, int order, int highest_zoneidx)
{
	int i;
	unsigned long mark = -1;
	struct zone *zone;

	/*
	 * Check watermarks bottom-up as lower zones are more likely to
	 * meet watermarks.
	 */
	for (i = 0; i <= highest_zoneidx; i++) {
		zone = pgdat->node_zones + i;

		if (!managed_zone(zone))
			continue;

		if (sysctl_numa_balancing_mode & NUMA_BALANCING_MEMORY_TIERING)
			mark = wmark_pages(zone, WMARK_PROMO);
		else
			mark = high_wmark_pages(zone);
		if (zone_watermark_ok_safe(zone, order, mark, highest_zoneidx))
			return true;
	}

	/*
	 * If a node has no populated zone within highest_zoneidx, it does not
	 * need balancing by definition. This can happen if a zone-restricted
	 * allocation tries to wake a remote kswapd.
	 */
	if (mark == -1)
		return true;

	return false;
}

/* Clear pgdat state for congested, dirty or under writeback. */
static void clear_pgdat_congested(pg_data_t *pgdat)
{
	struct lruvec *lruvec = mem_cgroup_lruvec(NULL, pgdat);

	clear_bit(LRUVEC_CONGESTED, &lruvec->flags);
	clear_bit(PGDAT_DIRTY, &pgdat->flags);
	clear_bit(PGDAT_WRITEBACK, &pgdat->flags);
}

/*
 * Prepare kswapd for sleeping. This verifies that there are no processes
 * waiting in throttle_direct_reclaim() and that watermarks have been met.
 *
 * Returns true if kswapd is ready to sleep
 */
static bool prepare_kswapd_sleep(pg_data_t *pgdat, int order,
				int highest_zoneidx)
{
	/*
	 * The throttled processes are normally woken up in balance_pgdat() as
	 * soon as allow_direct_reclaim() is true. But there is a potential
	 * race between when kswapd checks the watermarks and a process gets
	 * throttled. There is also a potential race if processes get
	 * throttled, kswapd wakes, a large process exits thereby balancing the
	 * zones, which causes kswapd to exit balance_pgdat() before reaching
	 * the wake up checks. If kswapd is going to sleep, no process should
	 * be sleeping on pfmemalloc_wait, so wake them now if necessary. If
	 * the wake up is premature, processes will wake kswapd and get
	 * throttled again. The difference from wake ups in balance_pgdat() is
	 * that here we are under prepare_to_wait().
	 */
	if (waitqueue_active(&pgdat->pfmemalloc_wait))
		wake_up_all(&pgdat->pfmemalloc_wait);

	/* Hopeless node, leave it to direct reclaim */
	if (pgdat->kswapd_failures >= MAX_RECLAIM_RETRIES)
		return true;

	if (pgdat_balanced(pgdat, order, highest_zoneidx)) {
		clear_pgdat_congested(pgdat);
		return true;
	}

	return false;
}

/*
 * kswapd shrinks a node of pages that are at or below the highest usable
 * zone that is currently unbalanced.
 *
 * Returns true if kswapd scanned at least the requested number of pages to
 * reclaim or if the lack of progress was due to pages under writeback.
 * This is used to determine if the scanning priority needs to be raised.
 */
static bool kswapd_shrink_node(pg_data_t *pgdat,
			       struct scan_control *sc)
{
	struct zone *zone;
	int z;

	/* Reclaim a number of pages proportional to the number of zones */
	sc->nr_to_reclaim = 0;
	for (z = 0; z <= sc->reclaim_idx; z++) {
		zone = pgdat->node_zones + z;
		if (!managed_zone(zone))
			continue;

		sc->nr_to_reclaim += max(high_wmark_pages(zone), SWAP_CLUSTER_MAX);
	}

	/*
	 * Historically care was taken to put equal pressure on all zones but
	 * now pressure is applied based on node LRU order.
	 */
	shrink_node(pgdat, sc);

	/*
	 * Fragmentation may mean that the system cannot be rebalanced for
	 * high-order allocations. If twice the allocation size has been
	 * reclaimed then recheck watermarks only at order-0 to prevent
	 * excessive reclaim. Assume that a process requested a high-order
	 * can direct reclaim/compact.
	 */
	if (sc->order && sc->nr_reclaimed >= compact_gap(sc->order))
		sc->order = 0;

	return sc->nr_scanned >= sc->nr_to_reclaim;
}

/* Page allocator PCP high watermark is lowered if reclaim is active. */
static inline void
update_reclaim_active(pg_data_t *pgdat, int highest_zoneidx, bool active)
{
	int i;
	struct zone *zone;

	for (i = 0; i <= highest_zoneidx; i++) {
		zone = pgdat->node_zones + i;

		if (!managed_zone(zone))
			continue;

		if (active)
			set_bit(ZONE_RECLAIM_ACTIVE, &zone->flags);
		else
			clear_bit(ZONE_RECLAIM_ACTIVE, &zone->flags);
	}
}

static inline void
set_reclaim_active(pg_data_t *pgdat, int highest_zoneidx)
{
	update_reclaim_active(pgdat, highest_zoneidx, true);
}

static inline void
clear_reclaim_active(pg_data_t *pgdat, int highest_zoneidx)
{
	update_reclaim_active(pgdat, highest_zoneidx, false);
}

/*
 * For kswapd, balance_pgdat() will reclaim pages across a node from zones
 * that are eligible for use by the caller until at least one zone is
 * balanced.
 *
 * Returns the order kswapd finished reclaiming at.
 *
 * kswapd scans the zones in the highmem->normal->dma direction.  It skips
 * zones which have free_pages > high_wmark_pages(zone), but once a zone is
 * found to have free_pages <= high_wmark_pages(zone), any page in that zone
 * or lower is eligible for reclaim until at least one usable zone is
 * balanced.
 */
static int balance_pgdat(pg_data_t *pgdat, int order, int highest_zoneidx)
{
	int i;
	unsigned long nr_soft_reclaimed;
	unsigned long nr_soft_scanned;
	unsigned long pflags;
	unsigned long nr_boost_reclaim;
	unsigned long zone_boosts[MAX_NR_ZONES] = { 0, };
	bool boosted;
	struct zone *zone;
	struct scan_control sc = {
		.gfp_mask = GFP_KERNEL,
		.order = order,
		.may_unmap = 1,
	};

	set_task_reclaim_state(current, &sc.reclaim_state);
	psi_memstall_enter(&pflags);
	__fs_reclaim_acquire(_THIS_IP_);

	count_vm_event(PAGEOUTRUN);

	/*
	 * Account for the reclaim boost. Note that the zone boost is left in
	 * place so that parallel allocations that are near the watermark will
	 * stall or direct reclaim until kswapd is finished.
	 */
	nr_boost_reclaim = 0;
	for (i = 0; i <= highest_zoneidx; i++) {
		zone = pgdat->node_zones + i;
		if (!managed_zone(zone))
			continue;

		nr_boost_reclaim += zone->watermark_boost;
		zone_boosts[i] = zone->watermark_boost;
	}
	boosted = nr_boost_reclaim;

restart:
	set_reclaim_active(pgdat, highest_zoneidx);
	sc.priority = DEF_PRIORITY;
	do {
		unsigned long nr_reclaimed = sc.nr_reclaimed;
		bool raise_priority = true;
		bool balanced;
		bool ret;

		sc.reclaim_idx = highest_zoneidx;

		/*
		 * If the number of buffer_heads exceeds the maximum allowed
		 * then consider reclaiming from all zones. This has a dual
		 * purpose -- on 64-bit systems it is expected that
		 * buffer_heads are stripped during active rotation. On 32-bit
		 * systems, highmem pages can pin lowmem memory and shrinking
		 * buffers can relieve lowmem pressure. Reclaim may still not
		 * go ahead if all eligible zones for the original allocation
		 * request are balanced to avoid excessive reclaim from kswapd.
		 */
		if (buffer_heads_over_limit) {
			for (i = MAX_NR_ZONES - 1; i >= 0; i--) {
				zone = pgdat->node_zones + i;
				if (!managed_zone(zone))
					continue;

				sc.reclaim_idx = i;
				break;
			}
		}

		/*
		 * If the pgdat is imbalanced then ignore boosting and preserve
		 * the watermarks for a later time and restart. Note that the
		 * zone watermarks will be still reset at the end of balancing
		 * on the grounds that the normal reclaim should be enough to
		 * re-evaluate if boosting is required when kswapd next wakes.
		 */
		balanced = pgdat_balanced(pgdat, sc.order, highest_zoneidx);
		if (!balanced && nr_boost_reclaim) {
			nr_boost_reclaim = 0;
			goto restart;
		}

		/*
		 * If boosting is not active then only reclaim if there are no
		 * eligible zones. Note that sc.reclaim_idx is not used as
		 * buffer_heads_over_limit may have adjusted it.
		 */
		if (!nr_boost_reclaim && balanced)
			goto out;

		/* Limit the priority of boosting to avoid reclaim writeback */
		if (nr_boost_reclaim && sc.priority == DEF_PRIORITY - 2)
			raise_priority = false;

		/*
		 * Do not writeback or swap pages for boosted reclaim. The
		 * intent is to relieve pressure not issue sub-optimal IO
		 * from reclaim context. If no pages are reclaimed, the
		 * reclaim will be aborted.
		 */
		sc.may_writepage = !laptop_mode && !nr_boost_reclaim;
		sc.may_swap = !nr_boost_reclaim;

		/*
		 * Do some background aging of the anon list, to give
		 * pages a chance to be referenced before reclaiming. All
		 * pages are rotated regardless of classzone as this is
		 * about consistent aging.
		 */
		age_active_anon(pgdat, &sc);

		/*
		 * If we're getting trouble reclaiming, start doing writepage
		 * even in laptop mode.
		 */
		if (sc.priority < DEF_PRIORITY - 2)
			sc.may_writepage = 1;

		/* Call soft limit reclaim before calling shrink_node. */
		sc.nr_scanned = 0;
		nr_soft_scanned = 0;
		nr_soft_reclaimed = mem_cgroup_soft_limit_reclaim(pgdat, sc.order,
						sc.gfp_mask, &nr_soft_scanned);
		sc.nr_reclaimed += nr_soft_reclaimed;

		/*
		 * There should be no need to raise the scanning priority if
		 * enough pages are already being scanned that that high
		 * watermark would be met at 100% efficiency.
		 */
		if (kswapd_shrink_node(pgdat, &sc))
			raise_priority = false;

		/*
		 * If the low watermark is met there is no need for processes
		 * to be throttled on pfmemalloc_wait as they should not be
		 * able to safely make forward progress. Wake them
		 */
		if (waitqueue_active(&pgdat->pfmemalloc_wait) &&
				allow_direct_reclaim(pgdat))
			wake_up_all(&pgdat->pfmemalloc_wait);

		/* Check if kswapd should be suspending */
		__fs_reclaim_release(_THIS_IP_);
		ret = try_to_freeze();
		__fs_reclaim_acquire(_THIS_IP_);
		if (ret || kthread_should_stop())
			break;

		/*
		 * Raise priority if scanning rate is too low or there was no
		 * progress in reclaiming pages
		 */
		nr_reclaimed = sc.nr_reclaimed - nr_reclaimed;
		nr_boost_reclaim -= min(nr_boost_reclaim, nr_reclaimed);

		/*
		 * If reclaim made no progress for a boost, stop reclaim as
		 * IO cannot be queued and it could be an infinite loop in
		 * extreme circumstances.
		 */
		if (nr_boost_reclaim && !nr_reclaimed)
			break;

		if (raise_priority || !nr_reclaimed)
			sc.priority--;
	} while (sc.priority >= 1);

	if (!sc.nr_reclaimed)
		pgdat->kswapd_failures++;

out:
	clear_reclaim_active(pgdat, highest_zoneidx);

	/* If reclaim was boosted, account for the reclaim done in this pass */
	if (boosted) {
		unsigned long flags;

		for (i = 0; i <= highest_zoneidx; i++) {
			if (!zone_boosts[i])
				continue;

			/* Increments are under the zone lock */
			zone = pgdat->node_zones + i;
			spin_lock_irqsave(&zone->lock, flags);
			zone->watermark_boost -= min(zone->watermark_boost, zone_boosts[i]);
			spin_unlock_irqrestore(&zone->lock, flags);
		}

		/*
		 * As there is now likely space, wakeup kcompact to defragment
		 * pageblocks.
		 */
		wakeup_kcompactd(pgdat, pageblock_order, highest_zoneidx);
	}

	snapshot_refaults(NULL, pgdat);
	__fs_reclaim_release(_THIS_IP_);
	psi_memstall_leave(&pflags);
	set_task_reclaim_state(current, NULL);

	/*
	 * Return the order kswapd stopped reclaiming at as
	 * prepare_kswapd_sleep() takes it into account. If another caller
	 * entered the allocator slow path while kswapd was awake, order will
	 * remain at the higher level.
	 */
	return sc.order;
}

/*
 * The pgdat->kswapd_highest_zoneidx is used to pass the highest zone index to
 * be reclaimed by kswapd from the waker. If the value is MAX_NR_ZONES which is
 * not a valid index then either kswapd runs for first time or kswapd couldn't
 * sleep after previous reclaim attempt (node is still unbalanced). In that
 * case return the zone index of the previous kswapd reclaim cycle.
 */
static enum zone_type kswapd_highest_zoneidx(pg_data_t *pgdat,
					   enum zone_type prev_highest_zoneidx)
{
	enum zone_type curr_idx = READ_ONCE(pgdat->kswapd_highest_zoneidx);

	return curr_idx == MAX_NR_ZONES ? prev_highest_zoneidx : curr_idx;
}

static void kswapd_try_to_sleep(pg_data_t *pgdat, int alloc_order, int reclaim_order,
				unsigned int highest_zoneidx)
{
	long remaining = 0;
	DEFINE_WAIT(wait);

	if (freezing(current) || kthread_should_stop())
		return;

	prepare_to_wait(&pgdat->kswapd_wait, &wait, TASK_INTERRUPTIBLE);

	/*
	 * Try to sleep for a short interval. Note that kcompactd will only be
	 * woken if it is possible to sleep for a short interval. This is
	 * deliberate on the assumption that if reclaim cannot keep an
	 * eligible zone balanced that it's also unlikely that compaction will
	 * succeed.
	 */
	if (prepare_kswapd_sleep(pgdat, reclaim_order, highest_zoneidx)) {
		/*
		 * Compaction records what page blocks it recently failed to
		 * isolate pages from and skips them in the future scanning.
		 * When kswapd is going to sleep, it is reasonable to assume
		 * that pages and compaction may succeed so reset the cache.
		 */
		reset_isolation_suitable(pgdat);

		/*
		 * We have freed the memory, now we should compact it to make
		 * allocation of the requested order possible.
		 */
		wakeup_kcompactd(pgdat, alloc_order, highest_zoneidx);

		remaining = schedule_timeout(HZ/10);

		/*
		 * If woken prematurely then reset kswapd_highest_zoneidx and
		 * order. The values will either be from a wakeup request or
		 * the previous request that slept prematurely.
		 */
		if (remaining) {
			WRITE_ONCE(pgdat->kswapd_highest_zoneidx,
					kswapd_highest_zoneidx(pgdat,
							highest_zoneidx));

			if (READ_ONCE(pgdat->kswapd_order) < reclaim_order)
				WRITE_ONCE(pgdat->kswapd_order, reclaim_order);
		}

		finish_wait(&pgdat->kswapd_wait, &wait);
		prepare_to_wait(&pgdat->kswapd_wait, &wait, TASK_INTERRUPTIBLE);
	}

	/*
	 * After a short sleep, check if it was a premature sleep. If not, then
	 * go fully to sleep until explicitly woken up.
	 */
	if (!remaining &&
	    prepare_kswapd_sleep(pgdat, reclaim_order, highest_zoneidx)) {
		trace_mm_vmscan_kswapd_sleep(pgdat->node_id);

		/*
		 * vmstat counters are not perfectly accurate and the estimated
		 * value for counters such as NR_FREE_PAGES can deviate from the
		 * true value by nr_online_cpus * threshold. To avoid the zone
		 * watermarks being breached while under pressure, we reduce the
		 * per-cpu vmstat threshold while kswapd is awake and restore
		 * them before going back to sleep.
		 */
		set_pgdat_percpu_threshold(pgdat, calculate_normal_threshold);

		if (!kthread_should_stop())
			schedule();

		set_pgdat_percpu_threshold(pgdat, calculate_pressure_threshold);
	} else {
		if (remaining)
			count_vm_event(KSWAPD_LOW_WMARK_HIT_QUICKLY);
		else
			count_vm_event(KSWAPD_HIGH_WMARK_HIT_QUICKLY);
	}
	finish_wait(&pgdat->kswapd_wait, &wait);
}

/*
 * The background pageout daemon, started as a kernel thread
 * from the init process.
 *
 * This basically trickles out pages so that we have _some_
 * free memory available even if there is no other activity
 * that frees anything up. This is needed for things like routing
 * etc, where we otherwise might have all activity going on in
 * asynchronous contexts that cannot page things out.
 *
 * If there are applications that are active memory-allocators
 * (most normal use), this basically shouldn't matter.
 */
static int kswapd(void *p)
{
	unsigned int alloc_order, reclaim_order;
	unsigned int highest_zoneidx = MAX_NR_ZONES - 1;
	pg_data_t *pgdat = (pg_data_t *)p;
	struct task_struct *tsk = current;
	const struct cpumask *cpumask = cpumask_of_node(pgdat->node_id);

	if (!cpumask_empty(cpumask))
		set_cpus_allowed_ptr(tsk, cpumask);

	/*
	 * Tell the memory management that we're a "memory allocator",
	 * and that if we need more memory we should get access to it
	 * regardless (see "__alloc_pages()"). "kswapd" should
	 * never get caught in the normal page freeing logic.
	 *
	 * (Kswapd normally doesn't need memory anyway, but sometimes
	 * you need a small amount of memory in order to be able to
	 * page out something else, and this flag essentially protects
	 * us from recursively trying to free more memory as we're
	 * trying to free the first piece of memory in the first place).
	 */
	tsk->flags |= PF_MEMALLOC | PF_KSWAPD;
	set_freezable();

	WRITE_ONCE(pgdat->kswapd_order, 0);
	WRITE_ONCE(pgdat->kswapd_highest_zoneidx, MAX_NR_ZONES);
	atomic_set(&pgdat->nr_writeback_throttled, 0);
	for ( ; ; ) {
		bool ret;

		alloc_order = reclaim_order = READ_ONCE(pgdat->kswapd_order);
		highest_zoneidx = kswapd_highest_zoneidx(pgdat,
							highest_zoneidx);

kswapd_try_sleep:
		kswapd_try_to_sleep(pgdat, alloc_order, reclaim_order,
					highest_zoneidx);

		/* Read the new order and highest_zoneidx */
		alloc_order = READ_ONCE(pgdat->kswapd_order);
		highest_zoneidx = kswapd_highest_zoneidx(pgdat,
							highest_zoneidx);
		WRITE_ONCE(pgdat->kswapd_order, 0);
		WRITE_ONCE(pgdat->kswapd_highest_zoneidx, MAX_NR_ZONES);

		ret = try_to_freeze();
		if (kthread_should_stop())
			break;

		/*
		 * We can speed up thawing tasks if we don't call balance_pgdat
		 * after returning from the refrigerator
		 */
		if (ret)
			continue;

		/*
		 * Reclaim begins at the requested order but if a high-order
		 * reclaim fails then kswapd falls back to reclaiming for
		 * order-0. If that happens, kswapd will consider sleeping
		 * for the order it finished reclaiming at (reclaim_order)
		 * but kcompactd is woken to compact for the original
		 * request (alloc_order).
		 */
		trace_mm_vmscan_kswapd_wake(pgdat->node_id, highest_zoneidx,
						alloc_order);
		reclaim_order = balance_pgdat(pgdat, alloc_order,
						highest_zoneidx);
		if (reclaim_order < alloc_order)
			goto kswapd_try_sleep;
	}

	tsk->flags &= ~(PF_MEMALLOC | PF_KSWAPD);

	return 0;
}

/*
 * A zone is low on free memory or too fragmented for high-order memory.  If
 * kswapd should reclaim (direct reclaim is deferred), wake it up for the zone's
 * pgdat.  It will wake up kcompactd after reclaiming memory.  If kswapd reclaim
 * has failed or is not needed, still wake up kcompactd if only compaction is
 * needed.
 */
void wakeup_kswapd(struct zone *zone, gfp_t gfp_flags, int order,
		   enum zone_type highest_zoneidx)
{
	pg_data_t *pgdat;
	enum zone_type curr_idx;

	if (!managed_zone(zone))
		return;

	if (!cpuset_zone_allowed(zone, gfp_flags))
		return;

	pgdat = zone->zone_pgdat;
	curr_idx = READ_ONCE(pgdat->kswapd_highest_zoneidx);

	if (curr_idx == MAX_NR_ZONES || curr_idx < highest_zoneidx)
		WRITE_ONCE(pgdat->kswapd_highest_zoneidx, highest_zoneidx);

	if (READ_ONCE(pgdat->kswapd_order) < order)
		WRITE_ONCE(pgdat->kswapd_order, order);

	if (!waitqueue_active(&pgdat->kswapd_wait))
		return;

	/* Hopeless node, leave it to direct reclaim if possible */
	if (pgdat->kswapd_failures >= MAX_RECLAIM_RETRIES ||
	    (pgdat_balanced(pgdat, order, highest_zoneidx) &&
	     !pgdat_watermark_boosted(pgdat, highest_zoneidx))) {
		/*
		 * There may be plenty of free memory available, but it's too
		 * fragmented for high-order allocations.  Wake up kcompactd
		 * and rely on compaction_suitable() to determine if it's
		 * needed.  If it fails, it will defer subsequent attempts to
		 * ratelimit its work.
		 */
		if (!(gfp_flags & __GFP_DIRECT_RECLAIM))
			wakeup_kcompactd(pgdat, order, highest_zoneidx);
		return;
	}

	trace_mm_vmscan_wakeup_kswapd(pgdat->node_id, highest_zoneidx, order,
				      gfp_flags);
	wake_up_interruptible(&pgdat->kswapd_wait);
}

#ifdef CONFIG_HIBERNATION
/*
 * Try to free `nr_to_reclaim' of memory, system-wide, and return the number of
 * freed pages.
 *
 * Rather than trying to age LRUs the aim is to preserve the overall
 * LRU order by reclaiming preferentially
 * inactive > active > active referenced > active mapped
 */
unsigned long shrink_all_memory(unsigned long nr_to_reclaim)
{
	struct scan_control sc = {
		.nr_to_reclaim = nr_to_reclaim,
		.gfp_mask = GFP_HIGHUSER_MOVABLE,
		.reclaim_idx = MAX_NR_ZONES - 1,
		.priority = DEF_PRIORITY,
		.may_writepage = 1,
		.may_unmap = 1,
		.may_swap = 1,
		.hibernation_mode = 1,
	};
	struct zonelist *zonelist = node_zonelist(numa_node_id(), sc.gfp_mask);
	unsigned long nr_reclaimed;
	unsigned int noreclaim_flag;

	fs_reclaim_acquire(sc.gfp_mask);
	noreclaim_flag = memalloc_noreclaim_save();
	set_task_reclaim_state(current, &sc.reclaim_state);

	nr_reclaimed = do_try_to_free_pages(zonelist, &sc);

	set_task_reclaim_state(current, NULL);
	memalloc_noreclaim_restore(noreclaim_flag);
	fs_reclaim_release(sc.gfp_mask);

	return nr_reclaimed;
}
#endif /* CONFIG_HIBERNATION */

/*
 * This kswapd start function will be called by init and node-hot-add.
 * On node-hot-add, kswapd will moved to proper cpus if cpus are hot-added.
 */
void kswapd_run(int nid)
{
	pg_data_t *pgdat = NODE_DATA(nid);

	if (pgdat->kswapd)
		return;

	pgdat->kswapd = kthread_run(kswapd, pgdat, "kswapd%d", nid);
	if (IS_ERR(pgdat->kswapd)) {
		/* failure at boot is fatal */
		BUG_ON(system_state < SYSTEM_RUNNING);
		pr_err("Failed to start kswapd on node %d\n", nid);
		pgdat->kswapd = NULL;
	}
}

/*
 * Called by memory hotplug when all memory in a node is offlined.  Caller must
 * hold mem_hotplug_begin/end().
 */
void kswapd_stop(int nid)
{
	struct task_struct *kswapd = NODE_DATA(nid)->kswapd;

	if (kswapd) {
		kthread_stop(kswapd);
		NODE_DATA(nid)->kswapd = NULL;
	}
}

static int __init kswapd_init(void)
{
	int nid;

	swap_setup();
	for_each_node_state(nid, N_MEMORY)
 		kswapd_run(nid);
	return 0;
}

module_init(kswapd_init)

#ifdef CONFIG_NUMA
/*
 * Node reclaim mode
 *
 * If non-zero call node_reclaim when the number of free pages falls below
 * the watermarks.
 */
int node_reclaim_mode __read_mostly;

/*
 * Priority for NODE_RECLAIM. This determines the fraction of pages
 * of a node considered for each zone_reclaim. 4 scans 1/16th of
 * a zone.
 */
#define NODE_RECLAIM_PRIORITY 4

/*
 * Percentage of pages in a zone that must be unmapped for node_reclaim to
 * occur.
 */
int sysctl_min_unmapped_ratio = 1;

/*
 * If the number of slab pages in a zone grows beyond this percentage then
 * slab reclaim needs to occur.
 */
int sysctl_min_slab_ratio = 5;

static inline unsigned long node_unmapped_file_pages(struct pglist_data *pgdat)
{
	unsigned long file_mapped = node_page_state(pgdat, NR_FILE_MAPPED);
	unsigned long file_lru = node_page_state(pgdat, NR_INACTIVE_FILE) +
		node_page_state(pgdat, NR_ACTIVE_FILE);

	/*
	 * It's possible for there to be more file mapped pages than
	 * accounted for by the pages on the file LRU lists because
	 * tmpfs pages accounted for as ANON can also be FILE_MAPPED
	 */
	return (file_lru > file_mapped) ? (file_lru - file_mapped) : 0;
}

/* Work out how many page cache pages we can reclaim in this reclaim_mode */
static unsigned long node_pagecache_reclaimable(struct pglist_data *pgdat)
{
	unsigned long nr_pagecache_reclaimable;
	unsigned long delta = 0;

	/*
	 * If RECLAIM_UNMAP is set, then all file pages are considered
	 * potentially reclaimable. Otherwise, we have to worry about
	 * pages like swapcache and node_unmapped_file_pages() provides
	 * a better estimate
	 */
	if (node_reclaim_mode & RECLAIM_UNMAP)
		nr_pagecache_reclaimable = node_page_state(pgdat, NR_FILE_PAGES);
	else
		nr_pagecache_reclaimable = node_unmapped_file_pages(pgdat);

	/* If we can't clean pages, remove dirty pages from consideration */
	if (!(node_reclaim_mode & RECLAIM_WRITE))
		delta += node_page_state(pgdat, NR_FILE_DIRTY);

	/* Watch for any possible underflows due to delta */
	if (unlikely(delta > nr_pagecache_reclaimable))
		delta = nr_pagecache_reclaimable;

	return nr_pagecache_reclaimable - delta;
}

/*
 * Try to free up some pages from this node through reclaim.
 */
static int __node_reclaim(struct pglist_data *pgdat, gfp_t gfp_mask, unsigned int order)
{
	/* Minimum pages needed in order to stay on node */
	const unsigned long nr_pages = 1 << order;
	struct task_struct *p = current;
	unsigned int noreclaim_flag;
	struct scan_control sc = {
		.nr_to_reclaim = max(nr_pages, SWAP_CLUSTER_MAX),
		.gfp_mask = current_gfp_context(gfp_mask),
		.order = order,
		.priority = NODE_RECLAIM_PRIORITY,
		.may_writepage = !!(node_reclaim_mode & RECLAIM_WRITE),
		.may_unmap = !!(node_reclaim_mode & RECLAIM_UNMAP),
		.may_swap = 1,
		.reclaim_idx = gfp_zone(gfp_mask),
	};
	unsigned long pflags;

	trace_mm_vmscan_node_reclaim_begin(pgdat->node_id, order,
					   sc.gfp_mask);

	cond_resched();
	psi_memstall_enter(&pflags);
	fs_reclaim_acquire(sc.gfp_mask);
	/*
	 * We need to be able to allocate from the reserves for RECLAIM_UNMAP
	 */
	noreclaim_flag = memalloc_noreclaim_save();
	set_task_reclaim_state(p, &sc.reclaim_state);

	if (node_pagecache_reclaimable(pgdat) > pgdat->min_unmapped_pages) {
		/*
		 * Free memory by calling shrink node with increasing
		 * priorities until we have enough memory freed.
		 */
		do {
			shrink_node(pgdat, &sc);
		} while (sc.nr_reclaimed < nr_pages && --sc.priority >= 0);
	}

	set_task_reclaim_state(p, NULL);
	memalloc_noreclaim_restore(noreclaim_flag);
	fs_reclaim_release(sc.gfp_mask);
	psi_memstall_leave(&pflags);

	trace_mm_vmscan_node_reclaim_end(sc.nr_reclaimed);

	return sc.nr_reclaimed >= nr_pages;
}

int node_reclaim(struct pglist_data *pgdat, gfp_t gfp_mask, unsigned int order)
{
	int ret;

	/*
	 * Node reclaim reclaims unmapped file backed pages and
	 * slab pages if we are over the defined limits.
	 *
	 * A small portion of unmapped file backed pages is needed for
	 * file I/O otherwise pages read by file I/O will be immediately
	 * thrown out if the node is overallocated. So we do not reclaim
	 * if less than a specified percentage of the node is used by
	 * unmapped file backed pages.
	 */
	if (node_pagecache_reclaimable(pgdat) <= pgdat->min_unmapped_pages &&
	    node_page_state_pages(pgdat, NR_SLAB_RECLAIMABLE_B) <=
	    pgdat->min_slab_pages)
		return NODE_RECLAIM_FULL;

	/*
	 * Do not scan if the allocation should not be delayed.
	 */
	if (!gfpflags_allow_blocking(gfp_mask) || (current->flags & PF_MEMALLOC))
		return NODE_RECLAIM_NOSCAN;

	/*
	 * Only run node reclaim on the local node or on nodes that do not
	 * have associated processors. This will favor the local processor
	 * over remote processors and spread off node memory allocations
	 * as wide as possible.
	 */
	if (node_state(pgdat->node_id, N_CPU) && pgdat->node_id != numa_node_id())
		return NODE_RECLAIM_NOSCAN;

	if (test_and_set_bit(PGDAT_RECLAIM_LOCKED, &pgdat->flags))
		return NODE_RECLAIM_NOSCAN;

	ret = __node_reclaim(pgdat, gfp_mask, order);
	clear_bit(PGDAT_RECLAIM_LOCKED, &pgdat->flags);

	if (!ret)
		count_vm_event(PGSCAN_ZONE_RECLAIM_FAILED);

	return ret;
}
#endif

/**
 * check_move_unevictable_pages - check pages for evictability and move to
 * appropriate zone lru list
 * @pvec: pagevec with lru pages to check
 *
 * Checks pages for evictability, if an evictable page is in the unevictable
 * lru list, moves it to the appropriate evictable lru list. This function
 * should be only used for lru pages.
 */
void check_move_unevictable_pages(struct pagevec *pvec)
{
	struct lruvec *lruvec = NULL;
	int pgscanned = 0;
	int pgrescued = 0;
	int i;

	for (i = 0; i < pvec->nr; i++) {
		struct page *page = pvec->pages[i];
		struct folio *folio = page_folio(page);
		int nr_pages;

		if (PageTransTail(page))
			continue;

		nr_pages = thp_nr_pages(page);
		pgscanned += nr_pages;

		/* block memcg migration during page moving between lru */
		if (!TestClearPageLRU(page))
			continue;

		lruvec = folio_lruvec_relock_irq(folio, lruvec);
		if (page_evictable(page) && PageUnevictable(page)) {
			del_page_from_lru_list(page, lruvec);
			ClearPageUnevictable(page);
			add_page_to_lru_list(page, lruvec);
			pgrescued += nr_pages;
		}
		SetPageLRU(page);
	}

	if (lruvec) {
		__count_vm_events(UNEVICTABLE_PGRESCUED, pgrescued);
		__count_vm_events(UNEVICTABLE_PGSCANNED, pgscanned);
		unlock_page_lruvec_irq(lruvec);
	} else if (pgscanned) {
		count_vm_events(UNEVICTABLE_PGSCANNED, pgscanned);
	}
}
EXPORT_SYMBOL_GPL(check_move_unevictable_pages);<|MERGE_RESOLUTION|>--- conflicted
+++ resolved
@@ -1574,15 +1574,8 @@
 		 * end of the LRU a second time.
 		 */
 		mapping = page_mapping(page);
-<<<<<<< HEAD
-		if (((dirty || writeback) && mapping &&
-		     inode_write_congested(mapping->host)) ||
-		    (writeback && PageReclaim(page)))
+		if (writeback && PageReclaim(page))
 			stat->nr_congested += nr_pages;
-=======
-		if (writeback && PageReclaim(page))
-			stat->nr_congested++;
->>>>>>> a36f3305
 
 		/*
 		 * If a page at the tail of the LRU is under writeback, there
