// SPDX-License-Identifier: GPL-2.0-only
/*
 * Copyright (C) 2007-2008 Advanced Micro Devices, Inc.
 * Author: Joerg Roedel <jroedel@suse.de>
 */

#define pr_fmt(fmt)    "iommu: " fmt

#include <linux/device.h>
#include <linux/dma-iommu.h>
#include <linux/kernel.h>
#include <linux/bits.h>
#include <linux/bug.h>
#include <linux/types.h>
#include <linux/init.h>
#include <linux/export.h>
#include <linux/slab.h>
#include <linux/errno.h>
#include <linux/iommu.h>
#include <linux/idr.h>
#include <linux/err.h>
#include <linux/pci.h>
#include <linux/bitops.h>
#include <linux/property.h>
#include <linux/fsl/mc.h>
#include <linux/module.h>
#include <linux/cc_platform.h>
#include <trace/events/iommu.h>

static struct kset *iommu_group_kset;
static DEFINE_IDA(iommu_group_ida);

static unsigned int iommu_def_domain_type __read_mostly;
static bool iommu_dma_strict __read_mostly = IS_ENABLED(CONFIG_IOMMU_DEFAULT_DMA_STRICT);
static u32 iommu_cmd_line __read_mostly;

struct iommu_group {
	struct kobject kobj;
	struct kobject *devices_kobj;
	struct list_head devices;
	struct mutex mutex;
	void *iommu_data;
	void (*iommu_data_release)(void *iommu_data);
	char *name;
	int id;
	struct iommu_domain *default_domain;
	struct iommu_domain *blocking_domain;
	struct iommu_domain *domain;
	struct list_head entry;
	unsigned int owner_cnt;
	void *owner;
};

struct group_device {
	struct list_head list;
	struct device *dev;
	char *name;
};

struct iommu_group_attribute {
	struct attribute attr;
	ssize_t (*show)(struct iommu_group *group, char *buf);
	ssize_t (*store)(struct iommu_group *group,
			 const char *buf, size_t count);
};

static const char * const iommu_group_resv_type_string[] = {
	[IOMMU_RESV_DIRECT]			= "direct",
	[IOMMU_RESV_DIRECT_RELAXABLE]		= "direct-relaxable",
	[IOMMU_RESV_RESERVED]			= "reserved",
	[IOMMU_RESV_MSI]			= "msi",
	[IOMMU_RESV_SW_MSI]			= "msi",
};

#define IOMMU_CMD_LINE_DMA_API		BIT(0)
#define IOMMU_CMD_LINE_STRICT		BIT(1)

static int iommu_alloc_default_domain(struct iommu_group *group,
				      struct device *dev);
static struct iommu_domain *__iommu_domain_alloc(struct bus_type *bus,
						 unsigned type);
static int __iommu_attach_device(struct iommu_domain *domain,
				 struct device *dev);
static int __iommu_attach_group(struct iommu_domain *domain,
				struct iommu_group *group);
static int __iommu_group_set_domain(struct iommu_group *group,
				    struct iommu_domain *new_domain);
static int iommu_create_device_direct_mappings(struct iommu_group *group,
					       struct device *dev);
static struct iommu_group *iommu_group_get_for_dev(struct device *dev);
static ssize_t iommu_group_store_type(struct iommu_group *group,
				      const char *buf, size_t count);

#define IOMMU_GROUP_ATTR(_name, _mode, _show, _store)		\
struct iommu_group_attribute iommu_group_attr_##_name =		\
	__ATTR(_name, _mode, _show, _store)

#define to_iommu_group_attr(_attr)	\
	container_of(_attr, struct iommu_group_attribute, attr)
#define to_iommu_group(_kobj)		\
	container_of(_kobj, struct iommu_group, kobj)

static LIST_HEAD(iommu_device_list);
static DEFINE_SPINLOCK(iommu_device_lock);

/*
 * Use a function instead of an array here because the domain-type is a
 * bit-field, so an array would waste memory.
 */
static const char *iommu_domain_type_str(unsigned int t)
{
	switch (t) {
	case IOMMU_DOMAIN_BLOCKED:
		return "Blocked";
	case IOMMU_DOMAIN_IDENTITY:
		return "Passthrough";
	case IOMMU_DOMAIN_UNMANAGED:
		return "Unmanaged";
	case IOMMU_DOMAIN_DMA:
	case IOMMU_DOMAIN_DMA_FQ:
		return "Translated";
	default:
		return "Unknown";
	}
}

static int __init iommu_subsys_init(void)
{
	if (!(iommu_cmd_line & IOMMU_CMD_LINE_DMA_API)) {
		if (IS_ENABLED(CONFIG_IOMMU_DEFAULT_PASSTHROUGH))
			iommu_set_default_passthrough(false);
		else
			iommu_set_default_translated(false);

		if (iommu_default_passthrough() && cc_platform_has(CC_ATTR_MEM_ENCRYPT)) {
			pr_info("Memory encryption detected - Disabling default IOMMU Passthrough\n");
			iommu_set_default_translated(false);
		}
	}

	if (!iommu_default_passthrough() && !iommu_dma_strict)
		iommu_def_domain_type = IOMMU_DOMAIN_DMA_FQ;

	pr_info("Default domain type: %s %s\n",
		iommu_domain_type_str(iommu_def_domain_type),
		(iommu_cmd_line & IOMMU_CMD_LINE_DMA_API) ?
			"(set via kernel command line)" : "");

	if (!iommu_default_passthrough())
		pr_info("DMA domain TLB invalidation policy: %s mode %s\n",
			iommu_dma_strict ? "strict" : "lazy",
			(iommu_cmd_line & IOMMU_CMD_LINE_STRICT) ?
				"(set via kernel command line)" : "");

	return 0;
}
subsys_initcall(iommu_subsys_init);

/**
 * iommu_device_register() - Register an IOMMU hardware instance
 * @iommu: IOMMU handle for the instance
 * @ops:   IOMMU ops to associate with the instance
 * @hwdev: (optional) actual instance device, used for fwnode lookup
 *
 * Return: 0 on success, or an error.
 */
int iommu_device_register(struct iommu_device *iommu,
			  const struct iommu_ops *ops, struct device *hwdev)
{
	/* We need to be able to take module references appropriately */
	if (WARN_ON(is_module_address((unsigned long)ops) && !ops->owner))
		return -EINVAL;

	iommu->ops = ops;
	if (hwdev)
		iommu->fwnode = hwdev->fwnode;

	spin_lock(&iommu_device_lock);
	list_add_tail(&iommu->list, &iommu_device_list);
	spin_unlock(&iommu_device_lock);
	return 0;
}
EXPORT_SYMBOL_GPL(iommu_device_register);

void iommu_device_unregister(struct iommu_device *iommu)
{
	spin_lock(&iommu_device_lock);
	list_del(&iommu->list);
	spin_unlock(&iommu_device_lock);
}
EXPORT_SYMBOL_GPL(iommu_device_unregister);

static struct dev_iommu *dev_iommu_get(struct device *dev)
{
	struct dev_iommu *param = dev->iommu;

	if (param)
		return param;

	param = kzalloc(sizeof(*param), GFP_KERNEL);
	if (!param)
		return NULL;

	mutex_init(&param->lock);
	dev->iommu = param;
	return param;
}

static void dev_iommu_free(struct device *dev)
{
	struct dev_iommu *param = dev->iommu;

	dev->iommu = NULL;
	if (param->fwspec) {
		fwnode_handle_put(param->fwspec->iommu_fwnode);
		kfree(param->fwspec);
	}
	kfree(param);
}

static int __iommu_probe_device(struct device *dev, struct list_head *group_list)
{
	const struct iommu_ops *ops = dev->bus->iommu_ops;
	struct iommu_device *iommu_dev;
	struct iommu_group *group;
	int ret;

	if (!ops)
		return -ENODEV;

	if (!dev_iommu_get(dev))
		return -ENOMEM;

	if (!try_module_get(ops->owner)) {
		ret = -EINVAL;
		goto err_free;
	}

	iommu_dev = ops->probe_device(dev);
	if (IS_ERR(iommu_dev)) {
		ret = PTR_ERR(iommu_dev);
		goto out_module_put;
	}

	dev->iommu->iommu_dev = iommu_dev;

	group = iommu_group_get_for_dev(dev);
	if (IS_ERR(group)) {
		ret = PTR_ERR(group);
		goto out_release;
	}
	iommu_group_put(group);

	if (group_list && !group->default_domain && list_empty(&group->entry))
		list_add_tail(&group->entry, group_list);

	iommu_device_link(iommu_dev, dev);

	return 0;

out_release:
	if (ops->release_device)
		ops->release_device(dev);

out_module_put:
	module_put(ops->owner);

err_free:
	dev_iommu_free(dev);

	return ret;
}

int iommu_probe_device(struct device *dev)
{
	const struct iommu_ops *ops;
	struct iommu_group *group;
	int ret;

	ret = __iommu_probe_device(dev, NULL);
	if (ret)
		goto err_out;

	group = iommu_group_get(dev);
	if (!group) {
		ret = -ENODEV;
		goto err_release;
	}

	/*
	 * Try to allocate a default domain - needs support from the
	 * IOMMU driver. There are still some drivers which don't
	 * support default domains, so the return value is not yet
	 * checked.
	 */
	mutex_lock(&group->mutex);
	iommu_alloc_default_domain(group, dev);

	/*
	 * If device joined an existing group which has been claimed, don't
	 * attach the default domain.
	 */
	if (group->default_domain && !group->owner) {
		ret = __iommu_attach_device(group->default_domain, dev);
		if (ret) {
			mutex_unlock(&group->mutex);
			iommu_group_put(group);
			goto err_release;
		}
	}

	iommu_create_device_direct_mappings(group, dev);

	mutex_unlock(&group->mutex);
	iommu_group_put(group);

	ops = dev_iommu_ops(dev);
	if (ops->probe_finalize)
		ops->probe_finalize(dev);

	return 0;

err_release:
	iommu_release_device(dev);

err_out:
	return ret;

}

void iommu_release_device(struct device *dev)
{
	const struct iommu_ops *ops;

	if (!dev->iommu)
		return;

	iommu_device_unlink(dev->iommu->iommu_dev, dev);

	ops = dev_iommu_ops(dev);
	if (ops->release_device)
		ops->release_device(dev);

	iommu_group_remove_device(dev);
	module_put(ops->owner);
	dev_iommu_free(dev);
}

static int __init iommu_set_def_domain_type(char *str)
{
	bool pt;
	int ret;

	ret = kstrtobool(str, &pt);
	if (ret)
		return ret;

	if (pt)
		iommu_set_default_passthrough(true);
	else
		iommu_set_default_translated(true);

	return 0;
}
early_param("iommu.passthrough", iommu_set_def_domain_type);

static int __init iommu_dma_setup(char *str)
{
	int ret = kstrtobool(str, &iommu_dma_strict);

	if (!ret)
		iommu_cmd_line |= IOMMU_CMD_LINE_STRICT;
	return ret;
}
early_param("iommu.strict", iommu_dma_setup);

void iommu_set_dma_strict(void)
{
	iommu_dma_strict = true;
	if (iommu_def_domain_type == IOMMU_DOMAIN_DMA_FQ)
		iommu_def_domain_type = IOMMU_DOMAIN_DMA;
}

static ssize_t iommu_group_attr_show(struct kobject *kobj,
				     struct attribute *__attr, char *buf)
{
	struct iommu_group_attribute *attr = to_iommu_group_attr(__attr);
	struct iommu_group *group = to_iommu_group(kobj);
	ssize_t ret = -EIO;

	if (attr->show)
		ret = attr->show(group, buf);
	return ret;
}

static ssize_t iommu_group_attr_store(struct kobject *kobj,
				      struct attribute *__attr,
				      const char *buf, size_t count)
{
	struct iommu_group_attribute *attr = to_iommu_group_attr(__attr);
	struct iommu_group *group = to_iommu_group(kobj);
	ssize_t ret = -EIO;

	if (attr->store)
		ret = attr->store(group, buf, count);
	return ret;
}

static const struct sysfs_ops iommu_group_sysfs_ops = {
	.show = iommu_group_attr_show,
	.store = iommu_group_attr_store,
};

static int iommu_group_create_file(struct iommu_group *group,
				   struct iommu_group_attribute *attr)
{
	return sysfs_create_file(&group->kobj, &attr->attr);
}

static void iommu_group_remove_file(struct iommu_group *group,
				    struct iommu_group_attribute *attr)
{
	sysfs_remove_file(&group->kobj, &attr->attr);
}

static ssize_t iommu_group_show_name(struct iommu_group *group, char *buf)
{
	return sprintf(buf, "%s\n", group->name);
}

/**
 * iommu_insert_resv_region - Insert a new region in the
 * list of reserved regions.
 * @new: new region to insert
 * @regions: list of regions
 *
 * Elements are sorted by start address and overlapping segments
 * of the same type are merged.
 */
static int iommu_insert_resv_region(struct iommu_resv_region *new,
				    struct list_head *regions)
{
	struct iommu_resv_region *iter, *tmp, *nr, *top;
	LIST_HEAD(stack);

	nr = iommu_alloc_resv_region(new->start, new->length,
				     new->prot, new->type);
	if (!nr)
		return -ENOMEM;

	/* First add the new element based on start address sorting */
	list_for_each_entry(iter, regions, list) {
		if (nr->start < iter->start ||
		    (nr->start == iter->start && nr->type <= iter->type))
			break;
	}
	list_add_tail(&nr->list, &iter->list);

	/* Merge overlapping segments of type nr->type in @regions, if any */
	list_for_each_entry_safe(iter, tmp, regions, list) {
		phys_addr_t top_end, iter_end = iter->start + iter->length - 1;

		/* no merge needed on elements of different types than @new */
		if (iter->type != new->type) {
			list_move_tail(&iter->list, &stack);
			continue;
		}

		/* look for the last stack element of same type as @iter */
		list_for_each_entry_reverse(top, &stack, list)
			if (top->type == iter->type)
				goto check_overlap;

		list_move_tail(&iter->list, &stack);
		continue;

check_overlap:
		top_end = top->start + top->length - 1;

		if (iter->start > top_end + 1) {
			list_move_tail(&iter->list, &stack);
		} else {
			top->length = max(top_end, iter_end) - top->start + 1;
			list_del(&iter->list);
			kfree(iter);
		}
	}
	list_splice(&stack, regions);
	return 0;
}

static int
iommu_insert_device_resv_regions(struct list_head *dev_resv_regions,
				 struct list_head *group_resv_regions)
{
	struct iommu_resv_region *entry;
	int ret = 0;

	list_for_each_entry(entry, dev_resv_regions, list) {
		ret = iommu_insert_resv_region(entry, group_resv_regions);
		if (ret)
			break;
	}
	return ret;
}

int iommu_get_group_resv_regions(struct iommu_group *group,
				 struct list_head *head)
{
	struct group_device *device;
	int ret = 0;

	mutex_lock(&group->mutex);
	list_for_each_entry(device, &group->devices, list) {
		struct list_head dev_resv_regions;

		/*
		 * Non-API groups still expose reserved_regions in sysfs,
		 * so filter out calls that get here that way.
		 */
		if (!device->dev->iommu)
			break;

		INIT_LIST_HEAD(&dev_resv_regions);
		iommu_get_resv_regions(device->dev, &dev_resv_regions);
		ret = iommu_insert_device_resv_regions(&dev_resv_regions, head);
		iommu_put_resv_regions(device->dev, &dev_resv_regions);
		if (ret)
			break;
	}
	mutex_unlock(&group->mutex);
	return ret;
}
EXPORT_SYMBOL_GPL(iommu_get_group_resv_regions);

static ssize_t iommu_group_show_resv_regions(struct iommu_group *group,
					     char *buf)
{
	struct iommu_resv_region *region, *next;
	struct list_head group_resv_regions;
	char *str = buf;

	INIT_LIST_HEAD(&group_resv_regions);
	iommu_get_group_resv_regions(group, &group_resv_regions);

	list_for_each_entry_safe(region, next, &group_resv_regions, list) {
		str += sprintf(str, "0x%016llx 0x%016llx %s\n",
			       (long long int)region->start,
			       (long long int)(region->start +
						region->length - 1),
			       iommu_group_resv_type_string[region->type]);
		kfree(region);
	}

	return (str - buf);
}

static ssize_t iommu_group_show_type(struct iommu_group *group,
				     char *buf)
{
	char *type = "unknown\n";

	mutex_lock(&group->mutex);
	if (group->default_domain) {
		switch (group->default_domain->type) {
		case IOMMU_DOMAIN_BLOCKED:
			type = "blocked\n";
			break;
		case IOMMU_DOMAIN_IDENTITY:
			type = "identity\n";
			break;
		case IOMMU_DOMAIN_UNMANAGED:
			type = "unmanaged\n";
			break;
		case IOMMU_DOMAIN_DMA:
			type = "DMA\n";
			break;
		case IOMMU_DOMAIN_DMA_FQ:
			type = "DMA-FQ\n";
			break;
		}
	}
	mutex_unlock(&group->mutex);
	strcpy(buf, type);

	return strlen(type);
}

static IOMMU_GROUP_ATTR(name, S_IRUGO, iommu_group_show_name, NULL);

static IOMMU_GROUP_ATTR(reserved_regions, 0444,
			iommu_group_show_resv_regions, NULL);

static IOMMU_GROUP_ATTR(type, 0644, iommu_group_show_type,
			iommu_group_store_type);

static void iommu_group_release(struct kobject *kobj)
{
	struct iommu_group *group = to_iommu_group(kobj);

	pr_debug("Releasing group %d\n", group->id);

	if (group->iommu_data_release)
		group->iommu_data_release(group->iommu_data);

	ida_free(&iommu_group_ida, group->id);

	if (group->default_domain)
		iommu_domain_free(group->default_domain);
	if (group->blocking_domain)
		iommu_domain_free(group->blocking_domain);

	kfree(group->name);
	kfree(group);
}

static struct kobj_type iommu_group_ktype = {
	.sysfs_ops = &iommu_group_sysfs_ops,
	.release = iommu_group_release,
};

/**
 * iommu_group_alloc - Allocate a new group
 *
 * This function is called by an iommu driver to allocate a new iommu
 * group.  The iommu group represents the minimum granularity of the iommu.
 * Upon successful return, the caller holds a reference to the supplied
 * group in order to hold the group until devices are added.  Use
 * iommu_group_put() to release this extra reference count, allowing the
 * group to be automatically reclaimed once it has no devices or external
 * references.
 */
struct iommu_group *iommu_group_alloc(void)
{
	struct iommu_group *group;
	int ret;

	group = kzalloc(sizeof(*group), GFP_KERNEL);
	if (!group)
		return ERR_PTR(-ENOMEM);

	group->kobj.kset = iommu_group_kset;
	mutex_init(&group->mutex);
	INIT_LIST_HEAD(&group->devices);
	INIT_LIST_HEAD(&group->entry);

	ret = ida_alloc(&iommu_group_ida, GFP_KERNEL);
	if (ret < 0) {
		kfree(group);
		return ERR_PTR(ret);
	}
	group->id = ret;

	ret = kobject_init_and_add(&group->kobj, &iommu_group_ktype,
				   NULL, "%d", group->id);
	if (ret) {
		ida_free(&iommu_group_ida, group->id);
		kobject_put(&group->kobj);
		return ERR_PTR(ret);
	}

	group->devices_kobj = kobject_create_and_add("devices", &group->kobj);
	if (!group->devices_kobj) {
		kobject_put(&group->kobj); /* triggers .release & free */
		return ERR_PTR(-ENOMEM);
	}

	/*
	 * The devices_kobj holds a reference on the group kobject, so
	 * as long as that exists so will the group.  We can therefore
	 * use the devices_kobj for reference counting.
	 */
	kobject_put(&group->kobj);

	ret = iommu_group_create_file(group,
				      &iommu_group_attr_reserved_regions);
	if (ret)
		return ERR_PTR(ret);

	ret = iommu_group_create_file(group, &iommu_group_attr_type);
	if (ret)
		return ERR_PTR(ret);

	pr_debug("Allocated group %d\n", group->id);

	return group;
}
EXPORT_SYMBOL_GPL(iommu_group_alloc);

struct iommu_group *iommu_group_get_by_id(int id)
{
	struct kobject *group_kobj;
	struct iommu_group *group;
	const char *name;

	if (!iommu_group_kset)
		return NULL;

	name = kasprintf(GFP_KERNEL, "%d", id);
	if (!name)
		return NULL;

	group_kobj = kset_find_obj(iommu_group_kset, name);
	kfree(name);

	if (!group_kobj)
		return NULL;

	group = container_of(group_kobj, struct iommu_group, kobj);
	BUG_ON(group->id != id);

	kobject_get(group->devices_kobj);
	kobject_put(&group->kobj);

	return group;
}
EXPORT_SYMBOL_GPL(iommu_group_get_by_id);

/**
 * iommu_group_get_iommudata - retrieve iommu_data registered for a group
 * @group: the group
 *
 * iommu drivers can store data in the group for use when doing iommu
 * operations.  This function provides a way to retrieve it.  Caller
 * should hold a group reference.
 */
void *iommu_group_get_iommudata(struct iommu_group *group)
{
	return group->iommu_data;
}
EXPORT_SYMBOL_GPL(iommu_group_get_iommudata);

/**
 * iommu_group_set_iommudata - set iommu_data for a group
 * @group: the group
 * @iommu_data: new data
 * @release: release function for iommu_data
 *
 * iommu drivers can store data in the group for use when doing iommu
 * operations.  This function provides a way to set the data after
 * the group has been allocated.  Caller should hold a group reference.
 */
void iommu_group_set_iommudata(struct iommu_group *group, void *iommu_data,
			       void (*release)(void *iommu_data))
{
	group->iommu_data = iommu_data;
	group->iommu_data_release = release;
}
EXPORT_SYMBOL_GPL(iommu_group_set_iommudata);

/**
 * iommu_group_set_name - set name for a group
 * @group: the group
 * @name: name
 *
 * Allow iommu driver to set a name for a group.  When set it will
 * appear in a name attribute file under the group in sysfs.
 */
int iommu_group_set_name(struct iommu_group *group, const char *name)
{
	int ret;

	if (group->name) {
		iommu_group_remove_file(group, &iommu_group_attr_name);
		kfree(group->name);
		group->name = NULL;
		if (!name)
			return 0;
	}

	group->name = kstrdup(name, GFP_KERNEL);
	if (!group->name)
		return -ENOMEM;

	ret = iommu_group_create_file(group, &iommu_group_attr_name);
	if (ret) {
		kfree(group->name);
		group->name = NULL;
		return ret;
	}

	return 0;
}
EXPORT_SYMBOL_GPL(iommu_group_set_name);

static int iommu_create_device_direct_mappings(struct iommu_group *group,
					       struct device *dev)
{
	struct iommu_domain *domain = group->default_domain;
	struct iommu_resv_region *entry;
	struct list_head mappings;
	unsigned long pg_size;
	int ret = 0;

	if (!domain || !iommu_is_dma_domain(domain))
		return 0;

	BUG_ON(!domain->pgsize_bitmap);

	pg_size = 1UL << __ffs(domain->pgsize_bitmap);
	INIT_LIST_HEAD(&mappings);

	iommu_get_resv_regions(dev, &mappings);

	/* We need to consider overlapping regions for different devices */
	list_for_each_entry(entry, &mappings, list) {
		dma_addr_t start, end, addr;
		size_t map_size = 0;

		start = ALIGN(entry->start, pg_size);
		end   = ALIGN(entry->start + entry->length, pg_size);

		if (entry->type != IOMMU_RESV_DIRECT &&
		    entry->type != IOMMU_RESV_DIRECT_RELAXABLE)
			continue;

		for (addr = start; addr <= end; addr += pg_size) {
			phys_addr_t phys_addr;

			if (addr == end)
				goto map_end;

			phys_addr = iommu_iova_to_phys(domain, addr);
			if (!phys_addr) {
				map_size += pg_size;
				continue;
			}

map_end:
			if (map_size) {
				ret = iommu_map(domain, addr - map_size,
						addr - map_size, map_size,
						entry->prot);
				if (ret)
					goto out;
				map_size = 0;
			}
		}

	}

	iommu_flush_iotlb_all(domain);

out:
	iommu_put_resv_regions(dev, &mappings);

	return ret;
}

static bool iommu_is_attach_deferred(struct device *dev)
{
	const struct iommu_ops *ops = dev_iommu_ops(dev);

	if (ops->is_attach_deferred)
		return ops->is_attach_deferred(dev);

	return false;
}

/**
 * iommu_group_add_device - add a device to an iommu group
 * @group: the group into which to add the device (reference should be held)
 * @dev: the device
 *
 * This function is called by an iommu driver to add a device into a
 * group.  Adding a device increments the group reference count.
 */
int iommu_group_add_device(struct iommu_group *group, struct device *dev)
{
	int ret, i = 0;
	struct group_device *device;

	device = kzalloc(sizeof(*device), GFP_KERNEL);
	if (!device)
		return -ENOMEM;

	device->dev = dev;

	ret = sysfs_create_link(&dev->kobj, &group->kobj, "iommu_group");
	if (ret)
		goto err_free_device;

	device->name = kasprintf(GFP_KERNEL, "%s", kobject_name(&dev->kobj));
rename:
	if (!device->name) {
		ret = -ENOMEM;
		goto err_remove_link;
	}

	ret = sysfs_create_link_nowarn(group->devices_kobj,
				       &dev->kobj, device->name);
	if (ret) {
		if (ret == -EEXIST && i >= 0) {
			/*
			 * Account for the slim chance of collision
			 * and append an instance to the name.
			 */
			kfree(device->name);
			device->name = kasprintf(GFP_KERNEL, "%s.%d",
						 kobject_name(&dev->kobj), i++);
			goto rename;
		}
		goto err_free_name;
	}

	kobject_get(group->devices_kobj);

	dev->iommu_group = group;

	mutex_lock(&group->mutex);
	list_add_tail(&device->list, &group->devices);
	if (group->domain  && !iommu_is_attach_deferred(dev))
		ret = __iommu_attach_device(group->domain, dev);
	mutex_unlock(&group->mutex);
	if (ret)
		goto err_put_group;

	trace_add_device_to_group(group->id, dev);

	dev_info(dev, "Adding to iommu group %d\n", group->id);

	return 0;

err_put_group:
	mutex_lock(&group->mutex);
	list_del(&device->list);
	mutex_unlock(&group->mutex);
	dev->iommu_group = NULL;
	kobject_put(group->devices_kobj);
	sysfs_remove_link(group->devices_kobj, device->name);
err_free_name:
	kfree(device->name);
err_remove_link:
	sysfs_remove_link(&dev->kobj, "iommu_group");
err_free_device:
	kfree(device);
	dev_err(dev, "Failed to add to iommu group %d: %d\n", group->id, ret);
	return ret;
}
EXPORT_SYMBOL_GPL(iommu_group_add_device);

/**
 * iommu_group_remove_device - remove a device from it's current group
 * @dev: device to be removed
 *
 * This function is called by an iommu driver to remove the device from
 * it's current group.  This decrements the iommu group reference count.
 */
void iommu_group_remove_device(struct device *dev)
{
	struct iommu_group *group = dev->iommu_group;
	struct group_device *tmp_device, *device = NULL;

	if (!group)
		return;

	dev_info(dev, "Removing from iommu group %d\n", group->id);

	mutex_lock(&group->mutex);
	list_for_each_entry(tmp_device, &group->devices, list) {
		if (tmp_device->dev == dev) {
			device = tmp_device;
			list_del(&device->list);
			break;
		}
	}
	mutex_unlock(&group->mutex);

	if (!device)
		return;

	sysfs_remove_link(group->devices_kobj, device->name);
	sysfs_remove_link(&dev->kobj, "iommu_group");

	trace_remove_device_from_group(group->id, dev);

	kfree(device->name);
	kfree(device);
	dev->iommu_group = NULL;
	kobject_put(group->devices_kobj);
}
EXPORT_SYMBOL_GPL(iommu_group_remove_device);

static int iommu_group_device_count(struct iommu_group *group)
{
	struct group_device *entry;
	int ret = 0;

	list_for_each_entry(entry, &group->devices, list)
		ret++;

	return ret;
}

static int __iommu_group_for_each_dev(struct iommu_group *group, void *data,
				      int (*fn)(struct device *, void *))
{
	struct group_device *device;
	int ret = 0;

	list_for_each_entry(device, &group->devices, list) {
		ret = fn(device->dev, data);
		if (ret)
			break;
	}
	return ret;
}

/**
 * iommu_group_for_each_dev - iterate over each device in the group
 * @group: the group
 * @data: caller opaque data to be passed to callback function
 * @fn: caller supplied callback function
 *
 * This function is called by group users to iterate over group devices.
 * Callers should hold a reference count to the group during callback.
 * The group->mutex is held across callbacks, which will block calls to
 * iommu_group_add/remove_device.
 */
int iommu_group_for_each_dev(struct iommu_group *group, void *data,
			     int (*fn)(struct device *, void *))
{
	int ret;

	mutex_lock(&group->mutex);
	ret = __iommu_group_for_each_dev(group, data, fn);
	mutex_unlock(&group->mutex);

	return ret;
}
EXPORT_SYMBOL_GPL(iommu_group_for_each_dev);

/**
 * iommu_group_get - Return the group for a device and increment reference
 * @dev: get the group that this device belongs to
 *
 * This function is called by iommu drivers and users to get the group
 * for the specified device.  If found, the group is returned and the group
 * reference in incremented, else NULL.
 */
struct iommu_group *iommu_group_get(struct device *dev)
{
	struct iommu_group *group = dev->iommu_group;

	if (group)
		kobject_get(group->devices_kobj);

	return group;
}
EXPORT_SYMBOL_GPL(iommu_group_get);

/**
 * iommu_group_ref_get - Increment reference on a group
 * @group: the group to use, must not be NULL
 *
 * This function is called by iommu drivers to take additional references on an
 * existing group.  Returns the given group for convenience.
 */
struct iommu_group *iommu_group_ref_get(struct iommu_group *group)
{
	kobject_get(group->devices_kobj);
	return group;
}
EXPORT_SYMBOL_GPL(iommu_group_ref_get);

/**
 * iommu_group_put - Decrement group reference
 * @group: the group to use
 *
 * This function is called by iommu drivers and users to release the
 * iommu group.  Once the reference count is zero, the group is released.
 */
void iommu_group_put(struct iommu_group *group)
{
	if (group)
		kobject_put(group->devices_kobj);
}
EXPORT_SYMBOL_GPL(iommu_group_put);

/**
 * iommu_register_device_fault_handler() - Register a device fault handler
 * @dev: the device
 * @handler: the fault handler
 * @data: private data passed as argument to the handler
 *
 * When an IOMMU fault event is received, this handler gets called with the
 * fault event and data as argument. The handler should return 0 on success. If
 * the fault is recoverable (IOMMU_FAULT_PAGE_REQ), the consumer should also
 * complete the fault by calling iommu_page_response() with one of the following
 * response code:
 * - IOMMU_PAGE_RESP_SUCCESS: retry the translation
 * - IOMMU_PAGE_RESP_INVALID: terminate the fault
 * - IOMMU_PAGE_RESP_FAILURE: terminate the fault and stop reporting
 *   page faults if possible.
 *
 * Return 0 if the fault handler was installed successfully, or an error.
 */
int iommu_register_device_fault_handler(struct device *dev,
					iommu_dev_fault_handler_t handler,
					void *data)
{
	struct dev_iommu *param = dev->iommu;
	int ret = 0;

	if (!param)
		return -EINVAL;

	mutex_lock(&param->lock);
	/* Only allow one fault handler registered for each device */
	if (param->fault_param) {
		ret = -EBUSY;
		goto done_unlock;
	}

	get_device(dev);
	param->fault_param = kzalloc(sizeof(*param->fault_param), GFP_KERNEL);
	if (!param->fault_param) {
		put_device(dev);
		ret = -ENOMEM;
		goto done_unlock;
	}
	param->fault_param->handler = handler;
	param->fault_param->data = data;
	mutex_init(&param->fault_param->lock);
	INIT_LIST_HEAD(&param->fault_param->faults);

done_unlock:
	mutex_unlock(&param->lock);

	return ret;
}
EXPORT_SYMBOL_GPL(iommu_register_device_fault_handler);

/**
 * iommu_unregister_device_fault_handler() - Unregister the device fault handler
 * @dev: the device
 *
 * Remove the device fault handler installed with
 * iommu_register_device_fault_handler().
 *
 * Return 0 on success, or an error.
 */
int iommu_unregister_device_fault_handler(struct device *dev)
{
	struct dev_iommu *param = dev->iommu;
	int ret = 0;

	if (!param)
		return -EINVAL;

	mutex_lock(&param->lock);

	if (!param->fault_param)
		goto unlock;

	/* we cannot unregister handler if there are pending faults */
	if (!list_empty(&param->fault_param->faults)) {
		ret = -EBUSY;
		goto unlock;
	}

	kfree(param->fault_param);
	param->fault_param = NULL;
	put_device(dev);
unlock:
	mutex_unlock(&param->lock);

	return ret;
}
EXPORT_SYMBOL_GPL(iommu_unregister_device_fault_handler);

/**
 * iommu_report_device_fault() - Report fault event to device driver
 * @dev: the device
 * @evt: fault event data
 *
 * Called by IOMMU drivers when a fault is detected, typically in a threaded IRQ
 * handler. When this function fails and the fault is recoverable, it is the
 * caller's responsibility to complete the fault.
 *
 * Return 0 on success, or an error.
 */
int iommu_report_device_fault(struct device *dev, struct iommu_fault_event *evt)
{
	struct dev_iommu *param = dev->iommu;
	struct iommu_fault_event *evt_pending = NULL;
	struct iommu_fault_param *fparam;
	int ret = 0;

	if (!param || !evt)
		return -EINVAL;

	/* we only report device fault if there is a handler registered */
	mutex_lock(&param->lock);
	fparam = param->fault_param;
	if (!fparam || !fparam->handler) {
		ret = -EINVAL;
		goto done_unlock;
	}

	if (evt->fault.type == IOMMU_FAULT_PAGE_REQ &&
	    (evt->fault.prm.flags & IOMMU_FAULT_PAGE_REQUEST_LAST_PAGE)) {
		evt_pending = kmemdup(evt, sizeof(struct iommu_fault_event),
				      GFP_KERNEL);
		if (!evt_pending) {
			ret = -ENOMEM;
			goto done_unlock;
		}
		mutex_lock(&fparam->lock);
		list_add_tail(&evt_pending->list, &fparam->faults);
		mutex_unlock(&fparam->lock);
	}

	ret = fparam->handler(&evt->fault, fparam->data);
	if (ret && evt_pending) {
		mutex_lock(&fparam->lock);
		list_del(&evt_pending->list);
		mutex_unlock(&fparam->lock);
		kfree(evt_pending);
	}
done_unlock:
	mutex_unlock(&param->lock);
	return ret;
}
EXPORT_SYMBOL_GPL(iommu_report_device_fault);

int iommu_page_response(struct device *dev,
			struct iommu_page_response *msg)
{
	bool needs_pasid;
	int ret = -EINVAL;
	struct iommu_fault_event *evt;
	struct iommu_fault_page_request *prm;
	struct dev_iommu *param = dev->iommu;
	const struct iommu_ops *ops = dev_iommu_ops(dev);
	bool has_pasid = msg->flags & IOMMU_PAGE_RESP_PASID_VALID;

	if (!ops->page_response)
		return -ENODEV;

	if (!param || !param->fault_param)
		return -EINVAL;

	if (msg->version != IOMMU_PAGE_RESP_VERSION_1 ||
	    msg->flags & ~IOMMU_PAGE_RESP_PASID_VALID)
		return -EINVAL;

	/* Only send response if there is a fault report pending */
	mutex_lock(&param->fault_param->lock);
	if (list_empty(&param->fault_param->faults)) {
		dev_warn_ratelimited(dev, "no pending PRQ, drop response\n");
		goto done_unlock;
	}
	/*
	 * Check if we have a matching page request pending to respond,
	 * otherwise return -EINVAL
	 */
	list_for_each_entry(evt, &param->fault_param->faults, list) {
		prm = &evt->fault.prm;
		if (prm->grpid != msg->grpid)
			continue;

		/*
		 * If the PASID is required, the corresponding request is
		 * matched using the group ID, the PASID valid bit and the PASID
		 * value. Otherwise only the group ID matches request and
		 * response.
		 */
		needs_pasid = prm->flags & IOMMU_FAULT_PAGE_RESPONSE_NEEDS_PASID;
		if (needs_pasid && (!has_pasid || msg->pasid != prm->pasid))
			continue;

		if (!needs_pasid && has_pasid) {
			/* No big deal, just clear it. */
			msg->flags &= ~IOMMU_PAGE_RESP_PASID_VALID;
			msg->pasid = 0;
		}

		ret = ops->page_response(dev, evt, msg);
		list_del(&evt->list);
		kfree(evt);
		break;
	}

done_unlock:
	mutex_unlock(&param->fault_param->lock);
	return ret;
}
EXPORT_SYMBOL_GPL(iommu_page_response);

/**
 * iommu_group_id - Return ID for a group
 * @group: the group to ID
 *
 * Return the unique ID for the group matching the sysfs group number.
 */
int iommu_group_id(struct iommu_group *group)
{
	return group->id;
}
EXPORT_SYMBOL_GPL(iommu_group_id);

static struct iommu_group *get_pci_alias_group(struct pci_dev *pdev,
					       unsigned long *devfns);

/*
 * To consider a PCI device isolated, we require ACS to support Source
 * Validation, Request Redirection, Completer Redirection, and Upstream
 * Forwarding.  This effectively means that devices cannot spoof their
 * requester ID, requests and completions cannot be redirected, and all
 * transactions are forwarded upstream, even as it passes through a
 * bridge where the target device is downstream.
 */
#define REQ_ACS_FLAGS   (PCI_ACS_SV | PCI_ACS_RR | PCI_ACS_CR | PCI_ACS_UF)

/*
 * For multifunction devices which are not isolated from each other, find
 * all the other non-isolated functions and look for existing groups.  For
 * each function, we also need to look for aliases to or from other devices
 * that may already have a group.
 */
static struct iommu_group *get_pci_function_alias_group(struct pci_dev *pdev,
							unsigned long *devfns)
{
	struct pci_dev *tmp = NULL;
	struct iommu_group *group;

	if (!pdev->multifunction || pci_acs_enabled(pdev, REQ_ACS_FLAGS))
		return NULL;

	for_each_pci_dev(tmp) {
		if (tmp == pdev || tmp->bus != pdev->bus ||
		    PCI_SLOT(tmp->devfn) != PCI_SLOT(pdev->devfn) ||
		    pci_acs_enabled(tmp, REQ_ACS_FLAGS))
			continue;

		group = get_pci_alias_group(tmp, devfns);
		if (group) {
			pci_dev_put(tmp);
			return group;
		}
	}

	return NULL;
}

/*
 * Look for aliases to or from the given device for existing groups. DMA
 * aliases are only supported on the same bus, therefore the search
 * space is quite small (especially since we're really only looking at pcie
 * device, and therefore only expect multiple slots on the root complex or
 * downstream switch ports).  It's conceivable though that a pair of
 * multifunction devices could have aliases between them that would cause a
 * loop.  To prevent this, we use a bitmap to track where we've been.
 */
static struct iommu_group *get_pci_alias_group(struct pci_dev *pdev,
					       unsigned long *devfns)
{
	struct pci_dev *tmp = NULL;
	struct iommu_group *group;

	if (test_and_set_bit(pdev->devfn & 0xff, devfns))
		return NULL;

	group = iommu_group_get(&pdev->dev);
	if (group)
		return group;

	for_each_pci_dev(tmp) {
		if (tmp == pdev || tmp->bus != pdev->bus)
			continue;

		/* We alias them or they alias us */
		if (pci_devs_are_dma_aliases(pdev, tmp)) {
			group = get_pci_alias_group(tmp, devfns);
			if (group) {
				pci_dev_put(tmp);
				return group;
			}

			group = get_pci_function_alias_group(tmp, devfns);
			if (group) {
				pci_dev_put(tmp);
				return group;
			}
		}
	}

	return NULL;
}

struct group_for_pci_data {
	struct pci_dev *pdev;
	struct iommu_group *group;
};

/*
 * DMA alias iterator callback, return the last seen device.  Stop and return
 * the IOMMU group if we find one along the way.
 */
static int get_pci_alias_or_group(struct pci_dev *pdev, u16 alias, void *opaque)
{
	struct group_for_pci_data *data = opaque;

	data->pdev = pdev;
	data->group = iommu_group_get(&pdev->dev);

	return data->group != NULL;
}

/*
 * Generic device_group call-back function. It just allocates one
 * iommu-group per device.
 */
struct iommu_group *generic_device_group(struct device *dev)
{
	return iommu_group_alloc();
}
EXPORT_SYMBOL_GPL(generic_device_group);

/*
 * Use standard PCI bus topology, isolation features, and DMA alias quirks
 * to find or create an IOMMU group for a device.
 */
struct iommu_group *pci_device_group(struct device *dev)
{
	struct pci_dev *pdev = to_pci_dev(dev);
	struct group_for_pci_data data;
	struct pci_bus *bus;
	struct iommu_group *group = NULL;
	u64 devfns[4] = { 0 };

	if (WARN_ON(!dev_is_pci(dev)))
		return ERR_PTR(-EINVAL);

	/*
	 * Find the upstream DMA alias for the device.  A device must not
	 * be aliased due to topology in order to have its own IOMMU group.
	 * If we find an alias along the way that already belongs to a
	 * group, use it.
	 */
	if (pci_for_each_dma_alias(pdev, get_pci_alias_or_group, &data))
		return data.group;

	pdev = data.pdev;

	/*
	 * Continue upstream from the point of minimum IOMMU granularity
	 * due to aliases to the point where devices are protected from
	 * peer-to-peer DMA by PCI ACS.  Again, if we find an existing
	 * group, use it.
	 */
	for (bus = pdev->bus; !pci_is_root_bus(bus); bus = bus->parent) {
		if (!bus->self)
			continue;

		if (pci_acs_path_enabled(bus->self, NULL, REQ_ACS_FLAGS))
			break;

		pdev = bus->self;

		group = iommu_group_get(&pdev->dev);
		if (group)
			return group;
	}

	/*
	 * Look for existing groups on device aliases.  If we alias another
	 * device or another device aliases us, use the same group.
	 */
	group = get_pci_alias_group(pdev, (unsigned long *)devfns);
	if (group)
		return group;

	/*
	 * Look for existing groups on non-isolated functions on the same
	 * slot and aliases of those funcions, if any.  No need to clear
	 * the search bitmap, the tested devfns are still valid.
	 */
	group = get_pci_function_alias_group(pdev, (unsigned long *)devfns);
	if (group)
		return group;

	/* No shared group found, allocate new */
	return iommu_group_alloc();
}
EXPORT_SYMBOL_GPL(pci_device_group);

/* Get the IOMMU group for device on fsl-mc bus */
struct iommu_group *fsl_mc_device_group(struct device *dev)
{
	struct device *cont_dev = fsl_mc_cont_dev(dev);
	struct iommu_group *group;

	group = iommu_group_get(cont_dev);
	if (!group)
		group = iommu_group_alloc();
	return group;
}
EXPORT_SYMBOL_GPL(fsl_mc_device_group);

static int iommu_get_def_domain_type(struct device *dev)
{
	const struct iommu_ops *ops = dev_iommu_ops(dev);

	if (dev_is_pci(dev) && to_pci_dev(dev)->untrusted)
		return IOMMU_DOMAIN_DMA;

	if (ops->def_domain_type)
		return ops->def_domain_type(dev);

	return 0;
}

static int iommu_group_alloc_default_domain(struct bus_type *bus,
					    struct iommu_group *group,
					    unsigned int type)
{
	struct iommu_domain *dom;

	dom = __iommu_domain_alloc(bus, type);
	if (!dom && type != IOMMU_DOMAIN_DMA) {
		dom = __iommu_domain_alloc(bus, IOMMU_DOMAIN_DMA);
		if (dom)
			pr_warn("Failed to allocate default IOMMU domain of type %u for group %s - Falling back to IOMMU_DOMAIN_DMA",
				type, group->name);
	}

	if (!dom)
		return -ENOMEM;

	group->default_domain = dom;
	if (!group->domain)
		group->domain = dom;
	return 0;
}

static int iommu_alloc_default_domain(struct iommu_group *group,
				      struct device *dev)
{
	unsigned int type;

	if (group->default_domain)
		return 0;

	type = iommu_get_def_domain_type(dev) ? : iommu_def_domain_type;

	return iommu_group_alloc_default_domain(dev->bus, group, type);
}

/**
 * iommu_group_get_for_dev - Find or create the IOMMU group for a device
 * @dev: target device
 *
 * This function is intended to be called by IOMMU drivers and extended to
 * support common, bus-defined algorithms when determining or creating the
 * IOMMU group for a device.  On success, the caller will hold a reference
 * to the returned IOMMU group, which will already include the provided
 * device.  The reference should be released with iommu_group_put().
 */
static struct iommu_group *iommu_group_get_for_dev(struct device *dev)
{
	const struct iommu_ops *ops = dev_iommu_ops(dev);
	struct iommu_group *group;
	int ret;

	group = iommu_group_get(dev);
	if (group)
		return group;

	group = ops->device_group(dev);
	if (WARN_ON_ONCE(group == NULL))
		return ERR_PTR(-EINVAL);

	if (IS_ERR(group))
		return group;

	ret = iommu_group_add_device(group, dev);
	if (ret)
		goto out_put_group;

	return group;

out_put_group:
	iommu_group_put(group);

	return ERR_PTR(ret);
}

struct iommu_domain *iommu_group_default_domain(struct iommu_group *group)
{
	return group->default_domain;
}

static int probe_iommu_group(struct device *dev, void *data)
{
	struct list_head *group_list = data;
	struct iommu_group *group;
	int ret;

	/* Device is probed already if in a group */
	group = iommu_group_get(dev);
	if (group) {
		iommu_group_put(group);
		return 0;
	}

	ret = __iommu_probe_device(dev, group_list);
	if (ret == -ENODEV)
		ret = 0;

	return ret;
}

static int remove_iommu_group(struct device *dev, void *data)
{
	iommu_release_device(dev);

	return 0;
}

static int iommu_bus_notifier(struct notifier_block *nb,
			      unsigned long action, void *data)
{
	struct device *dev = data;

	if (action == BUS_NOTIFY_ADD_DEVICE) {
		int ret;

		ret = iommu_probe_device(dev);
		return (ret) ? NOTIFY_DONE : NOTIFY_OK;
	} else if (action == BUS_NOTIFY_REMOVED_DEVICE) {
		iommu_release_device(dev);
		return NOTIFY_OK;
	}

	return 0;
}

struct __group_domain_type {
	struct device *dev;
	unsigned int type;
};

static int probe_get_default_domain_type(struct device *dev, void *data)
{
	struct __group_domain_type *gtype = data;
	unsigned int type = iommu_get_def_domain_type(dev);

	if (type) {
		if (gtype->type && gtype->type != type) {
			dev_warn(dev, "Device needs domain type %s, but device %s in the same iommu group requires type %s - using default\n",
				 iommu_domain_type_str(type),
				 dev_name(gtype->dev),
				 iommu_domain_type_str(gtype->type));
			gtype->type = 0;
		}

		if (!gtype->dev) {
			gtype->dev  = dev;
			gtype->type = type;
		}
	}

	return 0;
}

static void probe_alloc_default_domain(struct bus_type *bus,
				       struct iommu_group *group)
{
	struct __group_domain_type gtype;

	memset(&gtype, 0, sizeof(gtype));

	/* Ask for default domain requirements of all devices in the group */
	__iommu_group_for_each_dev(group, &gtype,
				   probe_get_default_domain_type);

	if (!gtype.type)
		gtype.type = iommu_def_domain_type;

	iommu_group_alloc_default_domain(bus, group, gtype.type);

}

static int iommu_group_do_dma_attach(struct device *dev, void *data)
{
	struct iommu_domain *domain = data;
	int ret = 0;

	if (!iommu_is_attach_deferred(dev))
		ret = __iommu_attach_device(domain, dev);

	return ret;
}

static int __iommu_group_dma_attach(struct iommu_group *group)
{
	return __iommu_group_for_each_dev(group, group->default_domain,
					  iommu_group_do_dma_attach);
}

static int iommu_group_do_probe_finalize(struct device *dev, void *data)
{
	const struct iommu_ops *ops = dev_iommu_ops(dev);

	if (ops->probe_finalize)
		ops->probe_finalize(dev);

	return 0;
}

static void __iommu_group_dma_finalize(struct iommu_group *group)
{
	__iommu_group_for_each_dev(group, group->default_domain,
				   iommu_group_do_probe_finalize);
}

static int iommu_do_create_direct_mappings(struct device *dev, void *data)
{
	struct iommu_group *group = data;

	iommu_create_device_direct_mappings(group, dev);

	return 0;
}

static int iommu_group_create_direct_mappings(struct iommu_group *group)
{
	return __iommu_group_for_each_dev(group, group,
					  iommu_do_create_direct_mappings);
}

int bus_iommu_probe(struct bus_type *bus)
{
	struct iommu_group *group, *next;
	LIST_HEAD(group_list);
	int ret;

	/*
	 * This code-path does not allocate the default domain when
	 * creating the iommu group, so do it after the groups are
	 * created.
	 */
	ret = bus_for_each_dev(bus, NULL, &group_list, probe_iommu_group);
	if (ret)
		return ret;

	list_for_each_entry_safe(group, next, &group_list, entry) {
		/* Remove item from the list */
		list_del_init(&group->entry);

		mutex_lock(&group->mutex);

		/* Try to allocate default domain */
		probe_alloc_default_domain(bus, group);

		if (!group->default_domain) {
			mutex_unlock(&group->mutex);
			continue;
		}

		iommu_group_create_direct_mappings(group);

		ret = __iommu_group_dma_attach(group);

		mutex_unlock(&group->mutex);

		if (ret)
			break;

		__iommu_group_dma_finalize(group);
	}

	return ret;
}

static int iommu_bus_init(struct bus_type *bus, const struct iommu_ops *ops)
{
	struct notifier_block *nb;
	int err;

	nb = kzalloc(sizeof(struct notifier_block), GFP_KERNEL);
	if (!nb)
		return -ENOMEM;

	nb->notifier_call = iommu_bus_notifier;

	err = bus_register_notifier(bus, nb);
	if (err)
		goto out_free;

	err = bus_iommu_probe(bus);
	if (err)
		goto out_err;


	return 0;

out_err:
	/* Clean up */
	bus_for_each_dev(bus, NULL, NULL, remove_iommu_group);
	bus_unregister_notifier(bus, nb);

out_free:
	kfree(nb);

	return err;
}

/**
 * bus_set_iommu - set iommu-callbacks for the bus
 * @bus: bus.
 * @ops: the callbacks provided by the iommu-driver
 *
 * This function is called by an iommu driver to set the iommu methods
 * used for a particular bus. Drivers for devices on that bus can use
 * the iommu-api after these ops are registered.
 * This special function is needed because IOMMUs are usually devices on
 * the bus itself, so the iommu drivers are not initialized when the bus
 * is set up. With this function the iommu-driver can set the iommu-ops
 * afterwards.
 */
int bus_set_iommu(struct bus_type *bus, const struct iommu_ops *ops)
{
	int err;

	if (ops == NULL) {
		bus->iommu_ops = NULL;
		return 0;
	}

	if (bus->iommu_ops != NULL)
		return -EBUSY;

	bus->iommu_ops = ops;

	/* Do IOMMU specific setup for this bus-type */
	err = iommu_bus_init(bus, ops);
	if (err)
		bus->iommu_ops = NULL;

	return err;
}
EXPORT_SYMBOL_GPL(bus_set_iommu);

bool iommu_present(struct bus_type *bus)
{
	return bus->iommu_ops != NULL;
}
EXPORT_SYMBOL_GPL(iommu_present);

/**
 * device_iommu_capable() - check for a general IOMMU capability
 * @dev: device to which the capability would be relevant, if available
 * @cap: IOMMU capability
 *
 * Return: true if an IOMMU is present and supports the given capability
 * for the given device, otherwise false.
 */
bool device_iommu_capable(struct device *dev, enum iommu_cap cap)
{
	const struct iommu_ops *ops;

	if (!dev->iommu || !dev->iommu->iommu_dev)
		return false;

	ops = dev_iommu_ops(dev);
	if (!ops->capable)
		return false;

	return ops->capable(cap);
}
EXPORT_SYMBOL_GPL(device_iommu_capable);

bool iommu_capable(struct bus_type *bus, enum iommu_cap cap)
{
	if (!bus->iommu_ops || !bus->iommu_ops->capable)
		return false;

	return bus->iommu_ops->capable(cap);
}
EXPORT_SYMBOL_GPL(iommu_capable);

/**
 * iommu_set_fault_handler() - set a fault handler for an iommu domain
 * @domain: iommu domain
 * @handler: fault handler
 * @token: user data, will be passed back to the fault handler
 *
 * This function should be used by IOMMU users which want to be notified
 * whenever an IOMMU fault happens.
 *
 * The fault handler itself should return 0 on success, and an appropriate
 * error code otherwise.
 */
void iommu_set_fault_handler(struct iommu_domain *domain,
					iommu_fault_handler_t handler,
					void *token)
{
	BUG_ON(!domain);

	domain->handler = handler;
	domain->handler_token = token;
}
EXPORT_SYMBOL_GPL(iommu_set_fault_handler);

static struct iommu_domain *__iommu_domain_alloc(struct bus_type *bus,
						 unsigned type)
{
	struct iommu_domain *domain;

	if (bus == NULL || bus->iommu_ops == NULL)
		return NULL;

	domain = bus->iommu_ops->domain_alloc(type);
	if (!domain)
		return NULL;

	domain->type = type;
	/* Assume all sizes by default; the driver may override this later */
	domain->pgsize_bitmap = bus->iommu_ops->pgsize_bitmap;
	if (!domain->ops)
		domain->ops = bus->iommu_ops->default_domain_ops;

	if (iommu_is_dma_domain(domain) && iommu_get_dma_cookie(domain)) {
		iommu_domain_free(domain);
		domain = NULL;
	}
	return domain;
}

struct iommu_domain *iommu_domain_alloc(struct bus_type *bus)
{
	return __iommu_domain_alloc(bus, IOMMU_DOMAIN_UNMANAGED);
}
EXPORT_SYMBOL_GPL(iommu_domain_alloc);

void iommu_domain_free(struct iommu_domain *domain)
{
	iommu_put_dma_cookie(domain);
	domain->ops->free(domain);
}
EXPORT_SYMBOL_GPL(iommu_domain_free);

/*
 * Put the group's domain back to the appropriate core-owned domain - either the
 * standard kernel-mode DMA configuration or an all-DMA-blocked domain.
 */
static void __iommu_group_set_core_domain(struct iommu_group *group)
{
	struct iommu_domain *new_domain;
	int ret;

	if (group->owner)
		new_domain = group->blocking_domain;
	else
		new_domain = group->default_domain;

	ret = __iommu_group_set_domain(group, new_domain);
	WARN(ret, "iommu driver failed to attach the default/blocking domain");
}

static int __iommu_attach_device(struct iommu_domain *domain,
				 struct device *dev)
{
	int ret;

	if (unlikely(domain->ops->attach_dev == NULL))
		return -ENODEV;

	ret = domain->ops->attach_dev(domain, dev);
	if (!ret)
		trace_attach_device_to_domain(dev);
	return ret;
}

int iommu_attach_device(struct iommu_domain *domain, struct device *dev)
{
	struct iommu_group *group;
	int ret;

	group = iommu_group_get(dev);
	if (!group)
		return -ENODEV;

	/*
	 * Lock the group to make sure the device-count doesn't
	 * change while we are attaching
	 */
	mutex_lock(&group->mutex);
	ret = -EINVAL;
	if (iommu_group_device_count(group) != 1)
		goto out_unlock;

	ret = __iommu_attach_group(domain, group);

out_unlock:
	mutex_unlock(&group->mutex);
	iommu_group_put(group);

	return ret;
}
EXPORT_SYMBOL_GPL(iommu_attach_device);

int iommu_deferred_attach(struct device *dev, struct iommu_domain *domain)
{
	if (iommu_is_attach_deferred(dev))
		return __iommu_attach_device(domain, dev);

	return 0;
}

static void __iommu_detach_device(struct iommu_domain *domain,
				  struct device *dev)
{
	if (iommu_is_attach_deferred(dev))
		return;

	domain->ops->detach_dev(domain, dev);
	trace_detach_device_from_domain(dev);
}

void iommu_detach_device(struct iommu_domain *domain, struct device *dev)
{
	struct iommu_group *group;

	group = iommu_group_get(dev);
	if (!group)
		return;

	mutex_lock(&group->mutex);
	if (WARN_ON(domain != group->domain) ||
	    WARN_ON(iommu_group_device_count(group) != 1))
		goto out_unlock;
	__iommu_group_set_core_domain(group);

out_unlock:
	mutex_unlock(&group->mutex);
	iommu_group_put(group);
}
EXPORT_SYMBOL_GPL(iommu_detach_device);

struct iommu_domain *iommu_get_domain_for_dev(struct device *dev)
{
	struct iommu_domain *domain;
	struct iommu_group *group;

	group = iommu_group_get(dev);
	if (!group)
		return NULL;

	domain = group->domain;

	iommu_group_put(group);

	return domain;
}
EXPORT_SYMBOL_GPL(iommu_get_domain_for_dev);

/*
 * For IOMMU_DOMAIN_DMA implementations which already provide their own
 * guarantees that the group and its default domain are valid and correct.
 */
struct iommu_domain *iommu_get_dma_domain(struct device *dev)
{
	return dev->iommu_group->default_domain;
}

/*
 * IOMMU groups are really the natural working unit of the IOMMU, but
 * the IOMMU API works on domains and devices.  Bridge that gap by
 * iterating over the devices in a group.  Ideally we'd have a single
 * device which represents the requestor ID of the group, but we also
 * allow IOMMU drivers to create policy defined minimum sets, where
 * the physical hardware may be able to distiguish members, but we
 * wish to group them at a higher level (ex. untrusted multi-function
 * PCI devices).  Thus we attach each device.
 */
static int iommu_group_do_attach_device(struct device *dev, void *data)
{
	struct iommu_domain *domain = data;

	return __iommu_attach_device(domain, dev);
}

static int __iommu_attach_group(struct iommu_domain *domain,
				struct iommu_group *group)
{
	int ret;

	if (group->domain && group->domain != group->default_domain &&
	    group->domain != group->blocking_domain)
		return -EBUSY;

	ret = __iommu_group_for_each_dev(group, domain,
					 iommu_group_do_attach_device);
	if (ret == 0)
		group->domain = domain;

	return ret;
}

int iommu_attach_group(struct iommu_domain *domain, struct iommu_group *group)
{
	int ret;

	mutex_lock(&group->mutex);
	ret = __iommu_attach_group(domain, group);
	mutex_unlock(&group->mutex);

	return ret;
}
EXPORT_SYMBOL_GPL(iommu_attach_group);

static int iommu_group_do_detach_device(struct device *dev, void *data)
{
	struct iommu_domain *domain = data;

	__iommu_detach_device(domain, dev);

	return 0;
}

static int __iommu_group_set_domain(struct iommu_group *group,
				    struct iommu_domain *new_domain)
{
	int ret;

	if (group->domain == new_domain)
		return 0;

	/*
	 * New drivers should support default domains and so the detach_dev() op
	 * will never be called. Otherwise the NULL domain represents some
	 * platform specific behavior.
	 */
	if (!new_domain) {
		if (WARN_ON(!group->domain->ops->detach_dev))
			return -EINVAL;
		__iommu_group_for_each_dev(group, group->domain,
					   iommu_group_do_detach_device);
		group->domain = NULL;
		return 0;
	}

	/*
	 * Changing the domain is done by calling attach_dev() on the new
	 * domain. This switch does not have to be atomic and DMA can be
	 * discarded during the transition. DMA must only be able to access
	 * either new_domain or group->domain, never something else.
	 *
	 * Note that this is called in error unwind paths, attaching to a
	 * domain that has already been attached cannot fail.
	 */
	ret = __iommu_group_for_each_dev(group, new_domain,
					 iommu_group_do_attach_device);
	if (ret)
		return ret;
	group->domain = new_domain;
	return 0;
}

void iommu_detach_group(struct iommu_domain *domain, struct iommu_group *group)
{
	mutex_lock(&group->mutex);
	__iommu_group_set_core_domain(group);
	mutex_unlock(&group->mutex);
}
EXPORT_SYMBOL_GPL(iommu_detach_group);

phys_addr_t iommu_iova_to_phys(struct iommu_domain *domain, dma_addr_t iova)
{
	if (domain->type == IOMMU_DOMAIN_IDENTITY)
		return iova;

	if (domain->type == IOMMU_DOMAIN_BLOCKED)
		return 0;

	return domain->ops->iova_to_phys(domain, iova);
}
EXPORT_SYMBOL_GPL(iommu_iova_to_phys);

static size_t iommu_pgsize(struct iommu_domain *domain, unsigned long iova,
			   phys_addr_t paddr, size_t size, size_t *count)
{
	unsigned int pgsize_idx, pgsize_idx_next;
	unsigned long pgsizes;
	size_t offset, pgsize, pgsize_next;
	unsigned long addr_merge = paddr | iova;

	/* Page sizes supported by the hardware and small enough for @size */
	pgsizes = domain->pgsize_bitmap & GENMASK(__fls(size), 0);

	/* Constrain the page sizes further based on the maximum alignment */
	if (likely(addr_merge))
		pgsizes &= GENMASK(__ffs(addr_merge), 0);

	/* Make sure we have at least one suitable page size */
	BUG_ON(!pgsizes);

	/* Pick the biggest page size remaining */
	pgsize_idx = __fls(pgsizes);
	pgsize = BIT(pgsize_idx);
	if (!count)
		return pgsize;

	/* Find the next biggest support page size, if it exists */
	pgsizes = domain->pgsize_bitmap & ~GENMASK(pgsize_idx, 0);
	if (!pgsizes)
		goto out_set_count;

	pgsize_idx_next = __ffs(pgsizes);
	pgsize_next = BIT(pgsize_idx_next);

	/*
	 * There's no point trying a bigger page size unless the virtual
	 * and physical addresses are similarly offset within the larger page.
	 */
	if ((iova ^ paddr) & (pgsize_next - 1))
		goto out_set_count;

	/* Calculate the offset to the next page size alignment boundary */
	offset = pgsize_next - (addr_merge & (pgsize_next - 1));

	/*
	 * If size is big enough to accommodate the larger page, reduce
	 * the number of smaller pages.
	 */
	if (offset + pgsize_next <= size)
		size = offset;

out_set_count:
	*count = size >> pgsize_idx;
	return pgsize;
}

static int __iommu_map_pages(struct iommu_domain *domain, unsigned long iova,
			     phys_addr_t paddr, size_t size, int prot,
			     gfp_t gfp, size_t *mapped)
{
	const struct iommu_domain_ops *ops = domain->ops;
	size_t pgsize, count;
	int ret;

	pgsize = iommu_pgsize(domain, iova, paddr, size, &count);

	pr_debug("mapping: iova 0x%lx pa %pa pgsize 0x%zx count %zu\n",
		 iova, &paddr, pgsize, count);

	if (ops->map_pages) {
		ret = ops->map_pages(domain, iova, paddr, pgsize, count, prot,
				     gfp, mapped);
	} else {
		ret = ops->map(domain, iova, paddr, pgsize, prot, gfp);
		*mapped = ret ? 0 : pgsize;
	}

	return ret;
}

static int __iommu_map(struct iommu_domain *domain, unsigned long iova,
		       phys_addr_t paddr, size_t size, int prot, gfp_t gfp)
{
	const struct iommu_domain_ops *ops = domain->ops;
	unsigned long orig_iova = iova;
	unsigned int min_pagesz;
	size_t orig_size = size;
	phys_addr_t orig_paddr = paddr;
	int ret = 0;

	if (unlikely(!(ops->map || ops->map_pages) ||
		     domain->pgsize_bitmap == 0UL))
		return -ENODEV;

	if (unlikely(!(domain->type & __IOMMU_DOMAIN_PAGING)))
		return -EINVAL;

	/* find out the minimum page size supported */
	min_pagesz = 1 << __ffs(domain->pgsize_bitmap);

	/*
	 * both the virtual address and the physical one, as well as
	 * the size of the mapping, must be aligned (at least) to the
	 * size of the smallest page supported by the hardware
	 */
	if (!IS_ALIGNED(iova | paddr | size, min_pagesz)) {
		pr_err("unaligned: iova 0x%lx pa %pa size 0x%zx min_pagesz 0x%x\n",
		       iova, &paddr, size, min_pagesz);
		return -EINVAL;
	}

	pr_debug("map: iova 0x%lx pa %pa size 0x%zx\n", iova, &paddr, size);

	while (size) {
		size_t mapped = 0;

		ret = __iommu_map_pages(domain, iova, paddr, size, prot, gfp,
					&mapped);
		/*
		 * Some pages may have been mapped, even if an error occurred,
		 * so we should account for those so they can be unmapped.
		 */
		size -= mapped;

		if (ret)
			break;

		iova += mapped;
		paddr += mapped;
	}

	/* unroll mapping in case something went wrong */
	if (ret)
		iommu_unmap(domain, orig_iova, orig_size - size);
	else
		trace_map(orig_iova, orig_paddr, orig_size);

	return ret;
}

static int _iommu_map(struct iommu_domain *domain, unsigned long iova,
		      phys_addr_t paddr, size_t size, int prot, gfp_t gfp)
{
	const struct iommu_domain_ops *ops = domain->ops;
	int ret;

	ret = __iommu_map(domain, iova, paddr, size, prot, gfp);
	if (ret == 0 && ops->iotlb_sync_map)
		ops->iotlb_sync_map(domain, iova, size);

	return ret;
}

int iommu_map(struct iommu_domain *domain, unsigned long iova,
	      phys_addr_t paddr, size_t size, int prot)
{
	might_sleep();
	return _iommu_map(domain, iova, paddr, size, prot, GFP_KERNEL);
}
EXPORT_SYMBOL_GPL(iommu_map);

int iommu_map_atomic(struct iommu_domain *domain, unsigned long iova,
	      phys_addr_t paddr, size_t size, int prot)
{
	return _iommu_map(domain, iova, paddr, size, prot, GFP_ATOMIC);
}
EXPORT_SYMBOL_GPL(iommu_map_atomic);

static size_t __iommu_unmap_pages(struct iommu_domain *domain,
				  unsigned long iova, size_t size,
				  struct iommu_iotlb_gather *iotlb_gather)
{
	const struct iommu_domain_ops *ops = domain->ops;
	size_t pgsize, count;

	pgsize = iommu_pgsize(domain, iova, iova, size, &count);
	return ops->unmap_pages ?
	       ops->unmap_pages(domain, iova, pgsize, count, iotlb_gather) :
	       ops->unmap(domain, iova, pgsize, iotlb_gather);
}

static size_t __iommu_unmap(struct iommu_domain *domain,
			    unsigned long iova, size_t size,
			    struct iommu_iotlb_gather *iotlb_gather)
{
	const struct iommu_domain_ops *ops = domain->ops;
	size_t unmapped_page, unmapped = 0;
	unsigned long orig_iova = iova;
	unsigned int min_pagesz;

	if (unlikely(!(ops->unmap || ops->unmap_pages) ||
		     domain->pgsize_bitmap == 0UL))
		return 0;

	if (unlikely(!(domain->type & __IOMMU_DOMAIN_PAGING)))
		return 0;

	/* find out the minimum page size supported */
	min_pagesz = 1 << __ffs(domain->pgsize_bitmap);

	/*
	 * The virtual address, as well as the size of the mapping, must be
	 * aligned (at least) to the size of the smallest page supported
	 * by the hardware
	 */
	if (!IS_ALIGNED(iova | size, min_pagesz)) {
		pr_err("unaligned: iova 0x%lx size 0x%zx min_pagesz 0x%x\n",
		       iova, size, min_pagesz);
		return 0;
	}

	pr_debug("unmap this: iova 0x%lx size 0x%zx\n", iova, size);

	/*
	 * Keep iterating until we either unmap 'size' bytes (or more)
	 * or we hit an area that isn't mapped.
	 */
	while (unmapped < size) {
		unmapped_page = __iommu_unmap_pages(domain, iova,
						    size - unmapped,
						    iotlb_gather);
		if (!unmapped_page)
			break;

		pr_debug("unmapped: iova 0x%lx size 0x%zx\n",
			 iova, unmapped_page);

		iova += unmapped_page;
		unmapped += unmapped_page;
	}

	trace_unmap(orig_iova, size, unmapped);
	return unmapped;
}

size_t iommu_unmap(struct iommu_domain *domain,
		   unsigned long iova, size_t size)
{
	struct iommu_iotlb_gather iotlb_gather;
	size_t ret;

	iommu_iotlb_gather_init(&iotlb_gather);
	ret = __iommu_unmap(domain, iova, size, &iotlb_gather);
	iommu_iotlb_sync(domain, &iotlb_gather);

	return ret;
}
EXPORT_SYMBOL_GPL(iommu_unmap);

size_t iommu_unmap_fast(struct iommu_domain *domain,
			unsigned long iova, size_t size,
			struct iommu_iotlb_gather *iotlb_gather)
{
	return __iommu_unmap(domain, iova, size, iotlb_gather);
}
EXPORT_SYMBOL_GPL(iommu_unmap_fast);

static ssize_t __iommu_map_sg(struct iommu_domain *domain, unsigned long iova,
		struct scatterlist *sg, unsigned int nents, int prot,
		gfp_t gfp)
{
	const struct iommu_domain_ops *ops = domain->ops;
	size_t len = 0, mapped = 0;
	phys_addr_t start;
	unsigned int i = 0;
	int ret;

	while (i <= nents) {
		phys_addr_t s_phys = sg_phys(sg);

		if (len && s_phys != start + len) {
			ret = __iommu_map(domain, iova + mapped, start,
					len, prot, gfp);

			if (ret)
				goto out_err;

			mapped += len;
			len = 0;
		}

		if (sg_is_dma_bus_address(sg))
			goto next;

		if (len) {
			len += sg->length;
		} else {
			len = sg->length;
			start = s_phys;
		}

next:
		if (++i < nents)
			sg = sg_next(sg);
	}

	if (ops->iotlb_sync_map)
		ops->iotlb_sync_map(domain, iova, mapped);
	return mapped;

out_err:
	/* undo mappings already done */
	iommu_unmap(domain, iova, mapped);

	return ret;
}

ssize_t iommu_map_sg(struct iommu_domain *domain, unsigned long iova,
		     struct scatterlist *sg, unsigned int nents, int prot)
{
	might_sleep();
	return __iommu_map_sg(domain, iova, sg, nents, prot, GFP_KERNEL);
}
EXPORT_SYMBOL_GPL(iommu_map_sg);

ssize_t iommu_map_sg_atomic(struct iommu_domain *domain, unsigned long iova,
		    struct scatterlist *sg, unsigned int nents, int prot)
{
	return __iommu_map_sg(domain, iova, sg, nents, prot, GFP_ATOMIC);
}

/**
 * report_iommu_fault() - report about an IOMMU fault to the IOMMU framework
 * @domain: the iommu domain where the fault has happened
 * @dev: the device where the fault has happened
 * @iova: the faulting address
 * @flags: mmu fault flags (e.g. IOMMU_FAULT_READ/IOMMU_FAULT_WRITE/...)
 *
 * This function should be called by the low-level IOMMU implementations
 * whenever IOMMU faults happen, to allow high-level users, that are
 * interested in such events, to know about them.
 *
 * This event may be useful for several possible use cases:
 * - mere logging of the event
 * - dynamic TLB/PTE loading
 * - if restarting of the faulting device is required
 *
 * Returns 0 on success and an appropriate error code otherwise (if dynamic
 * PTE/TLB loading will one day be supported, implementations will be able
 * to tell whether it succeeded or not according to this return value).
 *
 * Specifically, -ENOSYS is returned if a fault handler isn't installed
 * (though fault handlers can also return -ENOSYS, in case they want to
 * elicit the default behavior of the IOMMU drivers).
 */
int report_iommu_fault(struct iommu_domain *domain, struct device *dev,
		       unsigned long iova, int flags)
{
	int ret = -ENOSYS;

	/*
	 * if upper layers showed interest and installed a fault handler,
	 * invoke it.
	 */
	if (domain->handler)
		ret = domain->handler(domain, dev, iova, flags,
						domain->handler_token);

	trace_io_page_fault(dev, iova, flags);
	return ret;
}
EXPORT_SYMBOL_GPL(report_iommu_fault);

static int __init iommu_init(void)
{
	iommu_group_kset = kset_create_and_add("iommu_groups",
					       NULL, kernel_kobj);
	BUG_ON(!iommu_group_kset);

	iommu_debugfs_setup();

	return 0;
}
core_initcall(iommu_init);

int iommu_enable_nesting(struct iommu_domain *domain)
{
	if (domain->type != IOMMU_DOMAIN_UNMANAGED)
		return -EINVAL;
	if (!domain->ops->enable_nesting)
		return -EINVAL;
	return domain->ops->enable_nesting(domain);
}
EXPORT_SYMBOL_GPL(iommu_enable_nesting);

int iommu_set_pgtable_quirks(struct iommu_domain *domain,
		unsigned long quirk)
{
	if (domain->type != IOMMU_DOMAIN_UNMANAGED)
		return -EINVAL;
	if (!domain->ops->set_pgtable_quirks)
		return -EINVAL;
	return domain->ops->set_pgtable_quirks(domain, quirk);
}
EXPORT_SYMBOL_GPL(iommu_set_pgtable_quirks);

void iommu_get_resv_regions(struct device *dev, struct list_head *list)
{
	const struct iommu_ops *ops = dev_iommu_ops(dev);

	if (ops->get_resv_regions)
		ops->get_resv_regions(dev, list);
}

/**
 * iommu_put_resv_regions - release resered regions
 * @dev: device for which to free reserved regions
 * @list: reserved region list for device
 *
 * This releases a reserved region list acquired by iommu_get_resv_regions().
 */
void iommu_put_resv_regions(struct device *dev, struct list_head *list)
{
	struct iommu_resv_region *entry, *next;

	list_for_each_entry_safe(entry, next, list, list) {
		if (entry->free)
			entry->free(dev, entry);
		else
			kfree(entry);
	}
}
EXPORT_SYMBOL(iommu_put_resv_regions);

struct iommu_resv_region *iommu_alloc_resv_region(phys_addr_t start,
						  size_t length, int prot,
						  enum iommu_resv_type type)
{
	struct iommu_resv_region *region;

	region = kzalloc(sizeof(*region), GFP_KERNEL);
	if (!region)
		return NULL;

	INIT_LIST_HEAD(&region->list);
	region->start = start;
	region->length = length;
	region->prot = prot;
	region->type = type;
	return region;
}
EXPORT_SYMBOL_GPL(iommu_alloc_resv_region);

void iommu_set_default_passthrough(bool cmd_line)
{
	if (cmd_line)
		iommu_cmd_line |= IOMMU_CMD_LINE_DMA_API;
	iommu_def_domain_type = IOMMU_DOMAIN_IDENTITY;
}

void iommu_set_default_translated(bool cmd_line)
{
	if (cmd_line)
		iommu_cmd_line |= IOMMU_CMD_LINE_DMA_API;
	iommu_def_domain_type = IOMMU_DOMAIN_DMA;
}

bool iommu_default_passthrough(void)
{
	return iommu_def_domain_type == IOMMU_DOMAIN_IDENTITY;
}
EXPORT_SYMBOL_GPL(iommu_default_passthrough);

const struct iommu_ops *iommu_ops_from_fwnode(struct fwnode_handle *fwnode)
{
	const struct iommu_ops *ops = NULL;
	struct iommu_device *iommu;

	spin_lock(&iommu_device_lock);
	list_for_each_entry(iommu, &iommu_device_list, list)
		if (iommu->fwnode == fwnode) {
			ops = iommu->ops;
			break;
		}
	spin_unlock(&iommu_device_lock);
	return ops;
}

int iommu_fwspec_init(struct device *dev, struct fwnode_handle *iommu_fwnode,
		      const struct iommu_ops *ops)
{
	struct iommu_fwspec *fwspec = dev_iommu_fwspec_get(dev);

	if (fwspec)
		return ops == fwspec->ops ? 0 : -EINVAL;

	if (!dev_iommu_get(dev))
		return -ENOMEM;

	/* Preallocate for the overwhelmingly common case of 1 ID */
	fwspec = kzalloc(struct_size(fwspec, ids, 1), GFP_KERNEL);
	if (!fwspec)
		return -ENOMEM;

	of_node_get(to_of_node(iommu_fwnode));
	fwspec->iommu_fwnode = iommu_fwnode;
	fwspec->ops = ops;
	dev_iommu_fwspec_set(dev, fwspec);
	return 0;
}
EXPORT_SYMBOL_GPL(iommu_fwspec_init);

void iommu_fwspec_free(struct device *dev)
{
	struct iommu_fwspec *fwspec = dev_iommu_fwspec_get(dev);

	if (fwspec) {
		fwnode_handle_put(fwspec->iommu_fwnode);
		kfree(fwspec);
		dev_iommu_fwspec_set(dev, NULL);
	}
}
EXPORT_SYMBOL_GPL(iommu_fwspec_free);

int iommu_fwspec_add_ids(struct device *dev, u32 *ids, int num_ids)
{
	struct iommu_fwspec *fwspec = dev_iommu_fwspec_get(dev);
	int i, new_num;

	if (!fwspec)
		return -EINVAL;

	new_num = fwspec->num_ids + num_ids;
	if (new_num > 1) {
		fwspec = krealloc(fwspec, struct_size(fwspec, ids, new_num),
				  GFP_KERNEL);
		if (!fwspec)
			return -ENOMEM;

		dev_iommu_fwspec_set(dev, fwspec);
	}

	for (i = 0; i < num_ids; i++)
		fwspec->ids[fwspec->num_ids + i] = ids[i];

	fwspec->num_ids = new_num;
	return 0;
}
EXPORT_SYMBOL_GPL(iommu_fwspec_add_ids);

/*
 * Per device IOMMU features.
 */
int iommu_dev_enable_feature(struct device *dev, enum iommu_dev_features feat)
{
	if (dev->iommu && dev->iommu->iommu_dev) {
		const struct iommu_ops *ops = dev->iommu->iommu_dev->ops;

		if (ops->dev_enable_feat)
			return ops->dev_enable_feat(dev, feat);
	}

	return -ENODEV;
}
EXPORT_SYMBOL_GPL(iommu_dev_enable_feature);

/*
 * The device drivers should do the necessary cleanups before calling this.
 */
int iommu_dev_disable_feature(struct device *dev, enum iommu_dev_features feat)
{
	if (dev->iommu && dev->iommu->iommu_dev) {
		const struct iommu_ops *ops = dev->iommu->iommu_dev->ops;

		if (ops->dev_disable_feat)
			return ops->dev_disable_feat(dev, feat);
	}

	return -EBUSY;
}
EXPORT_SYMBOL_GPL(iommu_dev_disable_feature);

/**
 * iommu_sva_bind_device() - Bind a process address space to a device
 * @dev: the device
 * @mm: the mm to bind, caller must hold a reference to it
 * @drvdata: opaque data pointer to pass to bind callback
 *
 * Create a bond between device and address space, allowing the device to access
 * the mm using the returned PASID. If a bond already exists between @device and
 * @mm, it is returned and an additional reference is taken. Caller must call
 * iommu_sva_unbind_device() to release each reference.
 *
 * iommu_dev_enable_feature(dev, IOMMU_DEV_FEAT_SVA) must be called first, to
 * initialize the required SVA features.
 *
 * On error, returns an ERR_PTR value.
 */
struct iommu_sva *
iommu_sva_bind_device(struct device *dev, struct mm_struct *mm, void *drvdata)
{
	struct iommu_group *group;
	struct iommu_sva *handle = ERR_PTR(-EINVAL);
	const struct iommu_ops *ops = dev_iommu_ops(dev);

	if (!ops->sva_bind)
		return ERR_PTR(-ENODEV);

	group = iommu_group_get(dev);
	if (!group)
		return ERR_PTR(-ENODEV);

	/* Ensure device count and domain don't change while we're binding */
	mutex_lock(&group->mutex);

	/*
	 * To keep things simple, SVA currently doesn't support IOMMU groups
	 * with more than one device. Existing SVA-capable systems are not
	 * affected by the problems that required IOMMU groups (lack of ACS
	 * isolation, device ID aliasing and other hardware issues).
	 */
	if (iommu_group_device_count(group) != 1)
		goto out_unlock;

	handle = ops->sva_bind(dev, mm, drvdata);

out_unlock:
	mutex_unlock(&group->mutex);
	iommu_group_put(group);

	return handle;
}
EXPORT_SYMBOL_GPL(iommu_sva_bind_device);

/**
 * iommu_sva_unbind_device() - Remove a bond created with iommu_sva_bind_device
 * @handle: the handle returned by iommu_sva_bind_device()
 *
 * Put reference to a bond between device and address space. The device should
 * not be issuing any more transaction for this PASID. All outstanding page
 * requests for this PASID must have been flushed to the IOMMU.
 */
void iommu_sva_unbind_device(struct iommu_sva *handle)
{
	struct iommu_group *group;
	struct device *dev = handle->dev;
	const struct iommu_ops *ops = dev_iommu_ops(dev);

	if (!ops->sva_unbind)
		return;

	group = iommu_group_get(dev);
	if (!group)
		return;

	mutex_lock(&group->mutex);
	ops->sva_unbind(handle);
	mutex_unlock(&group->mutex);

	iommu_group_put(group);
}
EXPORT_SYMBOL_GPL(iommu_sva_unbind_device);

u32 iommu_sva_get_pasid(struct iommu_sva *handle)
{
	const struct iommu_ops *ops = dev_iommu_ops(handle->dev);

	if (!ops->sva_get_pasid)
		return IOMMU_PASID_INVALID;

	return ops->sva_get_pasid(handle);
}
EXPORT_SYMBOL_GPL(iommu_sva_get_pasid);

/*
 * Changes the default domain of an iommu group that has *only* one device
 *
 * @group: The group for which the default domain should be changed
 * @prev_dev: The device in the group (this is used to make sure that the device
 *	 hasn't changed after the caller has called this function)
 * @type: The type of the new default domain that gets associated with the group
 *
 * Returns 0 on success and error code on failure
 *
 * Note:
 * 1. Presently, this function is called only when user requests to change the
 *    group's default domain type through /sys/kernel/iommu_groups/<grp_id>/type
 *    Please take a closer look if intended to use for other purposes.
 */
static int iommu_change_dev_def_domain(struct iommu_group *group,
				       struct device *prev_dev, int type)
{
	struct iommu_domain *prev_dom;
	struct group_device *grp_dev;
	int ret, dev_def_dom;
	struct device *dev;

	mutex_lock(&group->mutex);

	if (group->default_domain != group->domain) {
		dev_err_ratelimited(prev_dev, "Group not assigned to default domain\n");
		ret = -EBUSY;
		goto out;
	}

	/*
	 * iommu group wasn't locked while acquiring device lock in
	 * iommu_group_store_type(). So, make sure that the device count hasn't
	 * changed while acquiring device lock.
	 *
	 * Changing default domain of an iommu group with two or more devices
	 * isn't supported because there could be a potential deadlock. Consider
	 * the following scenario. T1 is trying to acquire device locks of all
	 * the devices in the group and before it could acquire all of them,
	 * there could be another thread T2 (from different sub-system and use
	 * case) that has already acquired some of the device locks and might be
	 * waiting for T1 to release other device locks.
	 */
	if (iommu_group_device_count(group) != 1) {
		dev_err_ratelimited(prev_dev, "Cannot change default domain: Group has more than one device\n");
		ret = -EINVAL;
		goto out;
	}

	/* Since group has only one device */
	grp_dev = list_first_entry(&group->devices, struct group_device, list);
	dev = grp_dev->dev;

	if (prev_dev != dev) {
		dev_err_ratelimited(prev_dev, "Cannot change default domain: Device has been changed\n");
		ret = -EBUSY;
		goto out;
	}

	prev_dom = group->default_domain;
	if (!prev_dom) {
		ret = -EINVAL;
		goto out;
	}

	dev_def_dom = iommu_get_def_domain_type(dev);
	if (!type) {
		/*
		 * If the user hasn't requested any specific type of domain and
		 * if the device supports both the domains, then default to the
		 * domain the device was booted with
		 */
		type = dev_def_dom ? : iommu_def_domain_type;
	} else if (dev_def_dom && type != dev_def_dom) {
		dev_err_ratelimited(prev_dev, "Device cannot be in %s domain\n",
				    iommu_domain_type_str(type));
		ret = -EINVAL;
		goto out;
	}

	/*
	 * Switch to a new domain only if the requested domain type is different
	 * from the existing default domain type
	 */
	if (prev_dom->type == type) {
		ret = 0;
		goto out;
	}

	/* We can bring up a flush queue without tearing down the domain */
	if (type == IOMMU_DOMAIN_DMA_FQ && prev_dom->type == IOMMU_DOMAIN_DMA) {
		ret = iommu_dma_init_fq(prev_dom);
		if (!ret)
			prev_dom->type = IOMMU_DOMAIN_DMA_FQ;
		goto out;
	}

	/* Sets group->default_domain to the newly allocated domain */
	ret = iommu_group_alloc_default_domain(dev->bus, group, type);
	if (ret)
		goto out;

	ret = iommu_create_device_direct_mappings(group, dev);
	if (ret)
		goto free_new_domain;

	ret = __iommu_attach_device(group->default_domain, dev);
	if (ret)
		goto free_new_domain;

	group->domain = group->default_domain;

	/*
	 * Release the mutex here because ops->probe_finalize() call-back of
	 * some vendor IOMMU drivers calls arm_iommu_attach_device() which
	 * in-turn might call back into IOMMU core code, where it tries to take
	 * group->mutex, resulting in a deadlock.
	 */
	mutex_unlock(&group->mutex);

	/* Make sure dma_ops is appropriatley set */
	iommu_group_do_probe_finalize(dev, group->default_domain);
	iommu_domain_free(prev_dom);
	return 0;

free_new_domain:
	iommu_domain_free(group->default_domain);
	group->default_domain = prev_dom;
	group->domain = prev_dom;

out:
	mutex_unlock(&group->mutex);

	return ret;
}

/*
 * Changing the default domain through sysfs requires the users to unbind the
 * drivers from the devices in the iommu group, except for a DMA -> DMA-FQ
 * transition. Return failure if this isn't met.
 *
 * We need to consider the race between this and the device release path.
 * device_lock(dev) is used here to guarantee that the device release path
 * will not be entered at the same time.
 */
static ssize_t iommu_group_store_type(struct iommu_group *group,
				      const char *buf, size_t count)
{
	struct group_device *grp_dev;
	struct device *dev;
	int ret, req_type;

	if (!capable(CAP_SYS_ADMIN) || !capable(CAP_SYS_RAWIO))
		return -EACCES;

	if (WARN_ON(!group) || !group->default_domain)
		return -EINVAL;

	if (sysfs_streq(buf, "identity"))
		req_type = IOMMU_DOMAIN_IDENTITY;
	else if (sysfs_streq(buf, "DMA"))
		req_type = IOMMU_DOMAIN_DMA;
	else if (sysfs_streq(buf, "DMA-FQ"))
		req_type = IOMMU_DOMAIN_DMA_FQ;
	else if (sysfs_streq(buf, "auto"))
		req_type = 0;
	else
		return -EINVAL;

	/*
	 * Lock/Unlock the group mutex here before device lock to
	 * 1. Make sure that the iommu group has only one device (this is a
	 *    prerequisite for step 2)
	 * 2. Get struct *dev which is needed to lock device
	 */
	mutex_lock(&group->mutex);
	if (iommu_group_device_count(group) != 1) {
		mutex_unlock(&group->mutex);
		pr_err_ratelimited("Cannot change default domain: Group has more than one device\n");
		return -EINVAL;
	}

	/* Since group has only one device */
	grp_dev = list_first_entry(&group->devices, struct group_device, list);
	dev = grp_dev->dev;
	get_device(dev);

	/*
	 * Don't hold the group mutex because taking group mutex first and then
	 * the device lock could potentially cause a deadlock as below. Assume
	 * two threads T1 and T2. T1 is trying to change default domain of an
	 * iommu group and T2 is trying to hot unplug a device or release [1] VF
	 * of a PCIe device which is in the same iommu group. T1 takes group
	 * mutex and before it could take device lock assume T2 has taken device
	 * lock and is yet to take group mutex. Now, both the threads will be
	 * waiting for the other thread to release lock. Below, lock order was
	 * suggested.
	 * device_lock(dev);
	 *	mutex_lock(&group->mutex);
	 *		iommu_change_dev_def_domain();
	 *	mutex_unlock(&group->mutex);
	 * device_unlock(dev);
	 *
	 * [1] Typical device release path
	 * device_lock() from device/driver core code
	 *  -> bus_notifier()
	 *   -> iommu_bus_notifier()
	 *    -> iommu_release_device()
	 *     -> ops->release_device() vendor driver calls back iommu core code
	 *      -> mutex_lock() from iommu core code
	 */
	mutex_unlock(&group->mutex);

	/* Check if the device in the group still has a driver bound to it */
	device_lock(dev);
	if (device_is_bound(dev) && !(req_type == IOMMU_DOMAIN_DMA_FQ &&
	    group->default_domain->type == IOMMU_DOMAIN_DMA)) {
		pr_err_ratelimited("Device is still bound to driver\n");
		ret = -EBUSY;
		goto out;
	}

	ret = iommu_change_dev_def_domain(group, dev, req_type);
	ret = ret ?: count;

out:
	device_unlock(dev);
	put_device(dev);

	return ret;
}

<<<<<<< HEAD
=======
static bool iommu_is_default_domain(struct iommu_group *group)
{
	if (group->domain == group->default_domain)
		return true;

	/*
	 * If the default domain was set to identity and it is still an identity
	 * domain then we consider this a pass. This happens because of
	 * amd_iommu_init_device() replacing the default idenytity domain with an
	 * identity domain that has a different configuration for AMDGPU.
	 */
	if (group->default_domain &&
	    group->default_domain->type == IOMMU_DOMAIN_IDENTITY &&
	    group->domain && group->domain->type == IOMMU_DOMAIN_IDENTITY)
		return true;
	return false;
}

>>>>>>> 7365df19
/**
 * iommu_device_use_default_domain() - Device driver wants to handle device
 *                                     DMA through the kernel DMA API.
 * @dev: The device.
 *
 * The device driver about to bind @dev wants to do DMA through the kernel
 * DMA API. Return 0 if it is allowed, otherwise an error.
 */
int iommu_device_use_default_domain(struct device *dev)
{
	struct iommu_group *group = iommu_group_get(dev);
	int ret = 0;

	if (!group)
		return 0;

	mutex_lock(&group->mutex);
	if (group->owner_cnt) {
<<<<<<< HEAD
		if (group->domain != group->default_domain ||
		    group->owner) {
=======
		if (group->owner || !iommu_is_default_domain(group)) {
>>>>>>> 7365df19
			ret = -EBUSY;
			goto unlock_out;
		}
	}

	group->owner_cnt++;

unlock_out:
	mutex_unlock(&group->mutex);
	iommu_group_put(group);

	return ret;
}

/**
 * iommu_device_unuse_default_domain() - Device driver stops handling device
 *                                       DMA through the kernel DMA API.
 * @dev: The device.
 *
 * The device driver doesn't want to do DMA through kernel DMA API anymore.
 * It must be called after iommu_device_use_default_domain().
 */
void iommu_device_unuse_default_domain(struct device *dev)
{
	struct iommu_group *group = iommu_group_get(dev);

	if (!group)
		return;

	mutex_lock(&group->mutex);
	if (!WARN_ON(!group->owner_cnt))
		group->owner_cnt--;

	mutex_unlock(&group->mutex);
	iommu_group_put(group);
}

static int __iommu_group_alloc_blocking_domain(struct iommu_group *group)
{
	struct group_device *dev =
		list_first_entry(&group->devices, struct group_device, list);

	if (group->blocking_domain)
		return 0;

	group->blocking_domain =
		__iommu_domain_alloc(dev->dev->bus, IOMMU_DOMAIN_BLOCKED);
	if (!group->blocking_domain) {
		/*
		 * For drivers that do not yet understand IOMMU_DOMAIN_BLOCKED
		 * create an empty domain instead.
		 */
		group->blocking_domain = __iommu_domain_alloc(
			dev->dev->bus, IOMMU_DOMAIN_UNMANAGED);
		if (!group->blocking_domain)
			return -EINVAL;
	}
	return 0;
}

/**
 * iommu_group_claim_dma_owner() - Set DMA ownership of a group
 * @group: The group.
 * @owner: Caller specified pointer. Used for exclusive ownership.
 *
 * This is to support backward compatibility for vfio which manages
 * the dma ownership in iommu_group level. New invocations on this
 * interface should be prohibited.
 */
int iommu_group_claim_dma_owner(struct iommu_group *group, void *owner)
{
	int ret = 0;

	mutex_lock(&group->mutex);
	if (group->owner_cnt) {
		ret = -EPERM;
		goto unlock_out;
	} else {
		if (group->domain && group->domain != group->default_domain) {
			ret = -EBUSY;
			goto unlock_out;
		}

		ret = __iommu_group_alloc_blocking_domain(group);
		if (ret)
			goto unlock_out;

		ret = __iommu_group_set_domain(group, group->blocking_domain);
		if (ret)
			goto unlock_out;
		group->owner = owner;
	}

	group->owner_cnt++;
unlock_out:
	mutex_unlock(&group->mutex);

	return ret;
}
EXPORT_SYMBOL_GPL(iommu_group_claim_dma_owner);

/**
 * iommu_group_release_dma_owner() - Release DMA ownership of a group
 * @group: The group.
 *
 * Release the DMA ownership claimed by iommu_group_claim_dma_owner().
 */
void iommu_group_release_dma_owner(struct iommu_group *group)
{
	int ret;

	mutex_lock(&group->mutex);
	if (WARN_ON(!group->owner_cnt || !group->owner))
		goto unlock_out;

	group->owner_cnt = 0;
	group->owner = NULL;
	ret = __iommu_group_set_domain(group, group->default_domain);
	WARN(ret, "iommu driver failed to attach the default domain");

unlock_out:
	mutex_unlock(&group->mutex);
}
EXPORT_SYMBOL_GPL(iommu_group_release_dma_owner);

/**
 * iommu_group_dma_owner_claimed() - Query group dma ownership status
 * @group: The group.
 *
 * This provides status query on a given group. It is racy and only for
 * non-binding status reporting.
 */
bool iommu_group_dma_owner_claimed(struct iommu_group *group)
{
	unsigned int user;

	mutex_lock(&group->mutex);
	user = group->owner_cnt;
	mutex_unlock(&group->mutex);

	return user;
}
EXPORT_SYMBOL_GPL(iommu_group_dma_owner_claimed);<|MERGE_RESOLUTION|>--- conflicted
+++ resolved
@@ -3076,8 +3076,6 @@
 	return ret;
 }
 
-<<<<<<< HEAD
-=======
 static bool iommu_is_default_domain(struct iommu_group *group)
 {
 	if (group->domain == group->default_domain)
@@ -3096,7 +3094,6 @@
 	return false;
 }
 
->>>>>>> 7365df19
 /**
  * iommu_device_use_default_domain() - Device driver wants to handle device
  *                                     DMA through the kernel DMA API.
@@ -3115,12 +3112,7 @@
 
 	mutex_lock(&group->mutex);
 	if (group->owner_cnt) {
-<<<<<<< HEAD
-		if (group->domain != group->default_domain ||
-		    group->owner) {
-=======
 		if (group->owner || !iommu_is_default_domain(group)) {
->>>>>>> 7365df19
 			ret = -EBUSY;
 			goto unlock_out;
 		}
