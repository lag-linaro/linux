/* SPDX-License-Identifier: GPL-2.0-only */
/*
 * Copyright (C) 2012,2013 - ARM Ltd
 * Author: Marc Zyngier <marc.zyngier@arm.com>
 */

#ifndef __ARM64_KVM_MMU_H__
#define __ARM64_KVM_MMU_H__

#include <asm/page.h>
#include <asm/memory.h>
#include <asm/mmu.h>
#include <asm/cpufeature.h>

/*
 * As ARMv8.0 only has the TTBR0_EL2 register, we cannot express
 * "negative" addresses. This makes it impossible to directly share
 * mappings with the kernel.
 *
 * Instead, give the HYP mode its own VA region at a fixed offset from
 * the kernel by just masking the top bits (which are all ones for a
 * kernel address). We need to find out how many bits to mask.
 *
 * We want to build a set of page tables that cover both parts of the
 * idmap (the trampoline page used to initialize EL2), and our normal
 * runtime VA space, at the same time.
 *
 * Given that the kernel uses VA_BITS for its entire address space,
 * and that half of that space (VA_BITS - 1) is used for the linear
 * mapping, we can also limit the EL2 space to (VA_BITS - 1).
 *
 * The main question is "Within the VA_BITS space, does EL2 use the
 * top or the bottom half of that space to shadow the kernel's linear
 * mapping?". As we need to idmap the trampoline page, this is
 * determined by the range in which this page lives.
 *
 * If the page is in the bottom half, we have to use the top half. If
 * the page is in the top half, we have to use the bottom half:
 *
 * T = __pa_symbol(__hyp_idmap_text_start)
 * if (T & BIT(VA_BITS - 1))
 *	HYP_VA_MIN = 0  //idmap in upper half
 * else
 *	HYP_VA_MIN = 1 << (VA_BITS - 1)
 * HYP_VA_MAX = HYP_VA_MIN + (1 << (VA_BITS - 1)) - 1
 *
 * When using VHE, there are no separate hyp mappings and all KVM
 * functionality is already mapped as part of the main kernel
 * mappings, and none of this applies in that case.
 */

#ifdef __ASSEMBLY__

#include <asm/alternative.h>

/*
 * Convert a kernel VA into a HYP VA.
 * reg: VA to be converted.
 *
 * The actual code generation takes place in kvm_update_va_mask, and
 * the instructions below are only there to reserve the space and
 * perform the register allocation (kvm_update_va_mask uses the
 * specific registers encoded in the instructions).
 */
.macro kern_hyp_va	reg
alternative_cb kvm_update_va_mask
	and     \reg, \reg, #1		/* mask with va_mask */
	ror	\reg, \reg, #1		/* rotate to the first tag bit */
	add	\reg, \reg, #0		/* insert the low 12 bits of the tag */
	add	\reg, \reg, #0, lsl 12	/* insert the top 12 bits of the tag */
	ror	\reg, \reg, #63		/* rotate back */
alternative_cb_end
.endm

/*
 * Convert a hypervisor VA to a PA
 * reg: hypervisor address to be converted in place
 * tmp: temporary register
 */
.macro hyp_pa reg, tmp
	ldr_l	\tmp, hyp_physvirt_offset
	add	\reg, \reg, \tmp
.endm

/*
 * Convert a hypervisor VA to a kernel image address
 * reg: hypervisor address to be converted in place
 * tmp: temporary register
 *
 * The actual code generation takes place in kvm_get_kimage_voffset, and
 * the instructions below are only there to reserve the space and
 * perform the register allocation (kvm_get_kimage_voffset uses the
 * specific registers encoded in the instructions).
 */
.macro hyp_kimg_va reg, tmp
	/* Convert hyp VA -> PA. */
	hyp_pa	\reg, \tmp

	/* Load kimage_voffset. */
alternative_cb kvm_get_kimage_voffset
	movz	\tmp, #0
	movk	\tmp, #0, lsl #16
	movk	\tmp, #0, lsl #32
	movk	\tmp, #0, lsl #48
alternative_cb_end

	/* Convert PA -> kimg VA. */
	add	\reg, \reg, \tmp
.endm

#else

#include <linux/pgtable.h>
#include <asm/pgalloc.h>
#include <asm/cache.h>
#include <asm/cacheflush.h>
#include <asm/mmu_context.h>

void kvm_update_va_mask(struct alt_instr *alt,
			__le32 *origptr, __le32 *updptr, int nr_inst);
void kvm_compute_layout(void);
void kvm_apply_hyp_relocations(void);

static __always_inline unsigned long __kern_hyp_va(unsigned long v)
{
	asm volatile(ALTERNATIVE_CB("and %0, %0, #1\n"
				    "ror %0, %0, #1\n"
				    "add %0, %0, #0\n"
				    "add %0, %0, #0, lsl 12\n"
				    "ror %0, %0, #63\n",
				    kvm_update_va_mask)
		     : "+r" (v));
	return v;
}

#define kern_hyp_va(v) 	((typeof(v))(__kern_hyp_va((unsigned long)(v))))

/*
 * We currently support using a VM-specified IPA size. For backward
 * compatibility, the default IPA size is fixed to 40bits.
 */
#define KVM_PHYS_SHIFT	(40)

#define kvm_phys_shift(kvm)		VTCR_EL2_IPA(kvm->arch.vtcr)
#define kvm_phys_size(kvm)		(_AC(1, ULL) << kvm_phys_shift(kvm))
#define kvm_phys_mask(kvm)		(kvm_phys_size(kvm) - _AC(1, ULL))

#include <asm/kvm_pgtable.h>
#include <asm/stage2_pgtable.h>

int create_hyp_mappings(void *from, void *to, enum kvm_pgtable_prot prot);
int create_hyp_io_mappings(phys_addr_t phys_addr, size_t size,
			   void __iomem **kaddr,
			   void __iomem **haddr);
int create_hyp_exec_mappings(phys_addr_t phys_addr, size_t size,
			     void **haddr);
void free_hyp_pgds(void);

void stage2_unmap_vm(struct kvm *kvm);
int kvm_init_stage2_mmu(struct kvm *kvm, struct kvm_s2_mmu *mmu);
void kvm_free_stage2_pgd(struct kvm_s2_mmu *mmu);
int kvm_phys_addr_ioremap(struct kvm *kvm, phys_addr_t guest_ipa,
			  phys_addr_t pa, unsigned long size, bool writable);

int kvm_handle_guest_abort(struct kvm_vcpu *vcpu);

phys_addr_t kvm_mmu_get_httbr(void);
phys_addr_t kvm_get_idmap_vector(void);
int kvm_mmu_init(void);

struct kvm;

#define kvm_flush_dcache_to_poc(a,l)	__flush_dcache_area((a), (l))

static inline bool vcpu_has_cache_enabled(struct kvm_vcpu *vcpu)
{
	return (vcpu_read_sys_reg(vcpu, SCTLR_EL1) & 0b101) == 0b101;
}

static inline void __clean_dcache_guest_page(kvm_pfn_t pfn, unsigned long size)
{
	void *va = page_address(pfn_to_page(pfn));

	/*
	 * With FWB, we ensure that the guest always accesses memory using
	 * cacheable attributes, and we don't have to clean to PoC when
	 * faulting in pages. Furthermore, FWB implies IDC, so cleaning to
	 * PoU is not required either in this case.
	 */
	if (cpus_have_const_cap(ARM64_HAS_STAGE2_FWB))
		return;

	kvm_flush_dcache_to_poc(va, size);
}

static inline void __invalidate_icache_guest_page(kvm_pfn_t pfn,
						  unsigned long size)
{
	if (icache_is_aliasing()) {
		/* any kind of VIPT cache */
		__flush_icache_all();
	} else if (is_kernel_in_hyp_mode() || !icache_is_vpipt()) {
		/* PIPT or VPIPT at EL2 (see comment in __kvm_tlb_flush_vmid_ipa) */
		void *va = page_address(pfn_to_page(pfn));

		invalidate_icache_range((unsigned long)va,
					(unsigned long)va + size);
	}
}

void kvm_set_way_flush(struct kvm_vcpu *vcpu);
void kvm_toggle_cache(struct kvm_vcpu *vcpu, bool was_enabled);

static inline unsigned int kvm_get_vmid_bits(void)
{
	int reg = read_sanitised_ftr_reg(SYS_ID_AA64MMFR1_EL1);

	return get_vmid_bits(reg);
}

/*
 * We are not in the kvm->srcu critical section most of the time, so we take
 * the SRCU read lock here. Since we copy the data from the user page, we
 * can immediately drop the lock again.
 */
static inline int kvm_read_guest_lock(struct kvm *kvm,
				      gpa_t gpa, void *data, unsigned long len)
{
	int srcu_idx = srcu_read_lock(&kvm->srcu);
	int ret = kvm_read_guest(kvm, gpa, data, len);

	srcu_read_unlock(&kvm->srcu, srcu_idx);

	return ret;
}

static inline int kvm_write_guest_lock(struct kvm *kvm, gpa_t gpa,
				       const void *data, unsigned long len)
{
	int srcu_idx = srcu_read_lock(&kvm->srcu);
	int ret = kvm_write_guest(kvm, gpa, data, len);

	srcu_read_unlock(&kvm->srcu, srcu_idx);

	return ret;
}

<<<<<<< HEAD
/*
 * EL2 vectors can be mapped and rerouted in a number of ways,
 * depending on the kernel configuration and CPU present:
 *
 * - If the CPU is affected by Spectre-v2, the hardening sequence is
 *   placed in one of the vector slots, which is executed before jumping
 *   to the real vectors.
 *
 * - If the CPU also has the ARM64_HARDEN_EL2_VECTORS cap, the slot
 *   containing the hardening sequence is mapped next to the idmap page,
 *   and executed before jumping to the real vectors.
 *
 * - If the CPU only has the ARM64_HARDEN_EL2_VECTORS cap, then an
 *   empty slot is selected, mapped next to the idmap page, and
 *   executed before jumping to the real vectors.
 *
 * Note that ARM64_HARDEN_EL2_VECTORS is somewhat incompatible with
 * VHE, as we don't have hypervisor-specific mappings. If the system
 * is VHE and yet selects this capability, it will be ignored.
 */
extern void *__kvm_bp_vect_base;
extern int __kvm_harden_el2_vector_slot;

static inline void *kvm_get_hyp_vector(void)
{
	struct bp_hardening_data *data = arm64_get_bp_hardening_data();
	void *vect = kern_hyp_va(kvm_ksym_ref(__kvm_hyp_vector));
	int slot = -1;

	if (cpus_have_const_cap(ARM64_SPECTRE_V2) && data->fn) {
		vect = kern_hyp_va(kvm_ksym_ref(__bp_harden_hyp_vecs));
		slot = data->hyp_vectors_slot;
	}

	if (this_cpu_has_cap(ARM64_HARDEN_EL2_VECTORS) && !has_vhe()) {
		vect = __kvm_bp_vect_base;
		if (slot == -1)
			slot = __kvm_harden_el2_vector_slot;
	}

	if (slot != -1)
		vect += slot * SZ_2K;

	return vect;
}

=======
>>>>>>> f642729d
#define kvm_phys_to_vttbr(addr)		phys_to_ttbr(addr)

static __always_inline u64 kvm_get_vttbr(struct kvm_s2_mmu *mmu)
{
	struct kvm_vmid *vmid = &mmu->vmid;
	u64 vmid_field, baddr;
	u64 cnp = system_supports_cnp() ? VTTBR_CNP_BIT : 0;

	baddr = mmu->pgd_phys;
	vmid_field = (u64)vmid->vmid << VTTBR_VMID_SHIFT;
	return kvm_phys_to_vttbr(baddr) | vmid_field | cnp;
}

/*
 * Must be called from hyp code running at EL2 with an updated VTTBR
 * and interrupts disabled.
 */
static __always_inline void __load_guest_stage2(struct kvm_s2_mmu *mmu)
{
	write_sysreg(kern_hyp_va(mmu->kvm)->arch.vtcr, vtcr_el2);
	write_sysreg(kvm_get_vttbr(mmu), vttbr_el2);

	/*
	 * ARM errata 1165522 and 1530923 require the actual execution of the
	 * above before we can switch to the EL1/EL0 translation regime used by
	 * the guest.
	 */
	asm(ALTERNATIVE("nop", "isb", ARM64_WORKAROUND_SPECULATIVE_AT));
}

#endif /* __ASSEMBLY__ */
#endif /* __ARM64_KVM_MMU_H__ */<|MERGE_RESOLUTION|>--- conflicted
+++ resolved
@@ -245,55 +245,6 @@
 	return ret;
 }
 
-<<<<<<< HEAD
-/*
- * EL2 vectors can be mapped and rerouted in a number of ways,
- * depending on the kernel configuration and CPU present:
- *
- * - If the CPU is affected by Spectre-v2, the hardening sequence is
- *   placed in one of the vector slots, which is executed before jumping
- *   to the real vectors.
- *
- * - If the CPU also has the ARM64_HARDEN_EL2_VECTORS cap, the slot
- *   containing the hardening sequence is mapped next to the idmap page,
- *   and executed before jumping to the real vectors.
- *
- * - If the CPU only has the ARM64_HARDEN_EL2_VECTORS cap, then an
- *   empty slot is selected, mapped next to the idmap page, and
- *   executed before jumping to the real vectors.
- *
- * Note that ARM64_HARDEN_EL2_VECTORS is somewhat incompatible with
- * VHE, as we don't have hypervisor-specific mappings. If the system
- * is VHE and yet selects this capability, it will be ignored.
- */
-extern void *__kvm_bp_vect_base;
-extern int __kvm_harden_el2_vector_slot;
-
-static inline void *kvm_get_hyp_vector(void)
-{
-	struct bp_hardening_data *data = arm64_get_bp_hardening_data();
-	void *vect = kern_hyp_va(kvm_ksym_ref(__kvm_hyp_vector));
-	int slot = -1;
-
-	if (cpus_have_const_cap(ARM64_SPECTRE_V2) && data->fn) {
-		vect = kern_hyp_va(kvm_ksym_ref(__bp_harden_hyp_vecs));
-		slot = data->hyp_vectors_slot;
-	}
-
-	if (this_cpu_has_cap(ARM64_HARDEN_EL2_VECTORS) && !has_vhe()) {
-		vect = __kvm_bp_vect_base;
-		if (slot == -1)
-			slot = __kvm_harden_el2_vector_slot;
-	}
-
-	if (slot != -1)
-		vect += slot * SZ_2K;
-
-	return vect;
-}
-
-=======
->>>>>>> f642729d
 #define kvm_phys_to_vttbr(addr)		phys_to_ttbr(addr)
 
 static __always_inline u64 kvm_get_vttbr(struct kvm_s2_mmu *mmu)
