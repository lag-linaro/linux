/*
 * Copyright (C) 2017 Netronome Systems, Inc.
 *
 * This software is licensed under the GNU General License Version 2,
 * June 1991 as shown in the file COPYING in the top-level directory of this
 * source tree.
 *
 * THE COPYRIGHT HOLDERS AND/OR OTHER PARTIES PROVIDE THE PROGRAM "AS IS"
 * WITHOUT WARRANTY OF ANY KIND, EITHER EXPRESSED OR IMPLIED, INCLUDING,
 * BUT NOT LIMITED TO, THE IMPLIED WARRANTIES OF MERCHANTABILITY AND FITNESS
 * FOR A PARTICULAR PURPOSE. THE ENTIRE RISK AS TO THE QUALITY AND PERFORMANCE
 * OF THE PROGRAM IS WITH YOU. SHOULD THE PROGRAM PROVE DEFECTIVE, YOU ASSUME
 * THE COST OF ALL NECESSARY SERVICING, REPAIR OR CORRECTION.
 */

#include <linux/debugfs.h>
#include <linux/etherdevice.h>
#include <linux/kernel.h>
#include <linux/module.h>
#include <linux/netdevice.h>
#include <linux/slab.h>
#include <net/netlink.h>
#include <net/pkt_cls.h>
#include <net/rtnetlink.h>
#include <net/udp_tunnel.h>

#include "netdevsim.h"

static netdev_tx_t nsim_start_xmit(struct sk_buff *skb, struct net_device *dev)
{
	struct netdevsim *ns = netdev_priv(dev);

	if (!nsim_ipsec_tx(ns, skb))
		goto out;

	u64_stats_update_begin(&ns->syncp);
	ns->tx_packets++;
	ns->tx_bytes += skb->len;
	u64_stats_update_end(&ns->syncp);

out:
	dev_kfree_skb(skb);

	return NETDEV_TX_OK;
}

static void nsim_set_rx_mode(struct net_device *dev)
{
}

static int nsim_change_mtu(struct net_device *dev, int new_mtu)
{
	struct netdevsim *ns = netdev_priv(dev);

	if (ns->xdp.prog && new_mtu > NSIM_XDP_MAX_MTU)
		return -EBUSY;

	dev->mtu = new_mtu;

	return 0;
}

static void
nsim_get_stats64(struct net_device *dev, struct rtnl_link_stats64 *stats)
{
	struct netdevsim *ns = netdev_priv(dev);
	unsigned int start;

	do {
		start = u64_stats_fetch_begin(&ns->syncp);
		stats->tx_bytes = ns->tx_bytes;
		stats->tx_packets = ns->tx_packets;
	} while (u64_stats_fetch_retry(&ns->syncp, start));
}

static int
nsim_setup_tc_block_cb(enum tc_setup_type type, void *type_data, void *cb_priv)
{
	return nsim_bpf_setup_tc_block_cb(type, type_data, cb_priv);
}

static int nsim_set_vf_mac(struct net_device *dev, int vf, u8 *mac)
{
	struct netdevsim *ns = netdev_priv(dev);
	struct nsim_bus_dev *nsim_bus_dev = ns->nsim_bus_dev;

	/* Only refuse multicast addresses, zero address can mean unset/any. */
	if (vf >= nsim_bus_dev->num_vfs || is_multicast_ether_addr(mac))
		return -EINVAL;
	memcpy(nsim_bus_dev->vfconfigs[vf].vf_mac, mac, ETH_ALEN);

	return 0;
}

static int nsim_set_vf_vlan(struct net_device *dev, int vf,
			    u16 vlan, u8 qos, __be16 vlan_proto)
{
	struct netdevsim *ns = netdev_priv(dev);
	struct nsim_bus_dev *nsim_bus_dev = ns->nsim_bus_dev;

	if (vf >= nsim_bus_dev->num_vfs || vlan > 4095 || qos > 7)
		return -EINVAL;

	nsim_bus_dev->vfconfigs[vf].vlan = vlan;
	nsim_bus_dev->vfconfigs[vf].qos = qos;
	nsim_bus_dev->vfconfigs[vf].vlan_proto = vlan_proto;

	return 0;
}

static int nsim_set_vf_rate(struct net_device *dev, int vf, int min, int max)
{
	struct netdevsim *ns = netdev_priv(dev);
	struct nsim_bus_dev *nsim_bus_dev = ns->nsim_bus_dev;

	if (vf >= nsim_bus_dev->num_vfs)
		return -EINVAL;

	nsim_bus_dev->vfconfigs[vf].min_tx_rate = min;
	nsim_bus_dev->vfconfigs[vf].max_tx_rate = max;

	return 0;
}

static int nsim_set_vf_spoofchk(struct net_device *dev, int vf, bool val)
{
	struct netdevsim *ns = netdev_priv(dev);
	struct nsim_bus_dev *nsim_bus_dev = ns->nsim_bus_dev;

	if (vf >= nsim_bus_dev->num_vfs)
		return -EINVAL;
	nsim_bus_dev->vfconfigs[vf].spoofchk_enabled = val;

	return 0;
}

static int nsim_set_vf_rss_query_en(struct net_device *dev, int vf, bool val)
{
	struct netdevsim *ns = netdev_priv(dev);
	struct nsim_bus_dev *nsim_bus_dev = ns->nsim_bus_dev;

	if (vf >= nsim_bus_dev->num_vfs)
		return -EINVAL;
	nsim_bus_dev->vfconfigs[vf].rss_query_enabled = val;

	return 0;
}

static int nsim_set_vf_trust(struct net_device *dev, int vf, bool val)
{
	struct netdevsim *ns = netdev_priv(dev);
	struct nsim_bus_dev *nsim_bus_dev = ns->nsim_bus_dev;

	if (vf >= nsim_bus_dev->num_vfs)
		return -EINVAL;
	nsim_bus_dev->vfconfigs[vf].trusted = val;

	return 0;
}

static int
nsim_get_vf_config(struct net_device *dev, int vf, struct ifla_vf_info *ivi)
{
	struct netdevsim *ns = netdev_priv(dev);
	struct nsim_bus_dev *nsim_bus_dev = ns->nsim_bus_dev;

	if (vf >= nsim_bus_dev->num_vfs)
		return -EINVAL;

	ivi->vf = vf;
	ivi->linkstate = nsim_bus_dev->vfconfigs[vf].link_state;
	ivi->min_tx_rate = nsim_bus_dev->vfconfigs[vf].min_tx_rate;
	ivi->max_tx_rate = nsim_bus_dev->vfconfigs[vf].max_tx_rate;
	ivi->vlan = nsim_bus_dev->vfconfigs[vf].vlan;
	ivi->vlan_proto = nsim_bus_dev->vfconfigs[vf].vlan_proto;
	ivi->qos = nsim_bus_dev->vfconfigs[vf].qos;
	memcpy(&ivi->mac, nsim_bus_dev->vfconfigs[vf].vf_mac, ETH_ALEN);
	ivi->spoofchk = nsim_bus_dev->vfconfigs[vf].spoofchk_enabled;
	ivi->trusted = nsim_bus_dev->vfconfigs[vf].trusted;
	ivi->rss_query_en = nsim_bus_dev->vfconfigs[vf].rss_query_enabled;

	return 0;
}

static int nsim_set_vf_link_state(struct net_device *dev, int vf, int state)
{
	struct netdevsim *ns = netdev_priv(dev);
	struct nsim_bus_dev *nsim_bus_dev = ns->nsim_bus_dev;

	if (vf >= nsim_bus_dev->num_vfs)
		return -EINVAL;

	switch (state) {
	case IFLA_VF_LINK_STATE_AUTO:
	case IFLA_VF_LINK_STATE_ENABLE:
	case IFLA_VF_LINK_STATE_DISABLE:
		break;
	default:
		return -EINVAL;
	}

	nsim_bus_dev->vfconfigs[vf].link_state = state;

	return 0;
}

static LIST_HEAD(nsim_block_cb_list);

static int
nsim_setup_tc(struct net_device *dev, enum tc_setup_type type, void *type_data)
{
	struct netdevsim *ns = netdev_priv(dev);

	switch (type) {
	case TC_SETUP_BLOCK:
		return flow_block_cb_setup_simple(type_data,
						  &nsim_block_cb_list,
						  nsim_setup_tc_block_cb,
						  ns, ns, true);
	default:
		return -EOPNOTSUPP;
	}
}

static int
nsim_set_features(struct net_device *dev, netdev_features_t features)
{
	struct netdevsim *ns = netdev_priv(dev);

	if ((dev->features & NETIF_F_HW_TC) > (features & NETIF_F_HW_TC))
		return nsim_bpf_disable_tc(ns);

	return 0;
}

static struct devlink_port *nsim_get_devlink_port(struct net_device *dev)
{
	struct netdevsim *ns = netdev_priv(dev);

	return &ns->nsim_dev_port->devlink_port;
}

static const struct net_device_ops nsim_netdev_ops = {
	.ndo_start_xmit		= nsim_start_xmit,
	.ndo_set_rx_mode	= nsim_set_rx_mode,
	.ndo_set_mac_address	= eth_mac_addr,
	.ndo_validate_addr	= eth_validate_addr,
	.ndo_change_mtu		= nsim_change_mtu,
	.ndo_get_stats64	= nsim_get_stats64,
	.ndo_set_vf_mac		= nsim_set_vf_mac,
	.ndo_set_vf_vlan	= nsim_set_vf_vlan,
	.ndo_set_vf_rate	= nsim_set_vf_rate,
	.ndo_set_vf_spoofchk	= nsim_set_vf_spoofchk,
	.ndo_set_vf_trust	= nsim_set_vf_trust,
	.ndo_get_vf_config	= nsim_get_vf_config,
	.ndo_set_vf_link_state	= nsim_set_vf_link_state,
	.ndo_set_vf_rss_query_en = nsim_set_vf_rss_query_en,
	.ndo_setup_tc		= nsim_setup_tc,
	.ndo_set_features	= nsim_set_features,
	.ndo_bpf		= nsim_bpf,
	.ndo_udp_tunnel_add	= udp_tunnel_nic_add_port,
	.ndo_udp_tunnel_del	= udp_tunnel_nic_del_port,
	.ndo_get_devlink_port	= nsim_get_devlink_port,
};

static void nsim_setup(struct net_device *dev)
{
	ether_setup(dev);
	eth_hw_addr_random(dev);

	dev->tx_queue_len = 0;
	dev->flags |= IFF_NOARP;
	dev->flags &= ~IFF_MULTICAST;
	dev->priv_flags |= IFF_LIVE_ADDR_CHANGE |
			   IFF_NO_QUEUE;
	dev->features |= NETIF_F_HIGHDMA |
			 NETIF_F_SG |
			 NETIF_F_FRAGLIST |
			 NETIF_F_HW_CSUM |
			 NETIF_F_TSO;
	dev->hw_features |= NETIF_F_HW_TC;
	dev->max_mtu = ETH_MAX_MTU;
}

struct netdevsim *
nsim_create(struct nsim_dev *nsim_dev, struct nsim_dev_port *nsim_dev_port)
{
	struct net_device *dev;
	struct netdevsim *ns;
	int err;

	dev = alloc_netdev(sizeof(*ns), "eth%d", NET_NAME_UNKNOWN, nsim_setup);
	if (!dev)
		return ERR_PTR(-ENOMEM);

	dev_net_set(dev, nsim_dev_net(nsim_dev));
	ns = netdev_priv(dev);
	ns->netdev = dev;
	ns->nsim_dev = nsim_dev;
	ns->nsim_dev_port = nsim_dev_port;
	ns->nsim_bus_dev = nsim_dev->nsim_bus_dev;
	SET_NETDEV_DEV(dev, &ns->nsim_bus_dev->dev);
	dev->netdev_ops = &nsim_netdev_ops;

	err = nsim_udp_tunnels_info_create(nsim_dev, dev);
	if (err)
		goto err_free_netdev;

	rtnl_lock();
	err = nsim_bpf_init(ns);
	if (err)
<<<<<<< HEAD
		goto err_rtnl_unlock;
=======
		goto err_utn_destroy;
>>>>>>> 1b6687e3

	nsim_ipsec_init(ns);

	err = register_netdevice(dev);
	if (err)
		goto err_ipsec_teardown;
	rtnl_unlock();

	return ns;

err_ipsec_teardown:
	nsim_ipsec_teardown(ns);
	nsim_bpf_uninit(ns);
err_rtnl_unlock:
	rtnl_unlock();
<<<<<<< HEAD
=======
err_utn_destroy:
	nsim_udp_tunnels_info_destroy(dev);
err_free_netdev:
>>>>>>> 1b6687e3
	free_netdev(dev);
	return ERR_PTR(err);
}

void nsim_destroy(struct netdevsim *ns)
{
	struct net_device *dev = ns->netdev;

	rtnl_lock();
	unregister_netdevice(dev);
	nsim_ipsec_teardown(ns);
	nsim_bpf_uninit(ns);
	rtnl_unlock();
	nsim_udp_tunnels_info_destroy(dev);
	free_netdev(dev);
}

static int nsim_validate(struct nlattr *tb[], struct nlattr *data[],
			 struct netlink_ext_ack *extack)
{
	NL_SET_ERR_MSG_MOD(extack, "Please use: echo \"[ID] [PORT_COUNT]\" > /sys/bus/netdevsim/new_device");
	return -EOPNOTSUPP;
}

static struct rtnl_link_ops nsim_link_ops __read_mostly = {
	.kind		= DRV_NAME,
	.validate	= nsim_validate,
};

static int __init nsim_module_init(void)
{
	int err;

	err = nsim_dev_init();
	if (err)
		return err;

	err = nsim_bus_init();
	if (err)
		goto err_dev_exit;

	err = rtnl_link_register(&nsim_link_ops);
	if (err)
		goto err_bus_exit;

	return 0;

err_bus_exit:
	nsim_bus_exit();
err_dev_exit:
	nsim_dev_exit();
	return err;
}

static void __exit nsim_module_exit(void)
{
	rtnl_link_unregister(&nsim_link_ops);
	nsim_bus_exit();
	nsim_dev_exit();
}

module_init(nsim_module_init);
module_exit(nsim_module_exit);
MODULE_LICENSE("GPL");
MODULE_ALIAS_RTNL_LINK(DRV_NAME);<|MERGE_RESOLUTION|>--- conflicted
+++ resolved
@@ -309,11 +309,7 @@
 	rtnl_lock();
 	err = nsim_bpf_init(ns);
 	if (err)
-<<<<<<< HEAD
 		goto err_rtnl_unlock;
-=======
-		goto err_utn_destroy;
->>>>>>> 1b6687e3
 
 	nsim_ipsec_init(ns);
 
@@ -329,12 +325,8 @@
 	nsim_bpf_uninit(ns);
 err_rtnl_unlock:
 	rtnl_unlock();
-<<<<<<< HEAD
-=======
-err_utn_destroy:
 	nsim_udp_tunnels_info_destroy(dev);
 err_free_netdev:
->>>>>>> 1b6687e3
 	free_netdev(dev);
 	return ERR_PTR(err);
 }
