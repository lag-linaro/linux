--- conflicted
+++ resolved
@@ -22,14 +22,11 @@
 static inline void *qdisc_priv(struct Qdisc *q)
 {
 	return &q->privdata;
-<<<<<<< HEAD
-=======
 }
 
 static inline struct Qdisc *qdisc_from_priv(void *priv)
 {
 	return container_of(priv, struct Qdisc, privdata);
->>>>>>> f642729d
 }
 
 /* 
