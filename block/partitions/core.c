// SPDX-License-Identifier: GPL-2.0
/*
 * Copyright (C) 1991-1998  Linus Torvalds
 * Re-organised Feb 1998 Russell King
 * Copyright (C) 2020 Christoph Hellwig
 */
#include <linux/fs.h>
#include <linux/slab.h>
#include <linux/ctype.h>
#include <linux/genhd.h>
#include <linux/vmalloc.h>
#include <linux/blktrace_api.h>
#include <linux/raid/detect.h>
#include "check.h"

static int (*check_part[])(struct parsed_partitions *) = {
	/*
	 * Probe partition formats with tables at disk address 0
	 * that also have an ADFS boot block at 0xdc0.
	 */
#ifdef CONFIG_ACORN_PARTITION_ICS
	adfspart_check_ICS,
#endif
#ifdef CONFIG_ACORN_PARTITION_POWERTEC
	adfspart_check_POWERTEC,
#endif
#ifdef CONFIG_ACORN_PARTITION_EESOX
	adfspart_check_EESOX,
#endif

	/*
	 * Now move on to formats that only have partition info at
	 * disk address 0xdc0.  Since these may also have stale
	 * PC/BIOS partition tables, they need to come before
	 * the msdos entry.
	 */
#ifdef CONFIG_ACORN_PARTITION_CUMANA
	adfspart_check_CUMANA,
#endif
#ifdef CONFIG_ACORN_PARTITION_ADFS
	adfspart_check_ADFS,
#endif

#ifdef CONFIG_CMDLINE_PARTITION
	cmdline_partition,
#endif
#ifdef CONFIG_EFI_PARTITION
	efi_partition,		/* this must come before msdos */
#endif
#ifdef CONFIG_SGI_PARTITION
	sgi_partition,
#endif
#ifdef CONFIG_LDM_PARTITION
	ldm_partition,		/* this must come before msdos */
#endif
#ifdef CONFIG_MSDOS_PARTITION
	msdos_partition,
#endif
#ifdef CONFIG_OSF_PARTITION
	osf_partition,
#endif
#ifdef CONFIG_SUN_PARTITION
	sun_partition,
#endif
#ifdef CONFIG_AMIGA_PARTITION
	amiga_partition,
#endif
#ifdef CONFIG_ATARI_PARTITION
	atari_partition,
#endif
#ifdef CONFIG_MAC_PARTITION
	mac_partition,
#endif
#ifdef CONFIG_ULTRIX_PARTITION
	ultrix_partition,
#endif
#ifdef CONFIG_IBM_PARTITION
	ibm_partition,
#endif
#ifdef CONFIG_KARMA_PARTITION
	karma_partition,
#endif
#ifdef CONFIG_SYSV68_PARTITION
	sysv68_partition,
#endif
	NULL
};

static void bdev_set_nr_sectors(struct block_device *bdev, sector_t sectors)
{
	spin_lock(&bdev->bd_size_lock);
	i_size_write(bdev->bd_inode, (loff_t)sectors << SECTOR_SHIFT);
	spin_unlock(&bdev->bd_size_lock);
}

static struct parsed_partitions *allocate_partitions(struct gendisk *hd)
{
	struct parsed_partitions *state;
	int nr;

	state = kzalloc(sizeof(*state), GFP_KERNEL);
	if (!state)
		return NULL;

	nr = disk_max_parts(hd);
	state->parts = vzalloc(array_size(nr, sizeof(state->parts[0])));
	if (!state->parts) {
		kfree(state);
		return NULL;
	}

	state->limit = nr;

	return state;
}

static void free_partitions(struct parsed_partitions *state)
{
	vfree(state->parts);
	kfree(state);
}

static struct parsed_partitions *check_partition(struct gendisk *hd,
		struct block_device *bdev)
{
	struct parsed_partitions *state;
	int i, res, err;

	state = allocate_partitions(hd);
	if (!state)
		return NULL;
	state->pp_buf = (char *)__get_free_page(GFP_KERNEL);
	if (!state->pp_buf) {
		free_partitions(state);
		return NULL;
	}
	state->pp_buf[0] = '\0';

	state->bdev = bdev;
	disk_name(hd, 0, state->name);
	snprintf(state->pp_buf, PAGE_SIZE, " %s:", state->name);
	if (isdigit(state->name[strlen(state->name)-1]))
		sprintf(state->name, "p");

	i = res = err = 0;
	while (!res && check_part[i]) {
		memset(state->parts, 0, state->limit * sizeof(state->parts[0]));
		res = check_part[i++](state);
		if (res < 0) {
			/*
			 * We have hit an I/O error which we don't report now.
			 * But record it, and let the others do their job.
			 */
			err = res;
			res = 0;
		}

	}
	if (res > 0) {
		printk(KERN_INFO "%s", state->pp_buf);

		free_page((unsigned long)state->pp_buf);
		return state;
	}
	if (state->access_beyond_eod)
		err = -ENOSPC;
	/*
	 * The partition is unrecognized. So report I/O errors if there were any
	 */
	if (err)
		res = err;
	if (res) {
		strlcat(state->pp_buf,
			" unable to read partition table\n", PAGE_SIZE);
		printk(KERN_INFO "%s", state->pp_buf);
	}

	free_page((unsigned long)state->pp_buf);
	free_partitions(state);
	return ERR_PTR(res);
}

static ssize_t part_partition_show(struct device *dev,
				   struct device_attribute *attr, char *buf)
{
	return sprintf(buf, "%d\n", dev_to_bdev(dev)->bd_partno);
}

static ssize_t part_start_show(struct device *dev,
			       struct device_attribute *attr, char *buf)
{
	return sprintf(buf, "%llu\n", dev_to_bdev(dev)->bd_start_sect);
}

static ssize_t part_ro_show(struct device *dev,
			    struct device_attribute *attr, char *buf)
{
	return sprintf(buf, "%d\n", bdev_read_only(dev_to_bdev(dev)));
}

static ssize_t part_alignment_offset_show(struct device *dev,
					  struct device_attribute *attr, char *buf)
{
<<<<<<< HEAD
	struct hd_struct *p = dev_to_part(dev);

	return sprintf(buf, "%u\n",
		queue_limit_alignment_offset(&part_to_disk(p)->queue->limits,
				p->start_sect));
=======
	struct block_device *bdev = dev_to_bdev(dev);

	return sprintf(buf, "%u\n",
		queue_limit_alignment_offset(&bdev->bd_disk->queue->limits,
				bdev->bd_start_sect));
>>>>>>> f642729d
}

static ssize_t part_discard_alignment_show(struct device *dev,
					   struct device_attribute *attr, char *buf)
{
<<<<<<< HEAD
	struct hd_struct *p = dev_to_part(dev);

	return sprintf(buf, "%u\n",
		queue_limit_discard_alignment(&part_to_disk(p)->queue->limits,
				p->start_sect));
=======
	struct block_device *bdev = dev_to_bdev(dev);

	return sprintf(buf, "%u\n",
		queue_limit_discard_alignment(&bdev->bd_disk->queue->limits,
				bdev->bd_start_sect));
>>>>>>> f642729d
}

static DEVICE_ATTR(partition, 0444, part_partition_show, NULL);
static DEVICE_ATTR(start, 0444, part_start_show, NULL);
static DEVICE_ATTR(size, 0444, part_size_show, NULL);
static DEVICE_ATTR(ro, 0444, part_ro_show, NULL);
static DEVICE_ATTR(alignment_offset, 0444, part_alignment_offset_show, NULL);
static DEVICE_ATTR(discard_alignment, 0444, part_discard_alignment_show, NULL);
static DEVICE_ATTR(stat, 0444, part_stat_show, NULL);
static DEVICE_ATTR(inflight, 0444, part_inflight_show, NULL);
#ifdef CONFIG_FAIL_MAKE_REQUEST
static struct device_attribute dev_attr_fail =
	__ATTR(make-it-fail, 0644, part_fail_show, part_fail_store);
#endif

static struct attribute *part_attrs[] = {
	&dev_attr_partition.attr,
	&dev_attr_start.attr,
	&dev_attr_size.attr,
	&dev_attr_ro.attr,
	&dev_attr_alignment_offset.attr,
	&dev_attr_discard_alignment.attr,
	&dev_attr_stat.attr,
	&dev_attr_inflight.attr,
#ifdef CONFIG_FAIL_MAKE_REQUEST
	&dev_attr_fail.attr,
#endif
	NULL
};

static struct attribute_group part_attr_group = {
	.attrs = part_attrs,
};

static const struct attribute_group *part_attr_groups[] = {
	&part_attr_group,
#ifdef CONFIG_BLK_DEV_IO_TRACE
	&blk_trace_attr_group,
#endif
	NULL
};

static void part_release(struct device *dev)
{
	blk_free_devt(dev->devt);
	bdput(dev_to_bdev(dev));
}

static int part_uevent(struct device *dev, struct kobj_uevent_env *env)
{
	struct block_device *part = dev_to_bdev(dev);

	add_uevent_var(env, "PARTN=%u", part->bd_partno);
	if (part->bd_meta_info && part->bd_meta_info->volname[0])
		add_uevent_var(env, "PARTNAME=%s", part->bd_meta_info->volname);
	return 0;
}

struct device_type part_type = {
	.name		= "partition",
	.groups		= part_attr_groups,
	.release	= part_release,
	.uevent		= part_uevent,
};

/*
 * Must be called either with bd_mutex held, before a disk can be opened or
 * after all disk users are gone.
 */
<<<<<<< HEAD
void delete_partition(struct hd_struct *part)
{
	struct gendisk *disk = part_to_disk(part);
	struct disk_part_tbl *ptbl =
		rcu_dereference_protected(disk->part_tbl, 1);
=======
void delete_partition(struct block_device *part)
{
	xa_erase(&part->bd_disk->part_tbl, part->bd_partno);
	kobject_put(part->bd_holder_dir);
	device_del(&part->bd_device);
>>>>>>> f642729d

	/*
	 * Remove the block device from the inode hash, so that it cannot be
	 * looked up any more even when openers still hold references.
	 */
<<<<<<< HEAD
	get_device(disk_to_dev(disk));
	rcu_assign_pointer(ptbl->part[part->partno], NULL);
	kobject_put(part->holder_dir);
	device_del(part_to_dev(part));
=======
	remove_inode_hash(part->bd_inode);
>>>>>>> f642729d

	put_device(&part->bd_device);
}

static ssize_t whole_disk_show(struct device *dev,
			       struct device_attribute *attr, char *buf)
{
	return 0;
}
static DEVICE_ATTR(whole_disk, 0444, whole_disk_show, NULL);

/*
 * Must be called either with bd_mutex held, before a disk can be opened or
 * after all disk users are gone.
 */
static struct block_device *add_partition(struct gendisk *disk, int partno,
				sector_t start, sector_t len, int flags,
				struct partition_meta_info *info)
{
	dev_t devt = MKDEV(0, 0);
	struct device *ddev = disk_to_dev(disk);
	struct device *pdev;
	struct block_device *bdev;
	const char *dname;
	int err;

	/*
	 * Partitions are not supported on zoned block devices that are used as
	 * such.
	 */
	switch (disk->queue->limits.zoned) {
	case BLK_ZONED_HM:
		pr_warn("%s: partitions not supported on host managed zoned block device\n",
			disk->disk_name);
		return ERR_PTR(-ENXIO);
	case BLK_ZONED_HA:
		pr_info("%s: disabling host aware zoned block device support due to partitions\n",
			disk->disk_name);
		blk_queue_set_zoned(disk, BLK_ZONED_NONE);
		break;
	case BLK_ZONED_NONE:
		break;
	}

	if (xa_load(&disk->part_tbl, partno))
		return ERR_PTR(-EBUSY);

	bdev = bdev_alloc(disk, partno);
	if (!bdev)
		return ERR_PTR(-ENOMEM);

<<<<<<< HEAD
	p->dkstats = alloc_percpu(struct disk_stats);
	if (!p->dkstats) {
		err = -ENOMEM;
		goto out_free;
	}

	hd_sects_seq_init(p);
	pdev = part_to_dev(p);

	p->start_sect = start;
	p->nr_sects = len;
	p->partno = partno;
	p->policy = get_disk_ro(disk);
=======
	bdev->bd_start_sect = start;
	bdev_set_nr_sectors(bdev, len);
>>>>>>> f642729d

	if (info) {
		err = -ENOMEM;
		bdev->bd_meta_info = kmemdup(info, sizeof(*info), GFP_KERNEL);
		if (!bdev->bd_meta_info)
			goto out_bdput;
	}

	pdev = &bdev->bd_device;
	dname = dev_name(ddev);
	if (isdigit(dname[strlen(dname) - 1]))
		dev_set_name(pdev, "%sp%d", dname, partno);
	else
		dev_set_name(pdev, "%s%d", dname, partno);

	device_initialize(pdev);
	pdev->class = &block_class;
	pdev->type = &part_type;
	pdev->parent = ddev;

	err = blk_alloc_devt(bdev, &devt);
	if (err)
		goto out_put;
	pdev->devt = devt;

	/* delay uevent until 'holders' subdir is created */
	dev_set_uevent_suppress(pdev, 1);
	err = device_add(pdev);
	if (err)
		goto out_put;

	err = -ENOMEM;
	bdev->bd_holder_dir = kobject_create_and_add("holders", &pdev->kobj);
	if (!bdev->bd_holder_dir)
		goto out_del;

	dev_set_uevent_suppress(pdev, 0);
	if (flags & ADDPART_FLAG_WHOLEDISK) {
		err = device_create_file(pdev, &dev_attr_whole_disk);
		if (err)
			goto out_del;
	}

	/* everything is up and running, commence */
	err = xa_insert(&disk->part_tbl, partno, bdev, GFP_KERNEL);
	if (err)
		goto out_del;
	bdev_add(bdev, devt);

	/* suppress uevent if the disk suppresses it */
	if (!dev_get_uevent_suppress(ddev))
		kobject_uevent(&pdev->kobj, KOBJ_ADD);
	return bdev;

out_bdput:
	bdput(bdev);
	return ERR_PTR(err);
out_del:
	kobject_put(bdev->bd_holder_dir);
	device_del(pdev);
out_put:
	put_device(pdev);
	return ERR_PTR(err);
}

static bool partition_overlaps(struct gendisk *disk, sector_t start,
		sector_t length, int skip_partno)
{
	struct disk_part_iter piter;
	struct block_device *part;
	bool overlap = false;

	disk_part_iter_init(&piter, disk, DISK_PITER_INCL_EMPTY);
	while ((part = disk_part_iter_next(&piter))) {
		if (part->bd_partno == skip_partno ||
		    start >= part->bd_start_sect + bdev_nr_sectors(part) ||
		    start + length <= part->bd_start_sect)
			continue;
		overlap = true;
		break;
	}

	disk_part_iter_exit(&piter);
	return overlap;
}

int bdev_add_partition(struct block_device *bdev, int partno,
		sector_t start, sector_t length)
{
	struct block_device *part;

	mutex_lock(&bdev->bd_mutex);
	if (partition_overlaps(bdev->bd_disk, start, length, -1)) {
		mutex_unlock(&bdev->bd_mutex);
		return -EBUSY;
	}

	part = add_partition(bdev->bd_disk, partno, start, length,
			ADDPART_FLAG_NONE, NULL);
	mutex_unlock(&bdev->bd_mutex);
	return PTR_ERR_OR_ZERO(part);
}

int bdev_del_partition(struct block_device *bdev, int partno)
{
	struct block_device *part;
	int ret;

	part = bdget_disk(bdev->bd_disk, partno);
	if (!part)
		return -ENXIO;

	mutex_lock(&part->bd_mutex);
	mutex_lock_nested(&bdev->bd_mutex, 1);

	ret = -EBUSY;
	if (part->bd_openers)
		goto out_unlock;

	sync_blockdev(part);
	invalidate_bdev(part);

	delete_partition(part);
	ret = 0;
out_unlock:
	mutex_unlock(&bdev->bd_mutex);
	mutex_unlock(&part->bd_mutex);
	bdput(part);
	return ret;
}

int bdev_resize_partition(struct block_device *bdev, int partno,
		sector_t start, sector_t length)
{
	struct block_device *part;
	int ret = 0;

	part = bdget_disk(bdev->bd_disk, partno);
	if (!part)
		return -ENXIO;

<<<<<<< HEAD
	ret = -ENOMEM;
	bdevp = bdget_part(part);
	if (!bdevp)
		goto out_put_part;

	mutex_lock(&bdevp->bd_mutex);
=======
	mutex_lock(&part->bd_mutex);
>>>>>>> f642729d
	mutex_lock_nested(&bdev->bd_mutex, 1);
	ret = -EINVAL;
	if (start != part->bd_start_sect)
		goto out_unlock;

	ret = -EBUSY;
	if (partition_overlaps(bdev->bd_disk, start, length, partno))
		goto out_unlock;

<<<<<<< HEAD
	part_nr_sects_write(part, length);
	bd_set_nr_sectors(bdevp, length);
=======
	bdev_set_nr_sectors(part, length);
>>>>>>> f642729d

	ret = 0;
out_unlock:
	mutex_unlock(&part->bd_mutex);
	mutex_unlock(&bdev->bd_mutex);
	bdput(part);
	return ret;
}

static bool disk_unlock_native_capacity(struct gendisk *disk)
{
	const struct block_device_operations *bdops = disk->fops;

	if (bdops->unlock_native_capacity &&
	    !(disk->flags & GENHD_FL_NATIVE_CAPACITY)) {
		printk(KERN_CONT "enabling native capacity\n");
		bdops->unlock_native_capacity(disk);
		disk->flags |= GENHD_FL_NATIVE_CAPACITY;
		return true;
	} else {
		printk(KERN_CONT "truncated\n");
		return false;
	}
}

int blk_drop_partitions(struct block_device *bdev)
{
	struct disk_part_iter piter;
	struct block_device *part;

	if (bdev->bd_part_count)
		return -EBUSY;

	sync_blockdev(bdev);
	invalidate_bdev(bdev);

	disk_part_iter_init(&piter, bdev->bd_disk, DISK_PITER_INCL_EMPTY);
	while ((part = disk_part_iter_next(&piter)))
		delete_partition(part);
	disk_part_iter_exit(&piter);

	return 0;
}
#ifdef CONFIG_S390
/* for historic reasons in the DASD driver */
EXPORT_SYMBOL_GPL(blk_drop_partitions);
#endif

static bool blk_add_partition(struct gendisk *disk, struct block_device *bdev,
		struct parsed_partitions *state, int p)
{
	sector_t size = state->parts[p].size;
	sector_t from = state->parts[p].from;
	struct block_device *part;

	if (!size)
		return true;

	if (from >= get_capacity(disk)) {
		printk(KERN_WARNING
		       "%s: p%d start %llu is beyond EOD, ",
		       disk->disk_name, p, (unsigned long long) from);
		if (disk_unlock_native_capacity(disk))
			return false;
		return true;
	}

	if (from + size > get_capacity(disk)) {
		printk(KERN_WARNING
		       "%s: p%d size %llu extends beyond EOD, ",
		       disk->disk_name, p, (unsigned long long) size);

		if (disk_unlock_native_capacity(disk))
			return false;

		/*
		 * We can not ignore partitions of broken tables created by for
		 * example camera firmware, but we limit them to the end of the
		 * disk to avoid creating invalid block devices.
		 */
		size = get_capacity(disk) - from;
	}

	part = add_partition(disk, p, from, size, state->parts[p].flags,
			     &state->parts[p].info);
	if (IS_ERR(part) && PTR_ERR(part) != -ENXIO) {
		printk(KERN_ERR " %s: p%d could not be added: %ld\n",
		       disk->disk_name, p, -PTR_ERR(part));
		return true;
	}

	if (IS_BUILTIN(CONFIG_BLK_DEV_MD) &&
	    (state->parts[p].flags & ADDPART_FLAG_RAID))
		md_autodetect_dev(part->bd_dev);

	return true;
}

int blk_add_partitions(struct gendisk *disk, struct block_device *bdev)
{
	struct parsed_partitions *state;
	int ret = -EAGAIN, p;

	if (!disk_part_scan_enabled(disk))
		return 0;

	state = check_partition(disk, bdev);
	if (!state)
		return 0;
	if (IS_ERR(state)) {
		/*
		 * I/O error reading the partition table.  If we tried to read
		 * beyond EOD, retry after unlocking the native capacity.
		 */
		if (PTR_ERR(state) == -ENOSPC) {
			printk(KERN_WARNING "%s: partition table beyond EOD, ",
			       disk->disk_name);
			if (disk_unlock_native_capacity(disk))
				return -EAGAIN;
		}
		return -EIO;
	}

	/*
	 * Partitions are not supported on host managed zoned block devices.
	 */
	if (disk->queue->limits.zoned == BLK_ZONED_HM) {
		pr_warn("%s: ignoring partition table on host managed zoned block device\n",
			disk->disk_name);
		ret = 0;
		goto out_free_state;
	}

	/*
	 * If we read beyond EOD, try unlocking native capacity even if the
	 * partition table was successfully read as we could be missing some
	 * partitions.
	 */
	if (state->access_beyond_eod) {
		printk(KERN_WARNING
		       "%s: partition table partially beyond EOD, ",
		       disk->disk_name);
		if (disk_unlock_native_capacity(disk))
			goto out_free_state;
	}

	/* tell userspace that the media / partition table may have changed */
	kobject_uevent(&disk_to_dev(disk)->kobj, KOBJ_CHANGE);

	for (p = 1; p < state->limit; p++)
		if (!blk_add_partition(disk, bdev, state, p))
			goto out_free_state;

	ret = 0;
out_free_state:
	free_partitions(state);
	return ret;
}

void *read_part_sector(struct parsed_partitions *state, sector_t n, Sector *p)
{
	struct address_space *mapping = state->bdev->bd_inode->i_mapping;
	struct page *page;

	if (n >= get_capacity(state->bdev->bd_disk)) {
		state->access_beyond_eod = true;
		return NULL;
	}

	page = read_mapping_page(mapping,
			(pgoff_t)(n >> (PAGE_SHIFT - 9)), NULL);
	if (IS_ERR(page))
		goto out;
	if (PageError(page))
		goto out_put_page;

	p->v = page;
	return (unsigned char *)page_address(page) +
			((n & ((1 << (PAGE_SHIFT - 9)) - 1)) << SECTOR_SHIFT);
out_put_page:
	put_page(page);
out:
	p->v = NULL;
	return NULL;
}<|MERGE_RESOLUTION|>--- conflicted
+++ resolved
@@ -201,37 +201,21 @@
 static ssize_t part_alignment_offset_show(struct device *dev,
 					  struct device_attribute *attr, char *buf)
 {
-<<<<<<< HEAD
-	struct hd_struct *p = dev_to_part(dev);
-
-	return sprintf(buf, "%u\n",
-		queue_limit_alignment_offset(&part_to_disk(p)->queue->limits,
-				p->start_sect));
-=======
 	struct block_device *bdev = dev_to_bdev(dev);
 
 	return sprintf(buf, "%u\n",
 		queue_limit_alignment_offset(&bdev->bd_disk->queue->limits,
 				bdev->bd_start_sect));
->>>>>>> f642729d
 }
 
 static ssize_t part_discard_alignment_show(struct device *dev,
 					   struct device_attribute *attr, char *buf)
 {
-<<<<<<< HEAD
-	struct hd_struct *p = dev_to_part(dev);
-
-	return sprintf(buf, "%u\n",
-		queue_limit_discard_alignment(&part_to_disk(p)->queue->limits,
-				p->start_sect));
-=======
 	struct block_device *bdev = dev_to_bdev(dev);
 
 	return sprintf(buf, "%u\n",
 		queue_limit_discard_alignment(&bdev->bd_disk->queue->limits,
 				bdev->bd_start_sect));
->>>>>>> f642729d
 }
 
 static DEVICE_ATTR(partition, 0444, part_partition_show, NULL);
@@ -301,32 +285,17 @@
  * Must be called either with bd_mutex held, before a disk can be opened or
  * after all disk users are gone.
  */
-<<<<<<< HEAD
-void delete_partition(struct hd_struct *part)
-{
-	struct gendisk *disk = part_to_disk(part);
-	struct disk_part_tbl *ptbl =
-		rcu_dereference_protected(disk->part_tbl, 1);
-=======
 void delete_partition(struct block_device *part)
 {
 	xa_erase(&part->bd_disk->part_tbl, part->bd_partno);
 	kobject_put(part->bd_holder_dir);
 	device_del(&part->bd_device);
->>>>>>> f642729d
 
 	/*
 	 * Remove the block device from the inode hash, so that it cannot be
 	 * looked up any more even when openers still hold references.
 	 */
-<<<<<<< HEAD
-	get_device(disk_to_dev(disk));
-	rcu_assign_pointer(ptbl->part[part->partno], NULL);
-	kobject_put(part->holder_dir);
-	device_del(part_to_dev(part));
-=======
 	remove_inode_hash(part->bd_inode);
->>>>>>> f642729d
 
 	put_device(&part->bd_device);
 }
@@ -378,24 +347,8 @@
 	if (!bdev)
 		return ERR_PTR(-ENOMEM);
 
-<<<<<<< HEAD
-	p->dkstats = alloc_percpu(struct disk_stats);
-	if (!p->dkstats) {
-		err = -ENOMEM;
-		goto out_free;
-	}
-
-	hd_sects_seq_init(p);
-	pdev = part_to_dev(p);
-
-	p->start_sect = start;
-	p->nr_sects = len;
-	p->partno = partno;
-	p->policy = get_disk_ro(disk);
-=======
 	bdev->bd_start_sect = start;
 	bdev_set_nr_sectors(bdev, len);
->>>>>>> f642729d
 
 	if (info) {
 		err = -ENOMEM;
@@ -537,16 +490,7 @@
 	if (!part)
 		return -ENXIO;
 
-<<<<<<< HEAD
-	ret = -ENOMEM;
-	bdevp = bdget_part(part);
-	if (!bdevp)
-		goto out_put_part;
-
-	mutex_lock(&bdevp->bd_mutex);
-=======
 	mutex_lock(&part->bd_mutex);
->>>>>>> f642729d
 	mutex_lock_nested(&bdev->bd_mutex, 1);
 	ret = -EINVAL;
 	if (start != part->bd_start_sect)
@@ -556,12 +500,7 @@
 	if (partition_overlaps(bdev->bd_disk, start, length, partno))
 		goto out_unlock;
 
-<<<<<<< HEAD
-	part_nr_sects_write(part, length);
-	bd_set_nr_sectors(bdevp, length);
-=======
 	bdev_set_nr_sectors(part, length);
->>>>>>> f642729d
 
 	ret = 0;
 out_unlock:
