--- conflicted
+++ resolved
@@ -3434,8 +3434,6 @@
 	if (ret < 0)
 		return ret;
 out:
-<<<<<<< HEAD
-=======
 	/*
 	 * When inline encryption is enabled, sometimes I/O to an encrypted file
 	 * has to be broken up to guarantee DUN contiguity.  Handle this by
@@ -3443,7 +3441,6 @@
 	 */
 	map.m_len = fscrypt_limit_io_blocks(inode, map.m_lblk, map.m_len);
 
->>>>>>> 95cd2cdc
 	ext4_set_iomap(inode, iomap, &map, offset, length, flags);
 
 	return 0;
