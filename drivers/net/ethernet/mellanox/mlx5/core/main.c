/*
 * Copyright (c) 2013-2015, Mellanox Technologies. All rights reserved.
 *
 * This software is available to you under a choice of one of two
 * licenses.  You may choose to be licensed under the terms of the GNU
 * General Public License (GPL) Version 2, available from the file
 * COPYING in the main directory of this source tree, or the
 * OpenIB.org BSD license below:
 *
 *     Redistribution and use in source and binary forms, with or
 *     without modification, are permitted provided that the following
 *     conditions are met:
 *
 *      - Redistributions of source code must retain the above
 *        copyright notice, this list of conditions and the following
 *        disclaimer.
 *
 *      - Redistributions in binary form must reproduce the above
 *        copyright notice, this list of conditions and the following
 *        disclaimer in the documentation and/or other materials
 *        provided with the distribution.
 *
 * THE SOFTWARE IS PROVIDED "AS IS", WITHOUT WARRANTY OF ANY KIND,
 * EXPRESS OR IMPLIED, INCLUDING BUT NOT LIMITED TO THE WARRANTIES OF
 * MERCHANTABILITY, FITNESS FOR A PARTICULAR PURPOSE AND
 * NONINFRINGEMENT. IN NO EVENT SHALL THE AUTHORS OR COPYRIGHT HOLDERS
 * BE LIABLE FOR ANY CLAIM, DAMAGES OR OTHER LIABILITY, WHETHER IN AN
 * ACTION OF CONTRACT, TORT OR OTHERWISE, ARISING FROM, OUT OF OR IN
 * CONNECTION WITH THE SOFTWARE OR THE USE OR OTHER DEALINGS IN THE
 * SOFTWARE.
 */

#include <linux/highmem.h>
#include <linux/module.h>
#include <linux/init.h>
#include <linux/errno.h>
#include <linux/pci.h>
#include <linux/dma-mapping.h>
#include <linux/slab.h>
#include <linux/io-mapping.h>
#include <linux/interrupt.h>
#include <linux/delay.h>
#include <linux/mlx5/driver.h>
#include <linux/mlx5/cq.h>
#include <linux/mlx5/qp.h>
#include <linux/debugfs.h>
#include <linux/kmod.h>
#include <linux/mlx5/mlx5_ifc.h>
#include <linux/mlx5/vport.h>
#ifdef CONFIG_RFS_ACCEL
#include <linux/cpu_rmap.h>
#endif
#include <linux/version.h>
#include <net/devlink.h>
#include "mlx5_core.h"
#include "lib/eq.h"
#include "fs_core.h"
#include "lib/mpfs.h"
#include "eswitch.h"
#include "devlink.h"
#include "fw_reset.h"
#include "lib/mlx5.h"
#include "lib/tout.h"
#include "fpga/core.h"
#include "fpga/ipsec.h"
#include "accel/ipsec.h"
#include "accel/tls.h"
#include "lib/clock.h"
#include "lib/vxlan.h"
#include "lib/geneve.h"
#include "lib/devcom.h"
#include "lib/pci_vsc.h"
#include "diag/fw_tracer.h"
#include "ecpf.h"
#include "lib/hv_vhca.h"
#include "diag/rsc_dump.h"
#include "sf/vhca_event.h"
#include "sf/dev/dev.h"
#include "sf/sf.h"
#include "mlx5_irq.h"

MODULE_AUTHOR("Eli Cohen <eli@mellanox.com>");
MODULE_DESCRIPTION("Mellanox 5th generation network adapters (ConnectX series) core driver");
MODULE_LICENSE("Dual BSD/GPL");

unsigned int mlx5_core_debug_mask;
module_param_named(debug_mask, mlx5_core_debug_mask, uint, 0644);
MODULE_PARM_DESC(debug_mask, "debug mask: 1 = dump cmd data, 2 = dump cmd exec time, 3 = both. Default=0");

static unsigned int prof_sel = MLX5_DEFAULT_PROF;
module_param_named(prof_sel, prof_sel, uint, 0444);
MODULE_PARM_DESC(prof_sel, "profile selector. Valid range 0 - 2");

static u32 sw_owner_id[4];

enum {
	MLX5_ATOMIC_REQ_MODE_BE = 0x0,
	MLX5_ATOMIC_REQ_MODE_HOST_ENDIANNESS = 0x1,
};

static struct mlx5_profile profile[] = {
	[0] = {
		.mask           = 0,
	},
	[1] = {
		.mask		= MLX5_PROF_MASK_QP_SIZE,
		.log_max_qp	= 12,
	},
	[2] = {
		.mask		= MLX5_PROF_MASK_QP_SIZE |
				  MLX5_PROF_MASK_MR_CACHE,
		.log_max_qp	= 18,
		.mr_cache[0]	= {
			.size	= 500,
			.limit	= 250
		},
		.mr_cache[1]	= {
			.size	= 500,
			.limit	= 250
		},
		.mr_cache[2]	= {
			.size	= 500,
			.limit	= 250
		},
		.mr_cache[3]	= {
			.size	= 500,
			.limit	= 250
		},
		.mr_cache[4]	= {
			.size	= 500,
			.limit	= 250
		},
		.mr_cache[5]	= {
			.size	= 500,
			.limit	= 250
		},
		.mr_cache[6]	= {
			.size	= 500,
			.limit	= 250
		},
		.mr_cache[7]	= {
			.size	= 500,
			.limit	= 250
		},
		.mr_cache[8]	= {
			.size	= 500,
			.limit	= 250
		},
		.mr_cache[9]	= {
			.size	= 500,
			.limit	= 250
		},
		.mr_cache[10]	= {
			.size	= 500,
			.limit	= 250
		},
		.mr_cache[11]	= {
			.size	= 500,
			.limit	= 250
		},
		.mr_cache[12]	= {
			.size	= 64,
			.limit	= 32
		},
		.mr_cache[13]	= {
			.size	= 32,
			.limit	= 16
		},
		.mr_cache[14]	= {
			.size	= 16,
			.limit	= 8
		},
		.mr_cache[15]	= {
			.size	= 8,
			.limit	= 4
		},
	},
};

static int fw_initializing(struct mlx5_core_dev *dev)
{
	return ioread32be(&dev->iseg->initializing) >> 31;
}

static int wait_fw_init(struct mlx5_core_dev *dev, u32 max_wait_mili,
			u32 warn_time_mili)
{
	unsigned long warn = jiffies + msecs_to_jiffies(warn_time_mili);
	unsigned long end = jiffies + msecs_to_jiffies(max_wait_mili);
	int err = 0;

	while (fw_initializing(dev)) {
		if (time_after(jiffies, end)) {
			err = -EBUSY;
			break;
		}
		if (warn_time_mili && time_after(jiffies, warn)) {
			mlx5_core_warn(dev, "Waiting for FW initialization, timeout abort in %ds\n",
				       jiffies_to_msecs(end - warn) / 1000);
			warn = jiffies + msecs_to_jiffies(warn_time_mili);
		}
		msleep(mlx5_tout_ms(dev, FW_PRE_INIT_WAIT));
	}

	return err;
}

static void mlx5_set_driver_version(struct mlx5_core_dev *dev)
{
	int driver_ver_sz = MLX5_FLD_SZ_BYTES(set_driver_version_in,
					      driver_version);
	u8 in[MLX5_ST_SZ_BYTES(set_driver_version_in)] = {};
	int remaining_size = driver_ver_sz;
	char *string;

	if (!MLX5_CAP_GEN(dev, driver_version))
		return;

	string = MLX5_ADDR_OF(set_driver_version_in, in, driver_version);

	strncpy(string, "Linux", remaining_size);

	remaining_size = max_t(int, 0, driver_ver_sz - strlen(string));
	strncat(string, ",", remaining_size);

	remaining_size = max_t(int, 0, driver_ver_sz - strlen(string));
	strncat(string, KBUILD_MODNAME, remaining_size);

	remaining_size = max_t(int, 0, driver_ver_sz - strlen(string));
	strncat(string, ",", remaining_size);

	remaining_size = max_t(int, 0, driver_ver_sz - strlen(string));

	snprintf(string + strlen(string), remaining_size, "%u.%u.%u",
		LINUX_VERSION_MAJOR, LINUX_VERSION_PATCHLEVEL,
		LINUX_VERSION_SUBLEVEL);

	/*Send the command*/
	MLX5_SET(set_driver_version_in, in, opcode,
		 MLX5_CMD_OP_SET_DRIVER_VERSION);

	mlx5_cmd_exec_in(dev, set_driver_version, in);
}

static int set_dma_caps(struct pci_dev *pdev)
{
	int err;

	err = dma_set_mask_and_coherent(&pdev->dev, DMA_BIT_MASK(64));
	if (err) {
		dev_warn(&pdev->dev, "Warning: couldn't set 64-bit PCI DMA mask\n");
		err = dma_set_mask_and_coherent(&pdev->dev, DMA_BIT_MASK(32));
		if (err) {
			dev_err(&pdev->dev, "Can't set PCI DMA mask, aborting\n");
			return err;
		}
	}

	dma_set_max_seg_size(&pdev->dev, 2u * 1024 * 1024 * 1024);
	return err;
}

static int mlx5_pci_enable_device(struct mlx5_core_dev *dev)
{
	struct pci_dev *pdev = dev->pdev;
	int err = 0;

	mutex_lock(&dev->pci_status_mutex);
	if (dev->pci_status == MLX5_PCI_STATUS_DISABLED) {
		err = pci_enable_device(pdev);
		if (!err)
			dev->pci_status = MLX5_PCI_STATUS_ENABLED;
	}
	mutex_unlock(&dev->pci_status_mutex);

	return err;
}

static void mlx5_pci_disable_device(struct mlx5_core_dev *dev)
{
	struct pci_dev *pdev = dev->pdev;

	mutex_lock(&dev->pci_status_mutex);
	if (dev->pci_status == MLX5_PCI_STATUS_ENABLED) {
		pci_disable_device(pdev);
		dev->pci_status = MLX5_PCI_STATUS_DISABLED;
	}
	mutex_unlock(&dev->pci_status_mutex);
}

static int request_bar(struct pci_dev *pdev)
{
	int err = 0;

	if (!(pci_resource_flags(pdev, 0) & IORESOURCE_MEM)) {
		dev_err(&pdev->dev, "Missing registers BAR, aborting\n");
		return -ENODEV;
	}

	err = pci_request_regions(pdev, KBUILD_MODNAME);
	if (err)
		dev_err(&pdev->dev, "Couldn't get PCI resources, aborting\n");

	return err;
}

static void release_bar(struct pci_dev *pdev)
{
	pci_release_regions(pdev);
}

struct mlx5_reg_host_endianness {
	u8	he;
	u8      rsvd[15];
};

#define CAP_MASK(pos, size) ((u64)((1 << (size)) - 1) << (pos))

enum {
	MLX5_CAP_BITS_RW_MASK = CAP_MASK(MLX5_CAP_OFF_CMDIF_CSUM, 2) |
				MLX5_DEV_CAP_FLAG_DCT,
};

static u16 to_fw_pkey_sz(struct mlx5_core_dev *dev, u32 size)
{
	switch (size) {
	case 128:
		return 0;
	case 256:
		return 1;
	case 512:
		return 2;
	case 1024:
		return 3;
	case 2048:
		return 4;
	case 4096:
		return 5;
	default:
		mlx5_core_warn(dev, "invalid pkey table size %d\n", size);
		return 0;
	}
}

static int mlx5_core_get_caps_mode(struct mlx5_core_dev *dev,
				   enum mlx5_cap_type cap_type,
				   enum mlx5_cap_mode cap_mode)
{
	u8 in[MLX5_ST_SZ_BYTES(query_hca_cap_in)];
	int out_sz = MLX5_ST_SZ_BYTES(query_hca_cap_out);
	void *out, *hca_caps;
	u16 opmod = (cap_type << 1) | (cap_mode & 0x01);
	int err;

	memset(in, 0, sizeof(in));
	out = kzalloc(out_sz, GFP_KERNEL);
	if (!out)
		return -ENOMEM;

	MLX5_SET(query_hca_cap_in, in, opcode, MLX5_CMD_OP_QUERY_HCA_CAP);
	MLX5_SET(query_hca_cap_in, in, op_mod, opmod);
	err = mlx5_cmd_exec_inout(dev, query_hca_cap, in, out);
	if (err) {
		mlx5_core_warn(dev,
			       "QUERY_HCA_CAP : type(%x) opmode(%x) Failed(%d)\n",
			       cap_type, cap_mode, err);
		goto query_ex;
	}

	hca_caps =  MLX5_ADDR_OF(query_hca_cap_out, out, capability);

	switch (cap_mode) {
	case HCA_CAP_OPMOD_GET_MAX:
		memcpy(dev->caps.hca[cap_type]->max, hca_caps,
		       MLX5_UN_SZ_BYTES(hca_cap_union));
		break;
	case HCA_CAP_OPMOD_GET_CUR:
		memcpy(dev->caps.hca[cap_type]->cur, hca_caps,
		       MLX5_UN_SZ_BYTES(hca_cap_union));
		break;
	default:
		mlx5_core_warn(dev,
			       "Tried to query dev cap type(%x) with wrong opmode(%x)\n",
			       cap_type, cap_mode);
		err = -EINVAL;
		break;
	}
query_ex:
	kfree(out);
	return err;
}

int mlx5_core_get_caps(struct mlx5_core_dev *dev, enum mlx5_cap_type cap_type)
{
	int ret;

	ret = mlx5_core_get_caps_mode(dev, cap_type, HCA_CAP_OPMOD_GET_CUR);
	if (ret)
		return ret;
	return mlx5_core_get_caps_mode(dev, cap_type, HCA_CAP_OPMOD_GET_MAX);
}

static int set_caps(struct mlx5_core_dev *dev, void *in, int opmod)
{
	MLX5_SET(set_hca_cap_in, in, opcode, MLX5_CMD_OP_SET_HCA_CAP);
	MLX5_SET(set_hca_cap_in, in, op_mod, opmod << 1);
	return mlx5_cmd_exec_in(dev, set_hca_cap, in);
}

static int handle_hca_cap_atomic(struct mlx5_core_dev *dev, void *set_ctx)
{
	void *set_hca_cap;
	int req_endianness;
	int err;

	if (!MLX5_CAP_GEN(dev, atomic))
		return 0;

	err = mlx5_core_get_caps(dev, MLX5_CAP_ATOMIC);
	if (err)
		return err;

	req_endianness =
		MLX5_CAP_ATOMIC(dev,
				supported_atomic_req_8B_endianness_mode_1);

	if (req_endianness != MLX5_ATOMIC_REQ_MODE_HOST_ENDIANNESS)
		return 0;

	set_hca_cap = MLX5_ADDR_OF(set_hca_cap_in, set_ctx, capability);

	/* Set requestor to host endianness */
	MLX5_SET(atomic_caps, set_hca_cap, atomic_req_8B_endianness_mode,
		 MLX5_ATOMIC_REQ_MODE_HOST_ENDIANNESS);

	return set_caps(dev, set_ctx, MLX5_SET_HCA_CAP_OP_MOD_ATOMIC);
}

static int handle_hca_cap_odp(struct mlx5_core_dev *dev, void *set_ctx)
{
	void *set_hca_cap;
	bool do_set = false;
	int err;

	if (!IS_ENABLED(CONFIG_INFINIBAND_ON_DEMAND_PAGING) ||
	    !MLX5_CAP_GEN(dev, pg))
		return 0;

	err = mlx5_core_get_caps(dev, MLX5_CAP_ODP);
	if (err)
		return err;

	set_hca_cap = MLX5_ADDR_OF(set_hca_cap_in, set_ctx, capability);
	memcpy(set_hca_cap, dev->caps.hca[MLX5_CAP_ODP]->cur,
	       MLX5_ST_SZ_BYTES(odp_cap));

#define ODP_CAP_SET_MAX(dev, field)                                            \
	do {                                                                   \
		u32 _res = MLX5_CAP_ODP_MAX(dev, field);                       \
		if (_res) {                                                    \
			do_set = true;                                         \
			MLX5_SET(odp_cap, set_hca_cap, field, _res);           \
		}                                                              \
	} while (0)

	ODP_CAP_SET_MAX(dev, ud_odp_caps.srq_receive);
	ODP_CAP_SET_MAX(dev, rc_odp_caps.srq_receive);
	ODP_CAP_SET_MAX(dev, xrc_odp_caps.srq_receive);
	ODP_CAP_SET_MAX(dev, xrc_odp_caps.send);
	ODP_CAP_SET_MAX(dev, xrc_odp_caps.receive);
	ODP_CAP_SET_MAX(dev, xrc_odp_caps.write);
	ODP_CAP_SET_MAX(dev, xrc_odp_caps.read);
	ODP_CAP_SET_MAX(dev, xrc_odp_caps.atomic);
	ODP_CAP_SET_MAX(dev, dc_odp_caps.srq_receive);
	ODP_CAP_SET_MAX(dev, dc_odp_caps.send);
	ODP_CAP_SET_MAX(dev, dc_odp_caps.receive);
	ODP_CAP_SET_MAX(dev, dc_odp_caps.write);
	ODP_CAP_SET_MAX(dev, dc_odp_caps.read);
	ODP_CAP_SET_MAX(dev, dc_odp_caps.atomic);

	if (!do_set)
		return 0;

	return set_caps(dev, set_ctx, MLX5_SET_HCA_CAP_OP_MOD_ODP);
}

static int handle_hca_cap(struct mlx5_core_dev *dev, void *set_ctx)
{
	struct mlx5_profile *prof = &dev->profile;
	void *set_hca_cap;
	int err;

	err = mlx5_core_get_caps(dev, MLX5_CAP_GENERAL);
	if (err)
		return err;

	set_hca_cap = MLX5_ADDR_OF(set_hca_cap_in, set_ctx,
				   capability);
	memcpy(set_hca_cap, dev->caps.hca[MLX5_CAP_GENERAL]->cur,
	       MLX5_ST_SZ_BYTES(cmd_hca_cap));

	mlx5_core_dbg(dev, "Current Pkey table size %d Setting new size %d\n",
		      mlx5_to_sw_pkey_sz(MLX5_CAP_GEN(dev, pkey_table_size)),
		      128);
	/* we limit the size of the pkey table to 128 entries for now */
	MLX5_SET(cmd_hca_cap, set_hca_cap, pkey_table_size,
		 to_fw_pkey_sz(dev, 128));

	/* Check log_max_qp from HCA caps to set in current profile */
	if (MLX5_CAP_GEN_MAX(dev, log_max_qp) < prof->log_max_qp) {
		mlx5_core_warn(dev, "log_max_qp value in current profile is %d, changing it to HCA capability limit (%d)\n",
			       prof->log_max_qp,
			       MLX5_CAP_GEN_MAX(dev, log_max_qp));
		prof->log_max_qp = MLX5_CAP_GEN_MAX(dev, log_max_qp);
	}
	if (prof->mask & MLX5_PROF_MASK_QP_SIZE)
		MLX5_SET(cmd_hca_cap, set_hca_cap, log_max_qp,
			 prof->log_max_qp);

	/* disable cmdif checksum */
	MLX5_SET(cmd_hca_cap, set_hca_cap, cmdif_checksum, 0);

	/* Enable 4K UAR only when HCA supports it and page size is bigger
	 * than 4K.
	 */
	if (MLX5_CAP_GEN_MAX(dev, uar_4k) && PAGE_SIZE > 4096)
		MLX5_SET(cmd_hca_cap, set_hca_cap, uar_4k, 1);

	MLX5_SET(cmd_hca_cap, set_hca_cap, log_uar_page_sz, PAGE_SHIFT - 12);

	if (MLX5_CAP_GEN_MAX(dev, cache_line_128byte))
		MLX5_SET(cmd_hca_cap,
			 set_hca_cap,
			 cache_line_128byte,
			 cache_line_size() >= 128 ? 1 : 0);

	if (MLX5_CAP_GEN_MAX(dev, dct))
		MLX5_SET(cmd_hca_cap, set_hca_cap, dct, 1);

	if (MLX5_CAP_GEN_MAX(dev, pci_sync_for_fw_update_event))
		MLX5_SET(cmd_hca_cap, set_hca_cap, pci_sync_for_fw_update_event, 1);

	if (MLX5_CAP_GEN_MAX(dev, num_vhca_ports))
		MLX5_SET(cmd_hca_cap,
			 set_hca_cap,
			 num_vhca_ports,
			 MLX5_CAP_GEN_MAX(dev, num_vhca_ports));

	if (MLX5_CAP_GEN_MAX(dev, release_all_pages))
		MLX5_SET(cmd_hca_cap, set_hca_cap, release_all_pages, 1);

	if (MLX5_CAP_GEN_MAX(dev, mkey_by_name))
		MLX5_SET(cmd_hca_cap, set_hca_cap, mkey_by_name, 1);

	mlx5_vhca_state_cap_handle(dev, set_hca_cap);

	if (MLX5_CAP_GEN_MAX(dev, num_total_dynamic_vf_msix))
		MLX5_SET(cmd_hca_cap, set_hca_cap, num_total_dynamic_vf_msix,
			 MLX5_CAP_GEN_MAX(dev, num_total_dynamic_vf_msix));

	if (MLX5_CAP_GEN(dev, roce_rw_supported))
		MLX5_SET(cmd_hca_cap, set_hca_cap, roce, mlx5_is_roce_init_enabled(dev));

	return set_caps(dev, set_ctx, MLX5_SET_HCA_CAP_OP_MOD_GENERAL_DEVICE);
}

/* Cached MLX5_CAP_GEN(dev, roce) can be out of sync this early in the
 * boot process.
 * In case RoCE cap is writable in FW and user/devlink requested to change the
 * cap, we are yet to query the final state of the above cap.
 * Hence, the need for this function.
 *
 * Returns
 * True:
 * 1) RoCE cap is read only in FW and already disabled
 * OR:
 * 2) RoCE cap is writable in FW and user/devlink requested it off.
 *
 * In any other case, return False.
 */
static bool is_roce_fw_disabled(struct mlx5_core_dev *dev)
{
	return (MLX5_CAP_GEN(dev, roce_rw_supported) && !mlx5_is_roce_init_enabled(dev)) ||
		(!MLX5_CAP_GEN(dev, roce_rw_supported) && !MLX5_CAP_GEN(dev, roce));
}

static int handle_hca_cap_roce(struct mlx5_core_dev *dev, void *set_ctx)
{
	void *set_hca_cap;
	int err;

	if (is_roce_fw_disabled(dev))
		return 0;

	err = mlx5_core_get_caps(dev, MLX5_CAP_ROCE);
	if (err)
		return err;

	if (MLX5_CAP_ROCE(dev, sw_r_roce_src_udp_port) ||
	    !MLX5_CAP_ROCE_MAX(dev, sw_r_roce_src_udp_port))
		return 0;

	set_hca_cap = MLX5_ADDR_OF(set_hca_cap_in, set_ctx, capability);
	memcpy(set_hca_cap, dev->caps.hca[MLX5_CAP_ROCE]->cur,
	       MLX5_ST_SZ_BYTES(roce_cap));
	MLX5_SET(roce_cap, set_hca_cap, sw_r_roce_src_udp_port, 1);

	err = set_caps(dev, set_ctx, MLX5_SET_HCA_CAP_OP_MOD_ROCE);
	return err;
}

static int set_hca_cap(struct mlx5_core_dev *dev)
{
	int set_sz = MLX5_ST_SZ_BYTES(set_hca_cap_in);
	void *set_ctx;
	int err;

	set_ctx = kzalloc(set_sz, GFP_KERNEL);
	if (!set_ctx)
		return -ENOMEM;

	err = handle_hca_cap(dev, set_ctx);
	if (err) {
		mlx5_core_err(dev, "handle_hca_cap failed\n");
		goto out;
	}

	memset(set_ctx, 0, set_sz);
	err = handle_hca_cap_atomic(dev, set_ctx);
	if (err) {
		mlx5_core_err(dev, "handle_hca_cap_atomic failed\n");
		goto out;
	}

	memset(set_ctx, 0, set_sz);
	err = handle_hca_cap_odp(dev, set_ctx);
	if (err) {
		mlx5_core_err(dev, "handle_hca_cap_odp failed\n");
		goto out;
	}

	memset(set_ctx, 0, set_sz);
	err = handle_hca_cap_roce(dev, set_ctx);
	if (err) {
		mlx5_core_err(dev, "handle_hca_cap_roce failed\n");
		goto out;
	}

out:
	kfree(set_ctx);
	return err;
}

static int set_hca_ctrl(struct mlx5_core_dev *dev)
{
	struct mlx5_reg_host_endianness he_in;
	struct mlx5_reg_host_endianness he_out;
	int err;

	if (!mlx5_core_is_pf(dev))
		return 0;

	memset(&he_in, 0, sizeof(he_in));
	he_in.he = MLX5_SET_HOST_ENDIANNESS;
	err = mlx5_core_access_reg(dev, &he_in,  sizeof(he_in),
					&he_out, sizeof(he_out),
					MLX5_REG_HOST_ENDIANNESS, 0, 1);
	return err;
}

static int mlx5_core_set_hca_defaults(struct mlx5_core_dev *dev)
{
	int ret = 0;

	/* Disable local_lb by default */
	if (MLX5_CAP_GEN(dev, port_type) == MLX5_CAP_PORT_TYPE_ETH)
		ret = mlx5_nic_vport_update_local_lb(dev, false);

	return ret;
}

int mlx5_core_enable_hca(struct mlx5_core_dev *dev, u16 func_id)
{
	u32 in[MLX5_ST_SZ_DW(enable_hca_in)] = {};

	MLX5_SET(enable_hca_in, in, opcode, MLX5_CMD_OP_ENABLE_HCA);
	MLX5_SET(enable_hca_in, in, function_id, func_id);
	MLX5_SET(enable_hca_in, in, embedded_cpu_function,
		 dev->caps.embedded_cpu);
	return mlx5_cmd_exec_in(dev, enable_hca, in);
}

int mlx5_core_disable_hca(struct mlx5_core_dev *dev, u16 func_id)
{
	u32 in[MLX5_ST_SZ_DW(disable_hca_in)] = {};

	MLX5_SET(disable_hca_in, in, opcode, MLX5_CMD_OP_DISABLE_HCA);
	MLX5_SET(disable_hca_in, in, function_id, func_id);
	MLX5_SET(enable_hca_in, in, embedded_cpu_function,
		 dev->caps.embedded_cpu);
	return mlx5_cmd_exec_in(dev, disable_hca, in);
}

static int mlx5_core_set_issi(struct mlx5_core_dev *dev)
{
	u32 query_out[MLX5_ST_SZ_DW(query_issi_out)] = {};
	u32 query_in[MLX5_ST_SZ_DW(query_issi_in)] = {};
	u32 sup_issi;
	int err;

	MLX5_SET(query_issi_in, query_in, opcode, MLX5_CMD_OP_QUERY_ISSI);
	err = mlx5_cmd_exec_inout(dev, query_issi, query_in, query_out);
	if (err) {
		u32 syndrome;
		u8 status;

		mlx5_cmd_mbox_status(query_out, &status, &syndrome);
		if (!status || syndrome == MLX5_DRIVER_SYND) {
			mlx5_core_err(dev, "Failed to query ISSI err(%d) status(%d) synd(%d)\n",
				      err, status, syndrome);
			return err;
		}

		mlx5_core_warn(dev, "Query ISSI is not supported by FW, ISSI is 0\n");
		dev->issi = 0;
		return 0;
	}

	sup_issi = MLX5_GET(query_issi_out, query_out, supported_issi_dw0);

	if (sup_issi & (1 << 1)) {
		u32 set_in[MLX5_ST_SZ_DW(set_issi_in)] = {};

		MLX5_SET(set_issi_in, set_in, opcode, MLX5_CMD_OP_SET_ISSI);
		MLX5_SET(set_issi_in, set_in, current_issi, 1);
		err = mlx5_cmd_exec_in(dev, set_issi, set_in);
		if (err) {
			mlx5_core_err(dev, "Failed to set ISSI to 1 err(%d)\n",
				      err);
			return err;
		}

		dev->issi = 1;

		return 0;
	} else if (sup_issi & (1 << 0) || !sup_issi) {
		return 0;
	}

	return -EOPNOTSUPP;
}

static int mlx5_pci_init(struct mlx5_core_dev *dev, struct pci_dev *pdev,
			 const struct pci_device_id *id)
{
	int err = 0;

	mutex_init(&dev->pci_status_mutex);
	pci_set_drvdata(dev->pdev, dev);

	dev->bar_addr = pci_resource_start(pdev, 0);

	err = mlx5_pci_enable_device(dev);
	if (err) {
		mlx5_core_err(dev, "Cannot enable PCI device, aborting\n");
		return err;
	}

	err = request_bar(pdev);
	if (err) {
		mlx5_core_err(dev, "error requesting BARs, aborting\n");
		goto err_disable;
	}

	pci_set_master(pdev);

	err = set_dma_caps(pdev);
	if (err) {
		mlx5_core_err(dev, "Failed setting DMA capabilities mask, aborting\n");
		goto err_clr_master;
	}

	if (pci_enable_atomic_ops_to_root(pdev, PCI_EXP_DEVCAP2_ATOMIC_COMP32) &&
	    pci_enable_atomic_ops_to_root(pdev, PCI_EXP_DEVCAP2_ATOMIC_COMP64) &&
	    pci_enable_atomic_ops_to_root(pdev, PCI_EXP_DEVCAP2_ATOMIC_COMP128))
		mlx5_core_dbg(dev, "Enabling pci atomics failed\n");

	dev->iseg_base = dev->bar_addr;
	dev->iseg = ioremap(dev->iseg_base, sizeof(*dev->iseg));
	if (!dev->iseg) {
		err = -ENOMEM;
		mlx5_core_err(dev, "Failed mapping initialization segment, aborting\n");
		goto err_clr_master;
	}

	mlx5_pci_vsc_init(dev);
	dev->caps.embedded_cpu = mlx5_read_embedded_cpu(dev);
	return 0;

err_clr_master:
	pci_clear_master(dev->pdev);
	release_bar(dev->pdev);
err_disable:
	mlx5_pci_disable_device(dev);
	return err;
}

static void mlx5_pci_close(struct mlx5_core_dev *dev)
{
	/* health work might still be active, and it needs pci bar in
	 * order to know the NIC state. Therefore, drain the health WQ
	 * before removing the pci bars
	 */
	mlx5_drain_health_wq(dev);
	iounmap(dev->iseg);
	pci_clear_master(dev->pdev);
	release_bar(dev->pdev);
	mlx5_pci_disable_device(dev);
}

static int mlx5_init_once(struct mlx5_core_dev *dev)
{
	int err;

	dev->priv.devcom = mlx5_devcom_register_device(dev);
	if (IS_ERR(dev->priv.devcom))
		mlx5_core_err(dev, "failed to register with devcom (0x%p)\n",
			      dev->priv.devcom);

	err = mlx5_query_board_id(dev);
	if (err) {
		mlx5_core_err(dev, "query board id failed\n");
		goto err_devcom;
	}

	err = mlx5_irq_table_init(dev);
	if (err) {
		mlx5_core_err(dev, "failed to initialize irq table\n");
		goto err_devcom;
	}

	err = mlx5_eq_table_init(dev);
	if (err) {
		mlx5_core_err(dev, "failed to initialize eq\n");
		goto err_irq_cleanup;
	}

	err = mlx5_events_init(dev);
	if (err) {
		mlx5_core_err(dev, "failed to initialize events\n");
		goto err_eq_cleanup;
	}

	err = mlx5_fw_reset_init(dev);
	if (err) {
		mlx5_core_err(dev, "failed to initialize fw reset events\n");
		goto err_events_cleanup;
	}

	mlx5_cq_debugfs_init(dev);

	mlx5_init_reserved_gids(dev);

	mlx5_init_clock(dev);

	dev->vxlan = mlx5_vxlan_create(dev);
	dev->geneve = mlx5_geneve_create(dev);

	err = mlx5_init_rl_table(dev);
	if (err) {
		mlx5_core_err(dev, "Failed to init rate limiting\n");
		goto err_tables_cleanup;
	}

	err = mlx5_mpfs_init(dev);
	if (err) {
		mlx5_core_err(dev, "Failed to init l2 table %d\n", err);
		goto err_rl_cleanup;
	}

	err = mlx5_sriov_init(dev);
	if (err) {
		mlx5_core_err(dev, "Failed to init sriov %d\n", err);
		goto err_mpfs_cleanup;
	}

	err = mlx5_eswitch_init(dev);
	if (err) {
		mlx5_core_err(dev, "Failed to init eswitch %d\n", err);
		goto err_sriov_cleanup;
	}

	err = mlx5_fpga_init(dev);
	if (err) {
		mlx5_core_err(dev, "Failed to init fpga device %d\n", err);
		goto err_eswitch_cleanup;
	}

	err = mlx5_vhca_event_init(dev);
	if (err) {
		mlx5_core_err(dev, "Failed to init vhca event notifier %d\n", err);
		goto err_fpga_cleanup;
	}

	err = mlx5_sf_hw_table_init(dev);
	if (err) {
		mlx5_core_err(dev, "Failed to init SF HW table %d\n", err);
		goto err_sf_hw_table_cleanup;
	}

	err = mlx5_sf_table_init(dev);
	if (err) {
		mlx5_core_err(dev, "Failed to init SF table %d\n", err);
		goto err_sf_table_cleanup;
	}

	dev->dm = mlx5_dm_create(dev);
	if (IS_ERR(dev->dm))
		mlx5_core_warn(dev, "Failed to init device memory%d\n", err);

	dev->tracer = mlx5_fw_tracer_create(dev);
	dev->hv_vhca = mlx5_hv_vhca_create(dev);
	dev->rsc_dump = mlx5_rsc_dump_create(dev);

	return 0;

err_sf_table_cleanup:
	mlx5_sf_hw_table_cleanup(dev);
err_sf_hw_table_cleanup:
	mlx5_vhca_event_cleanup(dev);
err_fpga_cleanup:
	mlx5_fpga_cleanup(dev);
err_eswitch_cleanup:
	mlx5_eswitch_cleanup(dev->priv.eswitch);
err_sriov_cleanup:
	mlx5_sriov_cleanup(dev);
err_mpfs_cleanup:
	mlx5_mpfs_cleanup(dev);
err_rl_cleanup:
	mlx5_cleanup_rl_table(dev);
err_tables_cleanup:
	mlx5_geneve_destroy(dev->geneve);
	mlx5_vxlan_destroy(dev->vxlan);
	mlx5_cq_debugfs_cleanup(dev);
	mlx5_fw_reset_cleanup(dev);
err_events_cleanup:
	mlx5_events_cleanup(dev);
err_eq_cleanup:
	mlx5_eq_table_cleanup(dev);
err_irq_cleanup:
	mlx5_irq_table_cleanup(dev);
err_devcom:
	mlx5_devcom_unregister_device(dev->priv.devcom);

	return err;
}

static void mlx5_cleanup_once(struct mlx5_core_dev *dev)
{
	mlx5_rsc_dump_destroy(dev);
	mlx5_hv_vhca_destroy(dev->hv_vhca);
	mlx5_fw_tracer_destroy(dev->tracer);
	mlx5_dm_cleanup(dev);
	mlx5_sf_table_cleanup(dev);
	mlx5_sf_hw_table_cleanup(dev);
	mlx5_vhca_event_cleanup(dev);
	mlx5_fpga_cleanup(dev);
	mlx5_eswitch_cleanup(dev->priv.eswitch);
	mlx5_sriov_cleanup(dev);
	mlx5_mpfs_cleanup(dev);
	mlx5_cleanup_rl_table(dev);
	mlx5_geneve_destroy(dev->geneve);
	mlx5_vxlan_destroy(dev->vxlan);
	mlx5_cleanup_clock(dev);
	mlx5_cleanup_reserved_gids(dev);
	mlx5_cq_debugfs_cleanup(dev);
	mlx5_fw_reset_cleanup(dev);
	mlx5_events_cleanup(dev);
	mlx5_eq_table_cleanup(dev);
	mlx5_irq_table_cleanup(dev);
	mlx5_devcom_unregister_device(dev->priv.devcom);
}

static int mlx5_function_setup(struct mlx5_core_dev *dev, bool boot)
{
	int err;

	mlx5_core_info(dev, "firmware version: %d.%d.%d\n", fw_rev_maj(dev),
		       fw_rev_min(dev), fw_rev_sub(dev));

	/* Only PFs hold the relevant PCIe information for this query */
	if (mlx5_core_is_pf(dev))
		pcie_print_link_status(dev->pdev);

	err = mlx5_tout_init(dev);
	if (err) {
		mlx5_core_err(dev, "Failed initializing timeouts, aborting\n");
		return err;
	}

	/* wait for firmware to accept initialization segments configurations
	 */
	err = wait_fw_init(dev, mlx5_tout_ms(dev, FW_PRE_INIT_TIMEOUT),
			   mlx5_tout_ms(dev, FW_PRE_INIT_WARN_MESSAGE_INTERVAL));
	if (err) {
		mlx5_core_err(dev, "Firmware over %llu MS in pre-initializing state, aborting\n",
			      mlx5_tout_ms(dev, FW_PRE_INIT_TIMEOUT));
		goto err_tout_cleanup;
	}

	err = mlx5_cmd_init(dev);
	if (err) {
		mlx5_core_err(dev, "Failed initializing command interface, aborting\n");
		goto err_tout_cleanup;
	}

	mlx5_tout_query_iseg(dev);

	err = wait_fw_init(dev, mlx5_tout_ms(dev, FW_INIT), 0);
	if (err) {
		mlx5_core_err(dev, "Firmware over %llu MS in initializing state, aborting\n",
			      mlx5_tout_ms(dev, FW_INIT));
		goto err_cmd_cleanup;
	}

	mlx5_cmd_set_state(dev, MLX5_CMDIF_STATE_UP);

	err = mlx5_core_enable_hca(dev, 0);
	if (err) {
		mlx5_core_err(dev, "enable hca failed\n");
		goto err_cmd_cleanup;
	}

	err = mlx5_core_set_issi(dev);
	if (err) {
		mlx5_core_err(dev, "failed to set issi\n");
		goto err_disable_hca;
	}

	err = mlx5_satisfy_startup_pages(dev, 1);
	if (err) {
		mlx5_core_err(dev, "failed to allocate boot pages\n");
		goto err_disable_hca;
	}

	err = mlx5_tout_query_dtor(dev);
	if (err) {
		mlx5_core_err(dev, "failed to read dtor\n");
		goto reclaim_boot_pages;
	}

	err = set_hca_ctrl(dev);
	if (err) {
		mlx5_core_err(dev, "set_hca_ctrl failed\n");
		goto reclaim_boot_pages;
	}

	err = set_hca_cap(dev);
	if (err) {
		mlx5_core_err(dev, "set_hca_cap failed\n");
		goto reclaim_boot_pages;
	}

	err = mlx5_satisfy_startup_pages(dev, 0);
	if (err) {
		mlx5_core_err(dev, "failed to allocate init pages\n");
		goto reclaim_boot_pages;
	}

	err = mlx5_cmd_init_hca(dev, sw_owner_id);
	if (err) {
		mlx5_core_err(dev, "init hca failed\n");
		goto reclaim_boot_pages;
	}

	mlx5_set_driver_version(dev);

	mlx5_start_health_poll(dev);

	err = mlx5_query_hca_caps(dev);
	if (err) {
		mlx5_core_err(dev, "query hca failed\n");
		goto stop_health;
	}

	return 0;

stop_health:
	mlx5_stop_health_poll(dev, boot);
reclaim_boot_pages:
	mlx5_reclaim_startup_pages(dev);
err_disable_hca:
	mlx5_core_disable_hca(dev, 0);
err_cmd_cleanup:
	mlx5_cmd_set_state(dev, MLX5_CMDIF_STATE_DOWN);
	mlx5_cmd_cleanup(dev);
err_tout_cleanup:
	mlx5_tout_cleanup(dev);

	return err;
}

static int mlx5_function_teardown(struct mlx5_core_dev *dev, bool boot)
{
	int err;

	mlx5_stop_health_poll(dev, boot);
	err = mlx5_cmd_teardown_hca(dev);
	if (err) {
		mlx5_core_err(dev, "tear_down_hca failed, skip cleanup\n");
		return err;
	}
	mlx5_reclaim_startup_pages(dev);
	mlx5_core_disable_hca(dev, 0);
	mlx5_cmd_set_state(dev, MLX5_CMDIF_STATE_DOWN);
	mlx5_cmd_cleanup(dev);
	mlx5_tout_cleanup(dev);

	return 0;
}

static int mlx5_load(struct mlx5_core_dev *dev)
{
	int err;

	dev->priv.uar = mlx5_get_uars_page(dev);
	if (IS_ERR(dev->priv.uar)) {
		mlx5_core_err(dev, "Failed allocating uar, aborting\n");
		err = PTR_ERR(dev->priv.uar);
		return err;
	}

	mlx5_events_start(dev);
	mlx5_pagealloc_start(dev);

	err = mlx5_irq_table_create(dev);
	if (err) {
		mlx5_core_err(dev, "Failed to alloc IRQs\n");
		goto err_irq_table;
	}

	err = mlx5_eq_table_create(dev);
	if (err) {
		mlx5_core_err(dev, "Failed to create EQs\n");
		goto err_eq_table;
	}

	err = mlx5_fw_tracer_init(dev->tracer);
	if (err) {
		mlx5_core_err(dev, "Failed to init FW tracer %d\n", err);
		mlx5_fw_tracer_destroy(dev->tracer);
		dev->tracer = NULL;
	}

	mlx5_fw_reset_events_start(dev);
	mlx5_hv_vhca_init(dev->hv_vhca);

	err = mlx5_rsc_dump_init(dev);
	if (err) {
		mlx5_core_err(dev, "Failed to init Resource dump %d\n", err);
		mlx5_rsc_dump_destroy(dev);
		dev->rsc_dump = NULL;
	}

	err = mlx5_fpga_device_start(dev);
	if (err) {
		mlx5_core_err(dev, "fpga device start failed %d\n", err);
		goto err_fpga_start;
	}

	mlx5_accel_ipsec_init(dev);

	err = mlx5_accel_tls_init(dev);
	if (err) {
		mlx5_core_err(dev, "TLS device start failed %d\n", err);
		goto err_tls_start;
	}

	err = mlx5_init_fs(dev);
	if (err) {
		mlx5_core_err(dev, "Failed to init flow steering\n");
		goto err_fs;
	}

	err = mlx5_core_set_hca_defaults(dev);
	if (err) {
		mlx5_core_err(dev, "Failed to set hca defaults\n");
		goto err_set_hca;
	}

	mlx5_vhca_event_start(dev);

	err = mlx5_sf_hw_table_create(dev);
	if (err) {
		mlx5_core_err(dev, "sf table create failed %d\n", err);
		goto err_vhca;
	}

	err = mlx5_ec_init(dev);
	if (err) {
		mlx5_core_err(dev, "Failed to init embedded CPU\n");
		goto err_ec;
	}

	mlx5_lag_add_mdev(dev);
	err = mlx5_sriov_attach(dev);
	if (err) {
		mlx5_core_err(dev, "sriov init failed %d\n", err);
		goto err_sriov;
	}

	mlx5_sf_dev_table_create(dev);

	return 0;

err_sriov:
	mlx5_lag_remove_mdev(dev);
	mlx5_ec_cleanup(dev);
err_ec:
	mlx5_sf_hw_table_destroy(dev);
err_vhca:
	mlx5_vhca_event_stop(dev);
err_set_hca:
	mlx5_cleanup_fs(dev);
err_fs:
	mlx5_accel_tls_cleanup(dev);
err_tls_start:
	mlx5_accel_ipsec_cleanup(dev);
	mlx5_fpga_device_stop(dev);
err_fpga_start:
	mlx5_rsc_dump_cleanup(dev);
	mlx5_hv_vhca_cleanup(dev->hv_vhca);
	mlx5_fw_reset_events_stop(dev);
	mlx5_fw_tracer_cleanup(dev->tracer);
	mlx5_eq_table_destroy(dev);
err_eq_table:
	mlx5_irq_table_destroy(dev);
err_irq_table:
	mlx5_pagealloc_stop(dev);
	mlx5_events_stop(dev);
	mlx5_put_uars_page(dev, dev->priv.uar);
	return err;
}

static void mlx5_unload(struct mlx5_core_dev *dev)
{
	mlx5_sf_dev_table_destroy(dev);
	mlx5_sriov_detach(dev);
	mlx5_lag_remove_mdev(dev);
	mlx5_ec_cleanup(dev);
	mlx5_sf_hw_table_destroy(dev);
	mlx5_vhca_event_stop(dev);
	mlx5_cleanup_fs(dev);
	mlx5_accel_ipsec_cleanup(dev);
	mlx5_accel_tls_cleanup(dev);
	mlx5_fpga_device_stop(dev);
	mlx5_rsc_dump_cleanup(dev);
	mlx5_hv_vhca_cleanup(dev->hv_vhca);
	mlx5_fw_reset_events_stop(dev);
	mlx5_fw_tracer_cleanup(dev->tracer);
	mlx5_eq_table_destroy(dev);
	mlx5_irq_table_destroy(dev);
	mlx5_pagealloc_stop(dev);
	mlx5_events_stop(dev);
	mlx5_put_uars_page(dev, dev->priv.uar);
}

int mlx5_init_one(struct mlx5_core_dev *dev)
{
	int err = 0;

	mutex_lock(&dev->intf_state_mutex);
	dev->state = MLX5_DEVICE_STATE_UP;

	err = mlx5_function_setup(dev, true);
	if (err)
		goto err_function;

	err = mlx5_init_once(dev);
	if (err) {
		mlx5_core_err(dev, "sw objs init failed\n");
		goto function_teardown;
	}

	err = mlx5_load(dev);
	if (err)
		goto err_load;

	set_bit(MLX5_INTERFACE_STATE_UP, &dev->intf_state);

	err = mlx5_devlink_register(priv_to_devlink(dev));
	if (err)
		goto err_devlink_reg;

	err = mlx5_register_device(dev);
	if (err)
		goto err_register;

	mutex_unlock(&dev->intf_state_mutex);
	return 0;

err_register:
	mlx5_devlink_unregister(priv_to_devlink(dev));
err_devlink_reg:
	clear_bit(MLX5_INTERFACE_STATE_UP, &dev->intf_state);
	mlx5_unload(dev);
err_load:
	mlx5_cleanup_once(dev);
function_teardown:
	mlx5_function_teardown(dev, true);
err_function:
	dev->state = MLX5_DEVICE_STATE_INTERNAL_ERROR;
	mutex_unlock(&dev->intf_state_mutex);
	return err;
}

void mlx5_uninit_one(struct mlx5_core_dev *dev)
{
	mutex_lock(&dev->intf_state_mutex);

	mlx5_unregister_device(dev);
	mlx5_devlink_unregister(priv_to_devlink(dev));

	if (!test_bit(MLX5_INTERFACE_STATE_UP, &dev->intf_state)) {
		mlx5_core_warn(dev, "%s: interface is down, NOP\n",
			       __func__);
		mlx5_cleanup_once(dev);
		goto out;
	}

	clear_bit(MLX5_INTERFACE_STATE_UP, &dev->intf_state);
	mlx5_unload(dev);
	mlx5_cleanup_once(dev);
	mlx5_function_teardown(dev, true);
out:
	mutex_unlock(&dev->intf_state_mutex);
}

int mlx5_load_one(struct mlx5_core_dev *dev)
{
	int err = 0;

	mutex_lock(&dev->intf_state_mutex);
	if (test_bit(MLX5_INTERFACE_STATE_UP, &dev->intf_state)) {
		mlx5_core_warn(dev, "interface is up, NOP\n");
		goto out;
	}
	/* remove any previous indication of internal error */
	dev->state = MLX5_DEVICE_STATE_UP;

	err = mlx5_function_setup(dev, false);
	if (err)
		goto err_function;

	err = mlx5_load(dev);
	if (err)
		goto err_load;

	set_bit(MLX5_INTERFACE_STATE_UP, &dev->intf_state);

	err = mlx5_attach_device(dev);
	if (err)
		goto err_attach;

	mutex_unlock(&dev->intf_state_mutex);
	return 0;

err_attach:
	clear_bit(MLX5_INTERFACE_STATE_UP, &dev->intf_state);
	mlx5_unload(dev);
err_load:
	mlx5_function_teardown(dev, false);
err_function:
	dev->state = MLX5_DEVICE_STATE_INTERNAL_ERROR;
out:
	mutex_unlock(&dev->intf_state_mutex);
	return err;
}

void mlx5_unload_one(struct mlx5_core_dev *dev)
{
	mutex_lock(&dev->intf_state_mutex);

	mlx5_detach_device(dev);

	if (!test_bit(MLX5_INTERFACE_STATE_UP, &dev->intf_state)) {
		mlx5_core_warn(dev, "%s: interface is down, NOP\n",
			       __func__);
		goto out;
	}

	clear_bit(MLX5_INTERFACE_STATE_UP, &dev->intf_state);
	mlx5_unload(dev);
	mlx5_function_teardown(dev, false);
out:
	mutex_unlock(&dev->intf_state_mutex);
}

static const int types[] = {
	MLX5_CAP_GENERAL,
	MLX5_CAP_GENERAL_2,
	MLX5_CAP_ETHERNET_OFFLOADS,
	MLX5_CAP_IPOIB_ENHANCED_OFFLOADS,
	MLX5_CAP_ODP,
	MLX5_CAP_ATOMIC,
	MLX5_CAP_ROCE,
	MLX5_CAP_IPOIB_OFFLOADS,
	MLX5_CAP_FLOW_TABLE,
	MLX5_CAP_ESWITCH_FLOW_TABLE,
	MLX5_CAP_ESWITCH,
	MLX5_CAP_VECTOR_CALC,
	MLX5_CAP_QOS,
	MLX5_CAP_DEBUG,
	MLX5_CAP_DEV_MEM,
	MLX5_CAP_DEV_EVENT,
	MLX5_CAP_TLS,
	MLX5_CAP_VDPA_EMULATION,
	MLX5_CAP_IPSEC,
	MLX5_CAP_PORT_SELECTION,
};

static void mlx5_hca_caps_free(struct mlx5_core_dev *dev)
{
	int type;
	int i;

	for (i = 0; i < ARRAY_SIZE(types); i++) {
		type = types[i];
		kfree(dev->caps.hca[type]);
	}
}

static int mlx5_hca_caps_alloc(struct mlx5_core_dev *dev)
{
	struct mlx5_hca_cap *cap;
	int type;
	int i;

	for (i = 0; i < ARRAY_SIZE(types); i++) {
		cap = kzalloc(sizeof(*cap), GFP_KERNEL);
		if (!cap)
			goto err;
		type = types[i];
		dev->caps.hca[type] = cap;
	}

	return 0;

err:
	mlx5_hca_caps_free(dev);
	return -ENOMEM;
}

int mlx5_mdev_init(struct mlx5_core_dev *dev, int profile_idx)
{
	struct mlx5_priv *priv = &dev->priv;
	int err;

	memcpy(&dev->profile, &profile[profile_idx], sizeof(dev->profile));
	INIT_LIST_HEAD(&priv->ctx_list);
	spin_lock_init(&priv->ctx_lock);
	mutex_init(&dev->intf_state_mutex);

	mutex_init(&priv->bfregs.reg_head.lock);
	mutex_init(&priv->bfregs.wc_head.lock);
	INIT_LIST_HEAD(&priv->bfregs.reg_head.list);
	INIT_LIST_HEAD(&priv->bfregs.wc_head.list);

	mutex_init(&priv->alloc_mutex);
	mutex_init(&priv->pgdir_mutex);
	INIT_LIST_HEAD(&priv->pgdir_list);

	priv->numa_node = dev_to_node(mlx5_core_dma_dev(dev));
	priv->dbg_root = debugfs_create_dir(dev_name(dev->device),
					    mlx5_debugfs_root);
	INIT_LIST_HEAD(&priv->traps);

	err = mlx5_health_init(dev);
	if (err)
		goto err_health_init;

	err = mlx5_pagealloc_init(dev);
	if (err)
		goto err_pagealloc_init;

	err = mlx5_adev_init(dev);
	if (err)
		goto err_adev_init;

	err = mlx5_hca_caps_alloc(dev);
	if (err)
		goto err_hca_caps;

	return 0;

err_hca_caps:
	mlx5_adev_cleanup(dev);
err_adev_init:
	mlx5_pagealloc_cleanup(dev);
err_pagealloc_init:
	mlx5_health_cleanup(dev);
err_health_init:
	debugfs_remove(dev->priv.dbg_root);
	mutex_destroy(&priv->pgdir_mutex);
	mutex_destroy(&priv->alloc_mutex);
	mutex_destroy(&priv->bfregs.wc_head.lock);
	mutex_destroy(&priv->bfregs.reg_head.lock);
	mutex_destroy(&dev->intf_state_mutex);
	return err;
}

void mlx5_mdev_uninit(struct mlx5_core_dev *dev)
{
	struct mlx5_priv *priv = &dev->priv;

	mlx5_hca_caps_free(dev);
	mlx5_adev_cleanup(dev);
	mlx5_pagealloc_cleanup(dev);
	mlx5_health_cleanup(dev);
	debugfs_remove_recursive(dev->priv.dbg_root);
	mutex_destroy(&priv->pgdir_mutex);
	mutex_destroy(&priv->alloc_mutex);
	mutex_destroy(&priv->bfregs.wc_head.lock);
	mutex_destroy(&priv->bfregs.reg_head.lock);
	mutex_destroy(&dev->intf_state_mutex);
}

static int probe_one(struct pci_dev *pdev, const struct pci_device_id *id)
{
	struct mlx5_core_dev *dev;
	struct devlink *devlink;
	int err;

	devlink = mlx5_devlink_alloc(&pdev->dev);
	if (!devlink) {
		dev_err(&pdev->dev, "devlink alloc failed\n");
		return -ENOMEM;
	}

	dev = devlink_priv(devlink);
	dev->device = &pdev->dev;
	dev->pdev = pdev;

	dev->coredev_type = id->driver_data & MLX5_PCI_DEV_IS_VF ?
			 MLX5_COREDEV_VF : MLX5_COREDEV_PF;

	dev->priv.adev_idx = mlx5_adev_idx_alloc();
	if (dev->priv.adev_idx < 0) {
		err = dev->priv.adev_idx;
		goto adev_init_err;
	}

	err = mlx5_mdev_init(dev, prof_sel);
	if (err)
		goto mdev_init_err;

	err = mlx5_pci_init(dev, pdev, id);
	if (err) {
		mlx5_core_err(dev, "mlx5_pci_init failed with error code %d\n",
			      err);
		goto pci_init_err;
	}

	err = mlx5_init_one(dev);
	if (err) {
		mlx5_core_err(dev, "mlx5_init_one failed with error code %d\n",
			      err);
		goto err_init_one;
	}

	err = mlx5_crdump_enable(dev);
	if (err)
		dev_err(&pdev->dev, "mlx5_crdump_enable failed with error code %d\n", err);

	pci_save_state(pdev);
	devlink_register(devlink);
<<<<<<< HEAD
	if (!mlx5_core_is_mp_slave(dev))
		devlink_reload_enable(devlink);
=======
>>>>>>> 24f7cf9b
	return 0;

err_init_one:
	mlx5_pci_close(dev);
pci_init_err:
	mlx5_mdev_uninit(dev);
mdev_init_err:
	mlx5_adev_idx_free(dev->priv.adev_idx);
adev_init_err:
	mlx5_devlink_free(devlink);

	return err;
}

static void remove_one(struct pci_dev *pdev)
{
	struct mlx5_core_dev *dev  = pci_get_drvdata(pdev);
	struct devlink *devlink = priv_to_devlink(dev);

<<<<<<< HEAD
	devlink_reload_disable(devlink);
=======
>>>>>>> 24f7cf9b
	devlink_unregister(devlink);
	mlx5_crdump_disable(dev);
	mlx5_drain_health_wq(dev);
	mlx5_uninit_one(dev);
	mlx5_pci_close(dev);
	mlx5_mdev_uninit(dev);
	mlx5_adev_idx_free(dev->priv.adev_idx);
	mlx5_devlink_free(devlink);
}

static pci_ers_result_t mlx5_pci_err_detected(struct pci_dev *pdev,
					      pci_channel_state_t state)
{
	struct mlx5_core_dev *dev = pci_get_drvdata(pdev);

	mlx5_core_info(dev, "%s was called\n", __func__);

	mlx5_enter_error_state(dev, false);
	mlx5_error_sw_reset(dev);
	mlx5_unload_one(dev);
	mlx5_drain_health_wq(dev);
	mlx5_pci_disable_device(dev);

	return state == pci_channel_io_perm_failure ?
		PCI_ERS_RESULT_DISCONNECT : PCI_ERS_RESULT_NEED_RESET;
}

/* wait for the device to show vital signs by waiting
 * for the health counter to start counting.
 */
static int wait_vital(struct pci_dev *pdev)
{
	struct mlx5_core_dev *dev = pci_get_drvdata(pdev);
	struct mlx5_core_health *health = &dev->priv.health;
	const int niter = 100;
	u32 last_count = 0;
	u32 count;
	int i;

	for (i = 0; i < niter; i++) {
		count = ioread32be(health->health_counter);
		if (count && count != 0xffffffff) {
			if (last_count && last_count != count) {
				mlx5_core_info(dev,
					       "wait vital counter value 0x%x after %d iterations\n",
					       count, i);
				return 0;
			}
			last_count = count;
		}
		msleep(50);
	}

	return -ETIMEDOUT;
}

static pci_ers_result_t mlx5_pci_slot_reset(struct pci_dev *pdev)
{
	struct mlx5_core_dev *dev = pci_get_drvdata(pdev);
	int err;

	mlx5_core_info(dev, "%s was called\n", __func__);

	err = mlx5_pci_enable_device(dev);
	if (err) {
		mlx5_core_err(dev, "%s: mlx5_pci_enable_device failed with error code: %d\n",
			      __func__, err);
		return PCI_ERS_RESULT_DISCONNECT;
	}

	pci_set_master(pdev);
	pci_restore_state(pdev);
	pci_save_state(pdev);

	if (wait_vital(pdev)) {
		mlx5_core_err(dev, "%s: wait_vital timed out\n", __func__);
		return PCI_ERS_RESULT_DISCONNECT;
	}

	return PCI_ERS_RESULT_RECOVERED;
}

static void mlx5_pci_resume(struct pci_dev *pdev)
{
	struct mlx5_core_dev *dev = pci_get_drvdata(pdev);
	int err;

	mlx5_core_info(dev, "%s was called\n", __func__);

	err = mlx5_load_one(dev);
	if (err)
		mlx5_core_err(dev, "%s: mlx5_load_one failed with error code: %d\n",
			      __func__, err);
	else
		mlx5_core_info(dev, "%s: device recovered\n", __func__);
}

static const struct pci_error_handlers mlx5_err_handler = {
	.error_detected = mlx5_pci_err_detected,
	.slot_reset	= mlx5_pci_slot_reset,
	.resume		= mlx5_pci_resume
};

static int mlx5_try_fast_unload(struct mlx5_core_dev *dev)
{
	bool fast_teardown = false, force_teardown = false;
	int ret = 1;

	fast_teardown = MLX5_CAP_GEN(dev, fast_teardown);
	force_teardown = MLX5_CAP_GEN(dev, force_teardown);

	mlx5_core_dbg(dev, "force teardown firmware support=%d\n", force_teardown);
	mlx5_core_dbg(dev, "fast teardown firmware support=%d\n", fast_teardown);

	if (!fast_teardown && !force_teardown)
		return -EOPNOTSUPP;

	if (dev->state == MLX5_DEVICE_STATE_INTERNAL_ERROR) {
		mlx5_core_dbg(dev, "Device in internal error state, giving up\n");
		return -EAGAIN;
	}

	/* Panic tear down fw command will stop the PCI bus communication
	 * with the HCA, so the health polll is no longer needed.
	 */
	mlx5_drain_health_wq(dev);
	mlx5_stop_health_poll(dev, false);

	ret = mlx5_cmd_fast_teardown_hca(dev);
	if (!ret)
		goto succeed;

	ret = mlx5_cmd_force_teardown_hca(dev);
	if (!ret)
		goto succeed;

	mlx5_core_dbg(dev, "Firmware couldn't do fast unload error: %d\n", ret);
	mlx5_start_health_poll(dev);
	return ret;

succeed:
	mlx5_enter_error_state(dev, true);

	/* Some platforms requiring freeing the IRQ's in the shutdown
	 * flow. If they aren't freed they can't be allocated after
	 * kexec. There is no need to cleanup the mlx5_core software
	 * contexts.
	 */
	mlx5_core_eq_free_irqs(dev);

	return 0;
}

static void shutdown(struct pci_dev *pdev)
{
	struct mlx5_core_dev *dev  = pci_get_drvdata(pdev);
	int err;

	mlx5_core_info(dev, "Shutdown was called\n");
	err = mlx5_try_fast_unload(dev);
	if (err)
		mlx5_unload_one(dev);
	mlx5_pci_disable_device(dev);
}

static int mlx5_suspend(struct pci_dev *pdev, pm_message_t state)
{
	struct mlx5_core_dev *dev = pci_get_drvdata(pdev);

	mlx5_unload_one(dev);

	return 0;
}

static int mlx5_resume(struct pci_dev *pdev)
{
	struct mlx5_core_dev *dev = pci_get_drvdata(pdev);

	return mlx5_load_one(dev);
}

static const struct pci_device_id mlx5_core_pci_table[] = {
	{ PCI_VDEVICE(MELLANOX, PCI_DEVICE_ID_MELLANOX_CONNECTIB) },
	{ PCI_VDEVICE(MELLANOX, 0x1012), MLX5_PCI_DEV_IS_VF},	/* Connect-IB VF */
	{ PCI_VDEVICE(MELLANOX, PCI_DEVICE_ID_MELLANOX_CONNECTX4) },
	{ PCI_VDEVICE(MELLANOX, 0x1014), MLX5_PCI_DEV_IS_VF},	/* ConnectX-4 VF */
	{ PCI_VDEVICE(MELLANOX, PCI_DEVICE_ID_MELLANOX_CONNECTX4_LX) },
	{ PCI_VDEVICE(MELLANOX, 0x1016), MLX5_PCI_DEV_IS_VF},	/* ConnectX-4LX VF */
	{ PCI_VDEVICE(MELLANOX, 0x1017) },			/* ConnectX-5, PCIe 3.0 */
	{ PCI_VDEVICE(MELLANOX, 0x1018), MLX5_PCI_DEV_IS_VF},	/* ConnectX-5 VF */
	{ PCI_VDEVICE(MELLANOX, 0x1019) },			/* ConnectX-5 Ex */
	{ PCI_VDEVICE(MELLANOX, 0x101a), MLX5_PCI_DEV_IS_VF},	/* ConnectX-5 Ex VF */
	{ PCI_VDEVICE(MELLANOX, 0x101b) },			/* ConnectX-6 */
	{ PCI_VDEVICE(MELLANOX, 0x101c), MLX5_PCI_DEV_IS_VF},	/* ConnectX-6 VF */
	{ PCI_VDEVICE(MELLANOX, 0x101d) },			/* ConnectX-6 Dx */
	{ PCI_VDEVICE(MELLANOX, 0x101e), MLX5_PCI_DEV_IS_VF},	/* ConnectX Family mlx5Gen Virtual Function */
	{ PCI_VDEVICE(MELLANOX, 0x101f) },			/* ConnectX-6 LX */
	{ PCI_VDEVICE(MELLANOX, 0x1021) },			/* ConnectX-7 */
	{ PCI_VDEVICE(MELLANOX, 0xa2d2) },			/* BlueField integrated ConnectX-5 network controller */
	{ PCI_VDEVICE(MELLANOX, 0xa2d3), MLX5_PCI_DEV_IS_VF},	/* BlueField integrated ConnectX-5 network controller VF */
	{ PCI_VDEVICE(MELLANOX, 0xa2d6) },			/* BlueField-2 integrated ConnectX-6 Dx network controller */
	{ PCI_VDEVICE(MELLANOX, 0xa2dc) },			/* BlueField-3 integrated ConnectX-7 network controller */
	{ 0, }
};

MODULE_DEVICE_TABLE(pci, mlx5_core_pci_table);

void mlx5_disable_device(struct mlx5_core_dev *dev)
{
	mlx5_error_sw_reset(dev);
	mlx5_unload_one(dev);
}

int mlx5_recover_device(struct mlx5_core_dev *dev)
{
	int ret = -EIO;

	mlx5_pci_disable_device(dev);
	if (mlx5_pci_slot_reset(dev->pdev) == PCI_ERS_RESULT_RECOVERED)
		ret = mlx5_load_one(dev);
	return ret;
}

static struct pci_driver mlx5_core_driver = {
	.name           = KBUILD_MODNAME,
	.id_table       = mlx5_core_pci_table,
	.probe          = probe_one,
	.remove         = remove_one,
	.suspend        = mlx5_suspend,
	.resume         = mlx5_resume,
	.shutdown	= shutdown,
	.err_handler	= &mlx5_err_handler,
	.sriov_configure   = mlx5_core_sriov_configure,
	.sriov_get_vf_total_msix = mlx5_sriov_get_vf_total_msix,
	.sriov_set_msix_vec_count = mlx5_core_sriov_set_msix_vec_count,
};

static void mlx5_core_verify_params(void)
{
	if (prof_sel >= ARRAY_SIZE(profile)) {
		pr_warn("mlx5_core: WARNING: Invalid module parameter prof_sel %d, valid range 0-%zu, changing back to default(%d)\n",
			prof_sel,
			ARRAY_SIZE(profile) - 1,
			MLX5_DEFAULT_PROF);
		prof_sel = MLX5_DEFAULT_PROF;
	}
}

static int __init init(void)
{
	int err;

	WARN_ONCE(strcmp(MLX5_ADEV_NAME, KBUILD_MODNAME),
		  "mlx5_core name not in sync with kernel module name");

	get_random_bytes(&sw_owner_id, sizeof(sw_owner_id));

	mlx5_core_verify_params();
	mlx5_fpga_ipsec_build_fs_cmds();
	mlx5_register_debugfs();

	err = pci_register_driver(&mlx5_core_driver);
	if (err)
		goto err_debug;

	err = mlx5_sf_driver_register();
	if (err)
		goto err_sf;

	err = mlx5e_init();
	if (err)
		goto err_en;

	return 0;

err_en:
	mlx5_sf_driver_unregister();
err_sf:
	pci_unregister_driver(&mlx5_core_driver);
err_debug:
	mlx5_unregister_debugfs();
	return err;
}

static void __exit cleanup(void)
{
	mlx5e_cleanup();
	mlx5_sf_driver_unregister();
	pci_unregister_driver(&mlx5_core_driver);
	mlx5_unregister_debugfs();
}

module_init(init);
module_exit(cleanup);<|MERGE_RESOLUTION|>--- conflicted
+++ resolved
@@ -1574,11 +1574,6 @@
 
 	pci_save_state(pdev);
 	devlink_register(devlink);
-<<<<<<< HEAD
-	if (!mlx5_core_is_mp_slave(dev))
-		devlink_reload_enable(devlink);
-=======
->>>>>>> 24f7cf9b
 	return 0;
 
 err_init_one:
@@ -1598,10 +1593,6 @@
 	struct mlx5_core_dev *dev  = pci_get_drvdata(pdev);
 	struct devlink *devlink = priv_to_devlink(dev);
 
-<<<<<<< HEAD
-	devlink_reload_disable(devlink);
-=======
->>>>>>> 24f7cf9b
 	devlink_unregister(devlink);
 	mlx5_crdump_disable(dev);
 	mlx5_drain_health_wq(dev);
