--- conflicted
+++ resolved
@@ -482,30 +482,6 @@
  * of the following timestamps. Callers need to be aware of that and
  * deal with it.
  */
-<<<<<<< HEAD
-static __always_inline u64 __ktime_get_fast_ns(struct tk_fast *tkf)
-{
-	struct tk_read_base *tkr;
-	unsigned int seq;
-	u64 now;
-
-	do {
-		seq = raw_read_seqcount_latch(&tkf->seq);
-		tkr = tkf->base + (seq & 0x01);
-		now = ktime_to_ns(tkr->base);
-
-		now += timekeeping_delta_to_ns(tkr,
-				clocksource_delta(
-					tk_clock_read(tkr),
-					tkr->cycle_last,
-					tkr->mask));
-	} while (read_seqcount_latch_retry(&tkf->seq, seq));
-
-	return now;
-}
-
-=======
->>>>>>> f642729d
 u64 ktime_get_mono_fast_ns(void)
 {
 	return __ktime_get_fast_ns(&tk_fast_mono);
@@ -556,12 +532,6 @@
 }
 EXPORT_SYMBOL_GPL(ktime_get_boot_fast_ns);
 
-<<<<<<< HEAD
-/*
- * See comment for __ktime_get_fast_ns() vs. timestamp ordering
- */
-=======
->>>>>>> f642729d
 static __always_inline u64 __ktime_get_real_fast(struct tk_fast *tkf, u64 *mono)
 {
 	struct tk_read_base *tkr;
