--- conflicted
+++ resolved
@@ -30,13 +30,10 @@
 {
 	return 0;
 }
-<<<<<<< HEAD
-=======
 static inline int node_to_pxm(int node)
 {
 	return 0;
 }
->>>>>>> f642729d
 #endif				/* CONFIG_ACPI_NUMA */
 
 #ifdef CONFIG_ACPI_HMAT
