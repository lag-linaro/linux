// SPDX-License-Identifier: GPL-2.0
#define pr_fmt(fmt) KBUILD_MODNAME ": " fmt

#include <linux/mm.h>
#include <linux/sched.h>
#include <linux/sched/mm.h>
#include <linux/sched/coredump.h>
#include <linux/mmu_notifier.h>
#include <linux/rmap.h>
#include <linux/swap.h>
#include <linux/mm_inline.h>
#include <linux/kthread.h>
#include <linux/khugepaged.h>
#include <linux/freezer.h>
#include <linux/mman.h>
#include <linux/hashtable.h>
#include <linux/userfaultfd_k.h>
#include <linux/page_idle.h>
#include <linux/page_table_check.h>
#include <linux/swapops.h>
#include <linux/shmem_fs.h>

#include <asm/tlb.h>
#include <asm/pgalloc.h>
#include "internal.h"
#include "mm_slot.h"

enum scan_result {
	SCAN_FAIL,
	SCAN_SUCCEED,
	SCAN_PMD_NULL,
<<<<<<< HEAD
=======
	SCAN_PMD_NONE,
>>>>>>> 2558c2ce
	SCAN_PMD_MAPPED,
	SCAN_EXCEED_NONE_PTE,
	SCAN_EXCEED_SWAP_PTE,
	SCAN_EXCEED_SHARED_PTE,
	SCAN_PTE_NON_PRESENT,
	SCAN_PTE_UFFD_WP,
	SCAN_PTE_MAPPED_HUGEPAGE,
	SCAN_PAGE_RO,
	SCAN_LACK_REFERENCED_PAGE,
	SCAN_PAGE_NULL,
	SCAN_SCAN_ABORT,
	SCAN_PAGE_COUNT,
	SCAN_PAGE_LRU,
	SCAN_PAGE_LOCK,
	SCAN_PAGE_ANON,
	SCAN_PAGE_COMPOUND,
	SCAN_ANY_PROCESS,
	SCAN_VMA_NULL,
	SCAN_VMA_CHECK,
	SCAN_ADDRESS_RANGE,
	SCAN_DEL_PAGE_LRU,
	SCAN_ALLOC_HUGE_PAGE_FAIL,
	SCAN_CGROUP_CHARGE_FAIL,
	SCAN_TRUNCATED,
	SCAN_PAGE_HAS_PRIVATE,
};

#define CREATE_TRACE_POINTS
#include <trace/events/huge_memory.h>

static struct task_struct *khugepaged_thread __read_mostly;
static DEFINE_MUTEX(khugepaged_mutex);

/* default scan 8*512 pte (or vmas) every 30 second */
static unsigned int khugepaged_pages_to_scan __read_mostly;
static unsigned int khugepaged_pages_collapsed;
static unsigned int khugepaged_full_scans;
static unsigned int khugepaged_scan_sleep_millisecs __read_mostly = 10000;
/* during fragmentation poll the hugepage allocator once every minute */
static unsigned int khugepaged_alloc_sleep_millisecs __read_mostly = 60000;
static unsigned long khugepaged_sleep_expire;
static DEFINE_SPINLOCK(khugepaged_mm_lock);
static DECLARE_WAIT_QUEUE_HEAD(khugepaged_wait);
/*
 * default collapse hugepages if there is at least one pte mapped like
 * it would have happened if the vma was large enough during page
 * fault.
 *
 * Note that these are only respected if collapse was initiated by khugepaged.
 */
static unsigned int khugepaged_max_ptes_none __read_mostly;
static unsigned int khugepaged_max_ptes_swap __read_mostly;
static unsigned int khugepaged_max_ptes_shared __read_mostly;

#define MM_SLOTS_HASH_BITS 10
static __read_mostly DEFINE_HASHTABLE(mm_slots_hash, MM_SLOTS_HASH_BITS);

static struct kmem_cache *mm_slot_cache __read_mostly;

#define MAX_PTE_MAPPED_THP 8

struct collapse_control {
	bool is_khugepaged;

	/* Num pages scanned per node */
	u32 node_load[MAX_NUMNODES];

	/* Last target selected in hpage_collapse_find_target_node() */
	int last_target_node;
};

/**
 * struct khugepaged_mm_slot - khugepaged information per mm that is being scanned
 * @slot: hash lookup from mm to mm_slot
 * @nr_pte_mapped_thp: number of pte mapped THP
 * @pte_mapped_thp: address array corresponding pte mapped THP
 */
struct khugepaged_mm_slot {
	struct mm_slot slot;

	/* pte-mapped THP in this mm */
	int nr_pte_mapped_thp;
	unsigned long pte_mapped_thp[MAX_PTE_MAPPED_THP];
};

/**
 * struct khugepaged_scan - cursor for scanning
 * @mm_head: the head of the mm list to scan
 * @mm_slot: the current mm_slot we are scanning
 * @address: the next address inside that to be scanned
 *
 * There is only the one khugepaged_scan instance of this cursor structure.
 */
struct khugepaged_scan {
	struct list_head mm_head;
	struct khugepaged_mm_slot *mm_slot;
	unsigned long address;
};

static struct khugepaged_scan khugepaged_scan = {
	.mm_head = LIST_HEAD_INIT(khugepaged_scan.mm_head),
};

#ifdef CONFIG_SYSFS
static ssize_t scan_sleep_millisecs_show(struct kobject *kobj,
					 struct kobj_attribute *attr,
					 char *buf)
{
	return sysfs_emit(buf, "%u\n", khugepaged_scan_sleep_millisecs);
}

static ssize_t scan_sleep_millisecs_store(struct kobject *kobj,
					  struct kobj_attribute *attr,
					  const char *buf, size_t count)
{
	unsigned int msecs;
	int err;

	err = kstrtouint(buf, 10, &msecs);
	if (err)
		return -EINVAL;

	khugepaged_scan_sleep_millisecs = msecs;
	khugepaged_sleep_expire = 0;
	wake_up_interruptible(&khugepaged_wait);

	return count;
}
static struct kobj_attribute scan_sleep_millisecs_attr =
	__ATTR_RW(scan_sleep_millisecs);

static ssize_t alloc_sleep_millisecs_show(struct kobject *kobj,
					  struct kobj_attribute *attr,
					  char *buf)
{
	return sysfs_emit(buf, "%u\n", khugepaged_alloc_sleep_millisecs);
}

static ssize_t alloc_sleep_millisecs_store(struct kobject *kobj,
					   struct kobj_attribute *attr,
					   const char *buf, size_t count)
{
	unsigned int msecs;
	int err;

	err = kstrtouint(buf, 10, &msecs);
	if (err)
		return -EINVAL;

	khugepaged_alloc_sleep_millisecs = msecs;
	khugepaged_sleep_expire = 0;
	wake_up_interruptible(&khugepaged_wait);

	return count;
}
static struct kobj_attribute alloc_sleep_millisecs_attr =
	__ATTR_RW(alloc_sleep_millisecs);

static ssize_t pages_to_scan_show(struct kobject *kobj,
				  struct kobj_attribute *attr,
				  char *buf)
{
	return sysfs_emit(buf, "%u\n", khugepaged_pages_to_scan);
}
static ssize_t pages_to_scan_store(struct kobject *kobj,
				   struct kobj_attribute *attr,
				   const char *buf, size_t count)
{
	unsigned int pages;
	int err;

	err = kstrtouint(buf, 10, &pages);
	if (err || !pages)
		return -EINVAL;

	khugepaged_pages_to_scan = pages;

	return count;
}
static struct kobj_attribute pages_to_scan_attr =
	__ATTR_RW(pages_to_scan);

static ssize_t pages_collapsed_show(struct kobject *kobj,
				    struct kobj_attribute *attr,
				    char *buf)
{
	return sysfs_emit(buf, "%u\n", khugepaged_pages_collapsed);
}
static struct kobj_attribute pages_collapsed_attr =
	__ATTR_RO(pages_collapsed);

static ssize_t full_scans_show(struct kobject *kobj,
			       struct kobj_attribute *attr,
			       char *buf)
{
	return sysfs_emit(buf, "%u\n", khugepaged_full_scans);
}
static struct kobj_attribute full_scans_attr =
	__ATTR_RO(full_scans);

static ssize_t defrag_show(struct kobject *kobj,
			   struct kobj_attribute *attr, char *buf)
{
	return single_hugepage_flag_show(kobj, attr, buf,
					 TRANSPARENT_HUGEPAGE_DEFRAG_KHUGEPAGED_FLAG);
}
static ssize_t defrag_store(struct kobject *kobj,
			    struct kobj_attribute *attr,
			    const char *buf, size_t count)
{
	return single_hugepage_flag_store(kobj, attr, buf, count,
				 TRANSPARENT_HUGEPAGE_DEFRAG_KHUGEPAGED_FLAG);
}
static struct kobj_attribute khugepaged_defrag_attr =
	__ATTR_RW(defrag);

/*
 * max_ptes_none controls if khugepaged should collapse hugepages over
 * any unmapped ptes in turn potentially increasing the memory
 * footprint of the vmas. When max_ptes_none is 0 khugepaged will not
 * reduce the available free memory in the system as it
 * runs. Increasing max_ptes_none will instead potentially reduce the
 * free memory in the system during the khugepaged scan.
 */
static ssize_t max_ptes_none_show(struct kobject *kobj,
				  struct kobj_attribute *attr,
				  char *buf)
{
	return sysfs_emit(buf, "%u\n", khugepaged_max_ptes_none);
}
static ssize_t max_ptes_none_store(struct kobject *kobj,
				   struct kobj_attribute *attr,
				   const char *buf, size_t count)
{
	int err;
	unsigned long max_ptes_none;

	err = kstrtoul(buf, 10, &max_ptes_none);
	if (err || max_ptes_none > HPAGE_PMD_NR - 1)
		return -EINVAL;

	khugepaged_max_ptes_none = max_ptes_none;

	return count;
}
static struct kobj_attribute khugepaged_max_ptes_none_attr =
	__ATTR_RW(max_ptes_none);

static ssize_t max_ptes_swap_show(struct kobject *kobj,
				  struct kobj_attribute *attr,
				  char *buf)
{
	return sysfs_emit(buf, "%u\n", khugepaged_max_ptes_swap);
}

static ssize_t max_ptes_swap_store(struct kobject *kobj,
				   struct kobj_attribute *attr,
				   const char *buf, size_t count)
{
	int err;
	unsigned long max_ptes_swap;

	err  = kstrtoul(buf, 10, &max_ptes_swap);
	if (err || max_ptes_swap > HPAGE_PMD_NR - 1)
		return -EINVAL;

	khugepaged_max_ptes_swap = max_ptes_swap;

	return count;
}

static struct kobj_attribute khugepaged_max_ptes_swap_attr =
	__ATTR_RW(max_ptes_swap);

static ssize_t max_ptes_shared_show(struct kobject *kobj,
				    struct kobj_attribute *attr,
				    char *buf)
{
	return sysfs_emit(buf, "%u\n", khugepaged_max_ptes_shared);
}

static ssize_t max_ptes_shared_store(struct kobject *kobj,
				     struct kobj_attribute *attr,
				     const char *buf, size_t count)
{
	int err;
	unsigned long max_ptes_shared;

	err  = kstrtoul(buf, 10, &max_ptes_shared);
	if (err || max_ptes_shared > HPAGE_PMD_NR - 1)
		return -EINVAL;

	khugepaged_max_ptes_shared = max_ptes_shared;

	return count;
}

static struct kobj_attribute khugepaged_max_ptes_shared_attr =
	__ATTR_RW(max_ptes_shared);

static struct attribute *khugepaged_attr[] = {
	&khugepaged_defrag_attr.attr,
	&khugepaged_max_ptes_none_attr.attr,
	&khugepaged_max_ptes_swap_attr.attr,
	&khugepaged_max_ptes_shared_attr.attr,
	&pages_to_scan_attr.attr,
	&pages_collapsed_attr.attr,
	&full_scans_attr.attr,
	&scan_sleep_millisecs_attr.attr,
	&alloc_sleep_millisecs_attr.attr,
	NULL,
};

struct attribute_group khugepaged_attr_group = {
	.attrs = khugepaged_attr,
	.name = "khugepaged",
};
#endif /* CONFIG_SYSFS */

int hugepage_madvise(struct vm_area_struct *vma,
		     unsigned long *vm_flags, int advice)
{
	switch (advice) {
	case MADV_HUGEPAGE:
#ifdef CONFIG_S390
		/*
		 * qemu blindly sets MADV_HUGEPAGE on all allocations, but s390
		 * can't handle this properly after s390_enable_sie, so we simply
		 * ignore the madvise to prevent qemu from causing a SIGSEGV.
		 */
		if (mm_has_pgste(vma->vm_mm))
			return 0;
#endif
		*vm_flags &= ~VM_NOHUGEPAGE;
		*vm_flags |= VM_HUGEPAGE;
		/*
		 * If the vma become good for khugepaged to scan,
		 * register it here without waiting a page fault that
		 * may not happen any time soon.
		 */
		khugepaged_enter_vma(vma, *vm_flags);
		break;
	case MADV_NOHUGEPAGE:
		*vm_flags &= ~VM_HUGEPAGE;
		*vm_flags |= VM_NOHUGEPAGE;
		/*
		 * Setting VM_NOHUGEPAGE will prevent khugepaged from scanning
		 * this vma even if we leave the mm registered in khugepaged if
		 * it got registered before VM_NOHUGEPAGE was set.
		 */
		break;
	}

	return 0;
}

int __init khugepaged_init(void)
{
	mm_slot_cache = kmem_cache_create("khugepaged_mm_slot",
					  sizeof(struct khugepaged_mm_slot),
					  __alignof__(struct khugepaged_mm_slot),
					  0, NULL);
	if (!mm_slot_cache)
		return -ENOMEM;

	khugepaged_pages_to_scan = HPAGE_PMD_NR * 8;
	khugepaged_max_ptes_none = HPAGE_PMD_NR - 1;
	khugepaged_max_ptes_swap = HPAGE_PMD_NR / 8;
	khugepaged_max_ptes_shared = HPAGE_PMD_NR / 2;

	return 0;
}

void __init khugepaged_destroy(void)
{
	kmem_cache_destroy(mm_slot_cache);
}

<<<<<<< HEAD
static inline struct mm_slot *alloc_mm_slot(void)
{
	if (!mm_slot_cache)	/* initialization failed */
		return NULL;
	return kmem_cache_zalloc(mm_slot_cache, GFP_KERNEL);
}

static inline void free_mm_slot(struct mm_slot *mm_slot)
{
	kmem_cache_free(mm_slot_cache, mm_slot);
}

static struct mm_slot *get_mm_slot(struct mm_struct *mm)
{
	struct mm_slot *mm_slot;

	hash_for_each_possible(mm_slots_hash, mm_slot, hash, (unsigned long)mm)
		if (mm == mm_slot->mm)
			return mm_slot;

	return NULL;
}

static void insert_to_mm_slots_hash(struct mm_struct *mm,
				    struct mm_slot *mm_slot)
{
	mm_slot->mm = mm;
	hash_add(mm_slots_hash, &mm_slot->hash, (long)mm);
}

=======
>>>>>>> 2558c2ce
static inline int hpage_collapse_test_exit(struct mm_struct *mm)
{
	return atomic_read(&mm->mm_users) == 0;
}

void __khugepaged_enter(struct mm_struct *mm)
{
	struct khugepaged_mm_slot *mm_slot;
	struct mm_slot *slot;
	int wakeup;

	mm_slot = mm_slot_alloc(mm_slot_cache);
	if (!mm_slot)
		return;

	slot = &mm_slot->slot;

	/* __khugepaged_exit() must not run from under us */
	VM_BUG_ON_MM(hpage_collapse_test_exit(mm), mm);
	if (unlikely(test_and_set_bit(MMF_VM_HUGEPAGE, &mm->flags))) {
		mm_slot_free(mm_slot_cache, mm_slot);
		return;
	}

	spin_lock(&khugepaged_mm_lock);
	mm_slot_insert(mm_slots_hash, mm, slot);
	/*
	 * Insert just behind the scanning cursor, to let the area settle
	 * down a little.
	 */
	wakeup = list_empty(&khugepaged_scan.mm_head);
	list_add_tail(&slot->mm_node, &khugepaged_scan.mm_head);
	spin_unlock(&khugepaged_mm_lock);

	mmgrab(mm);
	if (wakeup)
		wake_up_interruptible(&khugepaged_wait);
}

void khugepaged_enter_vma(struct vm_area_struct *vma,
			  unsigned long vm_flags)
{
	if (!test_bit(MMF_VM_HUGEPAGE, &vma->vm_mm->flags) &&
	    hugepage_flags_enabled()) {
		if (hugepage_vma_check(vma, vm_flags, false, false, true))
			__khugepaged_enter(vma->vm_mm);
	}
}

void __khugepaged_exit(struct mm_struct *mm)
{
	struct khugepaged_mm_slot *mm_slot;
	struct mm_slot *slot;
	int free = 0;

	spin_lock(&khugepaged_mm_lock);
	slot = mm_slot_lookup(mm_slots_hash, mm);
	mm_slot = mm_slot_entry(slot, struct khugepaged_mm_slot, slot);
	if (mm_slot && khugepaged_scan.mm_slot != mm_slot) {
		hash_del(&slot->hash);
		list_del(&slot->mm_node);
		free = 1;
	}
	spin_unlock(&khugepaged_mm_lock);

	if (free) {
		clear_bit(MMF_VM_HUGEPAGE, &mm->flags);
		mm_slot_free(mm_slot_cache, mm_slot);
		mmdrop(mm);
	} else if (mm_slot) {
		/*
		 * This is required to serialize against
		 * hpage_collapse_test_exit() (which is guaranteed to run
		 * under mmap sem read mode). Stop here (after we return all
		 * pagetables will be destroyed) until khugepaged has finished
		 * working on the pagetables under the mmap_lock.
		 */
		mmap_write_lock(mm);
		mmap_write_unlock(mm);
	}
}

static void release_pte_page(struct page *page)
{
	mod_node_page_state(page_pgdat(page),
			NR_ISOLATED_ANON + page_is_file_lru(page),
			-compound_nr(page));
	unlock_page(page);
	putback_lru_page(page);
}

static void release_pte_pages(pte_t *pte, pte_t *_pte,
		struct list_head *compound_pagelist)
{
	struct page *page, *tmp;

	while (--_pte >= pte) {
		pte_t pteval = *_pte;

		page = pte_page(pteval);
		if (!pte_none(pteval) && !is_zero_pfn(pte_pfn(pteval)) &&
				!PageCompound(page))
			release_pte_page(page);
	}

	list_for_each_entry_safe(page, tmp, compound_pagelist, lru) {
		list_del(&page->lru);
		release_pte_page(page);
	}
}

static bool is_refcount_suitable(struct page *page)
{
	int expected_refcount;

	expected_refcount = total_mapcount(page);
	if (PageSwapCache(page))
		expected_refcount += compound_nr(page);

	return page_count(page) == expected_refcount;
}

static int __collapse_huge_page_isolate(struct vm_area_struct *vma,
					unsigned long address,
					pte_t *pte,
					struct collapse_control *cc,
					struct list_head *compound_pagelist)
{
	struct page *page = NULL;
	pte_t *_pte;
	int none_or_zero = 0, shared = 0, result = SCAN_FAIL, referenced = 0;
	bool writable = false;

	for (_pte = pte; _pte < pte + HPAGE_PMD_NR;
	     _pte++, address += PAGE_SIZE) {
		pte_t pteval = *_pte;
		if (pte_none(pteval) || (pte_present(pteval) &&
				is_zero_pfn(pte_pfn(pteval)))) {
			++none_or_zero;
			if (!userfaultfd_armed(vma) &&
			    (!cc->is_khugepaged ||
			     none_or_zero <= khugepaged_max_ptes_none)) {
				continue;
			} else {
				result = SCAN_EXCEED_NONE_PTE;
				count_vm_event(THP_SCAN_EXCEED_NONE_PTE);
				goto out;
			}
		}
		if (!pte_present(pteval)) {
			result = SCAN_PTE_NON_PRESENT;
			goto out;
		}
		page = vm_normal_page(vma, address, pteval);
		if (unlikely(!page) || unlikely(is_zone_device_page(page))) {
			result = SCAN_PAGE_NULL;
			goto out;
		}

		VM_BUG_ON_PAGE(!PageAnon(page), page);

		if (page_mapcount(page) > 1) {
			++shared;
			if (cc->is_khugepaged &&
			    shared > khugepaged_max_ptes_shared) {
				result = SCAN_EXCEED_SHARED_PTE;
				count_vm_event(THP_SCAN_EXCEED_SHARED_PTE);
				goto out;
			}
		}

		if (PageCompound(page)) {
			struct page *p;
			page = compound_head(page);

			/*
			 * Check if we have dealt with the compound page
			 * already
			 */
			list_for_each_entry(p, compound_pagelist, lru) {
				if (page == p)
					goto next;
			}
		}

		/*
		 * We can do it before isolate_lru_page because the
		 * page can't be freed from under us. NOTE: PG_lock
		 * is needed to serialize against split_huge_page
		 * when invoked from the VM.
		 */
		if (!trylock_page(page)) {
			result = SCAN_PAGE_LOCK;
			goto out;
		}

		/*
		 * Check if the page has any GUP (or other external) pins.
		 *
		 * The page table that maps the page has been already unlinked
		 * from the page table tree and this process cannot get
		 * an additional pin on the page.
		 *
		 * New pins can come later if the page is shared across fork,
		 * but not from this process. The other process cannot write to
		 * the page, only trigger CoW.
		 */
		if (!is_refcount_suitable(page)) {
			unlock_page(page);
			result = SCAN_PAGE_COUNT;
			goto out;
		}

		/*
		 * Isolate the page to avoid collapsing an hugepage
		 * currently in use by the VM.
		 */
		if (isolate_lru_page(page)) {
			unlock_page(page);
			result = SCAN_DEL_PAGE_LRU;
			goto out;
		}
		mod_node_page_state(page_pgdat(page),
				NR_ISOLATED_ANON + page_is_file_lru(page),
				compound_nr(page));
		VM_BUG_ON_PAGE(!PageLocked(page), page);
		VM_BUG_ON_PAGE(PageLRU(page), page);

		if (PageCompound(page))
			list_add_tail(&page->lru, compound_pagelist);
next:
		/*
		 * If collapse was initiated by khugepaged, check that there is
		 * enough young pte to justify collapsing the page
		 */
		if (cc->is_khugepaged &&
		    (pte_young(pteval) || page_is_young(page) ||
		     PageReferenced(page) || mmu_notifier_test_young(vma->vm_mm,
								     address)))
			referenced++;

		if (pte_write(pteval))
			writable = true;
	}

	if (unlikely(!writable)) {
		result = SCAN_PAGE_RO;
	} else if (unlikely(cc->is_khugepaged && !referenced)) {
		result = SCAN_LACK_REFERENCED_PAGE;
	} else {
		result = SCAN_SUCCEED;
		trace_mm_collapse_huge_page_isolate(page, none_or_zero,
						    referenced, writable, result);
		return result;
	}
out:
	release_pte_pages(pte, _pte, compound_pagelist);
	trace_mm_collapse_huge_page_isolate(page, none_or_zero,
					    referenced, writable, result);
	return result;
}

static void __collapse_huge_page_copy(pte_t *pte, struct page *page,
				      struct vm_area_struct *vma,
				      unsigned long address,
				      spinlock_t *ptl,
				      struct list_head *compound_pagelist)
{
	struct page *src_page, *tmp;
	pte_t *_pte;
	for (_pte = pte; _pte < pte + HPAGE_PMD_NR;
				_pte++, page++, address += PAGE_SIZE) {
		pte_t pteval = *_pte;

		if (pte_none(pteval) || is_zero_pfn(pte_pfn(pteval))) {
			clear_user_highpage(page, address);
			add_mm_counter(vma->vm_mm, MM_ANONPAGES, 1);
			if (is_zero_pfn(pte_pfn(pteval))) {
				/*
				 * ptl mostly unnecessary.
				 */
				spin_lock(ptl);
				ptep_clear(vma->vm_mm, address, _pte);
				spin_unlock(ptl);
			}
		} else {
			src_page = pte_page(pteval);
			copy_user_highpage(page, src_page, address, vma);
			if (!PageCompound(src_page))
				release_pte_page(src_page);
			/*
			 * ptl mostly unnecessary, but preempt has to
			 * be disabled to update the per-cpu stats
			 * inside page_remove_rmap().
			 */
			spin_lock(ptl);
			ptep_clear(vma->vm_mm, address, _pte);
			page_remove_rmap(src_page, vma, false);
			spin_unlock(ptl);
			free_page_and_swap_cache(src_page);
		}
	}

	list_for_each_entry_safe(src_page, tmp, compound_pagelist, lru) {
		list_del(&src_page->lru);
		mod_node_page_state(page_pgdat(src_page),
				    NR_ISOLATED_ANON + page_is_file_lru(src_page),
				    -compound_nr(src_page));
		unlock_page(src_page);
		free_swap_cache(src_page);
		putback_lru_page(src_page);
	}
}

static void khugepaged_alloc_sleep(void)
{
	DEFINE_WAIT(wait);

	add_wait_queue(&khugepaged_wait, &wait);
	__set_current_state(TASK_INTERRUPTIBLE|TASK_FREEZABLE);
	schedule_timeout(msecs_to_jiffies(khugepaged_alloc_sleep_millisecs));
	remove_wait_queue(&khugepaged_wait, &wait);
}

struct collapse_control khugepaged_collapse_control = {
	.is_khugepaged = true,
	.last_target_node = NUMA_NO_NODE,
};

static bool hpage_collapse_scan_abort(int nid, struct collapse_control *cc)
{
	int i;

	/*
	 * If node_reclaim_mode is disabled, then no extra effort is made to
	 * allocate memory locally.
	 */
	if (!node_reclaim_enabled())
		return false;

	/* If there is a count for this node already, it must be acceptable */
	if (cc->node_load[nid])
		return false;

	for (i = 0; i < MAX_NUMNODES; i++) {
		if (!cc->node_load[i])
			continue;
		if (node_distance(nid, i) > node_reclaim_distance)
			return true;
	}
	return false;
}

#define khugepaged_defrag()					\
	(transparent_hugepage_flags &				\
	 (1<<TRANSPARENT_HUGEPAGE_DEFRAG_KHUGEPAGED_FLAG))

/* Defrag for khugepaged will enter direct reclaim/compaction if necessary */
static inline gfp_t alloc_hugepage_khugepaged_gfpmask(void)
{
	return khugepaged_defrag() ? GFP_TRANSHUGE : GFP_TRANSHUGE_LIGHT;
}

#ifdef CONFIG_NUMA
static int hpage_collapse_find_target_node(struct collapse_control *cc)
{
	int nid, target_node = 0, max_value = 0;

	/* find first node with max normal pages hit */
	for (nid = 0; nid < MAX_NUMNODES; nid++)
		if (cc->node_load[nid] > max_value) {
			max_value = cc->node_load[nid];
			target_node = nid;
		}

	/* do some balance if several nodes have the same hit record */
	if (target_node <= cc->last_target_node)
		for (nid = cc->last_target_node + 1; nid < MAX_NUMNODES;
		     nid++)
			if (max_value == cc->node_load[nid]) {
				target_node = nid;
				break;
			}

	cc->last_target_node = target_node;
	return target_node;
}
#else
static int hpage_collapse_find_target_node(struct collapse_control *cc)
{
	return 0;
}
#endif

static bool hpage_collapse_alloc_page(struct page **hpage, gfp_t gfp, int node)
{
	*hpage = __alloc_pages_node(node, gfp, HPAGE_PMD_ORDER);
	if (unlikely(!*hpage)) {
		count_vm_event(THP_COLLAPSE_ALLOC_FAILED);
		return false;
	}

	prep_transhuge_page(*hpage);
	count_vm_event(THP_COLLAPSE_ALLOC);
	return true;
}

/*
 * If mmap_lock temporarily dropped, revalidate vma
 * before taking mmap_lock.
 * Returns enum scan_result value.
 */

static int hugepage_vma_revalidate(struct mm_struct *mm, unsigned long address,
				   struct vm_area_struct **vmap,
				   struct collapse_control *cc)
{
	struct vm_area_struct *vma;

	if (unlikely(hpage_collapse_test_exit(mm)))
		return SCAN_ANY_PROCESS;

	*vmap = vma = find_vma(mm, address);
	if (!vma)
		return SCAN_VMA_NULL;

	if (!transhuge_vma_suitable(vma, address))
		return SCAN_ADDRESS_RANGE;
	if (!hugepage_vma_check(vma, vma->vm_flags, false, false,
				cc->is_khugepaged))
		return SCAN_VMA_CHECK;
	return SCAN_SUCCEED;
}

static int hugepage_vma_revalidate_anon(struct mm_struct *mm,
					unsigned long address,
					struct vm_area_struct **vmap,
					struct collapse_control *cc)
{
	int ret = hugepage_vma_revalidate(mm, address, vmap, cc);

	if (ret != SCAN_SUCCEED)
		return ret;
	/*
	 * Anon VMA expected, the address may be unmapped then
	 * remapped to file after khugepaged reaquired the mmap_lock.
	 *
	 * hugepage_vma_check may return true for qualified file
	 * vmas.
	 */
<<<<<<< HEAD
	if (!vma->anon_vma || !vma_is_anonymous(vma))
		return SCAN_VMA_CHECK;
=======
	if (!(*vmap)->anon_vma || !vma_is_anonymous(*vmap))
		return SCAN_PAGE_ANON;
>>>>>>> 2558c2ce
	return SCAN_SUCCEED;
}

static int find_pmd_or_thp_or_none(struct mm_struct *mm,
				   unsigned long address,
				   pmd_t **pmd)
{
	pmd_t pmde;

	*pmd = mm_find_pmd(mm, address);
	if (!*pmd)
		return SCAN_PMD_NULL;

	pmde = pmd_read_atomic(*pmd);

#ifdef CONFIG_TRANSPARENT_HUGEPAGE
	/* See comments in pmd_none_or_trans_huge_or_clear_bad() */
	barrier();
#endif
<<<<<<< HEAD
	if (!pmd_present(pmde))
		return SCAN_PMD_NULL;
=======
	if (pmd_none(pmde))
		return SCAN_PMD_NONE;
>>>>>>> 2558c2ce
	if (pmd_trans_huge(pmde))
		return SCAN_PMD_MAPPED;
	if (pmd_bad(pmde))
		return SCAN_PMD_NULL;
	return SCAN_SUCCEED;
}

static int check_pmd_still_valid(struct mm_struct *mm,
				 unsigned long address,
				 pmd_t *pmd)
{
	pmd_t *new_pmd;
	int result = find_pmd_or_thp_or_none(mm, address, &new_pmd);

	if (result != SCAN_SUCCEED)
		return result;
	if (new_pmd != pmd)
		return SCAN_FAIL;
	return SCAN_SUCCEED;
}

/*
 * Bring missing pages in from swap, to complete THP collapse.
 * Only done if hpage_collapse_scan_pmd believes it is worthwhile.
 *
 * Called and returns without pte mapped or spinlocks held.
 * Note that if false is returned, mmap_lock will be released.
 */

static int __collapse_huge_page_swapin(struct mm_struct *mm,
				       struct vm_area_struct *vma,
				       unsigned long haddr, pmd_t *pmd,
				       int referenced)
{
	int swapped_in = 0;
	vm_fault_t ret = 0;
	unsigned long address, end = haddr + (HPAGE_PMD_NR * PAGE_SIZE);

	for (address = haddr; address < end; address += PAGE_SIZE) {
		struct vm_fault vmf = {
			.vma = vma,
			.address = address,
			.pgoff = linear_page_index(vma, haddr),
			.flags = FAULT_FLAG_ALLOW_RETRY,
			.pmd = pmd,
		};

		vmf.pte = pte_offset_map(pmd, address);
		vmf.orig_pte = *vmf.pte;
		if (!is_swap_pte(vmf.orig_pte)) {
			pte_unmap(vmf.pte);
			continue;
		}
		ret = do_swap_page(&vmf);

		/*
		 * do_swap_page returns VM_FAULT_RETRY with released mmap_lock.
		 * Note we treat VM_FAULT_RETRY as VM_FAULT_ERROR here because
		 * we do not retry here and swap entry will remain in pagetable
		 * resulting in later failure.
		 */
		if (ret & VM_FAULT_RETRY) {
			trace_mm_collapse_huge_page_swapin(mm, swapped_in, referenced, 0);
			/* Likely, but not guaranteed, that page lock failed */
			return SCAN_PAGE_LOCK;
		}
		if (ret & VM_FAULT_ERROR) {
			mmap_read_unlock(mm);
			trace_mm_collapse_huge_page_swapin(mm, swapped_in, referenced, 0);
			return SCAN_FAIL;
		}
		swapped_in++;
	}

	/* Drain LRU add pagevec to remove extra pin on the swapped in pages */
	if (swapped_in)
		lru_add_drain();

	trace_mm_collapse_huge_page_swapin(mm, swapped_in, referenced, 1);
	return SCAN_SUCCEED;
}

static int alloc_charge_hpage(struct page **hpage, struct mm_struct *mm,
			      struct collapse_control *cc)
{
	/* Only allocate from the target node */
	gfp_t gfp = (cc->is_khugepaged ? alloc_hugepage_khugepaged_gfpmask() :
		     GFP_TRANSHUGE) | __GFP_THISNODE;
	int node = hpage_collapse_find_target_node(cc);

	if (!hpage_collapse_alloc_page(hpage, gfp, node))
		return SCAN_ALLOC_HUGE_PAGE_FAIL;
	if (unlikely(mem_cgroup_charge(page_folio(*hpage), mm, gfp)))
		return SCAN_CGROUP_CHARGE_FAIL;
	count_memcg_page_event(*hpage, THP_COLLAPSE_ALLOC);
	return SCAN_SUCCEED;
}

static int collapse_huge_page(struct mm_struct *mm, unsigned long address,
			      int referenced, int unmapped,
			      struct collapse_control *cc)
{
	LIST_HEAD(compound_pagelist);
	pmd_t *pmd, _pmd;
	pte_t *pte;
	pgtable_t pgtable;
	struct page *hpage;
	spinlock_t *pmd_ptl, *pte_ptl;
	int result = SCAN_FAIL;
	struct vm_area_struct *vma;
	struct mmu_notifier_range range;

	VM_BUG_ON(address & ~HPAGE_PMD_MASK);

	/*
	 * Before allocating the hugepage, release the mmap_lock read lock.
	 * The allocation can take potentially a long time if it involves
	 * sync compaction, and we do not need to hold the mmap_lock during
	 * that. We will recheck the vma after taking it again in write mode.
	 */
	mmap_read_unlock(mm);

	result = alloc_charge_hpage(&hpage, mm, cc);
	if (result != SCAN_SUCCEED)
		goto out_nolock;

	mmap_read_lock(mm);
<<<<<<< HEAD
	result = hugepage_vma_revalidate(mm, address, &vma, cc);
=======
	result = hugepage_vma_revalidate_anon(mm, address, &vma, cc);
>>>>>>> 2558c2ce
	if (result != SCAN_SUCCEED) {
		mmap_read_unlock(mm);
		goto out_nolock;
	}

	result = find_pmd_or_thp_or_none(mm, address, &pmd);
	if (result != SCAN_SUCCEED) {
		mmap_read_unlock(mm);
		goto out_nolock;
	}

	if (unmapped) {
		/*
		 * __collapse_huge_page_swapin will return with mmap_lock
		 * released when it fails. So we jump out_nolock directly in
		 * that case.  Continuing to collapse causes inconsistency.
		 */
		result = __collapse_huge_page_swapin(mm, vma, address, pmd,
						     referenced);
		if (result != SCAN_SUCCEED)
			goto out_nolock;
	}

	mmap_read_unlock(mm);
	/*
	 * Prevent all access to pagetables with the exception of
	 * gup_fast later handled by the ptep_clear_flush and the VM
	 * handled by the anon_vma lock + PG_lock.
	 */
	mmap_write_lock(mm);
<<<<<<< HEAD
	result = hugepage_vma_revalidate(mm, address, &vma, cc);
=======
	result = hugepage_vma_revalidate_anon(mm, address, &vma, cc);
>>>>>>> 2558c2ce
	if (result != SCAN_SUCCEED)
		goto out_up_write;
	/* check if the pmd is still valid */
	result = check_pmd_still_valid(mm, address, pmd);
	if (result != SCAN_SUCCEED)
		goto out_up_write;

	anon_vma_lock_write(vma->anon_vma);

	mmu_notifier_range_init(&range, MMU_NOTIFY_CLEAR, 0, NULL, mm,
				address, address + HPAGE_PMD_SIZE);
	mmu_notifier_invalidate_range_start(&range);

	pte = pte_offset_map(pmd, address);
	pte_ptl = pte_lockptr(mm, pmd);

	pmd_ptl = pmd_lock(mm, pmd); /* probably unnecessary */
	/*
	 * This removes any huge TLB entry from the CPU so we won't allow
	 * huge and small TLB entries for the same virtual address to
	 * avoid the risk of CPU bugs in that area.
	 *
	 * Parallel fast GUP is fine since fast GUP will back off when
	 * it detects PMD is changed.
	 */
	_pmd = pmdp_collapse_flush(vma, address, pmd);
	spin_unlock(pmd_ptl);
	mmu_notifier_invalidate_range_end(&range);

	spin_lock(pte_ptl);
	result =  __collapse_huge_page_isolate(vma, address, pte, cc,
					       &compound_pagelist);
	spin_unlock(pte_ptl);

	if (unlikely(result != SCAN_SUCCEED)) {
		pte_unmap(pte);
		spin_lock(pmd_ptl);
		BUG_ON(!pmd_none(*pmd));
		/*
		 * We can only use set_pmd_at when establishing
		 * hugepmds and never for establishing regular pmds that
		 * points to regular pagetables. Use pmd_populate for that
		 */
		pmd_populate(mm, pmd, pmd_pgtable(_pmd));
		spin_unlock(pmd_ptl);
		anon_vma_unlock_write(vma->anon_vma);
		goto out_up_write;
	}

	/*
	 * All pages are isolated and locked so anon_vma rmap
	 * can't run anymore.
	 */
	anon_vma_unlock_write(vma->anon_vma);

	__collapse_huge_page_copy(pte, hpage, vma, address, pte_ptl,
				  &compound_pagelist);
	pte_unmap(pte);
	/*
	 * spin_lock() below is not the equivalent of smp_wmb(), but
	 * the smp_wmb() inside __SetPageUptodate() can be reused to
	 * avoid the copy_huge_page writes to become visible after
	 * the set_pmd_at() write.
	 */
	__SetPageUptodate(hpage);
	pgtable = pmd_pgtable(_pmd);

	_pmd = mk_huge_pmd(hpage, vma->vm_page_prot);
	_pmd = maybe_pmd_mkwrite(pmd_mkdirty(_pmd), vma);

	spin_lock(pmd_ptl);
	BUG_ON(!pmd_none(*pmd));
	page_add_new_anon_rmap(hpage, vma, address);
	lru_cache_add_inactive_or_unevictable(hpage, vma);
	pgtable_trans_huge_deposit(mm, pmd, pgtable);
	set_pmd_at(mm, address, pmd, _pmd);
	update_mmu_cache_pmd(vma, address, pmd);
	spin_unlock(pmd_ptl);

	hpage = NULL;

	result = SCAN_SUCCEED;
out_up_write:
	mmap_write_unlock(mm);
out_nolock:
	if (hpage) {
		mem_cgroup_uncharge(page_folio(hpage));
		put_page(hpage);
	}
	trace_mm_collapse_huge_page(mm, result == SCAN_SUCCEED, result);
	return result;
}

static int hpage_collapse_scan_pmd(struct mm_struct *mm,
				   struct vm_area_struct *vma,
				   unsigned long address, bool *mmap_locked,
				   struct collapse_control *cc)
{
	pmd_t *pmd;
	pte_t *pte, *_pte;
	int result = SCAN_FAIL, referenced = 0;
	int none_or_zero = 0, shared = 0;
	struct page *page = NULL;
	unsigned long _address;
	spinlock_t *ptl;
	int node = NUMA_NO_NODE, unmapped = 0;
	bool writable = false;

	VM_BUG_ON(address & ~HPAGE_PMD_MASK);

	result = find_pmd_or_thp_or_none(mm, address, &pmd);
	if (result != SCAN_SUCCEED)
		goto out;

	memset(cc->node_load, 0, sizeof(cc->node_load));
	pte = pte_offset_map_lock(mm, pmd, address, &ptl);
	for (_address = address, _pte = pte; _pte < pte + HPAGE_PMD_NR;
	     _pte++, _address += PAGE_SIZE) {
		pte_t pteval = *_pte;
		if (is_swap_pte(pteval)) {
			++unmapped;
			if (!cc->is_khugepaged ||
			    unmapped <= khugepaged_max_ptes_swap) {
				/*
				 * Always be strict with uffd-wp
				 * enabled swap entries.  Please see
				 * comment below for pte_uffd_wp().
				 */
				if (pte_swp_uffd_wp(pteval)) {
					result = SCAN_PTE_UFFD_WP;
					goto out_unmap;
				}
				continue;
			} else {
				result = SCAN_EXCEED_SWAP_PTE;
				count_vm_event(THP_SCAN_EXCEED_SWAP_PTE);
				goto out_unmap;
			}
		}
		if (pte_none(pteval) || is_zero_pfn(pte_pfn(pteval))) {
			++none_or_zero;
			if (!userfaultfd_armed(vma) &&
			    (!cc->is_khugepaged ||
			     none_or_zero <= khugepaged_max_ptes_none)) {
				continue;
			} else {
				result = SCAN_EXCEED_NONE_PTE;
				count_vm_event(THP_SCAN_EXCEED_NONE_PTE);
				goto out_unmap;
			}
		}
		if (pte_uffd_wp(pteval)) {
			/*
			 * Don't collapse the page if any of the small
			 * PTEs are armed with uffd write protection.
			 * Here we can also mark the new huge pmd as
			 * write protected if any of the small ones is
			 * marked but that could bring unknown
			 * userfault messages that falls outside of
			 * the registered range.  So, just be simple.
			 */
			result = SCAN_PTE_UFFD_WP;
			goto out_unmap;
		}
		if (pte_write(pteval))
			writable = true;

		page = vm_normal_page(vma, _address, pteval);
		if (unlikely(!page) || unlikely(is_zone_device_page(page))) {
			result = SCAN_PAGE_NULL;
			goto out_unmap;
		}

		if (page_mapcount(page) > 1) {
			++shared;
			if (cc->is_khugepaged &&
			    shared > khugepaged_max_ptes_shared) {
				result = SCAN_EXCEED_SHARED_PTE;
				count_vm_event(THP_SCAN_EXCEED_SHARED_PTE);
				goto out_unmap;
			}
		}

		page = compound_head(page);

		/*
		 * Record which node the original page is from and save this
		 * information to cc->node_load[].
		 * Khugepaged will allocate hugepage from the node has the max
		 * hit record.
		 */
		node = page_to_nid(page);
		if (hpage_collapse_scan_abort(node, cc)) {
			result = SCAN_SCAN_ABORT;
			goto out_unmap;
		}
		cc->node_load[node]++;
		if (!PageLRU(page)) {
			result = SCAN_PAGE_LRU;
			goto out_unmap;
		}
		if (PageLocked(page)) {
			result = SCAN_PAGE_LOCK;
			goto out_unmap;
		}
		if (!PageAnon(page)) {
			result = SCAN_PAGE_ANON;
			goto out_unmap;
		}

		/*
		 * Check if the page has any GUP (or other external) pins.
		 *
		 * Here the check is racy it may see total_mapcount > refcount
		 * in some cases.
		 * For example, one process with one forked child process.
		 * The parent has the PMD split due to MADV_DONTNEED, then
		 * the child is trying unmap the whole PMD, but khugepaged
		 * may be scanning the parent between the child has
		 * PageDoubleMap flag cleared and dec the mapcount.  So
		 * khugepaged may see total_mapcount > refcount.
		 *
		 * But such case is ephemeral we could always retry collapse
		 * later.  However it may report false positive if the page
		 * has excessive GUP pins (i.e. 512).  Anyway the same check
		 * will be done again later the risk seems low.
		 */
		if (!is_refcount_suitable(page)) {
			result = SCAN_PAGE_COUNT;
			goto out_unmap;
		}

		/*
		 * If collapse was initiated by khugepaged, check that there is
		 * enough young pte to justify collapsing the page
		 */
		if (cc->is_khugepaged &&
		    (pte_young(pteval) || page_is_young(page) ||
		     PageReferenced(page) || mmu_notifier_test_young(vma->vm_mm,
								     address)))
			referenced++;
	}
	if (!writable) {
		result = SCAN_PAGE_RO;
	} else if (cc->is_khugepaged &&
		   (!referenced ||
		    (unmapped && referenced < HPAGE_PMD_NR / 2))) {
		result = SCAN_LACK_REFERENCED_PAGE;
	} else {
		result = SCAN_SUCCEED;
	}
out_unmap:
	pte_unmap_unlock(pte, ptl);
	if (result == SCAN_SUCCEED) {
		result = collapse_huge_page(mm, address, referenced,
					    unmapped, cc);
		/* collapse_huge_page will return with the mmap_lock released */
		*mmap_locked = false;
	}
out:
	trace_mm_khugepaged_scan_pmd(mm, page, writable, referenced,
				     none_or_zero, result, unmapped);
	return result;
}

static void collect_mm_slot(struct khugepaged_mm_slot *mm_slot)
{
	struct mm_slot *slot = &mm_slot->slot;
	struct mm_struct *mm = slot->mm;

	lockdep_assert_held(&khugepaged_mm_lock);

	if (hpage_collapse_test_exit(mm)) {
		/* free mm_slot */
		hash_del(&slot->hash);
		list_del(&slot->mm_node);

		/*
		 * Not strictly needed because the mm exited already.
		 *
		 * clear_bit(MMF_VM_HUGEPAGE, &mm->flags);
		 */

		/* khugepaged_mm_lock actually not necessary for the below */
		mm_slot_free(mm_slot_cache, mm_slot);
		mmdrop(mm);
	}
}

#ifdef CONFIG_SHMEM
/*
 * Notify khugepaged that given addr of the mm is pte-mapped THP. Then
 * khugepaged should try to collapse the page table.
 */
static bool khugepaged_add_pte_mapped_thp(struct mm_struct *mm,
					  unsigned long addr)
{
	struct khugepaged_mm_slot *mm_slot;
	struct mm_slot *slot;
	bool ret = false;

	VM_BUG_ON(addr & ~HPAGE_PMD_MASK);

	spin_lock(&khugepaged_mm_lock);
	slot = mm_slot_lookup(mm_slots_hash, mm);
	mm_slot = mm_slot_entry(slot, struct khugepaged_mm_slot, slot);
	if (likely(mm_slot && mm_slot->nr_pte_mapped_thp < MAX_PTE_MAPPED_THP)) {
		int i;
		/*
		 * Multiple callers may be adding entries here.  Do a quick
		 * check to see the entry hasn't already been added by someone
		 * else.
		 */
		for (i = 0; i < mm_slot->nr_pte_mapped_thp; ++i)
			if (mm_slot->pte_mapped_thp[i] == addr)
				goto out;
		mm_slot->pte_mapped_thp[mm_slot->nr_pte_mapped_thp++] = addr;
		ret = true;
	}
out:
	spin_unlock(&khugepaged_mm_lock);
	return ret;
}

/* hpage must be locked, and mmap_lock must be held in write */
static int set_huge_pmd(struct vm_area_struct *vma, unsigned long addr,
			pmd_t *pmdp, struct page *hpage)
{
	struct vm_fault vmf = {
		.vma = vma,
		.address = addr,
		.flags = 0,
		.pmd = pmdp,
	};

	VM_BUG_ON(!PageTransHuge(hpage));
	mmap_assert_write_locked(vma->vm_mm);

	if (do_set_pmd(&vmf, hpage))
		return SCAN_FAIL;

	get_page(hpage);
	return SCAN_SUCCEED;
}

static void collapse_and_free_pmd(struct mm_struct *mm, struct vm_area_struct *vma,
				  unsigned long addr, pmd_t *pmdp)
{
	spinlock_t *ptl;
	pmd_t pmd;

	mmap_assert_write_locked(mm);
	ptl = pmd_lock(vma->vm_mm, pmdp);
	pmd = pmdp_collapse_flush(vma, addr, pmdp);
	spin_unlock(ptl);
	mm_dec_nr_ptes(mm);
	page_table_check_pte_clear_range(mm, addr, pmd);
	pte_free(mm, pmd_pgtable(pmd));
}

/**
 * collapse_pte_mapped_thp - Try to collapse a pte-mapped THP for mm at
 * address haddr.
 *
 * @mm: process address space where collapse happens
 * @addr: THP collapse address
 * @install_pmd: If a huge PMD should be installed
 *
 * This function checks whether all the PTEs in the PMD are pointing to the
 * right THP. If so, retract the page table so the THP can refault in with
 * as pmd-mapped. Possibly install a huge PMD mapping the THP.
 */
int collapse_pte_mapped_thp(struct mm_struct *mm, unsigned long addr,
			    bool install_pmd)
{
	unsigned long haddr = addr & HPAGE_PMD_MASK;
	struct vm_area_struct *vma = vma_lookup(mm, haddr);
	struct page *hpage;
	pte_t *start_pte, *pte;
	pmd_t *pmd;
	spinlock_t *ptl;
	int count = 0, result = SCAN_FAIL;
	int i;

	mmap_assert_write_locked(mm);

	/* Fast check before locking page if already PMD-mapped  */
	result = find_pmd_or_thp_or_none(mm, haddr, &pmd);
	if (result == SCAN_PMD_MAPPED)
		return result;

	if (!vma || !vma->vm_file ||
	    !range_in_vma(vma, haddr, haddr + HPAGE_PMD_SIZE))
		return SCAN_VMA_CHECK;

	/*
	 * If we are here, we've succeeded in replacing all the native pages
	 * in the page cache with a single hugepage. If a mm were to fault-in
	 * this memory (mapped by a suitably aligned VMA), we'd get the hugepage
	 * and map it by a PMD, regardless of sysfs THP settings. As such, let's
	 * analogously elide sysfs THP settings here.
	 */
	if (!hugepage_vma_check(vma, vma->vm_flags, false, false, false))
<<<<<<< HEAD
		return;
=======
		return SCAN_VMA_CHECK;
>>>>>>> 2558c2ce

	/* Keep pmd pgtable for uffd-wp; see comment in retract_page_tables() */
	if (userfaultfd_wp(vma))
		return SCAN_PTE_UFFD_WP;

	hpage = find_lock_page(vma->vm_file->f_mapping,
			       linear_page_index(vma, haddr));
	if (!hpage)
		return SCAN_PAGE_NULL;

	if (!PageHead(hpage)) {
		result = SCAN_FAIL;
		goto drop_hpage;
	}

<<<<<<< HEAD
	if (find_pmd_or_thp_or_none(mm, haddr, &pmd) != SCAN_SUCCEED)
=======
	result = find_pmd_or_thp_or_none(mm, haddr, &pmd);
	switch (result) {
	case SCAN_SUCCEED:
		break;
	case SCAN_PMD_NONE:
		/*
		 * In MADV_COLLAPSE path, possible race with khugepaged where
		 * all pte entries have been removed and pmd cleared.  If so,
		 * skip all the pte checks and just update the pmd mapping.
		 */
		goto maybe_install_pmd;
	default:
>>>>>>> 2558c2ce
		goto drop_hpage;
	}

	start_pte = pte_offset_map_lock(mm, pmd, haddr, &ptl);
	result = SCAN_FAIL;

	/* step 1: check all mapped PTEs are to the right huge page */
	for (i = 0, addr = haddr, pte = start_pte;
	     i < HPAGE_PMD_NR; i++, addr += PAGE_SIZE, pte++) {
		struct page *page;

		/* empty pte, skip */
		if (pte_none(*pte))
			continue;

		/* page swapped out, abort */
		if (!pte_present(*pte)) {
			result = SCAN_PTE_NON_PRESENT;
			goto abort;
		}

		page = vm_normal_page(vma, addr, *pte);
		if (WARN_ON_ONCE(page && is_zone_device_page(page)))
			page = NULL;
		/*
		 * Note that uprobe, debugger, or MAP_PRIVATE may change the
		 * page table, but the new page will not be a subpage of hpage.
		 */
		if (hpage + i != page)
			goto abort;
		count++;
	}

	/* step 2: adjust rmap */
	for (i = 0, addr = haddr, pte = start_pte;
	     i < HPAGE_PMD_NR; i++, addr += PAGE_SIZE, pte++) {
		struct page *page;

		if (pte_none(*pte))
			continue;
		page = vm_normal_page(vma, addr, *pte);
		if (WARN_ON_ONCE(page && is_zone_device_page(page)))
			goto abort;
		page_remove_rmap(page, vma, false);
	}

	pte_unmap_unlock(start_pte, ptl);

	/* step 3: set proper refcount and mm_counters. */
	if (count) {
		page_ref_sub(hpage, count);
		add_mm_counter(vma->vm_mm, mm_counter_file(hpage), -count);
	}

	/* step 4: remove pte entries */
	collapse_and_free_pmd(mm, vma, haddr, pmd);

maybe_install_pmd:
	/* step 5: install pmd entry */
	result = install_pmd
			? set_huge_pmd(vma, haddr, pmd, hpage)
			: SCAN_SUCCEED;

drop_hpage:
	unlock_page(hpage);
	put_page(hpage);
	return result;

abort:
	pte_unmap_unlock(start_pte, ptl);
	goto drop_hpage;
}

static void khugepaged_collapse_pte_mapped_thps(struct khugepaged_mm_slot *mm_slot)
{
	struct mm_slot *slot = &mm_slot->slot;
	struct mm_struct *mm = slot->mm;
	int i;

	if (likely(mm_slot->nr_pte_mapped_thp == 0))
		return;

	if (!mmap_write_trylock(mm))
		return;

	if (unlikely(hpage_collapse_test_exit(mm)))
		goto out;

	for (i = 0; i < mm_slot->nr_pte_mapped_thp; i++)
		collapse_pte_mapped_thp(mm, mm_slot->pte_mapped_thp[i], false);

out:
	mm_slot->nr_pte_mapped_thp = 0;
	mmap_write_unlock(mm);
}

static int retract_page_tables(struct address_space *mapping, pgoff_t pgoff,
			       struct mm_struct *target_mm,
			       unsigned long target_addr, struct page *hpage,
			       struct collapse_control *cc)
{
	struct vm_area_struct *vma;
	int target_result = SCAN_FAIL;

	i_mmap_lock_write(mapping);
	vma_interval_tree_foreach(vma, &mapping->i_mmap, pgoff, pgoff) {
		int result = SCAN_FAIL;
		struct mm_struct *mm = NULL;
		unsigned long addr = 0;
		pmd_t *pmd;
		bool is_target = false;

		/*
		 * Check vma->anon_vma to exclude MAP_PRIVATE mappings that
		 * got written to. These VMAs are likely not worth investing
		 * mmap_write_lock(mm) as PMD-mapping is likely to be split
		 * later.
		 *
		 * Note that vma->anon_vma check is racy: it can be set up after
		 * the check but before we took mmap_lock by the fault path.
		 * But page lock would prevent establishing any new ptes of the
		 * page, so we are safe.
		 *
		 * An alternative would be drop the check, but check that page
		 * table is clear before calling pmdp_collapse_flush() under
		 * ptl. It has higher chance to recover THP for the VMA, but
		 * has higher cost too.
		 */
		if (vma->anon_vma) {
			result = SCAN_PAGE_ANON;
			goto next;
		}
		addr = vma->vm_start + ((pgoff - vma->vm_pgoff) << PAGE_SHIFT);
		if (addr & ~HPAGE_PMD_MASK ||
		    vma->vm_end < addr + HPAGE_PMD_SIZE) {
			result = SCAN_VMA_CHECK;
			goto next;
		}
		mm = vma->vm_mm;
<<<<<<< HEAD
		if (find_pmd_or_thp_or_none(mm, addr, &pmd) != SCAN_SUCCEED)
			continue;
=======
		is_target = mm == target_mm && addr == target_addr;
		result = find_pmd_or_thp_or_none(mm, addr, &pmd);
		if (result != SCAN_SUCCEED)
			goto next;
>>>>>>> 2558c2ce
		/*
		 * We need exclusive mmap_lock to retract page table.
		 *
		 * We use trylock due to lock inversion: we need to acquire
		 * mmap_lock while holding page lock. Fault path does it in
		 * reverse order. Trylock is a way to avoid deadlock.
		 *
		 * Also, it's not MADV_COLLAPSE's job to collapse other
		 * mappings - let khugepaged take care of them later.
		 */
		result = SCAN_PTE_MAPPED_HUGEPAGE;
		if ((cc->is_khugepaged || is_target) &&
		    mmap_write_trylock(mm)) {
			/*
			 * When a vma is registered with uffd-wp, we can't
			 * recycle the pmd pgtable because there can be pte
			 * markers installed.  Skip it only, so the rest mm/vma
			 * can still have the same file mapped hugely, however
			 * it'll always mapped in small page size for uffd-wp
			 * registered ranges.
			 */
<<<<<<< HEAD
			if (!hpage_collapse_test_exit(mm) &&
			    !userfaultfd_wp(vma))
				collapse_and_free_pmd(mm, vma, addr, pmd);
=======
			if (hpage_collapse_test_exit(mm)) {
				result = SCAN_ANY_PROCESS;
				goto unlock_next;
			}
			if (userfaultfd_wp(vma)) {
				result = SCAN_PTE_UFFD_WP;
				goto unlock_next;
			}
			collapse_and_free_pmd(mm, vma, addr, pmd);
			if (!cc->is_khugepaged && is_target)
				result = set_huge_pmd(vma, addr, pmd, hpage);
			else
				result = SCAN_SUCCEED;

unlock_next:
>>>>>>> 2558c2ce
			mmap_write_unlock(mm);
			goto next;
		}
		/*
		 * Calling context will handle target mm/addr. Otherwise, let
		 * khugepaged try again later.
		 */
		if (!is_target) {
			khugepaged_add_pte_mapped_thp(mm, addr);
			continue;
		}
next:
		if (is_target)
			target_result = result;
	}
	i_mmap_unlock_write(mapping);
	return target_result;
}

/**
 * collapse_file - collapse filemap/tmpfs/shmem pages into huge one.
 *
 * @mm: process address space where collapse happens
 * @addr: virtual collapse start address
 * @file: file that collapse on
 * @start: collapse start address
 * @cc: collapse context and scratchpad
 *
 * Basic scheme is simple, details are more complex:
 *  - allocate and lock a new huge page;
 *  - scan page cache replacing old pages with the new one
 *    + swap/gup in pages if necessary;
 *    + fill in gaps;
 *    + keep old pages around in case rollback is required;
 *  - if replacing succeeds:
 *    + copy data over;
 *    + free old pages;
 *    + unlock huge page;
 *  - if replacing failed;
 *    + put all pages back and unfreeze them;
 *    + restore gaps in the page cache;
 *    + unlock and free huge page;
 */
<<<<<<< HEAD
static int collapse_file(struct mm_struct *mm, struct file *file,
			 pgoff_t start, struct collapse_control *cc)
=======
static int collapse_file(struct mm_struct *mm, unsigned long addr,
			 struct file *file, pgoff_t start,
			 struct collapse_control *cc)
>>>>>>> 2558c2ce
{
	struct address_space *mapping = file->f_mapping;
	struct page *hpage;
	pgoff_t index, end = start + HPAGE_PMD_NR;
	LIST_HEAD(pagelist);
	XA_STATE_ORDER(xas, &mapping->i_pages, start, HPAGE_PMD_ORDER);
	int nr_none = 0, result = SCAN_SUCCEED;
	bool is_shmem = shmem_file(file);
	int nr;

	VM_BUG_ON(!IS_ENABLED(CONFIG_READ_ONLY_THP_FOR_FS) && !is_shmem);
	VM_BUG_ON(start & (HPAGE_PMD_NR - 1));

	result = alloc_charge_hpage(&hpage, mm, cc);
	if (result != SCAN_SUCCEED)
		goto out;

	/*
	 * Ensure we have slots for all the pages in the range.  This is
	 * almost certainly a no-op because most of the pages must be present
	 */
	do {
		xas_lock_irq(&xas);
		xas_create_range(&xas);
		if (!xas_error(&xas))
			break;
		xas_unlock_irq(&xas);
		if (!xas_nomem(&xas, GFP_KERNEL)) {
			result = SCAN_FAIL;
			goto out;
		}
	} while (1);

	__SetPageLocked(hpage);
	if (is_shmem)
		__SetPageSwapBacked(hpage);
	hpage->index = start;
	hpage->mapping = mapping;

	/*
	 * At this point the hpage is locked and not up-to-date.
	 * It's safe to insert it into the page cache, because nobody would
	 * be able to map it or use it in another way until we unlock it.
	 */

	xas_set(&xas, start);
	for (index = start; index < end; index++) {
		struct page *page = xas_next(&xas);

		VM_BUG_ON(index != xas.xa_index);
		if (is_shmem) {
			if (!page) {
				/*
				 * Stop if extent has been truncated or
				 * hole-punched, and is now completely
				 * empty.
				 */
				if (index == start) {
					if (!xas_next_entry(&xas, end - 1)) {
						result = SCAN_TRUNCATED;
						goto xa_locked;
					}
					xas_set(&xas, index);
				}
				if (!shmem_charge(mapping->host, 1)) {
					result = SCAN_FAIL;
					goto xa_locked;
				}
				xas_store(&xas, hpage);
				nr_none++;
				continue;
			}

			if (xa_is_value(page) || !PageUptodate(page)) {
				struct folio *folio;

				xas_unlock_irq(&xas);
				/* swap in or instantiate fallocated page */
				if (shmem_get_folio(mapping->host, index,
						&folio, SGP_NOALLOC)) {
					result = SCAN_FAIL;
					goto xa_unlocked;
				}
				page = folio_file_page(folio, index);
			} else if (trylock_page(page)) {
				get_page(page);
				xas_unlock_irq(&xas);
			} else {
				result = SCAN_PAGE_LOCK;
				goto xa_locked;
			}
		} else {	/* !is_shmem */
			if (!page || xa_is_value(page)) {
				xas_unlock_irq(&xas);
				page_cache_sync_readahead(mapping, &file->f_ra,
							  file, index,
							  end - index);
				/* drain pagevecs to help isolate_lru_page() */
				lru_add_drain();
				page = find_lock_page(mapping, index);
				if (unlikely(page == NULL)) {
					result = SCAN_FAIL;
					goto xa_unlocked;
				}
			} else if (PageDirty(page)) {
				/*
				 * khugepaged only works on read-only fd,
				 * so this page is dirty because it hasn't
				 * been flushed since first write. There
				 * won't be new dirty pages.
				 *
				 * Trigger async flush here and hope the
				 * writeback is done when khugepaged
				 * revisits this page.
				 *
				 * This is a one-off situation. We are not
				 * forcing writeback in loop.
				 */
				xas_unlock_irq(&xas);
				filemap_flush(mapping);
				result = SCAN_FAIL;
				goto xa_unlocked;
			} else if (PageWriteback(page)) {
				xas_unlock_irq(&xas);
				result = SCAN_FAIL;
				goto xa_unlocked;
			} else if (trylock_page(page)) {
				get_page(page);
				xas_unlock_irq(&xas);
			} else {
				result = SCAN_PAGE_LOCK;
				goto xa_locked;
			}
		}

		/*
		 * The page must be locked, so we can drop the i_pages lock
		 * without racing with truncate.
		 */
		VM_BUG_ON_PAGE(!PageLocked(page), page);

		/* make sure the page is up to date */
		if (unlikely(!PageUptodate(page))) {
			result = SCAN_FAIL;
			goto out_unlock;
		}

		/*
		 * If file was truncated then extended, or hole-punched, before
		 * we locked the first page, then a THP might be there already.
		 * This will be discovered on the first iteration.
		 */
		if (PageTransCompound(page)) {
			struct page *head = compound_head(page);

			result = compound_order(head) == HPAGE_PMD_ORDER &&
					head->index == start
					/* Maybe PMD-mapped */
					? SCAN_PTE_MAPPED_HUGEPAGE
					: SCAN_PAGE_COMPOUND;
			goto out_unlock;
		}

		if (page_mapping(page) != mapping) {
			result = SCAN_TRUNCATED;
			goto out_unlock;
		}

		if (!is_shmem && (PageDirty(page) ||
				  PageWriteback(page))) {
			/*
			 * khugepaged only works on read-only fd, so this
			 * page is dirty because it hasn't been flushed
			 * since first write.
			 */
			result = SCAN_FAIL;
			goto out_unlock;
		}

		if (isolate_lru_page(page)) {
			result = SCAN_DEL_PAGE_LRU;
			goto out_unlock;
		}

		if (page_has_private(page) &&
		    !try_to_release_page(page, GFP_KERNEL)) {
			result = SCAN_PAGE_HAS_PRIVATE;
			putback_lru_page(page);
			goto out_unlock;
		}

		if (page_mapped(page))
			try_to_unmap(page_folio(page),
					TTU_IGNORE_MLOCK | TTU_BATCH_FLUSH);

		xas_lock_irq(&xas);
		xas_set(&xas, index);

		VM_BUG_ON_PAGE(page != xas_load(&xas), page);

		/*
		 * The page is expected to have page_count() == 3:
		 *  - we hold a pin on it;
		 *  - one reference from page cache;
		 *  - one from isolate_lru_page;
		 */
		if (!page_ref_freeze(page, 3)) {
			result = SCAN_PAGE_COUNT;
			xas_unlock_irq(&xas);
			putback_lru_page(page);
			goto out_unlock;
		}

		/*
		 * Add the page to the list to be able to undo the collapse if
		 * something go wrong.
		 */
		list_add_tail(&page->lru, &pagelist);

		/* Finally, replace with the new page. */
		xas_store(&xas, hpage);
		continue;
out_unlock:
		unlock_page(page);
		put_page(page);
		goto xa_unlocked;
	}
	nr = thp_nr_pages(hpage);

	if (is_shmem)
		__mod_lruvec_page_state(hpage, NR_SHMEM_THPS, nr);
	else {
		__mod_lruvec_page_state(hpage, NR_FILE_THPS, nr);
		filemap_nr_thps_inc(mapping);
		/*
		 * Paired with smp_mb() in do_dentry_open() to ensure
		 * i_writecount is up to date and the update to nr_thps is
		 * visible. Ensures the page cache will be truncated if the
		 * file is opened writable.
		 */
		smp_mb();
		if (inode_is_open_for_write(mapping->host)) {
			result = SCAN_FAIL;
			__mod_lruvec_page_state(hpage, NR_FILE_THPS, -nr);
			filemap_nr_thps_dec(mapping);
			goto xa_locked;
		}
	}

	if (nr_none) {
		__mod_lruvec_page_state(hpage, NR_FILE_PAGES, nr_none);
		/* nr_none is always 0 for non-shmem. */
		__mod_lruvec_page_state(hpage, NR_SHMEM, nr_none);
	}

	/* Join all the small entries into a single multi-index entry */
	xas_set_order(&xas, start, HPAGE_PMD_ORDER);
	xas_store(&xas, hpage);
xa_locked:
	xas_unlock_irq(&xas);
xa_unlocked:

	/*
	 * If collapse is successful, flush must be done now before copying.
	 * If collapse is unsuccessful, does flush actually need to be done?
	 * Do it anyway, to clear the state.
	 */
	try_to_unmap_flush();

	if (result == SCAN_SUCCEED) {
		struct page *page, *tmp;

		/*
		 * Replacing old pages with new one has succeeded, now we
		 * need to copy the content and free the old pages.
		 */
		index = start;
		list_for_each_entry_safe(page, tmp, &pagelist, lru) {
			while (index < page->index) {
				clear_highpage(hpage + (index % HPAGE_PMD_NR));
				index++;
			}
			copy_highpage(hpage + (page->index % HPAGE_PMD_NR),
				      page);
			list_del(&page->lru);
			page->mapping = NULL;
			page_ref_unfreeze(page, 1);
			ClearPageActive(page);
			ClearPageUnevictable(page);
			unlock_page(page);
			put_page(page);
			index++;
		}
		while (index < end) {
			clear_highpage(hpage + (index % HPAGE_PMD_NR));
			index++;
		}

		SetPageUptodate(hpage);
		page_ref_add(hpage, HPAGE_PMD_NR - 1);
		if (is_shmem)
			set_page_dirty(hpage);
		lru_cache_add(hpage);

		/*
		 * Remove pte page tables, so we can re-fault the page as huge.
		 */
<<<<<<< HEAD
		retract_page_tables(mapping, start);
=======
		result = retract_page_tables(mapping, start, mm, addr, hpage,
					     cc);
>>>>>>> 2558c2ce
		unlock_page(hpage);
		hpage = NULL;
	} else {
		struct page *page;

		/* Something went wrong: roll back page cache changes */
		xas_lock_irq(&xas);
		if (nr_none) {
			mapping->nrpages -= nr_none;
			shmem_uncharge(mapping->host, nr_none);
		}

		xas_set(&xas, start);
		xas_for_each(&xas, page, end - 1) {
			page = list_first_entry_or_null(&pagelist,
					struct page, lru);
			if (!page || xas.xa_index < page->index) {
				if (!nr_none)
					break;
				nr_none--;
				/* Put holes back where they were */
				xas_store(&xas, NULL);
				continue;
			}

			VM_BUG_ON_PAGE(page->index != xas.xa_index, page);

			/* Unfreeze the page. */
			list_del(&page->lru);
			page_ref_unfreeze(page, 2);
			xas_store(&xas, page);
			xas_pause(&xas);
			xas_unlock_irq(&xas);
			unlock_page(page);
			putback_lru_page(page);
			xas_lock_irq(&xas);
		}
		VM_BUG_ON(nr_none);
		xas_unlock_irq(&xas);

		hpage->mapping = NULL;
	}

	if (hpage)
		unlock_page(hpage);
out:
	VM_BUG_ON(!list_empty(&pagelist));
	if (hpage) {
		mem_cgroup_uncharge(page_folio(hpage));
		put_page(hpage);
	}
	/* TODO: tracepoints */
	return result;
}

<<<<<<< HEAD
static int khugepaged_scan_file(struct mm_struct *mm, struct file *file,
				pgoff_t start, struct collapse_control *cc)
=======
static int hpage_collapse_scan_file(struct mm_struct *mm, unsigned long addr,
				    struct file *file, pgoff_t start,
				    struct collapse_control *cc)
>>>>>>> 2558c2ce
{
	struct page *page = NULL;
	struct address_space *mapping = file->f_mapping;
	XA_STATE(xas, &mapping->i_pages, start);
	int present, swap;
	int node = NUMA_NO_NODE;
	int result = SCAN_SUCCEED;

	present = 0;
	swap = 0;
	memset(cc->node_load, 0, sizeof(cc->node_load));
	rcu_read_lock();
	xas_for_each(&xas, page, start + HPAGE_PMD_NR - 1) {
		if (xas_retry(&xas, page))
			continue;

		if (xa_is_value(page)) {
			++swap;
			if (cc->is_khugepaged &&
			    swap > khugepaged_max_ptes_swap) {
				result = SCAN_EXCEED_SWAP_PTE;
				count_vm_event(THP_SCAN_EXCEED_SWAP_PTE);
				break;
			}
			continue;
		}

		/*
		 * XXX: khugepaged should compact smaller compound pages
		 * into a PMD sized page
		 */
		if (PageTransCompound(page)) {
			struct page *head = compound_head(page);

			result = compound_order(head) == HPAGE_PMD_ORDER &&
					head->index == start
					/* Maybe PMD-mapped */
					? SCAN_PTE_MAPPED_HUGEPAGE
					: SCAN_PAGE_COMPOUND;
			/*
			 * For SCAN_PTE_MAPPED_HUGEPAGE, further processing
			 * by the caller won't touch the page cache, and so
			 * it's safe to skip LRU and refcount checks before
			 * returning.
			 */
			break;
		}

		node = page_to_nid(page);
		if (hpage_collapse_scan_abort(node, cc)) {
			result = SCAN_SCAN_ABORT;
			break;
		}
		cc->node_load[node]++;

		if (!PageLRU(page)) {
			result = SCAN_PAGE_LRU;
			break;
		}

		if (page_count(page) !=
		    1 + page_mapcount(page) + page_has_private(page)) {
			result = SCAN_PAGE_COUNT;
			break;
		}

		/*
		 * We probably should check if the page is referenced here, but
		 * nobody would transfer pte_young() to PageReferenced() for us.
		 * And rmap walk here is just too costly...
		 */

		present++;

		if (need_resched()) {
			xas_pause(&xas);
			cond_resched_rcu();
		}
	}
	rcu_read_unlock();

	if (result == SCAN_SUCCEED) {
		if (cc->is_khugepaged &&
		    present < HPAGE_PMD_NR - khugepaged_max_ptes_none) {
			result = SCAN_EXCEED_NONE_PTE;
			count_vm_event(THP_SCAN_EXCEED_NONE_PTE);
		} else {
<<<<<<< HEAD
			result = collapse_file(mm, file, start, cc);
		}
	}

	/* TODO: tracepoints */
	return result;
}
#else
static int khugepaged_scan_file(struct mm_struct *mm, struct file *file,
				pgoff_t start, struct collapse_control *cc)
=======
			result = collapse_file(mm, addr, file, start, cc);
		}
	}

	trace_mm_khugepaged_scan_file(mm, page, file->f_path.dentry->d_iname,
				      present, swap, result);
	return result;
}
#else
static int hpage_collapse_scan_file(struct mm_struct *mm, unsigned long addr,
				    struct file *file, pgoff_t start,
				    struct collapse_control *cc)
>>>>>>> 2558c2ce
{
	BUILD_BUG();
}

static void khugepaged_collapse_pte_mapped_thps(struct khugepaged_mm_slot *mm_slot)
{
}

static bool khugepaged_add_pte_mapped_thp(struct mm_struct *mm,
					  unsigned long addr)
{
	return false;
}
#endif

static unsigned int khugepaged_scan_mm_slot(unsigned int pages, int *result,
					    struct collapse_control *cc)
	__releases(&khugepaged_mm_lock)
	__acquires(&khugepaged_mm_lock)
{
	struct vma_iterator vmi;
	struct khugepaged_mm_slot *mm_slot;
	struct mm_slot *slot;
	struct mm_struct *mm;
	struct vm_area_struct *vma;
	int progress = 0;

	VM_BUG_ON(!pages);
	lockdep_assert_held(&khugepaged_mm_lock);
	*result = SCAN_FAIL;

	if (khugepaged_scan.mm_slot) {
		mm_slot = khugepaged_scan.mm_slot;
		slot = &mm_slot->slot;
	} else {
		slot = list_entry(khugepaged_scan.mm_head.next,
				     struct mm_slot, mm_node);
		mm_slot = mm_slot_entry(slot, struct khugepaged_mm_slot, slot);
		khugepaged_scan.address = 0;
		khugepaged_scan.mm_slot = mm_slot;
	}
	spin_unlock(&khugepaged_mm_lock);
	khugepaged_collapse_pte_mapped_thps(mm_slot);

	mm = slot->mm;
	/*
	 * Don't wait for semaphore (to avoid long wait times).  Just move to
	 * the next mm on the list.
	 */
	vma = NULL;
	if (unlikely(!mmap_read_trylock(mm)))
		goto breakouterloop_mmap_lock;
<<<<<<< HEAD
	if (likely(!hpage_collapse_test_exit(mm)))
		vma = find_vma(mm, khugepaged_scan.address);
=======
>>>>>>> 2558c2ce

	progress++;
	if (unlikely(hpage_collapse_test_exit(mm)))
		goto breakouterloop;

	vma_iter_init(&vmi, mm, khugepaged_scan.address);
	for_each_vma(vmi, vma) {
		unsigned long hstart, hend;

		cond_resched();
		if (unlikely(hpage_collapse_test_exit(mm))) {
			progress++;
			break;
		}
		if (!hugepage_vma_check(vma, vma->vm_flags, false, false, true)) {
skip:
			progress++;
			continue;
		}
		hstart = round_up(vma->vm_start, HPAGE_PMD_SIZE);
		hend = round_down(vma->vm_end, HPAGE_PMD_SIZE);
		if (khugepaged_scan.address > hend)
			goto skip;
		if (khugepaged_scan.address < hstart)
			khugepaged_scan.address = hstart;
		VM_BUG_ON(khugepaged_scan.address & ~HPAGE_PMD_MASK);

		while (khugepaged_scan.address < hend) {
			bool mmap_locked = true;

			cond_resched();
			if (unlikely(hpage_collapse_test_exit(mm)))
				goto breakouterloop;

			VM_BUG_ON(khugepaged_scan.address < hstart ||
				  khugepaged_scan.address + HPAGE_PMD_SIZE >
				  hend);
			if (IS_ENABLED(CONFIG_SHMEM) && vma->vm_file) {
				struct file *file = get_file(vma->vm_file);
				pgoff_t pgoff = linear_page_index(vma,
						khugepaged_scan.address);

				mmap_read_unlock(mm);
<<<<<<< HEAD
				*result = khugepaged_scan_file(mm, file, pgoff,
							       cc);
=======
				*result = hpage_collapse_scan_file(mm,
								   khugepaged_scan.address,
								   file, pgoff, cc);
>>>>>>> 2558c2ce
				mmap_locked = false;
				fput(file);
			} else {
				*result = hpage_collapse_scan_pmd(mm, vma,
								  khugepaged_scan.address,
								  &mmap_locked,
								  cc);
<<<<<<< HEAD
			}
			if (*result == SCAN_SUCCEED)
				++khugepaged_pages_collapsed;
=======
			}
			switch (*result) {
			case SCAN_PTE_MAPPED_HUGEPAGE: {
				pmd_t *pmd;

				*result = find_pmd_or_thp_or_none(mm,
								  khugepaged_scan.address,
								  &pmd);
				if (*result != SCAN_SUCCEED)
					break;
				if (!khugepaged_add_pte_mapped_thp(mm,
								   khugepaged_scan.address))
					break;
			} fallthrough;
			case SCAN_SUCCEED:
				++khugepaged_pages_collapsed;
				break;
			default:
				break;
			}

>>>>>>> 2558c2ce
			/* move to next address */
			khugepaged_scan.address += HPAGE_PMD_SIZE;
			progress += HPAGE_PMD_NR;
			if (!mmap_locked)
				/*
				 * We released mmap_lock so break loop.  Note
				 * that we drop mmap_lock before all hugepage
				 * allocations, so if allocation fails, we are
				 * guaranteed to break here and report the
				 * correct result back to caller.
				 */
				goto breakouterloop_mmap_lock;
			if (progress >= pages)
				goto breakouterloop;
		}
	}
breakouterloop:
	mmap_read_unlock(mm); /* exit_mmap will destroy ptes after this */
breakouterloop_mmap_lock:

	spin_lock(&khugepaged_mm_lock);
	VM_BUG_ON(khugepaged_scan.mm_slot != mm_slot);
	/*
	 * Release the current mm_slot if this mm is about to die, or
	 * if we scanned all vmas of this mm.
	 */
	if (hpage_collapse_test_exit(mm) || !vma) {
		/*
		 * Make sure that if mm_users is reaching zero while
		 * khugepaged runs here, khugepaged_exit will find
		 * mm_slot not pointing to the exiting mm.
		 */
		if (slot->mm_node.next != &khugepaged_scan.mm_head) {
			slot = list_entry(slot->mm_node.next,
					  struct mm_slot, mm_node);
			khugepaged_scan.mm_slot =
				mm_slot_entry(slot, struct khugepaged_mm_slot, slot);
			khugepaged_scan.address = 0;
		} else {
			khugepaged_scan.mm_slot = NULL;
			khugepaged_full_scans++;
		}

		collect_mm_slot(mm_slot);
	}

	return progress;
}

static int khugepaged_has_work(void)
{
	return !list_empty(&khugepaged_scan.mm_head) &&
		hugepage_flags_enabled();
}

static int khugepaged_wait_event(void)
{
	return !list_empty(&khugepaged_scan.mm_head) ||
		kthread_should_stop();
}

static void khugepaged_do_scan(struct collapse_control *cc)
{
	unsigned int progress = 0, pass_through_head = 0;
	unsigned int pages = READ_ONCE(khugepaged_pages_to_scan);
	bool wait = true;
	int result = SCAN_SUCCEED;

	lru_add_drain_all();

	while (true) {
		cond_resched();

		if (unlikely(kthread_should_stop() || try_to_freeze()))
			break;

		spin_lock(&khugepaged_mm_lock);
		if (!khugepaged_scan.mm_slot)
			pass_through_head++;
		if (khugepaged_has_work() &&
		    pass_through_head < 2)
			progress += khugepaged_scan_mm_slot(pages - progress,
							    &result, cc);
		else
			progress = pages;
		spin_unlock(&khugepaged_mm_lock);

		if (progress >= pages)
			break;

		if (result == SCAN_ALLOC_HUGE_PAGE_FAIL) {
			/*
			 * If fail to allocate the first time, try to sleep for
			 * a while.  When hit again, cancel the scan.
			 */
			if (!wait)
				break;
			wait = false;
			khugepaged_alloc_sleep();
		}
	}
}

static bool khugepaged_should_wakeup(void)
{
	return kthread_should_stop() ||
	       time_after_eq(jiffies, khugepaged_sleep_expire);
}

static void khugepaged_wait_work(void)
{
	if (khugepaged_has_work()) {
		const unsigned long scan_sleep_jiffies =
			msecs_to_jiffies(khugepaged_scan_sleep_millisecs);

		if (!scan_sleep_jiffies)
			return;

		khugepaged_sleep_expire = jiffies + scan_sleep_jiffies;
		wait_event_freezable_timeout(khugepaged_wait,
					     khugepaged_should_wakeup(),
					     scan_sleep_jiffies);
		return;
	}

	if (hugepage_flags_enabled())
		wait_event_freezable(khugepaged_wait, khugepaged_wait_event());
}

static int khugepaged(void *none)
{
	struct khugepaged_mm_slot *mm_slot;

	set_freezable();
	set_user_nice(current, MAX_NICE);

	while (!kthread_should_stop()) {
		khugepaged_do_scan(&khugepaged_collapse_control);
		khugepaged_wait_work();
	}

	spin_lock(&khugepaged_mm_lock);
	mm_slot = khugepaged_scan.mm_slot;
	khugepaged_scan.mm_slot = NULL;
	if (mm_slot)
		collect_mm_slot(mm_slot);
	spin_unlock(&khugepaged_mm_lock);
	return 0;
}

static void set_recommended_min_free_kbytes(void)
{
	struct zone *zone;
	int nr_zones = 0;
	unsigned long recommended_min;

	if (!hugepage_flags_enabled()) {
		calculate_min_free_kbytes();
		goto update_wmarks;
	}

	for_each_populated_zone(zone) {
		/*
		 * We don't need to worry about fragmentation of
		 * ZONE_MOVABLE since it only has movable pages.
		 */
		if (zone_idx(zone) > gfp_zone(GFP_USER))
			continue;

		nr_zones++;
	}

	/* Ensure 2 pageblocks are free to assist fragmentation avoidance */
	recommended_min = pageblock_nr_pages * nr_zones * 2;

	/*
	 * Make sure that on average at least two pageblocks are almost free
	 * of another type, one for a migratetype to fall back to and a
	 * second to avoid subsequent fallbacks of other types There are 3
	 * MIGRATE_TYPES we care about.
	 */
	recommended_min += pageblock_nr_pages * nr_zones *
			   MIGRATE_PCPTYPES * MIGRATE_PCPTYPES;

	/* don't ever allow to reserve more than 5% of the lowmem */
	recommended_min = min(recommended_min,
			      (unsigned long) nr_free_buffer_pages() / 20);
	recommended_min <<= (PAGE_SHIFT-10);

	if (recommended_min > min_free_kbytes) {
		if (user_min_free_kbytes >= 0)
			pr_info("raising min_free_kbytes from %d to %lu to help transparent hugepage allocations\n",
				min_free_kbytes, recommended_min);

		min_free_kbytes = recommended_min;
	}

update_wmarks:
	setup_per_zone_wmarks();
}

int start_stop_khugepaged(void)
{
	int err = 0;

	mutex_lock(&khugepaged_mutex);
	if (hugepage_flags_enabled()) {
		if (!khugepaged_thread)
			khugepaged_thread = kthread_run(khugepaged, NULL,
							"khugepaged");
		if (IS_ERR(khugepaged_thread)) {
			pr_err("khugepaged: kthread_run(khugepaged) failed\n");
			err = PTR_ERR(khugepaged_thread);
			khugepaged_thread = NULL;
			goto fail;
		}

		if (!list_empty(&khugepaged_scan.mm_head))
			wake_up_interruptible(&khugepaged_wait);
	} else if (khugepaged_thread) {
		kthread_stop(khugepaged_thread);
		khugepaged_thread = NULL;
	}
	set_recommended_min_free_kbytes();
fail:
	mutex_unlock(&khugepaged_mutex);
	return err;
}

void khugepaged_min_free_kbytes_update(void)
{
	mutex_lock(&khugepaged_mutex);
	if (hugepage_flags_enabled() && khugepaged_thread)
		set_recommended_min_free_kbytes();
	mutex_unlock(&khugepaged_mutex);
}

static int madvise_collapse_errno(enum scan_result r)
{
	/*
	 * MADV_COLLAPSE breaks from existing madvise(2) conventions to provide
	 * actionable feedback to caller, so they may take an appropriate
	 * fallback measure depending on the nature of the failure.
	 */
	switch (r) {
	case SCAN_ALLOC_HUGE_PAGE_FAIL:
		return -ENOMEM;
	case SCAN_CGROUP_CHARGE_FAIL:
		return -EBUSY;
	/* Resource temporary unavailable - trying again might succeed */
	case SCAN_PAGE_LOCK:
	case SCAN_PAGE_LRU:
		return -EAGAIN;
	/*
	 * Other: Trying again likely not to succeed / error intrinsic to
	 * specified memory range. khugepaged likely won't be able to collapse
	 * either.
	 */
	default:
		return -EINVAL;
	}
}

int madvise_collapse(struct vm_area_struct *vma, struct vm_area_struct **prev,
		     unsigned long start, unsigned long end)
{
	struct collapse_control *cc;
	struct mm_struct *mm = vma->vm_mm;
	unsigned long hstart, hend, addr;
	int thps = 0, last_fail = SCAN_FAIL;
	bool mmap_locked = true;

	BUG_ON(vma->vm_start > start);
	BUG_ON(vma->vm_end < end);

	*prev = vma;

<<<<<<< HEAD
	/* TODO: Support file/shmem */
	if (!vma->anon_vma || !vma_is_anonymous(vma))
		return -EINVAL;

=======
>>>>>>> 2558c2ce
	if (!hugepage_vma_check(vma, vma->vm_flags, false, false, false))
		return -EINVAL;

	cc = kmalloc(sizeof(*cc), GFP_KERNEL);
	if (!cc)
		return -ENOMEM;
	cc->is_khugepaged = false;
	cc->last_target_node = NUMA_NO_NODE;

	mmgrab(mm);
	lru_add_drain_all();

	hstart = (start + ~HPAGE_PMD_MASK) & HPAGE_PMD_MASK;
	hend = end & HPAGE_PMD_MASK;

	for (addr = hstart; addr < hend; addr += HPAGE_PMD_SIZE) {
		int result = SCAN_FAIL;

		if (!mmap_locked) {
			cond_resched();
			mmap_read_lock(mm);
			mmap_locked = true;
			result = hugepage_vma_revalidate(mm, addr, &vma, cc);
			if (result  != SCAN_SUCCEED) {
				last_fail = result;
				goto out_nolock;
			}
		}
		mmap_assert_locked(mm);
		memset(cc->node_load, 0, sizeof(cc->node_load));
<<<<<<< HEAD
		result = hpage_collapse_scan_pmd(mm, vma, addr, &mmap_locked,
						 cc);
		if (!mmap_locked)
			*prev = NULL;  /* Tell caller we dropped mmap_lock */

=======
		if (IS_ENABLED(CONFIG_SHMEM) && vma->vm_file) {
			struct file *file = get_file(vma->vm_file);
			pgoff_t pgoff = linear_page_index(vma, addr);

			mmap_read_unlock(mm);
			mmap_locked = false;
			result = hpage_collapse_scan_file(mm, addr, file, pgoff,
							  cc);
			fput(file);
		} else {
			result = hpage_collapse_scan_pmd(mm, vma, addr,
							 &mmap_locked, cc);
		}
		if (!mmap_locked)
			*prev = NULL;  /* Tell caller we dropped mmap_lock */

handle_result:
>>>>>>> 2558c2ce
		switch (result) {
		case SCAN_SUCCEED:
		case SCAN_PMD_MAPPED:
			++thps;
			break;
<<<<<<< HEAD
=======
		case SCAN_PTE_MAPPED_HUGEPAGE:
			BUG_ON(mmap_locked);
			BUG_ON(*prev);
			mmap_write_lock(mm);
			result = collapse_pte_mapped_thp(mm, addr, true);
			mmap_write_unlock(mm);
			goto handle_result;
>>>>>>> 2558c2ce
		/* Whitelisted set of results where continuing OK */
		case SCAN_PMD_NULL:
		case SCAN_PTE_NON_PRESENT:
		case SCAN_PTE_UFFD_WP:
		case SCAN_PAGE_RO:
		case SCAN_LACK_REFERENCED_PAGE:
		case SCAN_PAGE_NULL:
		case SCAN_PAGE_COUNT:
		case SCAN_PAGE_LOCK:
		case SCAN_PAGE_COMPOUND:
		case SCAN_PAGE_LRU:
			last_fail = result;
			break;
		default:
			last_fail = result;
			/* Other error, exit */
			goto out_maybelock;
		}
	}

out_maybelock:
	/* Caller expects us to hold mmap_lock on return */
	if (!mmap_locked)
		mmap_read_lock(mm);
out_nolock:
	mmap_assert_locked(mm);
	mmdrop(mm);
	kfree(cc);

	return thps == ((hend - hstart) >> HPAGE_PMD_SHIFT) ? 0
			: madvise_collapse_errno(last_fail);
}<|MERGE_RESOLUTION|>--- conflicted
+++ resolved
@@ -29,10 +29,7 @@
 	SCAN_FAIL,
 	SCAN_SUCCEED,
 	SCAN_PMD_NULL,
-<<<<<<< HEAD
-=======
 	SCAN_PMD_NONE,
->>>>>>> 2558c2ce
 	SCAN_PMD_MAPPED,
 	SCAN_EXCEED_NONE_PTE,
 	SCAN_EXCEED_SWAP_PTE,
@@ -411,39 +408,6 @@
 	kmem_cache_destroy(mm_slot_cache);
 }
 
-<<<<<<< HEAD
-static inline struct mm_slot *alloc_mm_slot(void)
-{
-	if (!mm_slot_cache)	/* initialization failed */
-		return NULL;
-	return kmem_cache_zalloc(mm_slot_cache, GFP_KERNEL);
-}
-
-static inline void free_mm_slot(struct mm_slot *mm_slot)
-{
-	kmem_cache_free(mm_slot_cache, mm_slot);
-}
-
-static struct mm_slot *get_mm_slot(struct mm_struct *mm)
-{
-	struct mm_slot *mm_slot;
-
-	hash_for_each_possible(mm_slots_hash, mm_slot, hash, (unsigned long)mm)
-		if (mm == mm_slot->mm)
-			return mm_slot;
-
-	return NULL;
-}
-
-static void insert_to_mm_slots_hash(struct mm_struct *mm,
-				    struct mm_slot *mm_slot)
-{
-	mm_slot->mm = mm;
-	hash_add(mm_slots_hash, &mm_slot->hash, (long)mm);
-}
-
-=======
->>>>>>> 2558c2ce
 static inline int hpage_collapse_test_exit(struct mm_struct *mm)
 {
 	return atomic_read(&mm->mm_users) == 0;
@@ -894,13 +858,8 @@
 	 * hugepage_vma_check may return true for qualified file
 	 * vmas.
 	 */
-<<<<<<< HEAD
-	if (!vma->anon_vma || !vma_is_anonymous(vma))
-		return SCAN_VMA_CHECK;
-=======
 	if (!(*vmap)->anon_vma || !vma_is_anonymous(*vmap))
 		return SCAN_PAGE_ANON;
->>>>>>> 2558c2ce
 	return SCAN_SUCCEED;
 }
 
@@ -920,13 +879,8 @@
 	/* See comments in pmd_none_or_trans_huge_or_clear_bad() */
 	barrier();
 #endif
-<<<<<<< HEAD
-	if (!pmd_present(pmde))
-		return SCAN_PMD_NULL;
-=======
 	if (pmd_none(pmde))
 		return SCAN_PMD_NONE;
->>>>>>> 2558c2ce
 	if (pmd_trans_huge(pmde))
 		return SCAN_PMD_MAPPED;
 	if (pmd_bad(pmde))
@@ -1054,11 +1008,7 @@
 		goto out_nolock;
 
 	mmap_read_lock(mm);
-<<<<<<< HEAD
-	result = hugepage_vma_revalidate(mm, address, &vma, cc);
-=======
 	result = hugepage_vma_revalidate_anon(mm, address, &vma, cc);
->>>>>>> 2558c2ce
 	if (result != SCAN_SUCCEED) {
 		mmap_read_unlock(mm);
 		goto out_nolock;
@@ -1089,11 +1039,7 @@
 	 * handled by the anon_vma lock + PG_lock.
 	 */
 	mmap_write_lock(mm);
-<<<<<<< HEAD
-	result = hugepage_vma_revalidate(mm, address, &vma, cc);
-=======
 	result = hugepage_vma_revalidate_anon(mm, address, &vma, cc);
->>>>>>> 2558c2ce
 	if (result != SCAN_SUCCEED)
 		goto out_up_write;
 	/* check if the pmd is still valid */
@@ -1497,11 +1443,7 @@
 	 * analogously elide sysfs THP settings here.
 	 */
 	if (!hugepage_vma_check(vma, vma->vm_flags, false, false, false))
-<<<<<<< HEAD
-		return;
-=======
 		return SCAN_VMA_CHECK;
->>>>>>> 2558c2ce
 
 	/* Keep pmd pgtable for uffd-wp; see comment in retract_page_tables() */
 	if (userfaultfd_wp(vma))
@@ -1517,9 +1459,6 @@
 		goto drop_hpage;
 	}
 
-<<<<<<< HEAD
-	if (find_pmd_or_thp_or_none(mm, haddr, &pmd) != SCAN_SUCCEED)
-=======
 	result = find_pmd_or_thp_or_none(mm, haddr, &pmd);
 	switch (result) {
 	case SCAN_SUCCEED:
@@ -1532,7 +1471,6 @@
 		 */
 		goto maybe_install_pmd;
 	default:
->>>>>>> 2558c2ce
 		goto drop_hpage;
 	}
 
@@ -1672,15 +1610,10 @@
 			goto next;
 		}
 		mm = vma->vm_mm;
-<<<<<<< HEAD
-		if (find_pmd_or_thp_or_none(mm, addr, &pmd) != SCAN_SUCCEED)
-			continue;
-=======
 		is_target = mm == target_mm && addr == target_addr;
 		result = find_pmd_or_thp_or_none(mm, addr, &pmd);
 		if (result != SCAN_SUCCEED)
 			goto next;
->>>>>>> 2558c2ce
 		/*
 		 * We need exclusive mmap_lock to retract page table.
 		 *
@@ -1702,11 +1635,6 @@
 			 * it'll always mapped in small page size for uffd-wp
 			 * registered ranges.
 			 */
-<<<<<<< HEAD
-			if (!hpage_collapse_test_exit(mm) &&
-			    !userfaultfd_wp(vma))
-				collapse_and_free_pmd(mm, vma, addr, pmd);
-=======
 			if (hpage_collapse_test_exit(mm)) {
 				result = SCAN_ANY_PROCESS;
 				goto unlock_next;
@@ -1722,7 +1650,6 @@
 				result = SCAN_SUCCEED;
 
 unlock_next:
->>>>>>> 2558c2ce
 			mmap_write_unlock(mm);
 			goto next;
 		}
@@ -1766,14 +1693,9 @@
  *    + restore gaps in the page cache;
  *    + unlock and free huge page;
  */
-<<<<<<< HEAD
-static int collapse_file(struct mm_struct *mm, struct file *file,
-			 pgoff_t start, struct collapse_control *cc)
-=======
 static int collapse_file(struct mm_struct *mm, unsigned long addr,
 			 struct file *file, pgoff_t start,
 			 struct collapse_control *cc)
->>>>>>> 2558c2ce
 {
 	struct address_space *mapping = file->f_mapping;
 	struct page *hpage;
@@ -2081,12 +2003,8 @@
 		/*
 		 * Remove pte page tables, so we can re-fault the page as huge.
 		 */
-<<<<<<< HEAD
-		retract_page_tables(mapping, start);
-=======
 		result = retract_page_tables(mapping, start, mm, addr, hpage,
 					     cc);
->>>>>>> 2558c2ce
 		unlock_page(hpage);
 		hpage = NULL;
 	} else {
@@ -2142,14 +2060,9 @@
 	return result;
 }
 
-<<<<<<< HEAD
-static int khugepaged_scan_file(struct mm_struct *mm, struct file *file,
-				pgoff_t start, struct collapse_control *cc)
-=======
 static int hpage_collapse_scan_file(struct mm_struct *mm, unsigned long addr,
 				    struct file *file, pgoff_t start,
 				    struct collapse_control *cc)
->>>>>>> 2558c2ce
 {
 	struct page *page = NULL;
 	struct address_space *mapping = file->f_mapping;
@@ -2237,18 +2150,6 @@
 			result = SCAN_EXCEED_NONE_PTE;
 			count_vm_event(THP_SCAN_EXCEED_NONE_PTE);
 		} else {
-<<<<<<< HEAD
-			result = collapse_file(mm, file, start, cc);
-		}
-	}
-
-	/* TODO: tracepoints */
-	return result;
-}
-#else
-static int khugepaged_scan_file(struct mm_struct *mm, struct file *file,
-				pgoff_t start, struct collapse_control *cc)
-=======
 			result = collapse_file(mm, addr, file, start, cc);
 		}
 	}
@@ -2261,7 +2162,6 @@
 static int hpage_collapse_scan_file(struct mm_struct *mm, unsigned long addr,
 				    struct file *file, pgoff_t start,
 				    struct collapse_control *cc)
->>>>>>> 2558c2ce
 {
 	BUILD_BUG();
 }
@@ -2314,11 +2214,6 @@
 	vma = NULL;
 	if (unlikely(!mmap_read_trylock(mm)))
 		goto breakouterloop_mmap_lock;
-<<<<<<< HEAD
-	if (likely(!hpage_collapse_test_exit(mm)))
-		vma = find_vma(mm, khugepaged_scan.address);
-=======
->>>>>>> 2558c2ce
 
 	progress++;
 	if (unlikely(hpage_collapse_test_exit(mm)))
@@ -2362,14 +2257,9 @@
 						khugepaged_scan.address);
 
 				mmap_read_unlock(mm);
-<<<<<<< HEAD
-				*result = khugepaged_scan_file(mm, file, pgoff,
-							       cc);
-=======
 				*result = hpage_collapse_scan_file(mm,
 								   khugepaged_scan.address,
 								   file, pgoff, cc);
->>>>>>> 2558c2ce
 				mmap_locked = false;
 				fput(file);
 			} else {
@@ -2377,11 +2267,6 @@
 								  khugepaged_scan.address,
 								  &mmap_locked,
 								  cc);
-<<<<<<< HEAD
-			}
-			if (*result == SCAN_SUCCEED)
-				++khugepaged_pages_collapsed;
-=======
 			}
 			switch (*result) {
 			case SCAN_PTE_MAPPED_HUGEPAGE: {
@@ -2403,7 +2288,6 @@
 				break;
 			}
 
->>>>>>> 2558c2ce
 			/* move to next address */
 			khugepaged_scan.address += HPAGE_PMD_SIZE;
 			progress += HPAGE_PMD_NR;
@@ -2681,13 +2565,6 @@
 
 	*prev = vma;
 
-<<<<<<< HEAD
-	/* TODO: Support file/shmem */
-	if (!vma->anon_vma || !vma_is_anonymous(vma))
-		return -EINVAL;
-
-=======
->>>>>>> 2558c2ce
 	if (!hugepage_vma_check(vma, vma->vm_flags, false, false, false))
 		return -EINVAL;
 
@@ -2718,13 +2595,6 @@
 		}
 		mmap_assert_locked(mm);
 		memset(cc->node_load, 0, sizeof(cc->node_load));
-<<<<<<< HEAD
-		result = hpage_collapse_scan_pmd(mm, vma, addr, &mmap_locked,
-						 cc);
-		if (!mmap_locked)
-			*prev = NULL;  /* Tell caller we dropped mmap_lock */
-
-=======
 		if (IS_ENABLED(CONFIG_SHMEM) && vma->vm_file) {
 			struct file *file = get_file(vma->vm_file);
 			pgoff_t pgoff = linear_page_index(vma, addr);
@@ -2742,14 +2612,11 @@
 			*prev = NULL;  /* Tell caller we dropped mmap_lock */
 
 handle_result:
->>>>>>> 2558c2ce
 		switch (result) {
 		case SCAN_SUCCEED:
 		case SCAN_PMD_MAPPED:
 			++thps;
 			break;
-<<<<<<< HEAD
-=======
 		case SCAN_PTE_MAPPED_HUGEPAGE:
 			BUG_ON(mmap_locked);
 			BUG_ON(*prev);
@@ -2757,7 +2624,6 @@
 			result = collapse_pte_mapped_thp(mm, addr, true);
 			mmap_write_unlock(mm);
 			goto handle_result;
->>>>>>> 2558c2ce
 		/* Whitelisted set of results where continuing OK */
 		case SCAN_PMD_NULL:
 		case SCAN_PTE_NON_PRESENT:
