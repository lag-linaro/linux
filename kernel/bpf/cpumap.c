// SPDX-License-Identifier: GPL-2.0-only
/* bpf/cpumap.c
 *
 * Copyright (c) 2017 Jesper Dangaard Brouer, Red Hat Inc.
 */

/* The 'cpumap' is primarily used as a backend map for XDP BPF helper
 * call bpf_redirect_map() and XDP_REDIRECT action, like 'devmap'.
 *
 * Unlike devmap which redirects XDP frames out another NIC device,
 * this map type redirects raw XDP frames to another CPU.  The remote
 * CPU will do SKB-allocation and call the normal network stack.
 *
 * This is a scalability and isolation mechanism, that allow
 * separating the early driver network XDP layer, from the rest of the
 * netstack, and assigning dedicated CPUs for this stage.  This
 * basically allows for 10G wirespeed pre-filtering via bpf.
 */
#include <linux/bpf.h>
#include <linux/filter.h>
#include <linux/ptr_ring.h>
#include <net/xdp.h>

#include <linux/sched.h>
#include <linux/workqueue.h>
#include <linux/kthread.h>
#include <linux/capability.h>
#include <trace/events/xdp.h>

#include <linux/netdevice.h>   /* netif_receive_skb_core */
#include <linux/etherdevice.h> /* eth_type_trans */

/* General idea: XDP packets getting XDP redirected to another CPU,
 * will maximum be stored/queued for one driver ->poll() call.  It is
 * guaranteed that queueing the frame and the flush operation happen on
 * same CPU.  Thus, cpu_map_flush operation can deduct via this_cpu_ptr()
 * which queue in bpf_cpu_map_entry contains packets.
 */

#define CPU_MAP_BULK_SIZE 8  /* 8 == one cacheline on 64-bit archs */
struct bpf_cpu_map_entry;
struct bpf_cpu_map;

struct xdp_bulk_queue {
	void *q[CPU_MAP_BULK_SIZE];
	struct list_head flush_node;
	struct bpf_cpu_map_entry *obj;
	unsigned int count;
};

/* Struct for every remote "destination" CPU in map */
struct bpf_cpu_map_entry {
	u32 cpu;    /* kthread CPU and map index */
	int map_id; /* Back reference to map */

	/* XDP can run multiple RX-ring queues, need __percpu enqueue store */
	struct xdp_bulk_queue __percpu *bulkq;

	struct bpf_cpu_map *cmap;

	/* Queue with potential multi-producers, and single-consumer kthread */
	struct ptr_ring *queue;
	struct task_struct *kthread;

	struct bpf_cpumap_val value;
	struct bpf_prog *prog;

	atomic_t refcnt; /* Control when this struct can be free'ed */
	struct rcu_head rcu;

	struct work_struct kthread_stop_wq;
};

struct bpf_cpu_map {
	struct bpf_map map;
	/* Below members specific for map type */
	struct bpf_cpu_map_entry **cpu_map;
};

static DEFINE_PER_CPU(struct list_head, cpu_map_flush_list);

static struct bpf_map *cpu_map_alloc(union bpf_attr *attr)
{
	u32 value_size = attr->value_size;
	struct bpf_cpu_map *cmap;
	int err = -ENOMEM;

	if (!bpf_capable())
		return ERR_PTR(-EPERM);

	/* check sanity of attributes */
	if (attr->max_entries == 0 || attr->key_size != 4 ||
	    (value_size != offsetofend(struct bpf_cpumap_val, qsize) &&
	     value_size != offsetofend(struct bpf_cpumap_val, bpf_prog.fd)) ||
	    attr->map_flags & ~BPF_F_NUMA_NODE)
		return ERR_PTR(-EINVAL);

	cmap = kzalloc(sizeof(*cmap), GFP_USER | __GFP_ACCOUNT);
	if (!cmap)
		return ERR_PTR(-ENOMEM);

	bpf_map_init_from_attr(&cmap->map, attr);

	/* Pre-limit array size based on NR_CPUS, not final CPU check */
	if (cmap->map.max_entries > NR_CPUS) {
		err = -E2BIG;
		goto free_cmap;
	}

	/* Alloc array for possible remote "destination" CPUs */
	cmap->cpu_map = bpf_map_area_alloc(cmap->map.max_entries *
					   sizeof(struct bpf_cpu_map_entry *),
					   cmap->map.numa_node);
	if (!cmap->cpu_map)
		goto free_cmap;

	return &cmap->map;
free_cmap:
	kfree(cmap);
	return ERR_PTR(err);
}

static void get_cpu_map_entry(struct bpf_cpu_map_entry *rcpu)
{
	atomic_inc(&rcpu->refcnt);
}

/* called from workqueue, to workaround syscall using preempt_disable */
static void cpu_map_kthread_stop(struct work_struct *work)
{
	struct bpf_cpu_map_entry *rcpu;

	rcpu = container_of(work, struct bpf_cpu_map_entry, kthread_stop_wq);

	/* Wait for flush in __cpu_map_entry_free(), via full RCU barrier,
	 * as it waits until all in-flight call_rcu() callbacks complete.
	 */
	rcu_barrier();

	/* kthread_stop will wake_up_process and wait for it to complete */
	kthread_stop(rcpu->kthread);
}

<<<<<<< HEAD
static struct sk_buff *cpu_map_build_skb(struct xdp_frame *xdpf,
					 struct sk_buff *skb)
{
	unsigned int hard_start_headroom;
	unsigned int frame_size;
	void *pkt_data_start;

	/* Part of headroom was reserved to xdpf */
	hard_start_headroom = sizeof(struct xdp_frame) +  xdpf->headroom;

	/* Memory size backing xdp_frame data already have reserved
	 * room for build_skb to place skb_shared_info in tailroom.
	 */
	frame_size = xdpf->frame_sz;

	pkt_data_start = xdpf->data - hard_start_headroom;
	skb = build_skb_around(skb, pkt_data_start, frame_size);
	if (unlikely(!skb))
		return NULL;

	skb_reserve(skb, hard_start_headroom);
	__skb_put(skb, xdpf->len);
	if (xdpf->metasize)
		skb_metadata_set(skb, xdpf->metasize);

	/* Essential SKB info: protocol and skb->dev */
	skb->protocol = eth_type_trans(skb, xdpf->dev_rx);

	/* Optional SKB info, currently missing:
	 * - HW checksum info		(skb->ip_summed)
	 * - HW RX hash			(skb_set_hash)
	 * - RX ring dev queue index	(skb_record_rx_queue)
	 */

	/* Until page_pool get SKB return path, release DMA here */
	xdp_release_frame(xdpf);

	/* Allow SKB to reuse area used by xdp_frame */
	xdp_scrub_frame(xdpf);

	return skb;
}

=======
>>>>>>> f642729d
static void __cpu_map_ring_cleanup(struct ptr_ring *ring)
{
	/* The tear-down procedure should have made sure that queue is
	 * empty.  See __cpu_map_entry_replace() and work-queue
	 * invoked cpu_map_kthread_stop(). Catch any broken behaviour
	 * gracefully and warn once.
	 */
	struct xdp_frame *xdpf;

	while ((xdpf = ptr_ring_consume(ring)))
		if (WARN_ON_ONCE(xdpf))
			xdp_return_frame(xdpf);
}

static void put_cpu_map_entry(struct bpf_cpu_map_entry *rcpu)
{
	if (atomic_dec_and_test(&rcpu->refcnt)) {
		if (rcpu->prog)
			bpf_prog_put(rcpu->prog);
		/* The queue should be empty at this point */
		__cpu_map_ring_cleanup(rcpu->queue);
		ptr_ring_cleanup(rcpu->queue, NULL);
		kfree(rcpu->queue);
		kfree(rcpu);
	}
}

static int cpu_map_bpf_prog_run_xdp(struct bpf_cpu_map_entry *rcpu,
				    void **frames, int n,
				    struct xdp_cpumap_stats *stats)
{
	struct xdp_rxq_info rxq;
	struct xdp_buff xdp;
	int i, nframes = 0;

	if (!rcpu->prog)
		return n;

	rcu_read_lock_bh();

	xdp_set_return_frame_no_direct();
	xdp.rxq = &rxq;

	for (i = 0; i < n; i++) {
		struct xdp_frame *xdpf = frames[i];
		u32 act;
		int err;

		rxq.dev = xdpf->dev_rx;
		rxq.mem = xdpf->mem;
		/* TODO: report queue_index to xdp_rxq_info */

		xdp_convert_frame_to_buff(xdpf, &xdp);

		act = bpf_prog_run_xdp(rcpu->prog, &xdp);
		switch (act) {
		case XDP_PASS:
			err = xdp_update_frame_from_buff(&xdp, xdpf);
			if (err < 0) {
				xdp_return_frame(xdpf);
				stats->drop++;
			} else {
				frames[nframes++] = xdpf;
				stats->pass++;
			}
			break;
		case XDP_REDIRECT:
			err = xdp_do_redirect(xdpf->dev_rx, &xdp,
					      rcpu->prog);
			if (unlikely(err)) {
				xdp_return_frame(xdpf);
				stats->drop++;
			} else {
				stats->redirect++;
			}
			break;
		default:
			bpf_warn_invalid_xdp_action(act);
			fallthrough;
		case XDP_DROP:
			xdp_return_frame(xdpf);
			stats->drop++;
			break;
		}
	}

	if (stats->redirect)
		xdp_do_flush_map();

	xdp_clear_return_frame_no_direct();

	rcu_read_unlock_bh(); /* resched point, may call do_softirq() */

	return nframes;
}

#define CPUMAP_BATCH 8

static int cpu_map_kthread_run(void *data)
{
	struct bpf_cpu_map_entry *rcpu = data;

	set_current_state(TASK_INTERRUPTIBLE);

	/* When kthread gives stop order, then rcpu have been disconnected
	 * from map, thus no new packets can enter. Remaining in-flight
	 * per CPU stored packets are flushed to this queue.  Wait honoring
	 * kthread_stop signal until queue is empty.
	 */
	while (!kthread_should_stop() || !__ptr_ring_empty(rcpu->queue)) {
		struct xdp_cpumap_stats stats = {}; /* zero stats */
		gfp_t gfp = __GFP_ZERO | GFP_ATOMIC;
		unsigned int drops = 0, sched = 0;
		void *frames[CPUMAP_BATCH];
		void *skbs[CPUMAP_BATCH];
		int i, n, m, nframes;

		/* Release CPU reschedule checks */
		if (__ptr_ring_empty(rcpu->queue)) {
			set_current_state(TASK_INTERRUPTIBLE);
			/* Recheck to avoid lost wake-up */
			if (__ptr_ring_empty(rcpu->queue)) {
				schedule();
				sched = 1;
			} else {
				__set_current_state(TASK_RUNNING);
			}
		} else {
			sched = cond_resched();
		}

		/*
		 * The bpf_cpu_map_entry is single consumer, with this
		 * kthread CPU pinned. Lockless access to ptr_ring
		 * consume side valid as no-resize allowed of queue.
		 */
		n = __ptr_ring_consume_batched(rcpu->queue, frames,
					       CPUMAP_BATCH);
		for (i = 0; i < n; i++) {
			void *f = frames[i];
			struct page *page = virt_to_page(f);

			/* Bring struct page memory area to curr CPU. Read by
			 * build_skb_around via page_is_pfmemalloc(), and when
			 * freed written by page_frag_free call.
			 */
			prefetchw(page);
		}

		/* Support running another XDP prog on this CPU */
		nframes = cpu_map_bpf_prog_run_xdp(rcpu, frames, n, &stats);
		if (nframes) {
			m = kmem_cache_alloc_bulk(skbuff_head_cache, gfp, nframes, skbs);
			if (unlikely(m == 0)) {
				for (i = 0; i < nframes; i++)
					skbs[i] = NULL; /* effect: xdp_return_frame */
				drops += nframes;
			}
		}

		local_bh_disable();
		for (i = 0; i < nframes; i++) {
			struct xdp_frame *xdpf = frames[i];
			struct sk_buff *skb = skbs[i];
			int ret;

<<<<<<< HEAD
			skb = cpu_map_build_skb(xdpf, skb);
=======
			skb = __xdp_build_skb_from_frame(xdpf, skb,
							 xdpf->dev_rx);
>>>>>>> f642729d
			if (!skb) {
				xdp_return_frame(xdpf);
				continue;
			}

			/* Inject into network stack */
			ret = netif_receive_skb_core(skb);
			if (ret == NET_RX_DROP)
				drops++;
		}
		/* Feedback loop via tracepoint */
		trace_xdp_cpumap_kthread(rcpu->map_id, n, drops, sched, &stats);

		local_bh_enable(); /* resched point, may call do_softirq() */
	}
	__set_current_state(TASK_RUNNING);

	put_cpu_map_entry(rcpu);
	return 0;
}

bool cpu_map_prog_allowed(struct bpf_map *map)
{
	return map->map_type == BPF_MAP_TYPE_CPUMAP &&
	       map->value_size != offsetofend(struct bpf_cpumap_val, qsize);
}

static int __cpu_map_load_bpf_program(struct bpf_cpu_map_entry *rcpu, int fd)
{
	struct bpf_prog *prog;

	prog = bpf_prog_get_type(fd, BPF_PROG_TYPE_XDP);
	if (IS_ERR(prog))
		return PTR_ERR(prog);

	if (prog->expected_attach_type != BPF_XDP_CPUMAP) {
		bpf_prog_put(prog);
		return -EINVAL;
	}

	rcpu->value.bpf_prog.id = prog->aux->id;
	rcpu->prog = prog;

	return 0;
}

static struct bpf_cpu_map_entry *
__cpu_map_entry_alloc(struct bpf_map *map, struct bpf_cpumap_val *value,
		      u32 cpu)
{
	int numa, err, i, fd = value->bpf_prog.fd;
	gfp_t gfp = GFP_KERNEL | __GFP_NOWARN;
	struct bpf_cpu_map_entry *rcpu;
	struct xdp_bulk_queue *bq;

	/* Have map->numa_node, but choose node of redirect target CPU */
	numa = cpu_to_node(cpu);

	rcpu = bpf_map_kmalloc_node(map, sizeof(*rcpu), gfp | __GFP_ZERO, numa);
	if (!rcpu)
		return NULL;

	/* Alloc percpu bulkq */
	rcpu->bulkq = bpf_map_alloc_percpu(map, sizeof(*rcpu->bulkq),
					   sizeof(void *), gfp);
	if (!rcpu->bulkq)
		goto free_rcu;

	for_each_possible_cpu(i) {
		bq = per_cpu_ptr(rcpu->bulkq, i);
		bq->obj = rcpu;
	}

	/* Alloc queue */
	rcpu->queue = bpf_map_kmalloc_node(map, sizeof(*rcpu->queue), gfp,
					   numa);
	if (!rcpu->queue)
		goto free_bulkq;

	err = ptr_ring_init(rcpu->queue, value->qsize, gfp);
	if (err)
		goto free_queue;

	rcpu->cpu    = cpu;
	rcpu->map_id = map->id;
	rcpu->value.qsize  = value->qsize;

	if (fd > 0 && __cpu_map_load_bpf_program(rcpu, fd))
		goto free_ptr_ring;

	/* Setup kthread */
	rcpu->kthread = kthread_create_on_node(cpu_map_kthread_run, rcpu, numa,
					       "cpumap/%d/map:%d", cpu,
					       map->id);
	if (IS_ERR(rcpu->kthread))
		goto free_prog;

	get_cpu_map_entry(rcpu); /* 1-refcnt for being in cmap->cpu_map[] */
	get_cpu_map_entry(rcpu); /* 1-refcnt for kthread */

	/* Make sure kthread runs on a single CPU */
	kthread_bind(rcpu->kthread, cpu);
	wake_up_process(rcpu->kthread);

	return rcpu;

free_prog:
	if (rcpu->prog)
		bpf_prog_put(rcpu->prog);
free_ptr_ring:
	ptr_ring_cleanup(rcpu->queue, NULL);
free_queue:
	kfree(rcpu->queue);
free_bulkq:
	free_percpu(rcpu->bulkq);
free_rcu:
	kfree(rcpu);
	return NULL;
}

static void __cpu_map_entry_free(struct rcu_head *rcu)
{
	struct bpf_cpu_map_entry *rcpu;

	/* This cpu_map_entry have been disconnected from map and one
	 * RCU grace-period have elapsed.  Thus, XDP cannot queue any
	 * new packets and cannot change/set flush_needed that can
	 * find this entry.
	 */
	rcpu = container_of(rcu, struct bpf_cpu_map_entry, rcu);

	free_percpu(rcpu->bulkq);
	/* Cannot kthread_stop() here, last put free rcpu resources */
	put_cpu_map_entry(rcpu);
}

/* After xchg pointer to bpf_cpu_map_entry, use the call_rcu() to
 * ensure any driver rcu critical sections have completed, but this
 * does not guarantee a flush has happened yet. Because driver side
 * rcu_read_lock/unlock only protects the running XDP program.  The
 * atomic xchg and NULL-ptr check in __cpu_map_flush() makes sure a
 * pending flush op doesn't fail.
 *
 * The bpf_cpu_map_entry is still used by the kthread, and there can
 * still be pending packets (in queue and percpu bulkq).  A refcnt
 * makes sure to last user (kthread_stop vs. call_rcu) free memory
 * resources.
 *
 * The rcu callback __cpu_map_entry_free flush remaining packets in
 * percpu bulkq to queue.  Due to caller map_delete_elem() disable
 * preemption, cannot call kthread_stop() to make sure queue is empty.
 * Instead a work_queue is started for stopping kthread,
 * cpu_map_kthread_stop, which waits for an RCU grace period before
 * stopping kthread, emptying the queue.
 */
static void __cpu_map_entry_replace(struct bpf_cpu_map *cmap,
				    u32 key_cpu, struct bpf_cpu_map_entry *rcpu)
{
	struct bpf_cpu_map_entry *old_rcpu;

	old_rcpu = xchg(&cmap->cpu_map[key_cpu], rcpu);
	if (old_rcpu) {
		call_rcu(&old_rcpu->rcu, __cpu_map_entry_free);
		INIT_WORK(&old_rcpu->kthread_stop_wq, cpu_map_kthread_stop);
		schedule_work(&old_rcpu->kthread_stop_wq);
	}
}

static int cpu_map_delete_elem(struct bpf_map *map, void *key)
{
	struct bpf_cpu_map *cmap = container_of(map, struct bpf_cpu_map, map);
	u32 key_cpu = *(u32 *)key;

	if (key_cpu >= map->max_entries)
		return -EINVAL;

	/* notice caller map_delete_elem() use preempt_disable() */
	__cpu_map_entry_replace(cmap, key_cpu, NULL);
	return 0;
}

static int cpu_map_update_elem(struct bpf_map *map, void *key, void *value,
			       u64 map_flags)
{
	struct bpf_cpu_map *cmap = container_of(map, struct bpf_cpu_map, map);
	struct bpf_cpumap_val cpumap_value = {};
	struct bpf_cpu_map_entry *rcpu;
	/* Array index key correspond to CPU number */
	u32 key_cpu = *(u32 *)key;

	memcpy(&cpumap_value, value, map->value_size);

	if (unlikely(map_flags > BPF_EXIST))
		return -EINVAL;
	if (unlikely(key_cpu >= cmap->map.max_entries))
		return -E2BIG;
	if (unlikely(map_flags == BPF_NOEXIST))
		return -EEXIST;
	if (unlikely(cpumap_value.qsize > 16384)) /* sanity limit on qsize */
		return -EOVERFLOW;

	/* Make sure CPU is a valid possible cpu */
	if (key_cpu >= nr_cpumask_bits || !cpu_possible(key_cpu))
		return -ENODEV;

	if (cpumap_value.qsize == 0) {
		rcpu = NULL; /* Same as deleting */
	} else {
		/* Updating qsize cause re-allocation of bpf_cpu_map_entry */
		rcpu = __cpu_map_entry_alloc(map, &cpumap_value, key_cpu);
		if (!rcpu)
			return -ENOMEM;
		rcpu->cmap = cmap;
	}
	rcu_read_lock();
	__cpu_map_entry_replace(cmap, key_cpu, rcpu);
	rcu_read_unlock();
	return 0;
}

static void cpu_map_free(struct bpf_map *map)
{
	struct bpf_cpu_map *cmap = container_of(map, struct bpf_cpu_map, map);
	u32 i;

	/* At this point bpf_prog->aux->refcnt == 0 and this map->refcnt == 0,
	 * so the bpf programs (can be more than one that used this map) were
	 * disconnected from events. Wait for outstanding critical sections in
	 * these programs to complete. The rcu critical section only guarantees
	 * no further "XDP/bpf-side" reads against bpf_cpu_map->cpu_map.
	 * It does __not__ ensure pending flush operations (if any) are
	 * complete.
	 */

	bpf_clear_redirect_map(map);
	synchronize_rcu();

	/* For cpu_map the remote CPUs can still be using the entries
	 * (struct bpf_cpu_map_entry).
	 */
	for (i = 0; i < cmap->map.max_entries; i++) {
		struct bpf_cpu_map_entry *rcpu;

		rcpu = READ_ONCE(cmap->cpu_map[i]);
		if (!rcpu)
			continue;

		/* bq flush and cleanup happens after RCU grace-period */
		__cpu_map_entry_replace(cmap, i, NULL); /* call_rcu */
	}
	bpf_map_area_free(cmap->cpu_map);
	kfree(cmap);
}

struct bpf_cpu_map_entry *__cpu_map_lookup_elem(struct bpf_map *map, u32 key)
{
	struct bpf_cpu_map *cmap = container_of(map, struct bpf_cpu_map, map);
	struct bpf_cpu_map_entry *rcpu;

	if (key >= map->max_entries)
		return NULL;

	rcpu = READ_ONCE(cmap->cpu_map[key]);
	return rcpu;
}

static void *cpu_map_lookup_elem(struct bpf_map *map, void *key)
{
	struct bpf_cpu_map_entry *rcpu =
		__cpu_map_lookup_elem(map, *(u32 *)key);

	return rcpu ? &rcpu->value : NULL;
}

static int cpu_map_get_next_key(struct bpf_map *map, void *key, void *next_key)
{
	struct bpf_cpu_map *cmap = container_of(map, struct bpf_cpu_map, map);
	u32 index = key ? *(u32 *)key : U32_MAX;
	u32 *next = next_key;

	if (index >= cmap->map.max_entries) {
		*next = 0;
		return 0;
	}

	if (index == cmap->map.max_entries - 1)
		return -ENOENT;
	*next = index + 1;
	return 0;
}

static int cpu_map_btf_id;
const struct bpf_map_ops cpu_map_ops = {
	.map_meta_equal		= bpf_map_meta_equal,
	.map_alloc		= cpu_map_alloc,
	.map_free		= cpu_map_free,
	.map_delete_elem	= cpu_map_delete_elem,
	.map_update_elem	= cpu_map_update_elem,
	.map_lookup_elem	= cpu_map_lookup_elem,
	.map_get_next_key	= cpu_map_get_next_key,
	.map_check_btf		= map_check_no_btf,
	.map_btf_name		= "bpf_cpu_map",
	.map_btf_id		= &cpu_map_btf_id,
};

static void bq_flush_to_queue(struct xdp_bulk_queue *bq)
{
	struct bpf_cpu_map_entry *rcpu = bq->obj;
	unsigned int processed = 0, drops = 0;
	const int to_cpu = rcpu->cpu;
	struct ptr_ring *q;
	int i;

	if (unlikely(!bq->count))
		return;

	q = rcpu->queue;
	spin_lock(&q->producer_lock);

	for (i = 0; i < bq->count; i++) {
		struct xdp_frame *xdpf = bq->q[i];
		int err;

		err = __ptr_ring_produce(q, xdpf);
		if (err) {
			drops++;
			xdp_return_frame_rx_napi(xdpf);
		}
		processed++;
	}
	bq->count = 0;
	spin_unlock(&q->producer_lock);

	__list_del_clearprev(&bq->flush_node);

	/* Feedback loop via tracepoints */
	trace_xdp_cpumap_enqueue(rcpu->map_id, processed, drops, to_cpu);
}

/* Runs under RCU-read-side, plus in softirq under NAPI protection.
 * Thus, safe percpu variable access.
 */
static void bq_enqueue(struct bpf_cpu_map_entry *rcpu, struct xdp_frame *xdpf)
{
	struct list_head *flush_list = this_cpu_ptr(&cpu_map_flush_list);
	struct xdp_bulk_queue *bq = this_cpu_ptr(rcpu->bulkq);

	if (unlikely(bq->count == CPU_MAP_BULK_SIZE))
		bq_flush_to_queue(bq);

	/* Notice, xdp_buff/page MUST be queued here, long enough for
	 * driver to code invoking us to finished, due to driver
	 * (e.g. ixgbe) recycle tricks based on page-refcnt.
	 *
	 * Thus, incoming xdp_frame is always queued here (else we race
	 * with another CPU on page-refcnt and remaining driver code).
	 * Queue time is very short, as driver will invoke flush
	 * operation, when completing napi->poll call.
	 */
	bq->q[bq->count++] = xdpf;

	if (!bq->flush_node.prev)
		list_add(&bq->flush_node, flush_list);
}

int cpu_map_enqueue(struct bpf_cpu_map_entry *rcpu, struct xdp_buff *xdp,
		    struct net_device *dev_rx)
{
	struct xdp_frame *xdpf;

	xdpf = xdp_convert_buff_to_frame(xdp);
	if (unlikely(!xdpf))
		return -EOVERFLOW;

	/* Info needed when constructing SKB on remote CPU */
	xdpf->dev_rx = dev_rx;

	bq_enqueue(rcpu, xdpf);
	return 0;
}

void __cpu_map_flush(void)
{
	struct list_head *flush_list = this_cpu_ptr(&cpu_map_flush_list);
	struct xdp_bulk_queue *bq, *tmp;

	list_for_each_entry_safe(bq, tmp, flush_list, flush_node) {
		bq_flush_to_queue(bq);

		/* If already running, costs spin_lock_irqsave + smb_mb */
		wake_up_process(bq->obj->kthread);
	}
}

static int __init cpu_map_init(void)
{
	int cpu;

	for_each_possible_cpu(cpu)
		INIT_LIST_HEAD(&per_cpu(cpu_map_flush_list, cpu));
	return 0;
}

subsys_initcall(cpu_map_init);<|MERGE_RESOLUTION|>--- conflicted
+++ resolved
@@ -141,52 +141,6 @@
 	kthread_stop(rcpu->kthread);
 }
 
-<<<<<<< HEAD
-static struct sk_buff *cpu_map_build_skb(struct xdp_frame *xdpf,
-					 struct sk_buff *skb)
-{
-	unsigned int hard_start_headroom;
-	unsigned int frame_size;
-	void *pkt_data_start;
-
-	/* Part of headroom was reserved to xdpf */
-	hard_start_headroom = sizeof(struct xdp_frame) +  xdpf->headroom;
-
-	/* Memory size backing xdp_frame data already have reserved
-	 * room for build_skb to place skb_shared_info in tailroom.
-	 */
-	frame_size = xdpf->frame_sz;
-
-	pkt_data_start = xdpf->data - hard_start_headroom;
-	skb = build_skb_around(skb, pkt_data_start, frame_size);
-	if (unlikely(!skb))
-		return NULL;
-
-	skb_reserve(skb, hard_start_headroom);
-	__skb_put(skb, xdpf->len);
-	if (xdpf->metasize)
-		skb_metadata_set(skb, xdpf->metasize);
-
-	/* Essential SKB info: protocol and skb->dev */
-	skb->protocol = eth_type_trans(skb, xdpf->dev_rx);
-
-	/* Optional SKB info, currently missing:
-	 * - HW checksum info		(skb->ip_summed)
-	 * - HW RX hash			(skb_set_hash)
-	 * - RX ring dev queue index	(skb_record_rx_queue)
-	 */
-
-	/* Until page_pool get SKB return path, release DMA here */
-	xdp_release_frame(xdpf);
-
-	/* Allow SKB to reuse area used by xdp_frame */
-	xdp_scrub_frame(xdpf);
-
-	return skb;
-}
-
-=======
->>>>>>> f642729d
 static void __cpu_map_ring_cleanup(struct ptr_ring *ring)
 {
 	/* The tear-down procedure should have made sure that queue is
@@ -353,12 +307,8 @@
 			struct sk_buff *skb = skbs[i];
 			int ret;
 
-<<<<<<< HEAD
-			skb = cpu_map_build_skb(xdpf, skb);
-=======
 			skb = __xdp_build_skb_from_frame(xdpf, skb,
 							 xdpf->dev_rx);
->>>>>>> f642729d
 			if (!skb) {
 				xdp_return_frame(xdpf);
 				continue;
