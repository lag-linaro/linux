// SPDX-License-Identifier: GPL-2.0-only
/*
 * linux/fs/nfs/write.c
 *
 * Write file data over NFS.
 *
 * Copyright (C) 1996, 1997, Olaf Kirch <okir@monad.swb.de>
 */

#include <linux/types.h>
#include <linux/slab.h>
#include <linux/mm.h>
#include <linux/pagemap.h>
#include <linux/file.h>
#include <linux/writeback.h>
#include <linux/swap.h>
#include <linux/migrate.h>

#include <linux/sunrpc/clnt.h>
#include <linux/nfs_fs.h>
#include <linux/nfs_mount.h>
#include <linux/nfs_page.h>
#include <linux/backing-dev.h>
#include <linux/export.h>
#include <linux/freezer.h>
#include <linux/wait.h>
#include <linux/iversion.h>

#include <linux/uaccess.h>
#include <linux/sched/mm.h>

#include "delegation.h"
#include "internal.h"
#include "iostat.h"
#include "nfs4_fs.h"
#include "fscache.h"
#include "pnfs.h"

#include "nfstrace.h"

#define NFSDBG_FACILITY		NFSDBG_PAGECACHE

#define MIN_POOL_WRITE		(32)
#define MIN_POOL_COMMIT		(4)

struct nfs_io_completion {
	void (*complete)(void *data);
	void *data;
	struct kref refcount;
};

/*
 * Local function declarations
 */
static void nfs_redirty_request(struct nfs_page *req);
static const struct rpc_call_ops nfs_commit_ops;
static const struct nfs_pgio_completion_ops nfs_async_write_completion_ops;
static const struct nfs_commit_completion_ops nfs_commit_completion_ops;
static const struct nfs_rw_ops nfs_rw_write_ops;
static void nfs_inode_remove_request(struct nfs_page *req);
static void nfs_clear_request_commit(struct nfs_page *req);
static void nfs_init_cinfo_from_inode(struct nfs_commit_info *cinfo,
				      struct inode *inode);
static struct nfs_page *
nfs_page_search_commits_for_head_request_locked(struct nfs_inode *nfsi,
						struct page *page);

static struct kmem_cache *nfs_wdata_cachep;
static mempool_t *nfs_wdata_mempool;
static struct kmem_cache *nfs_cdata_cachep;
static mempool_t *nfs_commit_mempool;

struct nfs_commit_data *nfs_commitdata_alloc(bool never_fail)
{
	struct nfs_commit_data *p;

	if (never_fail)
		p = mempool_alloc(nfs_commit_mempool, GFP_NOIO);
	else {
		/* It is OK to do some reclaim, not no safe to wait
		 * for anything to be returned to the pool.
		 * mempool_alloc() cannot handle that particular combination,
		 * so we need two separate attempts.
		 */
		p = mempool_alloc(nfs_commit_mempool, GFP_NOWAIT);
		if (!p)
			p = kmem_cache_alloc(nfs_cdata_cachep, GFP_NOIO |
					     __GFP_NOWARN | __GFP_NORETRY);
		if (!p)
			return NULL;
	}

	memset(p, 0, sizeof(*p));
	INIT_LIST_HEAD(&p->pages);
	return p;
}
EXPORT_SYMBOL_GPL(nfs_commitdata_alloc);

void nfs_commit_free(struct nfs_commit_data *p)
{
	mempool_free(p, nfs_commit_mempool);
}
EXPORT_SYMBOL_GPL(nfs_commit_free);

static struct nfs_pgio_header *nfs_writehdr_alloc(void)
{
	struct nfs_pgio_header *p = mempool_alloc(nfs_wdata_mempool, GFP_KERNEL);

	memset(p, 0, sizeof(*p));
	p->rw_mode = FMODE_WRITE;
	return p;
}

static void nfs_writehdr_free(struct nfs_pgio_header *hdr)
{
	mempool_free(hdr, nfs_wdata_mempool);
}

static struct nfs_io_completion *nfs_io_completion_alloc(gfp_t gfp_flags)
{
	return kmalloc(sizeof(struct nfs_io_completion), gfp_flags);
}

static void nfs_io_completion_init(struct nfs_io_completion *ioc,
		void (*complete)(void *), void *data)
{
	ioc->complete = complete;
	ioc->data = data;
	kref_init(&ioc->refcount);
}

static void nfs_io_completion_release(struct kref *kref)
{
	struct nfs_io_completion *ioc = container_of(kref,
			struct nfs_io_completion, refcount);
	ioc->complete(ioc->data);
	kfree(ioc);
}

static void nfs_io_completion_get(struct nfs_io_completion *ioc)
{
	if (ioc != NULL)
		kref_get(&ioc->refcount);
}

static void nfs_io_completion_put(struct nfs_io_completion *ioc)
{
	if (ioc != NULL)
		kref_put(&ioc->refcount, nfs_io_completion_release);
}

static void
nfs_page_set_inode_ref(struct nfs_page *req, struct inode *inode)
{
	if (!test_and_set_bit(PG_INODE_REF, &req->wb_flags)) {
		kref_get(&req->wb_kref);
		atomic_long_inc(&NFS_I(inode)->nrequests);
	}
}

static int
nfs_cancel_remove_inode(struct nfs_page *req, struct inode *inode)
{
	int ret;

	if (!test_bit(PG_REMOVE, &req->wb_flags))
		return 0;
	ret = nfs_page_group_lock(req);
	if (ret)
		return ret;
	if (test_and_clear_bit(PG_REMOVE, &req->wb_flags))
		nfs_page_set_inode_ref(req, inode);
	nfs_page_group_unlock(req);
	return 0;
}

static struct nfs_page *
nfs_page_private_request(struct page *page)
{
	if (!PagePrivate(page))
		return NULL;
	return (struct nfs_page *)page_private(page);
}

/*
 * nfs_page_find_head_request_locked - find head request associated with @page
 *
 * must be called while holding the inode lock.
 *
 * returns matching head request with reference held, or NULL if not found.
 */
static struct nfs_page *
nfs_page_find_private_request(struct page *page)
{
	struct address_space *mapping = page_file_mapping(page);
	struct nfs_page *req;

	if (!PagePrivate(page))
		return NULL;
	spin_lock(&mapping->private_lock);
	req = nfs_page_private_request(page);
	if (req) {
		WARN_ON_ONCE(req->wb_head != req);
		kref_get(&req->wb_kref);
	}
	spin_unlock(&mapping->private_lock);
	return req;
}

static struct nfs_page *
nfs_page_find_swap_request(struct page *page)
{
	struct inode *inode = page_file_mapping(page)->host;
	struct nfs_inode *nfsi = NFS_I(inode);
	struct nfs_page *req = NULL;
	if (!PageSwapCache(page))
		return NULL;
	mutex_lock(&nfsi->commit_mutex);
	if (PageSwapCache(page)) {
		req = nfs_page_search_commits_for_head_request_locked(nfsi,
			page);
		if (req) {
			WARN_ON_ONCE(req->wb_head != req);
			kref_get(&req->wb_kref);
		}
	}
	mutex_unlock(&nfsi->commit_mutex);
	return req;
}

/*
 * nfs_page_find_head_request - find head request associated with @page
 *
 * returns matching head request with reference held, or NULL if not found.
 */
static struct nfs_page *nfs_page_find_head_request(struct page *page)
{
	struct nfs_page *req;

	req = nfs_page_find_private_request(page);
	if (!req)
		req = nfs_page_find_swap_request(page);
	return req;
}

static struct nfs_page *nfs_find_and_lock_page_request(struct page *page)
{
	struct inode *inode = page_file_mapping(page)->host;
	struct nfs_page *req, *head;
	int ret;

	for (;;) {
		req = nfs_page_find_head_request(page);
		if (!req)
			return req;
		head = nfs_page_group_lock_head(req);
		if (head != req)
			nfs_release_request(req);
		if (IS_ERR(head))
			return head;
		ret = nfs_cancel_remove_inode(head, inode);
		if (ret < 0) {
			nfs_unlock_and_release_request(head);
			return ERR_PTR(ret);
		}
		/* Ensure that nobody removed the request before we locked it */
		if (head == nfs_page_private_request(page))
			break;
		if (PageSwapCache(page))
			break;
		nfs_unlock_and_release_request(head);
	}
	return head;
}

/* Adjust the file length if we're writing beyond the end */
static void nfs_grow_file(struct page *page, unsigned int offset, unsigned int count)
{
	struct inode *inode = page_file_mapping(page)->host;
	loff_t end, i_size;
	pgoff_t end_index;

	spin_lock(&inode->i_lock);
	i_size = i_size_read(inode);
	end_index = (i_size - 1) >> PAGE_SHIFT;
	if (i_size > 0 && page_index(page) < end_index)
		goto out;
	end = page_file_offset(page) + ((loff_t)offset+count);
	if (i_size >= end)
		goto out;
	i_size_write(inode, end);
	NFS_I(inode)->cache_validity &= ~NFS_INO_INVALID_SIZE;
	nfs_inc_stats(inode, NFSIOS_EXTENDWRITE);
out:
	spin_unlock(&inode->i_lock);
}

/* A writeback failed: mark the page as bad, and invalidate the page cache */
static void nfs_set_pageerror(struct address_space *mapping)
{
	struct inode *inode = mapping->host;

	nfs_zap_mapping(mapping->host, mapping);
	/* Force file size revalidation */
	spin_lock(&inode->i_lock);
	nfs_set_cache_invalid(inode, NFS_INO_REVAL_FORCED |
					     NFS_INO_REVAL_PAGECACHE |
					     NFS_INO_INVALID_SIZE);
	spin_unlock(&inode->i_lock);
}

static void nfs_mapping_set_error(struct page *page, int error)
{
	struct address_space *mapping = page_file_mapping(page);

	SetPageError(page);
	mapping_set_error(mapping, error);
	nfs_set_pageerror(mapping);
}

/*
 * nfs_page_group_search_locked
 * @head - head request of page group
 * @page_offset - offset into page
 *
 * Search page group with head @head to find a request that contains the
 * page offset @page_offset.
 *
 * Returns a pointer to the first matching nfs request, or NULL if no
 * match is found.
 *
 * Must be called with the page group lock held
 */
static struct nfs_page *
nfs_page_group_search_locked(struct nfs_page *head, unsigned int page_offset)
{
	struct nfs_page *req;

	req = head;
	do {
		if (page_offset >= req->wb_pgbase &&
		    page_offset < (req->wb_pgbase + req->wb_bytes))
			return req;

		req = req->wb_this_page;
	} while (req != head);

	return NULL;
}

/*
 * nfs_page_group_covers_page
 * @head - head request of page group
 *
 * Return true if the page group with head @head covers the whole page,
 * returns false otherwise
 */
static bool nfs_page_group_covers_page(struct nfs_page *req)
{
	struct nfs_page *tmp;
	unsigned int pos = 0;
	unsigned int len = nfs_page_length(req->wb_page);

	nfs_page_group_lock(req);

	for (;;) {
		tmp = nfs_page_group_search_locked(req->wb_head, pos);
		if (!tmp)
			break;
		pos = tmp->wb_pgbase + tmp->wb_bytes;
	}

	nfs_page_group_unlock(req);
	return pos >= len;
}

/* We can set the PG_uptodate flag if we see that a write request
 * covers the full page.
 */
static void nfs_mark_uptodate(struct nfs_page *req)
{
	if (PageUptodate(req->wb_page))
		return;
	if (!nfs_page_group_covers_page(req))
		return;
	SetPageUptodate(req->wb_page);
}

static int wb_priority(struct writeback_control *wbc)
{
	int ret = 0;

	if (wbc->sync_mode == WB_SYNC_ALL)
		ret = FLUSH_COND_STABLE;
	return ret;
}

/*
 * NFS congestion control
 */

int nfs_congestion_kb;

#define NFS_CONGESTION_ON_THRESH 	(nfs_congestion_kb >> (PAGE_SHIFT-10))
#define NFS_CONGESTION_OFF_THRESH	\
	(NFS_CONGESTION_ON_THRESH - (NFS_CONGESTION_ON_THRESH >> 2))

static void nfs_set_page_writeback(struct page *page)
{
	struct inode *inode = page_file_mapping(page)->host;
	struct nfs_server *nfss = NFS_SERVER(inode);
	int ret = test_set_page_writeback(page);

	WARN_ON_ONCE(ret != 0);

	if (atomic_long_inc_return(&nfss->writeback) >
			NFS_CONGESTION_ON_THRESH)
		set_bdi_congested(inode_to_bdi(inode), BLK_RW_ASYNC);
}

static void nfs_end_page_writeback(struct nfs_page *req)
{
	struct inode *inode = page_file_mapping(req->wb_page)->host;
	struct nfs_server *nfss = NFS_SERVER(inode);
	bool is_done;

	is_done = nfs_page_group_sync_on_bit(req, PG_WB_END);
	nfs_unlock_request(req);
	if (!is_done)
		return;

	end_page_writeback(req->wb_page);
	if (atomic_long_dec_return(&nfss->writeback) < NFS_CONGESTION_OFF_THRESH)
		clear_bdi_congested(inode_to_bdi(inode), BLK_RW_ASYNC);
}

/*
 * nfs_destroy_unlinked_subrequests - destroy recently unlinked subrequests
 *
 * @destroy_list - request list (using wb_this_page) terminated by @old_head
 * @old_head - the old head of the list
 *
 * All subrequests must be locked and removed from all lists, so at this point
 * they are only "active" in this function, and possibly in nfs_wait_on_request
 * with a reference held by some other context.
 */
static void
nfs_destroy_unlinked_subrequests(struct nfs_page *destroy_list,
				 struct nfs_page *old_head,
				 struct inode *inode)
{
	while (destroy_list) {
		struct nfs_page *subreq = destroy_list;

		destroy_list = (subreq->wb_this_page == old_head) ?
				   NULL : subreq->wb_this_page;

		/* Note: lock subreq in order to change subreq->wb_head */
		nfs_page_set_headlock(subreq);
		WARN_ON_ONCE(old_head != subreq->wb_head);

		/* make sure old group is not used */
		subreq->wb_this_page = subreq;
		subreq->wb_head = subreq;

		clear_bit(PG_REMOVE, &subreq->wb_flags);

		/* Note: races with nfs_page_group_destroy() */
		if (!kref_read(&subreq->wb_kref)) {
			/* Check if we raced with nfs_page_group_destroy() */
			if (test_and_clear_bit(PG_TEARDOWN, &subreq->wb_flags)) {
				nfs_page_clear_headlock(subreq);
				nfs_free_request(subreq);
			} else
				nfs_page_clear_headlock(subreq);
			continue;
		}
		nfs_page_clear_headlock(subreq);

		nfs_release_request(old_head);

		if (test_and_clear_bit(PG_INODE_REF, &subreq->wb_flags)) {
			nfs_release_request(subreq);
			atomic_long_dec(&NFS_I(inode)->nrequests);
		}

		/* subreq is now totally disconnected from page group or any
		 * write / commit lists. last chance to wake any waiters */
		nfs_unlock_and_release_request(subreq);
	}
}

/*
 * nfs_join_page_group - destroy subrequests of the head req
 * @head: the page used to lookup the "page group" of nfs_page structures
 * @inode: Inode to which the request belongs.
 *
 * This function joins all sub requests to the head request by first
 * locking all requests in the group, cancelling any pending operations
 * and finally updating the head request to cover the whole range covered by
 * the (former) group.  All subrequests are removed from any write or commit
 * lists, unlinked from the group and destroyed.
 */
void
nfs_join_page_group(struct nfs_page *head, struct inode *inode)
{
	struct nfs_page *subreq;
	struct nfs_page *destroy_list = NULL;
	unsigned int pgbase, off, bytes;

	pgbase = head->wb_pgbase;
	bytes = head->wb_bytes;
	off = head->wb_offset;
	for (subreq = head->wb_this_page; subreq != head;
			subreq = subreq->wb_this_page) {
		/* Subrequests should always form a contiguous range */
		if (pgbase > subreq->wb_pgbase) {
			off -= pgbase - subreq->wb_pgbase;
			bytes += pgbase - subreq->wb_pgbase;
			pgbase = subreq->wb_pgbase;
		}
		bytes = max(subreq->wb_pgbase + subreq->wb_bytes
				- pgbase, bytes);
	}

	/* Set the head request's range to cover the former page group */
	head->wb_pgbase = pgbase;
	head->wb_bytes = bytes;
	head->wb_offset = off;

	/* Now that all requests are locked, make sure they aren't on any list.
	 * Commit list removal accounting is done after locks are dropped */
	subreq = head;
	do {
		nfs_clear_request_commit(subreq);
		subreq = subreq->wb_this_page;
	} while (subreq != head);

	/* unlink subrequests from head, destroy them later */
	if (head->wb_this_page != head) {
		/* destroy list will be terminated by head */
		destroy_list = head->wb_this_page;
		head->wb_this_page = head;
	}

	nfs_destroy_unlinked_subrequests(destroy_list, head, inode);
}

/*
 * nfs_lock_and_join_requests - join all subreqs to the head req
 * @page: the page used to lookup the "page group" of nfs_page structures
 *
 * This function joins all sub requests to the head request by first
 * locking all requests in the group, cancelling any pending operations
 * and finally updating the head request to cover the whole range covered by
 * the (former) group.  All subrequests are removed from any write or commit
 * lists, unlinked from the group and destroyed.
 *
 * Returns a locked, referenced pointer to the head request - which after
 * this call is guaranteed to be the only request associated with the page.
 * Returns NULL if no requests are found for @page, or a ERR_PTR if an
 * error was encountered.
 */
static struct nfs_page *
nfs_lock_and_join_requests(struct page *page)
{
	struct inode *inode = page_file_mapping(page)->host;
	struct nfs_page *head;
	int ret;

	/*
	 * A reference is taken only on the head request which acts as a
	 * reference to the whole page group - the group will not be destroyed
	 * until the head reference is released.
	 */
	head = nfs_find_and_lock_page_request(page);
	if (IS_ERR_OR_NULL(head))
		return head;

	/* lock each request in the page group */
	ret = nfs_page_group_lock_subrequests(head);
	if (ret < 0) {
		nfs_unlock_and_release_request(head);
		return ERR_PTR(ret);
	}

	nfs_join_page_group(head, inode);

	return head;
}

static void nfs_write_error(struct nfs_page *req, int error)
{
	trace_nfs_write_error(req, error);
	nfs_mapping_set_error(req->wb_page, error);
	nfs_inode_remove_request(req);
	nfs_end_page_writeback(req);
	nfs_release_request(req);
}

/*
 * Find an associated nfs write request, and prepare to flush it out
 * May return an error if the user signalled nfs_wait_on_request().
 */
static int nfs_page_async_flush(struct nfs_pageio_descriptor *pgio,
				struct page *page)
{
	struct nfs_page *req;
	int ret = 0;

	req = nfs_lock_and_join_requests(page);
	if (!req)
		goto out;
	ret = PTR_ERR(req);
	if (IS_ERR(req))
		goto out;

	nfs_set_page_writeback(page);
	WARN_ON_ONCE(test_bit(PG_CLEAN, &req->wb_flags));

	/* If there is a fatal error that covers this write, just exit */
	ret = pgio->pg_error;
	if (nfs_error_is_fatal_on_server(ret))
		goto out_launder;

	ret = 0;
	if (!nfs_pageio_add_request(pgio, req)) {
		ret = pgio->pg_error;
		/*
		 * Remove the problematic req upon fatal errors on the server
		 */
		if (nfs_error_is_fatal(ret)) {
			if (nfs_error_is_fatal_on_server(ret))
				goto out_launder;
		} else
			ret = -EAGAIN;
		nfs_redirty_request(req);
		pgio->pg_error = 0;
	} else
		nfs_add_stats(page_file_mapping(page)->host,
				NFSIOS_WRITEPAGES, 1);
out:
	return ret;
out_launder:
	nfs_write_error(req, ret);
	return 0;
}

static int nfs_do_writepage(struct page *page, struct writeback_control *wbc,
			    struct nfs_pageio_descriptor *pgio)
{
	int ret;

	nfs_pageio_cond_complete(pgio, page_index(page));
	ret = nfs_page_async_flush(pgio, page);
	if (ret == -EAGAIN) {
		redirty_page_for_writepage(wbc, page);
		ret = AOP_WRITEPAGE_ACTIVATE;
	}
	return ret;
}

/*
 * Write an mmapped page to the server.
 */
static int nfs_writepage_locked(struct page *page,
				struct writeback_control *wbc)
{
	struct nfs_pageio_descriptor pgio;
	struct inode *inode = page_file_mapping(page)->host;
	int err;

	nfs_inc_stats(inode, NFSIOS_VFSWRITEPAGE);
	nfs_pageio_init_write(&pgio, inode, 0,
				false, &nfs_async_write_completion_ops);
	err = nfs_do_writepage(page, wbc, &pgio);
	pgio.pg_error = 0;
	nfs_pageio_complete(&pgio);
	if (err < 0)
		return err;
	if (nfs_error_is_fatal(pgio.pg_error))
		return pgio.pg_error;
	return 0;
}

int nfs_writepage(struct page *page, struct writeback_control *wbc)
{
	int ret;

	ret = nfs_writepage_locked(page, wbc);
	if (ret != AOP_WRITEPAGE_ACTIVATE)
		unlock_page(page);
	return ret;
}

static int nfs_writepages_callback(struct page *page, struct writeback_control *wbc, void *data)
{
	int ret;

	ret = nfs_do_writepage(page, wbc, data);
	if (ret != AOP_WRITEPAGE_ACTIVATE)
		unlock_page(page);
	return ret;
}

static void nfs_io_completion_commit(void *inode)
{
	nfs_commit_inode(inode, 0);
}

int nfs_writepages(struct address_space *mapping, struct writeback_control *wbc)
{
	struct inode *inode = mapping->host;
	struct nfs_pageio_descriptor pgio;
	struct nfs_io_completion *ioc = NULL;
	unsigned int mntflags = NFS_SERVER(inode)->flags;
	int priority = 0;
	int err;

	nfs_inc_stats(inode, NFSIOS_VFSWRITEPAGES);

	if (!(mntflags & NFS_MOUNT_WRITE_EAGER) || wbc->for_kupdate ||
	    wbc->for_background || wbc->for_sync || wbc->for_reclaim) {
		ioc = nfs_io_completion_alloc(GFP_KERNEL);
		if (ioc)
			nfs_io_completion_init(ioc, nfs_io_completion_commit,
					       inode);
		priority = wb_priority(wbc);
	}

	nfs_pageio_init_write(&pgio, inode, priority, false,
				&nfs_async_write_completion_ops);
	pgio.pg_io_completion = ioc;
	err = write_cache_pages(mapping, wbc, nfs_writepages_callback, &pgio);
	pgio.pg_error = 0;
	nfs_pageio_complete(&pgio);
	nfs_io_completion_put(ioc);

	if (err < 0)
		goto out_err;
	err = pgio.pg_error;
	if (nfs_error_is_fatal(err))
		goto out_err;
	return 0;
out_err:
	return err;
}

/*
 * Insert a write request into an inode
 */
static void nfs_inode_add_request(struct inode *inode, struct nfs_page *req)
{
	struct address_space *mapping = page_file_mapping(req->wb_page);
	struct nfs_inode *nfsi = NFS_I(inode);

	WARN_ON_ONCE(req->wb_this_page != req);

	/* Lock the request! */
	nfs_lock_request(req);

	/*
	 * Swap-space should not get truncated. Hence no need to plug the race
	 * with invalidate/truncate.
	 */
	spin_lock(&mapping->private_lock);
	if (likely(!PageSwapCache(req->wb_page))) {
		set_bit(PG_MAPPED, &req->wb_flags);
		SetPagePrivate(req->wb_page);
		set_page_private(req->wb_page, (unsigned long)req);
	}
	spin_unlock(&mapping->private_lock);
	atomic_long_inc(&nfsi->nrequests);
	/* this a head request for a page group - mark it as having an
	 * extra reference so sub groups can follow suit.
	 * This flag also informs pgio layer when to bump nrequests when
	 * adding subrequests. */
	WARN_ON(test_and_set_bit(PG_INODE_REF, &req->wb_flags));
	kref_get(&req->wb_kref);
}

/*
 * Remove a write request from an inode
 */
static void nfs_inode_remove_request(struct nfs_page *req)
{
	struct address_space *mapping = page_file_mapping(req->wb_page);
	struct inode *inode = mapping->host;
	struct nfs_inode *nfsi = NFS_I(inode);
	struct nfs_page *head;

	if (nfs_page_group_sync_on_bit(req, PG_REMOVE)) {
		head = req->wb_head;

		spin_lock(&mapping->private_lock);
		if (likely(head->wb_page && !PageSwapCache(head->wb_page))) {
			set_page_private(head->wb_page, 0);
			ClearPagePrivate(head->wb_page);
			clear_bit(PG_MAPPED, &head->wb_flags);
		}
		spin_unlock(&mapping->private_lock);
	}

	if (test_and_clear_bit(PG_INODE_REF, &req->wb_flags)) {
		nfs_release_request(req);
		atomic_long_dec(&nfsi->nrequests);
	}
}

static void
nfs_mark_request_dirty(struct nfs_page *req)
{
	if (req->wb_page)
		__set_page_dirty_nobuffers(req->wb_page);
}

/*
 * nfs_page_search_commits_for_head_request_locked
 *
 * Search through commit lists on @inode for the head request for @page.
 * Must be called while holding the inode (which is cinfo) lock.
 *
 * Returns the head request if found, or NULL if not found.
 */
static struct nfs_page *
nfs_page_search_commits_for_head_request_locked(struct nfs_inode *nfsi,
						struct page *page)
{
	struct nfs_page *freq, *t;
	struct nfs_commit_info cinfo;
	struct inode *inode = &nfsi->vfs_inode;

	nfs_init_cinfo_from_inode(&cinfo, inode);

	/* search through pnfs commit lists */
	freq = pnfs_search_commit_reqs(inode, &cinfo, page);
	if (freq)
		return freq->wb_head;

	/* Linearly search the commit list for the correct request */
	list_for_each_entry_safe(freq, t, &cinfo.mds->list, wb_list) {
		if (freq->wb_page == page)
			return freq->wb_head;
	}

	return NULL;
}

/**
 * nfs_request_add_commit_list_locked - add request to a commit list
 * @req: pointer to a struct nfs_page
 * @dst: commit list head
 * @cinfo: holds list lock and accounting info
 *
 * This sets the PG_CLEAN bit, updates the cinfo count of
 * number of outstanding requests requiring a commit as well as
 * the MM page stats.
 *
 * The caller must hold NFS_I(cinfo->inode)->commit_mutex, and the
 * nfs_page lock.
 */
void
nfs_request_add_commit_list_locked(struct nfs_page *req, struct list_head *dst,
			    struct nfs_commit_info *cinfo)
{
	set_bit(PG_CLEAN, &req->wb_flags);
	nfs_list_add_request(req, dst);
	atomic_long_inc(&cinfo->mds->ncommit);
}
EXPORT_SYMBOL_GPL(nfs_request_add_commit_list_locked);

/**
 * nfs_request_add_commit_list - add request to a commit list
 * @req: pointer to a struct nfs_page
 * @cinfo: holds list lock and accounting info
 *
 * This sets the PG_CLEAN bit, updates the cinfo count of
 * number of outstanding requests requiring a commit as well as
 * the MM page stats.
 *
 * The caller must _not_ hold the cinfo->lock, but must be
 * holding the nfs_page lock.
 */
void
nfs_request_add_commit_list(struct nfs_page *req, struct nfs_commit_info *cinfo)
{
	mutex_lock(&NFS_I(cinfo->inode)->commit_mutex);
	nfs_request_add_commit_list_locked(req, &cinfo->mds->list, cinfo);
	mutex_unlock(&NFS_I(cinfo->inode)->commit_mutex);
	if (req->wb_page)
		nfs_mark_page_unstable(req->wb_page, cinfo);
}
EXPORT_SYMBOL_GPL(nfs_request_add_commit_list);

/**
 * nfs_request_remove_commit_list - Remove request from a commit list
 * @req: pointer to a nfs_page
 * @cinfo: holds list lock and accounting info
 *
 * This clears the PG_CLEAN bit, and updates the cinfo's count of
 * number of outstanding requests requiring a commit
 * It does not update the MM page stats.
 *
 * The caller _must_ hold the cinfo->lock and the nfs_page lock.
 */
void
nfs_request_remove_commit_list(struct nfs_page *req,
			       struct nfs_commit_info *cinfo)
{
	if (!test_and_clear_bit(PG_CLEAN, &(req)->wb_flags))
		return;
	nfs_list_remove_request(req);
	atomic_long_dec(&cinfo->mds->ncommit);
}
EXPORT_SYMBOL_GPL(nfs_request_remove_commit_list);

static void nfs_init_cinfo_from_inode(struct nfs_commit_info *cinfo,
				      struct inode *inode)
{
	cinfo->inode = inode;
	cinfo->mds = &NFS_I(inode)->commit_info;
	cinfo->ds = pnfs_get_ds_info(inode);
	cinfo->dreq = NULL;
	cinfo->completion_ops = &nfs_commit_completion_ops;
}

void nfs_init_cinfo(struct nfs_commit_info *cinfo,
		    struct inode *inode,
		    struct nfs_direct_req *dreq)
{
	if (dreq)
		nfs_init_cinfo_from_dreq(cinfo, dreq);
	else
		nfs_init_cinfo_from_inode(cinfo, inode);
}
EXPORT_SYMBOL_GPL(nfs_init_cinfo);

/*
 * Add a request to the inode's commit list.
 */
void
nfs_mark_request_commit(struct nfs_page *req, struct pnfs_layout_segment *lseg,
			struct nfs_commit_info *cinfo, u32 ds_commit_idx)
{
	if (pnfs_mark_request_commit(req, lseg, cinfo, ds_commit_idx))
		return;
	nfs_request_add_commit_list(req, cinfo);
}

static void
nfs_clear_page_commit(struct page *page)
{
	dec_node_page_state(page, NR_WRITEBACK);
	dec_wb_stat(&inode_to_bdi(page_file_mapping(page)->host)->wb,
		    WB_WRITEBACK);
}

/* Called holding the request lock on @req */
static void
nfs_clear_request_commit(struct nfs_page *req)
{
	if (test_bit(PG_CLEAN, &req->wb_flags)) {
		struct nfs_open_context *ctx = nfs_req_openctx(req);
		struct inode *inode = d_inode(ctx->dentry);
		struct nfs_commit_info cinfo;

		nfs_init_cinfo_from_inode(&cinfo, inode);
		mutex_lock(&NFS_I(inode)->commit_mutex);
		if (!pnfs_clear_request_commit(req, &cinfo)) {
			nfs_request_remove_commit_list(req, &cinfo);
		}
		mutex_unlock(&NFS_I(inode)->commit_mutex);
		nfs_clear_page_commit(req->wb_page);
	}
}

int nfs_write_need_commit(struct nfs_pgio_header *hdr)
{
	if (hdr->verf.committed == NFS_DATA_SYNC)
		return hdr->lseg == NULL;
	return hdr->verf.committed != NFS_FILE_SYNC;
}

static void nfs_async_write_init(struct nfs_pgio_header *hdr)
{
	nfs_io_completion_get(hdr->io_completion);
}

static void nfs_write_completion(struct nfs_pgio_header *hdr)
{
	struct nfs_commit_info cinfo;
	unsigned long bytes = 0;

	if (test_bit(NFS_IOHDR_REDO, &hdr->flags))
		goto out;
	nfs_init_cinfo_from_inode(&cinfo, hdr->inode);
	while (!list_empty(&hdr->pages)) {
		struct nfs_page *req = nfs_list_entry(hdr->pages.next);

		bytes += req->wb_bytes;
		nfs_list_remove_request(req);
		if (test_bit(NFS_IOHDR_ERROR, &hdr->flags) &&
		    (hdr->good_bytes < bytes)) {
			trace_nfs_comp_error(req, hdr->error);
			nfs_mapping_set_error(req->wb_page, hdr->error);
			goto remove_req;
		}
		if (nfs_write_need_commit(hdr)) {
			/* Reset wb_nio, since the write was successful. */
			req->wb_nio = 0;
			memcpy(&req->wb_verf, &hdr->verf.verifier, sizeof(req->wb_verf));
			nfs_mark_request_commit(req, hdr->lseg, &cinfo,
				hdr->pgio_mirror_idx);
			goto next;
		}
remove_req:
		nfs_inode_remove_request(req);
next:
		nfs_end_page_writeback(req);
		nfs_release_request(req);
	}
out:
	nfs_io_completion_put(hdr->io_completion);
	hdr->release(hdr);
}

unsigned long
nfs_reqs_to_commit(struct nfs_commit_info *cinfo)
{
	return atomic_long_read(&cinfo->mds->ncommit);
}

/* NFS_I(cinfo->inode)->commit_mutex held by caller */
int
nfs_scan_commit_list(struct list_head *src, struct list_head *dst,
		     struct nfs_commit_info *cinfo, int max)
{
	struct nfs_page *req, *tmp;
	int ret = 0;

restart:
	list_for_each_entry_safe(req, tmp, src, wb_list) {
		kref_get(&req->wb_kref);
		if (!nfs_lock_request(req)) {
			int status;

			/* Prevent deadlock with nfs_lock_and_join_requests */
			if (!list_empty(dst)) {
				nfs_release_request(req);
				continue;
			}
			/* Ensure we make progress to prevent livelock */
			mutex_unlock(&NFS_I(cinfo->inode)->commit_mutex);
			status = nfs_wait_on_request(req);
			nfs_release_request(req);
			mutex_lock(&NFS_I(cinfo->inode)->commit_mutex);
			if (status < 0)
				break;
			goto restart;
		}
		nfs_request_remove_commit_list(req, cinfo);
		clear_bit(PG_COMMIT_TO_DS, &req->wb_flags);
		nfs_list_add_request(req, dst);
		ret++;
		if ((ret == max) && !cinfo->dreq)
			break;
		cond_resched();
	}
	return ret;
}
EXPORT_SYMBOL_GPL(nfs_scan_commit_list);

/*
 * nfs_scan_commit - Scan an inode for commit requests
 * @inode: NFS inode to scan
 * @dst: mds destination list
 * @cinfo: mds and ds lists of reqs ready to commit
 *
 * Moves requests from the inode's 'commit' request list.
 * The requests are *not* checked to ensure that they form a contiguous set.
 */
int
nfs_scan_commit(struct inode *inode, struct list_head *dst,
		struct nfs_commit_info *cinfo)
{
	int ret = 0;

	if (!atomic_long_read(&cinfo->mds->ncommit))
		return 0;
	mutex_lock(&NFS_I(cinfo->inode)->commit_mutex);
	if (atomic_long_read(&cinfo->mds->ncommit) > 0) {
		const int max = INT_MAX;

		ret = nfs_scan_commit_list(&cinfo->mds->list, dst,
					   cinfo, max);
		ret += pnfs_scan_commit_lists(inode, cinfo, max - ret);
	}
	mutex_unlock(&NFS_I(cinfo->inode)->commit_mutex);
	return ret;
}

/*
 * Search for an existing write request, and attempt to update
 * it to reflect a new dirty region on a given page.
 *
 * If the attempt fails, then the existing request is flushed out
 * to disk.
 */
static struct nfs_page *nfs_try_to_update_request(struct inode *inode,
		struct page *page,
		unsigned int offset,
		unsigned int bytes)
{
	struct nfs_page *req;
	unsigned int rqend;
	unsigned int end;
	int error;

	end = offset + bytes;

	req = nfs_lock_and_join_requests(page);
	if (IS_ERR_OR_NULL(req))
		return req;

	rqend = req->wb_offset + req->wb_bytes;
	/*
	 * Tell the caller to flush out the request if
	 * the offsets are non-contiguous.
	 * Note: nfs_flush_incompatible() will already
	 * have flushed out requests having wrong owners.
	 */
	if (offset > rqend || end < req->wb_offset)
		goto out_flushme;

	/* Okay, the request matches. Update the region */
	if (offset < req->wb_offset) {
		req->wb_offset = offset;
		req->wb_pgbase = offset;
	}
	if (end > rqend)
		req->wb_bytes = end - req->wb_offset;
	else
		req->wb_bytes = rqend - req->wb_offset;
	req->wb_nio = 0;
	return req;
out_flushme:
	/*
	 * Note: we mark the request dirty here because
	 * nfs_lock_and_join_requests() cannot preserve
	 * commit flags, so we have to replay the write.
	 */
	nfs_mark_request_dirty(req);
	nfs_unlock_and_release_request(req);
	error = nfs_wb_page(inode, page);
	return (error < 0) ? ERR_PTR(error) : NULL;
}

/*
 * Try to update an existing write request, or create one if there is none.
 *
 * Note: Should always be called with the Page Lock held to prevent races
 * if we have to add a new request. Also assumes that the caller has
 * already called nfs_flush_incompatible() if necessary.
 */
static struct nfs_page * nfs_setup_write_request(struct nfs_open_context* ctx,
		struct page *page, unsigned int offset, unsigned int bytes)
{
	struct inode *inode = page_file_mapping(page)->host;
	struct nfs_page	*req;

	req = nfs_try_to_update_request(inode, page, offset, bytes);
	if (req != NULL)
		goto out;
	req = nfs_create_request(ctx, page, offset, bytes);
	if (IS_ERR(req))
		goto out;
	nfs_inode_add_request(inode, req);
out:
	return req;
}

static int nfs_writepage_setup(struct nfs_open_context *ctx, struct page *page,
		unsigned int offset, unsigned int count)
{
	struct nfs_page	*req;

	req = nfs_setup_write_request(ctx, page, offset, count);
	if (IS_ERR(req))
		return PTR_ERR(req);
	/* Update file length */
	nfs_grow_file(page, offset, count);
	nfs_mark_uptodate(req);
	nfs_mark_request_dirty(req);
	nfs_unlock_and_release_request(req);
	return 0;
}

int nfs_flush_incompatible(struct file *file, struct page *page)
{
	struct nfs_open_context *ctx = nfs_file_open_context(file);
	struct nfs_lock_context *l_ctx;
	struct file_lock_context *flctx = file_inode(file)->i_flctx;
	struct nfs_page	*req;
	int do_flush, status;
	/*
	 * Look for a request corresponding to this page. If there
	 * is one, and it belongs to another file, we flush it out
	 * before we try to copy anything into the page. Do this
	 * due to the lack of an ACCESS-type call in NFSv2.
	 * Also do the same if we find a request from an existing
	 * dropped page.
	 */
	do {
		req = nfs_page_find_head_request(page);
		if (req == NULL)
			return 0;
		l_ctx = req->wb_lock_context;
		do_flush = req->wb_page != page ||
			!nfs_match_open_context(nfs_req_openctx(req), ctx);
		if (l_ctx && flctx &&
		    !(list_empty_careful(&flctx->flc_posix) &&
		      list_empty_careful(&flctx->flc_flock))) {
			do_flush |= l_ctx->lockowner != current->files;
		}
		nfs_release_request(req);
		if (!do_flush)
			return 0;
		status = nfs_wb_page(page_file_mapping(page)->host, page);
	} while (status == 0);
	return status;
}

/*
 * Avoid buffered writes when a open context credential's key would
 * expire soon.
 *
 * Returns -EACCES if the key will expire within RPC_KEY_EXPIRE_FAIL.
 *
 * Return 0 and set a credential flag which triggers the inode to flush
 * and performs  NFS_FILE_SYNC writes if the key will expired within
 * RPC_KEY_EXPIRE_TIMEO.
 */
int
nfs_key_timeout_notify(struct file *filp, struct inode *inode)
{
	struct nfs_open_context *ctx = nfs_file_open_context(filp);

	if (nfs_ctx_key_to_expire(ctx, inode) &&
	    !ctx->ll_cred)
		/* Already expired! */
		return -EACCES;
	return 0;
}

/*
 * Test if the open context credential key is marked to expire soon.
 */
bool nfs_ctx_key_to_expire(struct nfs_open_context *ctx, struct inode *inode)
{
	struct rpc_auth *auth = NFS_SERVER(inode)->client->cl_auth;
	struct rpc_cred *cred = ctx->ll_cred;
	struct auth_cred acred = {
		.cred = ctx->cred,
	};

	if (cred && !cred->cr_ops->crmatch(&acred, cred, 0)) {
		put_rpccred(cred);
		ctx->ll_cred = NULL;
		cred = NULL;
	}
	if (!cred)
		cred = auth->au_ops->lookup_cred(auth, &acred, 0);
	if (!cred || IS_ERR(cred))
		return true;
	ctx->ll_cred = cred;
	return !!(cred->cr_ops->crkey_timeout &&
		  cred->cr_ops->crkey_timeout(cred));
}

/*
 * If the page cache is marked as unsafe or invalid, then we can't rely on
 * the PageUptodate() flag. In this case, we will need to turn off
 * write optimisations that depend on the page contents being correct.
 */
static bool nfs_write_pageuptodate(struct page *page, struct inode *inode,
				   unsigned int pagelen)
{
	struct nfs_inode *nfsi = NFS_I(inode);

	if (nfs_have_delegated_attributes(inode))
		goto out;
	if (nfsi->cache_validity &
<<<<<<< HEAD
	    (NFS_INO_REVAL_PAGECACHE | NFS_INO_INVALID_SIZE))
=======
	    (NFS_INO_INVALID_CHANGE | NFS_INO_INVALID_SIZE))
>>>>>>> 11e4b63a
		return false;
	smp_rmb();
	if (test_bit(NFS_INO_INVALIDATING, &nfsi->flags) && pagelen != 0)
		return false;
out:
	if (nfsi->cache_validity & NFS_INO_INVALID_DATA && pagelen != 0)
		return false;
	return PageUptodate(page) != 0;
}

static bool
is_whole_file_wrlock(struct file_lock *fl)
{
	return fl->fl_start == 0 && fl->fl_end == OFFSET_MAX &&
			fl->fl_type == F_WRLCK;
}

/* If we know the page is up to date, and we're not using byte range locks (or
 * if we have the whole file locked for writing), it may be more efficient to
 * extend the write to cover the entire page in order to avoid fragmentation
 * inefficiencies.
 *
 * If the file is opened for synchronous writes then we can just skip the rest
 * of the checks.
 */
static int nfs_can_extend_write(struct file *file, struct page *page,
				struct inode *inode, unsigned int pagelen)
{
	int ret;
	struct file_lock_context *flctx = inode->i_flctx;
	struct file_lock *fl;

	if (file->f_flags & O_DSYNC)
		return 0;
	if (!nfs_write_pageuptodate(page, inode, pagelen))
		return 0;
	if (NFS_PROTO(inode)->have_delegation(inode, FMODE_WRITE))
		return 1;
	if (!flctx || (list_empty_careful(&flctx->flc_flock) &&
		       list_empty_careful(&flctx->flc_posix)))
		return 1;

	/* Check to see if there are whole file write locks */
	ret = 0;
	spin_lock(&flctx->flc_lock);
	if (!list_empty(&flctx->flc_posix)) {
		fl = list_first_entry(&flctx->flc_posix, struct file_lock,
					fl_list);
		if (is_whole_file_wrlock(fl))
			ret = 1;
	} else if (!list_empty(&flctx->flc_flock)) {
		fl = list_first_entry(&flctx->flc_flock, struct file_lock,
					fl_list);
		if (fl->fl_type == F_WRLCK)
			ret = 1;
	}
	spin_unlock(&flctx->flc_lock);
	return ret;
}

/*
 * Update and possibly write a cached page of an NFS file.
 *
 * XXX: Keep an eye on generic_file_read to make sure it doesn't do bad
 * things with a page scheduled for an RPC call (e.g. invalidate it).
 */
int nfs_updatepage(struct file *file, struct page *page,
		unsigned int offset, unsigned int count)
{
	struct nfs_open_context *ctx = nfs_file_open_context(file);
	struct address_space *mapping = page_file_mapping(page);
	struct inode	*inode = mapping->host;
	unsigned int	pagelen = nfs_page_length(page);
	int		status = 0;

	nfs_inc_stats(inode, NFSIOS_VFSUPDATEPAGE);

	dprintk("NFS:       nfs_updatepage(%pD2 %d@%lld)\n",
		file, count, (long long)(page_file_offset(page) + offset));

	if (!count)
		goto out;

	if (nfs_can_extend_write(file, page, inode, pagelen)) {
		count = max(count + offset, pagelen);
		offset = 0;
	}

	status = nfs_writepage_setup(ctx, page, offset, count);
	if (status < 0)
		nfs_set_pageerror(mapping);
	else
		__set_page_dirty_nobuffers(page);
out:
	dprintk("NFS:       nfs_updatepage returns %d (isize %lld)\n",
			status, (long long)i_size_read(inode));
	return status;
}

static int flush_task_priority(int how)
{
	switch (how & (FLUSH_HIGHPRI|FLUSH_LOWPRI)) {
		case FLUSH_HIGHPRI:
			return RPC_PRIORITY_HIGH;
		case FLUSH_LOWPRI:
			return RPC_PRIORITY_LOW;
	}
	return RPC_PRIORITY_NORMAL;
}

static void nfs_initiate_write(struct nfs_pgio_header *hdr,
			       struct rpc_message *msg,
			       const struct nfs_rpc_ops *rpc_ops,
			       struct rpc_task_setup *task_setup_data, int how)
{
	int priority = flush_task_priority(how);

	task_setup_data->priority = priority;
	rpc_ops->write_setup(hdr, msg, &task_setup_data->rpc_client);
	trace_nfs_initiate_write(hdr);
}

/* If a nfs_flush_* function fails, it should remove reqs from @head and
 * call this on each, which will prepare them to be retried on next
 * writeback using standard nfs.
 */
static void nfs_redirty_request(struct nfs_page *req)
{
	/* Bump the transmission count */
	req->wb_nio++;
	nfs_mark_request_dirty(req);
	set_bit(NFS_CONTEXT_RESEND_WRITES, &nfs_req_openctx(req)->flags);
	nfs_end_page_writeback(req);
	nfs_release_request(req);
}

static void nfs_async_write_error(struct list_head *head, int error)
{
	struct nfs_page	*req;

	while (!list_empty(head)) {
		req = nfs_list_entry(head->next);
		nfs_list_remove_request(req);
		if (nfs_error_is_fatal(error))
			nfs_write_error(req, error);
		else
			nfs_redirty_request(req);
	}
}

static void nfs_async_write_reschedule_io(struct nfs_pgio_header *hdr)
{
	nfs_async_write_error(&hdr->pages, 0);
	filemap_fdatawrite_range(hdr->inode->i_mapping, hdr->args.offset,
			hdr->args.offset + hdr->args.count - 1);
}

static const struct nfs_pgio_completion_ops nfs_async_write_completion_ops = {
	.init_hdr = nfs_async_write_init,
	.error_cleanup = nfs_async_write_error,
	.completion = nfs_write_completion,
	.reschedule_io = nfs_async_write_reschedule_io,
};

void nfs_pageio_init_write(struct nfs_pageio_descriptor *pgio,
			       struct inode *inode, int ioflags, bool force_mds,
			       const struct nfs_pgio_completion_ops *compl_ops)
{
	struct nfs_server *server = NFS_SERVER(inode);
	const struct nfs_pageio_ops *pg_ops = &nfs_pgio_rw_ops;

#ifdef CONFIG_NFS_V4_1
	if (server->pnfs_curr_ld && !force_mds)
		pg_ops = server->pnfs_curr_ld->pg_write_ops;
#endif
	nfs_pageio_init(pgio, inode, pg_ops, compl_ops, &nfs_rw_write_ops,
			server->wsize, ioflags);
}
EXPORT_SYMBOL_GPL(nfs_pageio_init_write);

void nfs_pageio_reset_write_mds(struct nfs_pageio_descriptor *pgio)
{
	struct nfs_pgio_mirror *mirror;

	if (pgio->pg_ops && pgio->pg_ops->pg_cleanup)
		pgio->pg_ops->pg_cleanup(pgio);

	pgio->pg_ops = &nfs_pgio_rw_ops;

	nfs_pageio_stop_mirroring(pgio);

	mirror = &pgio->pg_mirrors[0];
	mirror->pg_bsize = NFS_SERVER(pgio->pg_inode)->wsize;
}
EXPORT_SYMBOL_GPL(nfs_pageio_reset_write_mds);


void nfs_commit_prepare(struct rpc_task *task, void *calldata)
{
	struct nfs_commit_data *data = calldata;

	NFS_PROTO(data->inode)->commit_rpc_prepare(task, data);
}

/*
 * Special version of should_remove_suid() that ignores capabilities.
 */
static int nfs_should_remove_suid(const struct inode *inode)
{
	umode_t mode = inode->i_mode;
	int kill = 0;

	/* suid always must be killed */
	if (unlikely(mode & S_ISUID))
		kill = ATTR_KILL_SUID;

	/*
	 * sgid without any exec bits is just a mandatory locking mark; leave
	 * it alone.  If some exec bits are set, it's a real sgid; kill it.
	 */
	if (unlikely((mode & S_ISGID) && (mode & S_IXGRP)))
		kill |= ATTR_KILL_SGID;

	if (unlikely(kill && S_ISREG(mode)))
		return kill;

	return 0;
}

static void nfs_writeback_check_extend(struct nfs_pgio_header *hdr,
		struct nfs_fattr *fattr)
{
	struct nfs_pgio_args *argp = &hdr->args;
	struct nfs_pgio_res *resp = &hdr->res;
	u64 size = argp->offset + resp->count;

	if (!(fattr->valid & NFS_ATTR_FATTR_SIZE))
		fattr->size = size;
	if (nfs_size_to_loff_t(fattr->size) < i_size_read(hdr->inode)) {
		fattr->valid &= ~NFS_ATTR_FATTR_SIZE;
		return;
	}
	if (size != fattr->size)
		return;
	/* Set attribute barrier */
	nfs_fattr_set_barrier(fattr);
	/* ...and update size */
	fattr->valid |= NFS_ATTR_FATTR_SIZE;
}

void nfs_writeback_update_inode(struct nfs_pgio_header *hdr)
{
	struct nfs_fattr *fattr = &hdr->fattr;
	struct inode *inode = hdr->inode;

	spin_lock(&inode->i_lock);
	nfs_writeback_check_extend(hdr, fattr);
	nfs_post_op_update_inode_force_wcc_locked(inode, fattr);
	spin_unlock(&inode->i_lock);
}
EXPORT_SYMBOL_GPL(nfs_writeback_update_inode);

/*
 * This function is called when the WRITE call is complete.
 */
static int nfs_writeback_done(struct rpc_task *task,
			      struct nfs_pgio_header *hdr,
			      struct inode *inode)
{
	int status;

	/*
	 * ->write_done will attempt to use post-op attributes to detect
	 * conflicting writes by other clients.  A strict interpretation
	 * of close-to-open would allow us to continue caching even if
	 * another writer had changed the file, but some applications
	 * depend on tighter cache coherency when writing.
	 */
	status = NFS_PROTO(inode)->write_done(task, hdr);
	if (status != 0)
		return status;

	nfs_add_stats(inode, NFSIOS_SERVERWRITTENBYTES, hdr->res.count);
	trace_nfs_writeback_done(task, hdr);

	if (hdr->res.verf->committed < hdr->args.stable &&
	    task->tk_status >= 0) {
		/* We tried a write call, but the server did not
		 * commit data to stable storage even though we
		 * requested it.
		 * Note: There is a known bug in Tru64 < 5.0 in which
		 *	 the server reports NFS_DATA_SYNC, but performs
		 *	 NFS_FILE_SYNC. We therefore implement this checking
		 *	 as a dprintk() in order to avoid filling syslog.
		 */
		static unsigned long    complain;

		/* Note this will print the MDS for a DS write */
		if (time_before(complain, jiffies)) {
			dprintk("NFS:       faulty NFS server %s:"
				" (committed = %d) != (stable = %d)\n",
				NFS_SERVER(inode)->nfs_client->cl_hostname,
				hdr->res.verf->committed, hdr->args.stable);
			complain = jiffies + 300 * HZ;
		}
	}

	/* Deal with the suid/sgid bit corner case */
	if (nfs_should_remove_suid(inode)) {
		spin_lock(&inode->i_lock);
<<<<<<< HEAD
		nfs_set_cache_invalid(inode, NFS_INO_INVALID_OTHER);
=======
		nfs_set_cache_invalid(inode, NFS_INO_INVALID_MODE);
>>>>>>> 11e4b63a
		spin_unlock(&inode->i_lock);
	}
	return 0;
}

/*
 * This function is called when the WRITE call is complete.
 */
static void nfs_writeback_result(struct rpc_task *task,
				 struct nfs_pgio_header *hdr)
{
	struct nfs_pgio_args	*argp = &hdr->args;
	struct nfs_pgio_res	*resp = &hdr->res;

	if (resp->count < argp->count) {
		static unsigned long    complain;

		/* This a short write! */
		nfs_inc_stats(hdr->inode, NFSIOS_SHORTWRITE);

		/* Has the server at least made some progress? */
		if (resp->count == 0) {
			if (time_before(complain, jiffies)) {
				printk(KERN_WARNING
				       "NFS: Server wrote zero bytes, expected %u.\n",
				       argp->count);
				complain = jiffies + 300 * HZ;
			}
			nfs_set_pgio_error(hdr, -EIO, argp->offset);
			task->tk_status = -EIO;
			return;
		}

		/* For non rpc-based layout drivers, retry-through-MDS */
		if (!task->tk_ops) {
			hdr->pnfs_error = -EAGAIN;
			return;
		}

		/* Was this an NFSv2 write or an NFSv3 stable write? */
		if (resp->verf->committed != NFS_UNSTABLE) {
			/* Resend from where the server left off */
			hdr->mds_offset += resp->count;
			argp->offset += resp->count;
			argp->pgbase += resp->count;
			argp->count -= resp->count;
		} else {
			/* Resend as a stable write in order to avoid
			 * headaches in the case of a server crash.
			 */
			argp->stable = NFS_FILE_SYNC;
		}
		resp->count = 0;
		resp->verf->committed = 0;
		rpc_restart_call_prepare(task);
	}
}

static int wait_on_commit(struct nfs_mds_commit_info *cinfo)
{
	return wait_var_event_killable(&cinfo->rpcs_out,
				       !atomic_read(&cinfo->rpcs_out));
}

static void nfs_commit_begin(struct nfs_mds_commit_info *cinfo)
{
	atomic_inc(&cinfo->rpcs_out);
}

static void nfs_commit_end(struct nfs_mds_commit_info *cinfo)
{
	if (atomic_dec_and_test(&cinfo->rpcs_out))
		wake_up_var(&cinfo->rpcs_out);
}

void nfs_commitdata_release(struct nfs_commit_data *data)
{
	put_nfs_open_context(data->context);
	nfs_commit_free(data);
}
EXPORT_SYMBOL_GPL(nfs_commitdata_release);

int nfs_initiate_commit(struct rpc_clnt *clnt, struct nfs_commit_data *data,
			const struct nfs_rpc_ops *nfs_ops,
			const struct rpc_call_ops *call_ops,
			int how, int flags)
{
	struct rpc_task *task;
	int priority = flush_task_priority(how);
	struct rpc_message msg = {
		.rpc_argp = &data->args,
		.rpc_resp = &data->res,
		.rpc_cred = data->cred,
	};
	struct rpc_task_setup task_setup_data = {
		.task = &data->task,
		.rpc_client = clnt,
		.rpc_message = &msg,
		.callback_ops = call_ops,
		.callback_data = data,
		.workqueue = nfsiod_workqueue,
		.flags = RPC_TASK_ASYNC | flags,
		.priority = priority,
	};
	/* Set up the initial task struct.  */
	nfs_ops->commit_setup(data, &msg, &task_setup_data.rpc_client);
	trace_nfs_initiate_commit(data);

	dprintk("NFS: initiated commit call\n");

	task = rpc_run_task(&task_setup_data);
	if (IS_ERR(task))
		return PTR_ERR(task);
	if (how & FLUSH_SYNC)
		rpc_wait_for_completion_task(task);
	rpc_put_task(task);
	return 0;
}
EXPORT_SYMBOL_GPL(nfs_initiate_commit);

static loff_t nfs_get_lwb(struct list_head *head)
{
	loff_t lwb = 0;
	struct nfs_page *req;

	list_for_each_entry(req, head, wb_list)
		if (lwb < (req_offset(req) + req->wb_bytes))
			lwb = req_offset(req) + req->wb_bytes;

	return lwb;
}

/*
 * Set up the argument/result storage required for the RPC call.
 */
void nfs_init_commit(struct nfs_commit_data *data,
		     struct list_head *head,
		     struct pnfs_layout_segment *lseg,
		     struct nfs_commit_info *cinfo)
{
	struct nfs_page *first;
	struct nfs_open_context *ctx;
	struct inode *inode;

	/* Set up the RPC argument and reply structs
	 * NB: take care not to mess about with data->commit et al. */

	if (head)
		list_splice_init(head, &data->pages);

	first = nfs_list_entry(data->pages.next);
	ctx = nfs_req_openctx(first);
	inode = d_inode(ctx->dentry);

	data->inode	  = inode;
	data->cred	  = ctx->cred;
	data->lseg	  = lseg; /* reference transferred */
	/* only set lwb for pnfs commit */
	if (lseg)
		data->lwb = nfs_get_lwb(&data->pages);
	data->mds_ops     = &nfs_commit_ops;
	data->completion_ops = cinfo->completion_ops;
	data->dreq	  = cinfo->dreq;

	data->args.fh     = NFS_FH(data->inode);
	/* Note: we always request a commit of the entire inode */
	data->args.offset = 0;
	data->args.count  = 0;
	data->context     = get_nfs_open_context(ctx);
	data->res.fattr   = &data->fattr;
	data->res.verf    = &data->verf;
	nfs_fattr_init(&data->fattr);
}
EXPORT_SYMBOL_GPL(nfs_init_commit);

void nfs_retry_commit(struct list_head *page_list,
		      struct pnfs_layout_segment *lseg,
		      struct nfs_commit_info *cinfo,
		      u32 ds_commit_idx)
{
	struct nfs_page *req;

	while (!list_empty(page_list)) {
		req = nfs_list_entry(page_list->next);
		nfs_list_remove_request(req);
		nfs_mark_request_commit(req, lseg, cinfo, ds_commit_idx);
		if (!cinfo->dreq)
			nfs_clear_page_commit(req->wb_page);
		nfs_unlock_and_release_request(req);
	}
}
EXPORT_SYMBOL_GPL(nfs_retry_commit);

static void
nfs_commit_resched_write(struct nfs_commit_info *cinfo,
		struct nfs_page *req)
{
	__set_page_dirty_nobuffers(req->wb_page);
}

/*
 * Commit dirty pages
 */
static int
nfs_commit_list(struct inode *inode, struct list_head *head, int how,
		struct nfs_commit_info *cinfo)
{
	struct nfs_commit_data	*data;

	/* another commit raced with us */
	if (list_empty(head))
		return 0;

	data = nfs_commitdata_alloc(true);

	/* Set up the argument struct */
	nfs_init_commit(data, head, NULL, cinfo);
	atomic_inc(&cinfo->mds->rpcs_out);
	return nfs_initiate_commit(NFS_CLIENT(inode), data, NFS_PROTO(inode),
				   data->mds_ops, how, RPC_TASK_CRED_NOREF);
}

/*
 * COMMIT call returned
 */
static void nfs_commit_done(struct rpc_task *task, void *calldata)
{
	struct nfs_commit_data	*data = calldata;

        dprintk("NFS: %5u nfs_commit_done (status %d)\n",
                                task->tk_pid, task->tk_status);

	/* Call the NFS version-specific code */
	NFS_PROTO(data->inode)->commit_done(task, data);
	trace_nfs_commit_done(task, data);
}

static void nfs_commit_release_pages(struct nfs_commit_data *data)
{
	const struct nfs_writeverf *verf = data->res.verf;
	struct nfs_page	*req;
	int status = data->task.tk_status;
	struct nfs_commit_info cinfo;
	struct nfs_server *nfss;

	while (!list_empty(&data->pages)) {
		req = nfs_list_entry(data->pages.next);
		nfs_list_remove_request(req);
		if (req->wb_page)
			nfs_clear_page_commit(req->wb_page);

		dprintk("NFS:       commit (%s/%llu %d@%lld)",
			nfs_req_openctx(req)->dentry->d_sb->s_id,
			(unsigned long long)NFS_FILEID(d_inode(nfs_req_openctx(req)->dentry)),
			req->wb_bytes,
			(long long)req_offset(req));
		if (status < 0) {
			if (req->wb_page) {
				trace_nfs_commit_error(req, status);
				nfs_mapping_set_error(req->wb_page, status);
				nfs_inode_remove_request(req);
			}
			dprintk_cont(", error = %d\n", status);
			goto next;
		}

		/* Okay, COMMIT succeeded, apparently. Check the verifier
		 * returned by the server against all stored verfs. */
		if (nfs_write_match_verf(verf, req)) {
			/* We have a match */
			if (req->wb_page)
				nfs_inode_remove_request(req);
			dprintk_cont(" OK\n");
			goto next;
		}
		/* We have a mismatch. Write the page again */
		dprintk_cont(" mismatch\n");
		nfs_mark_request_dirty(req);
		set_bit(NFS_CONTEXT_RESEND_WRITES, &nfs_req_openctx(req)->flags);
	next:
		nfs_unlock_and_release_request(req);
		/* Latency breaker */
		cond_resched();
	}
	nfss = NFS_SERVER(data->inode);
	if (atomic_long_read(&nfss->writeback) < NFS_CONGESTION_OFF_THRESH)
		clear_bdi_congested(inode_to_bdi(data->inode), BLK_RW_ASYNC);

	nfs_init_cinfo(&cinfo, data->inode, data->dreq);
	nfs_commit_end(cinfo.mds);
}

static void nfs_commit_release(void *calldata)
{
	struct nfs_commit_data *data = calldata;

	data->completion_ops->completion(data);
	nfs_commitdata_release(calldata);
}

static const struct rpc_call_ops nfs_commit_ops = {
	.rpc_call_prepare = nfs_commit_prepare,
	.rpc_call_done = nfs_commit_done,
	.rpc_release = nfs_commit_release,
};

static const struct nfs_commit_completion_ops nfs_commit_completion_ops = {
	.completion = nfs_commit_release_pages,
	.resched_write = nfs_commit_resched_write,
};

int nfs_generic_commit_list(struct inode *inode, struct list_head *head,
			    int how, struct nfs_commit_info *cinfo)
{
	int status;

	status = pnfs_commit_list(inode, head, how, cinfo);
	if (status == PNFS_NOT_ATTEMPTED)
		status = nfs_commit_list(inode, head, how, cinfo);
	return status;
}

static int __nfs_commit_inode(struct inode *inode, int how,
		struct writeback_control *wbc)
{
	LIST_HEAD(head);
	struct nfs_commit_info cinfo;
	int may_wait = how & FLUSH_SYNC;
	int ret, nscan;

	nfs_init_cinfo_from_inode(&cinfo, inode);
	nfs_commit_begin(cinfo.mds);
	for (;;) {
		ret = nscan = nfs_scan_commit(inode, &head, &cinfo);
		if (ret <= 0)
			break;
		ret = nfs_generic_commit_list(inode, &head, how, &cinfo);
		if (ret < 0)
			break;
		ret = 0;
		if (wbc && wbc->sync_mode == WB_SYNC_NONE) {
			if (nscan < wbc->nr_to_write)
				wbc->nr_to_write -= nscan;
			else
				wbc->nr_to_write = 0;
		}
		if (nscan < INT_MAX)
			break;
		cond_resched();
	}
	nfs_commit_end(cinfo.mds);
	if (ret || !may_wait)
		return ret;
	return wait_on_commit(cinfo.mds);
}

int nfs_commit_inode(struct inode *inode, int how)
{
	return __nfs_commit_inode(inode, how, NULL);
}
EXPORT_SYMBOL_GPL(nfs_commit_inode);

int nfs_write_inode(struct inode *inode, struct writeback_control *wbc)
{
	struct nfs_inode *nfsi = NFS_I(inode);
	int flags = FLUSH_SYNC;
	int ret = 0;

	if (wbc->sync_mode == WB_SYNC_NONE) {
		/* no commits means nothing needs to be done */
		if (!atomic_long_read(&nfsi->commit_info.ncommit))
			goto check_requests_outstanding;

		/* Don't commit yet if this is a non-blocking flush and there
		 * are a lot of outstanding writes for this mapping.
		 */
		if (mapping_tagged(inode->i_mapping, PAGECACHE_TAG_WRITEBACK))
			goto out_mark_dirty;

		/* don't wait for the COMMIT response */
		flags = 0;
	}

	ret = __nfs_commit_inode(inode, flags, wbc);
	if (!ret) {
		if (flags & FLUSH_SYNC)
			return 0;
	} else if (atomic_long_read(&nfsi->commit_info.ncommit))
		goto out_mark_dirty;

check_requests_outstanding:
	if (!atomic_read(&nfsi->commit_info.rpcs_out))
		return ret;
out_mark_dirty:
	__mark_inode_dirty(inode, I_DIRTY_DATASYNC);
	return ret;
}
EXPORT_SYMBOL_GPL(nfs_write_inode);

/*
 * Wrapper for filemap_write_and_wait_range()
 *
 * Needed for pNFS in order to ensure data becomes visible to the
 * client.
 */
int nfs_filemap_write_and_wait_range(struct address_space *mapping,
		loff_t lstart, loff_t lend)
{
	int ret;

	ret = filemap_write_and_wait_range(mapping, lstart, lend);
	if (ret == 0)
		ret = pnfs_sync_inode(mapping->host, true);
	return ret;
}
EXPORT_SYMBOL_GPL(nfs_filemap_write_and_wait_range);

/*
 * flush the inode to disk.
 */
int nfs_wb_all(struct inode *inode)
{
	int ret;

	trace_nfs_writeback_inode_enter(inode);

	ret = filemap_write_and_wait(inode->i_mapping);
	if (ret)
		goto out;
	ret = nfs_commit_inode(inode, FLUSH_SYNC);
	if (ret < 0)
		goto out;
	pnfs_sync_inode(inode, true);
	ret = 0;

out:
	trace_nfs_writeback_inode_exit(inode, ret);
	return ret;
}
EXPORT_SYMBOL_GPL(nfs_wb_all);

int nfs_wb_page_cancel(struct inode *inode, struct page *page)
{
	struct nfs_page *req;
	int ret = 0;

	wait_on_page_writeback(page);

	/* blocking call to cancel all requests and join to a single (head)
	 * request */
	req = nfs_lock_and_join_requests(page);

	if (IS_ERR(req)) {
		ret = PTR_ERR(req);
	} else if (req) {
		/* all requests from this page have been cancelled by
		 * nfs_lock_and_join_requests, so just remove the head
		 * request from the inode / page_private pointer and
		 * release it */
		nfs_inode_remove_request(req);
		nfs_unlock_and_release_request(req);
	}

	return ret;
}

/*
 * Write back all requests on one page - we do this before reading it.
 */
int nfs_wb_page(struct inode *inode, struct page *page)
{
	loff_t range_start = page_file_offset(page);
	loff_t range_end = range_start + (loff_t)(PAGE_SIZE - 1);
	struct writeback_control wbc = {
		.sync_mode = WB_SYNC_ALL,
		.nr_to_write = 0,
		.range_start = range_start,
		.range_end = range_end,
	};
	int ret;

	trace_nfs_writeback_page_enter(inode);

	for (;;) {
		wait_on_page_writeback(page);
		if (clear_page_dirty_for_io(page)) {
			ret = nfs_writepage_locked(page, &wbc);
			if (ret < 0)
				goto out_error;
			continue;
		}
		ret = 0;
		if (!PagePrivate(page))
			break;
		ret = nfs_commit_inode(inode, FLUSH_SYNC);
		if (ret < 0)
			goto out_error;
	}
out_error:
	trace_nfs_writeback_page_exit(inode, ret);
	return ret;
}

#ifdef CONFIG_MIGRATION
int nfs_migrate_page(struct address_space *mapping, struct page *newpage,
		struct page *page, enum migrate_mode mode)
{
	/*
	 * If PagePrivate is set, then the page is currently associated with
	 * an in-progress read or write request. Don't try to migrate it.
	 *
	 * FIXME: we could do this in principle, but we'll need a way to ensure
	 *        that we can safely release the inode reference while holding
	 *        the page lock.
	 */
	if (PagePrivate(page))
		return -EBUSY;

	if (!nfs_fscache_release_page(page, GFP_KERNEL))
		return -EBUSY;

	return migrate_page(mapping, newpage, page, mode);
}
#endif

int __init nfs_init_writepagecache(void)
{
	nfs_wdata_cachep = kmem_cache_create("nfs_write_data",
					     sizeof(struct nfs_pgio_header),
					     0, SLAB_HWCACHE_ALIGN,
					     NULL);
	if (nfs_wdata_cachep == NULL)
		return -ENOMEM;

	nfs_wdata_mempool = mempool_create_slab_pool(MIN_POOL_WRITE,
						     nfs_wdata_cachep);
	if (nfs_wdata_mempool == NULL)
		goto out_destroy_write_cache;

	nfs_cdata_cachep = kmem_cache_create("nfs_commit_data",
					     sizeof(struct nfs_commit_data),
					     0, SLAB_HWCACHE_ALIGN,
					     NULL);
	if (nfs_cdata_cachep == NULL)
		goto out_destroy_write_mempool;

	nfs_commit_mempool = mempool_create_slab_pool(MIN_POOL_COMMIT,
						      nfs_cdata_cachep);
	if (nfs_commit_mempool == NULL)
		goto out_destroy_commit_cache;

	/*
	 * NFS congestion size, scale with available memory.
	 *
	 *  64MB:    8192k
	 * 128MB:   11585k
	 * 256MB:   16384k
	 * 512MB:   23170k
	 *   1GB:   32768k
	 *   2GB:   46340k
	 *   4GB:   65536k
	 *   8GB:   92681k
	 *  16GB:  131072k
	 *
	 * This allows larger machines to have larger/more transfers.
	 * Limit the default to 256M
	 */
	nfs_congestion_kb = (16*int_sqrt(totalram_pages())) << (PAGE_SHIFT-10);
	if (nfs_congestion_kb > 256*1024)
		nfs_congestion_kb = 256*1024;

	return 0;

out_destroy_commit_cache:
	kmem_cache_destroy(nfs_cdata_cachep);
out_destroy_write_mempool:
	mempool_destroy(nfs_wdata_mempool);
out_destroy_write_cache:
	kmem_cache_destroy(nfs_wdata_cachep);
	return -ENOMEM;
}

void nfs_destroy_writepagecache(void)
{
	mempool_destroy(nfs_commit_mempool);
	kmem_cache_destroy(nfs_cdata_cachep);
	mempool_destroy(nfs_wdata_mempool);
	kmem_cache_destroy(nfs_wdata_cachep);
}

static const struct nfs_rw_ops nfs_rw_write_ops = {
	.rw_alloc_header	= nfs_writehdr_alloc,
	.rw_free_header		= nfs_writehdr_free,
	.rw_done		= nfs_writeback_done,
	.rw_result		= nfs_writeback_result,
	.rw_initiate		= nfs_initiate_write,
};<|MERGE_RESOLUTION|>--- conflicted
+++ resolved
@@ -1290,11 +1290,7 @@
 	if (nfs_have_delegated_attributes(inode))
 		goto out;
 	if (nfsi->cache_validity &
-<<<<<<< HEAD
-	    (NFS_INO_REVAL_PAGECACHE | NFS_INO_INVALID_SIZE))
-=======
 	    (NFS_INO_INVALID_CHANGE | NFS_INO_INVALID_SIZE))
->>>>>>> 11e4b63a
 		return false;
 	smp_rmb();
 	if (test_bit(NFS_INO_INVALIDATING, &nfsi->flags) && pagelen != 0)
@@ -1605,11 +1601,7 @@
 	/* Deal with the suid/sgid bit corner case */
 	if (nfs_should_remove_suid(inode)) {
 		spin_lock(&inode->i_lock);
-<<<<<<< HEAD
-		nfs_set_cache_invalid(inode, NFS_INO_INVALID_OTHER);
-=======
 		nfs_set_cache_invalid(inode, NFS_INO_INVALID_MODE);
->>>>>>> 11e4b63a
 		spin_unlock(&inode->i_lock);
 	}
 	return 0;
