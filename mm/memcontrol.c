// SPDX-License-Identifier: GPL-2.0-or-later
/* memcontrol.c - Memory Controller
 *
 * Copyright IBM Corporation, 2007
 * Author Balbir Singh <balbir@linux.vnet.ibm.com>
 *
 * Copyright 2007 OpenVZ SWsoft Inc
 * Author: Pavel Emelianov <xemul@openvz.org>
 *
 * Memory thresholds
 * Copyright (C) 2009 Nokia Corporation
 * Author: Kirill A. Shutemov
 *
 * Kernel Memory Controller
 * Copyright (C) 2012 Parallels Inc. and Google Inc.
 * Authors: Glauber Costa and Suleiman Souhlal
 *
 * Native page reclaim
 * Charge lifetime sanitation
 * Lockless page tracking & accounting
 * Unified hierarchy configuration model
 * Copyright (C) 2015 Red Hat, Inc., Johannes Weiner
 *
 * Per memcg lru locking
 * Copyright (C) 2020 Alibaba, Inc, Alex Shi
 */

#include <linux/page_counter.h>
#include <linux/memcontrol.h>
#include <linux/cgroup.h>
#include <linux/sched/mm.h>
#include <linux/shmem_fs.h>
#include <linux/hugetlb.h>
#include <linux/pagemap.h>
#include <linux/pagevec.h>
#include <linux/vm_event_item.h>
#include <linux/smp.h>
#include <linux/page-flags.h>
#include <linux/backing-dev.h>
#include <linux/bit_spinlock.h>
#include <linux/rcupdate.h>
#include <linux/limits.h>
#include <linux/export.h>
#include <linux/mutex.h>
#include <linux/rbtree.h>
#include <linux/slab.h>
#include <linux/swapops.h>
#include <linux/spinlock.h>
#include <linux/fs.h>
#include <linux/seq_file.h>
#include <linux/parser.h>
#include <linux/vmpressure.h>
#include <linux/memremap.h>
#include <linux/mm_inline.h>
#include <linux/swap_cgroup.h>
#include <linux/cpu.h>
#include <linux/oom.h>
#include <linux/lockdep.h>
#include <linux/resume_user_mode.h>
#include <linux/psi.h>
#include <linux/seq_buf.h>
#include <linux/sched/isolation.h>
#include <linux/kmemleak.h>
#include "internal.h"
#include <net/sock.h>
#include <net/ip.h>
#include "slab.h"
#include "memcontrol-v1.h"

#include <linux/uaccess.h>

#include <trace/events/vmscan.h>

struct cgroup_subsys memory_cgrp_subsys __read_mostly;
EXPORT_SYMBOL(memory_cgrp_subsys);

struct mem_cgroup *root_mem_cgroup __read_mostly;

/* Active memory cgroup to use from an interrupt context */
DEFINE_PER_CPU(struct mem_cgroup *, int_active_memcg);
EXPORT_PER_CPU_SYMBOL_GPL(int_active_memcg);

/* Socket memory accounting disabled? */
static bool cgroup_memory_nosocket __ro_after_init;

/* Kernel memory accounting disabled? */
static bool cgroup_memory_nokmem __ro_after_init;

/* BPF memory accounting disabled? */
static bool cgroup_memory_nobpf __ro_after_init;

#ifdef CONFIG_CGROUP_WRITEBACK
static DECLARE_WAIT_QUEUE_HEAD(memcg_cgwb_frn_waitq);
#endif

#define THRESHOLDS_EVENTS_TARGET 128
#define SOFTLIMIT_EVENTS_TARGET 1024

static inline bool task_is_dying(void)
{
	return tsk_is_oom_victim(current) || fatal_signal_pending(current) ||
		(current->flags & PF_EXITING);
}

/* Some nice accessors for the vmpressure. */
struct vmpressure *memcg_to_vmpressure(struct mem_cgroup *memcg)
{
	if (!memcg)
		memcg = root_mem_cgroup;
	return &memcg->vmpressure;
}

struct mem_cgroup *vmpressure_to_memcg(struct vmpressure *vmpr)
{
	return container_of(vmpr, struct mem_cgroup, vmpressure);
}

#define CURRENT_OBJCG_UPDATE_BIT 0
#define CURRENT_OBJCG_UPDATE_FLAG (1UL << CURRENT_OBJCG_UPDATE_BIT)

static DEFINE_SPINLOCK(objcg_lock);

bool mem_cgroup_kmem_disabled(void)
{
	return cgroup_memory_nokmem;
}

static void obj_cgroup_uncharge_pages(struct obj_cgroup *objcg,
				      unsigned int nr_pages);

static void obj_cgroup_release(struct percpu_ref *ref)
{
	struct obj_cgroup *objcg = container_of(ref, struct obj_cgroup, refcnt);
	unsigned int nr_bytes;
	unsigned int nr_pages;
	unsigned long flags;

	/*
	 * At this point all allocated objects are freed, and
	 * objcg->nr_charged_bytes can't have an arbitrary byte value.
	 * However, it can be PAGE_SIZE or (x * PAGE_SIZE).
	 *
	 * The following sequence can lead to it:
	 * 1) CPU0: objcg == stock->cached_objcg
	 * 2) CPU1: we do a small allocation (e.g. 92 bytes),
	 *          PAGE_SIZE bytes are charged
	 * 3) CPU1: a process from another memcg is allocating something,
	 *          the stock if flushed,
	 *          objcg->nr_charged_bytes = PAGE_SIZE - 92
	 * 5) CPU0: we do release this object,
	 *          92 bytes are added to stock->nr_bytes
	 * 6) CPU0: stock is flushed,
	 *          92 bytes are added to objcg->nr_charged_bytes
	 *
	 * In the result, nr_charged_bytes == PAGE_SIZE.
	 * This page will be uncharged in obj_cgroup_release().
	 */
	nr_bytes = atomic_read(&objcg->nr_charged_bytes);
	WARN_ON_ONCE(nr_bytes & (PAGE_SIZE - 1));
	nr_pages = nr_bytes >> PAGE_SHIFT;

	if (nr_pages)
		obj_cgroup_uncharge_pages(objcg, nr_pages);

	spin_lock_irqsave(&objcg_lock, flags);
	list_del(&objcg->list);
	spin_unlock_irqrestore(&objcg_lock, flags);

	percpu_ref_exit(ref);
	kfree_rcu(objcg, rcu);
}

static struct obj_cgroup *obj_cgroup_alloc(void)
{
	struct obj_cgroup *objcg;
	int ret;

	objcg = kzalloc(sizeof(struct obj_cgroup), GFP_KERNEL);
	if (!objcg)
		return NULL;

	ret = percpu_ref_init(&objcg->refcnt, obj_cgroup_release, 0,
			      GFP_KERNEL);
	if (ret) {
		kfree(objcg);
		return NULL;
	}
	INIT_LIST_HEAD(&objcg->list);
	return objcg;
}

static void memcg_reparent_objcgs(struct mem_cgroup *memcg,
				  struct mem_cgroup *parent)
{
	struct obj_cgroup *objcg, *iter;

	objcg = rcu_replace_pointer(memcg->objcg, NULL, true);

	spin_lock_irq(&objcg_lock);

	/* 1) Ready to reparent active objcg. */
	list_add(&objcg->list, &memcg->objcg_list);
	/* 2) Reparent active objcg and already reparented objcgs to parent. */
	list_for_each_entry(iter, &memcg->objcg_list, list)
		WRITE_ONCE(iter->memcg, parent);
	/* 3) Move already reparented objcgs to the parent's list */
	list_splice(&memcg->objcg_list, &parent->objcg_list);

	spin_unlock_irq(&objcg_lock);

	percpu_ref_kill(&objcg->refcnt);
}

/*
 * A lot of the calls to the cache allocation functions are expected to be
 * inlined by the compiler. Since the calls to memcg_slab_post_alloc_hook() are
 * conditional to this static branch, we'll have to allow modules that does
 * kmem_cache_alloc and the such to see this symbol as well
 */
DEFINE_STATIC_KEY_FALSE(memcg_kmem_online_key);
EXPORT_SYMBOL(memcg_kmem_online_key);

DEFINE_STATIC_KEY_FALSE(memcg_bpf_enabled_key);
EXPORT_SYMBOL(memcg_bpf_enabled_key);

/**
 * mem_cgroup_css_from_folio - css of the memcg associated with a folio
 * @folio: folio of interest
 *
 * If memcg is bound to the default hierarchy, css of the memcg associated
 * with @folio is returned.  The returned css remains associated with @folio
 * until it is released.
 *
 * If memcg is bound to a traditional hierarchy, the css of root_mem_cgroup
 * is returned.
 */
struct cgroup_subsys_state *mem_cgroup_css_from_folio(struct folio *folio)
{
	struct mem_cgroup *memcg = folio_memcg(folio);

	if (!memcg || !cgroup_subsys_on_dfl(memory_cgrp_subsys))
		memcg = root_mem_cgroup;

	return &memcg->css;
}

/**
 * page_cgroup_ino - return inode number of the memcg a page is charged to
 * @page: the page
 *
 * Look up the closest online ancestor of the memory cgroup @page is charged to
 * and return its inode number or 0 if @page is not charged to any cgroup. It
 * is safe to call this function without holding a reference to @page.
 *
 * Note, this function is inherently racy, because there is nothing to prevent
 * the cgroup inode from getting torn down and potentially reallocated a moment
 * after page_cgroup_ino() returns, so it only should be used by callers that
 * do not care (such as procfs interfaces).
 */
ino_t page_cgroup_ino(struct page *page)
{
	struct mem_cgroup *memcg;
	unsigned long ino = 0;

	rcu_read_lock();
	/* page_folio() is racy here, but the entire function is racy anyway */
	memcg = folio_memcg_check(page_folio(page));

	while (memcg && !(memcg->css.flags & CSS_ONLINE))
		memcg = parent_mem_cgroup(memcg);
	if (memcg)
		ino = cgroup_ino(memcg->css.cgroup);
	rcu_read_unlock();
	return ino;
}

/* Subset of node_stat_item for memcg stats */
static const unsigned int memcg_node_stat_items[] = {
	NR_INACTIVE_ANON,
	NR_ACTIVE_ANON,
	NR_INACTIVE_FILE,
	NR_ACTIVE_FILE,
	NR_UNEVICTABLE,
	NR_SLAB_RECLAIMABLE_B,
	NR_SLAB_UNRECLAIMABLE_B,
	WORKINGSET_REFAULT_ANON,
	WORKINGSET_REFAULT_FILE,
	WORKINGSET_ACTIVATE_ANON,
	WORKINGSET_ACTIVATE_FILE,
	WORKINGSET_RESTORE_ANON,
	WORKINGSET_RESTORE_FILE,
	WORKINGSET_NODERECLAIM,
	NR_ANON_MAPPED,
	NR_FILE_MAPPED,
	NR_FILE_PAGES,
	NR_FILE_DIRTY,
	NR_WRITEBACK,
	NR_SHMEM,
	NR_SHMEM_THPS,
	NR_FILE_THPS,
	NR_ANON_THPS,
	NR_KERNEL_STACK_KB,
	NR_PAGETABLE,
	NR_SECONDARY_PAGETABLE,
#ifdef CONFIG_SWAP
	NR_SWAPCACHE,
#endif
};

static const unsigned int memcg_stat_items[] = {
	MEMCG_SWAP,
	MEMCG_SOCK,
	MEMCG_PERCPU_B,
	MEMCG_VMALLOC,
	MEMCG_KMEM,
	MEMCG_ZSWAP_B,
	MEMCG_ZSWAPPED,
};

#define NR_MEMCG_NODE_STAT_ITEMS ARRAY_SIZE(memcg_node_stat_items)
#define MEMCG_VMSTAT_SIZE (NR_MEMCG_NODE_STAT_ITEMS + \
			   ARRAY_SIZE(memcg_stat_items))
static int8_t mem_cgroup_stats_index[MEMCG_NR_STAT] __read_mostly;

static void init_memcg_stats(void)
{
	int8_t i, j = 0;

	BUILD_BUG_ON(MEMCG_NR_STAT >= S8_MAX);

	for (i = 0; i < NR_MEMCG_NODE_STAT_ITEMS; ++i)
		mem_cgroup_stats_index[memcg_node_stat_items[i]] = ++j;

	for (i = 0; i < ARRAY_SIZE(memcg_stat_items); ++i)
		mem_cgroup_stats_index[memcg_stat_items[i]] = ++j;
}

static inline int memcg_stats_index(int idx)
{
	return mem_cgroup_stats_index[idx] - 1;
}

struct lruvec_stats_percpu {
	/* Local (CPU and cgroup) state */
	long state[NR_MEMCG_NODE_STAT_ITEMS];

	/* Delta calculation for lockless upward propagation */
	long state_prev[NR_MEMCG_NODE_STAT_ITEMS];
};

struct lruvec_stats {
	/* Aggregated (CPU and subtree) state */
	long state[NR_MEMCG_NODE_STAT_ITEMS];

	/* Non-hierarchical (CPU aggregated) state */
	long state_local[NR_MEMCG_NODE_STAT_ITEMS];

	/* Pending child counts during tree propagation */
	long state_pending[NR_MEMCG_NODE_STAT_ITEMS];
};

unsigned long lruvec_page_state(struct lruvec *lruvec, enum node_stat_item idx)
{
	struct mem_cgroup_per_node *pn;
	long x;
	int i;

	if (mem_cgroup_disabled())
		return node_page_state(lruvec_pgdat(lruvec), idx);

	i = memcg_stats_index(idx);
	if (WARN_ONCE(i < 0, "%s: missing stat item %d\n", __func__, idx))
		return 0;

	pn = container_of(lruvec, struct mem_cgroup_per_node, lruvec);
	x = READ_ONCE(pn->lruvec_stats->state[i]);
#ifdef CONFIG_SMP
	if (x < 0)
		x = 0;
#endif
	return x;
}

unsigned long lruvec_page_state_local(struct lruvec *lruvec,
				      enum node_stat_item idx)
{
	struct mem_cgroup_per_node *pn;
	long x;
	int i;

	if (mem_cgroup_disabled())
		return node_page_state(lruvec_pgdat(lruvec), idx);

	i = memcg_stats_index(idx);
	if (WARN_ONCE(i < 0, "%s: missing stat item %d\n", __func__, idx))
		return 0;

	pn = container_of(lruvec, struct mem_cgroup_per_node, lruvec);
	x = READ_ONCE(pn->lruvec_stats->state_local[i]);
#ifdef CONFIG_SMP
	if (x < 0)
		x = 0;
#endif
	return x;
}

/* Subset of vm_event_item to report for memcg event stats */
static const unsigned int memcg_vm_event_stat[] = {
	PGPGIN,
	PGPGOUT,
	PGSCAN_KSWAPD,
	PGSCAN_DIRECT,
	PGSCAN_KHUGEPAGED,
	PGSTEAL_KSWAPD,
	PGSTEAL_DIRECT,
	PGSTEAL_KHUGEPAGED,
	PGFAULT,
	PGMAJFAULT,
	PGREFILL,
	PGACTIVATE,
	PGDEACTIVATE,
	PGLAZYFREE,
	PGLAZYFREED,
#ifdef CONFIG_ZSWAP
	ZSWPIN,
	ZSWPOUT,
	ZSWPWB,
#endif
#ifdef CONFIG_TRANSPARENT_HUGEPAGE
	THP_FAULT_ALLOC,
	THP_COLLAPSE_ALLOC,
	THP_SWPOUT,
	THP_SWPOUT_FALLBACK,
#endif
};

#define NR_MEMCG_EVENTS ARRAY_SIZE(memcg_vm_event_stat)
static int8_t mem_cgroup_events_index[NR_VM_EVENT_ITEMS] __read_mostly;

static void init_memcg_events(void)
{
	int8_t i;

	BUILD_BUG_ON(NR_VM_EVENT_ITEMS >= S8_MAX);

	for (i = 0; i < NR_MEMCG_EVENTS; ++i)
		mem_cgroup_events_index[memcg_vm_event_stat[i]] = i + 1;
}

static inline int memcg_events_index(enum vm_event_item idx)
{
	return mem_cgroup_events_index[idx] - 1;
}

struct memcg_vmstats_percpu {
	/* Stats updates since the last flush */
	unsigned int			stats_updates;

	/* Cached pointers for fast iteration in memcg_rstat_updated() */
	struct memcg_vmstats_percpu	*parent;
	struct memcg_vmstats		*vmstats;

	/* The above should fit a single cacheline for memcg_rstat_updated() */

	/* Local (CPU and cgroup) page state & events */
	long			state[MEMCG_VMSTAT_SIZE];
	unsigned long		events[NR_MEMCG_EVENTS];

	/* Delta calculation for lockless upward propagation */
	long			state_prev[MEMCG_VMSTAT_SIZE];
	unsigned long		events_prev[NR_MEMCG_EVENTS];

	/* Cgroup1: threshold notifications & softlimit tree updates */
	unsigned long		nr_page_events;
	unsigned long		targets[MEM_CGROUP_NTARGETS];
} ____cacheline_aligned;

struct memcg_vmstats {
	/* Aggregated (CPU and subtree) page state & events */
	long			state[MEMCG_VMSTAT_SIZE];
	unsigned long		events[NR_MEMCG_EVENTS];

	/* Non-hierarchical (CPU aggregated) page state & events */
	long			state_local[MEMCG_VMSTAT_SIZE];
	unsigned long		events_local[NR_MEMCG_EVENTS];

	/* Pending child counts during tree propagation */
	long			state_pending[MEMCG_VMSTAT_SIZE];
	unsigned long		events_pending[NR_MEMCG_EVENTS];

	/* Stats updates since the last flush */
	atomic64_t		stats_updates;
};

/*
 * memcg and lruvec stats flushing
 *
 * Many codepaths leading to stats update or read are performance sensitive and
 * adding stats flushing in such codepaths is not desirable. So, to optimize the
 * flushing the kernel does:
 *
 * 1) Periodically and asynchronously flush the stats every 2 seconds to not let
 *    rstat update tree grow unbounded.
 *
 * 2) Flush the stats synchronously on reader side only when there are more than
 *    (MEMCG_CHARGE_BATCH * nr_cpus) update events. Though this optimization
 *    will let stats be out of sync by atmost (MEMCG_CHARGE_BATCH * nr_cpus) but
 *    only for 2 seconds due to (1).
 */
static void flush_memcg_stats_dwork(struct work_struct *w);
static DECLARE_DEFERRABLE_WORK(stats_flush_dwork, flush_memcg_stats_dwork);
static u64 flush_last_time;

#define FLUSH_TIME (2UL*HZ)

/*
 * Accessors to ensure that preemption is disabled on PREEMPT_RT because it can
 * not rely on this as part of an acquired spinlock_t lock. These functions are
 * never used in hardirq context on PREEMPT_RT and therefore disabling preemtion
 * is sufficient.
 */
static void memcg_stats_lock(void)
{
	preempt_disable_nested();
	VM_WARN_ON_IRQS_ENABLED();
}

static void __memcg_stats_lock(void)
{
	preempt_disable_nested();
}

static void memcg_stats_unlock(void)
{
	preempt_enable_nested();
}


static bool memcg_vmstats_needs_flush(struct memcg_vmstats *vmstats)
{
	return atomic64_read(&vmstats->stats_updates) >
		MEMCG_CHARGE_BATCH * num_online_cpus();
}

static inline void memcg_rstat_updated(struct mem_cgroup *memcg, int val)
{
	struct memcg_vmstats_percpu *statc;
	int cpu = smp_processor_id();
	unsigned int stats_updates;

	if (!val)
		return;

	cgroup_rstat_updated(memcg->css.cgroup, cpu);
	statc = this_cpu_ptr(memcg->vmstats_percpu);
	for (; statc; statc = statc->parent) {
		stats_updates = READ_ONCE(statc->stats_updates) + abs(val);
		WRITE_ONCE(statc->stats_updates, stats_updates);
		if (stats_updates < MEMCG_CHARGE_BATCH)
			continue;

		/*
		 * If @memcg is already flush-able, increasing stats_updates is
		 * redundant. Avoid the overhead of the atomic update.
		 */
		if (!memcg_vmstats_needs_flush(statc->vmstats))
			atomic64_add(stats_updates,
				     &statc->vmstats->stats_updates);
		WRITE_ONCE(statc->stats_updates, 0);
	}
}

static void do_flush_stats(struct mem_cgroup *memcg)
{
	if (mem_cgroup_is_root(memcg))
		WRITE_ONCE(flush_last_time, jiffies_64);

	cgroup_rstat_flush(memcg->css.cgroup);
}

/*
 * mem_cgroup_flush_stats - flush the stats of a memory cgroup subtree
 * @memcg: root of the subtree to flush
 *
 * Flushing is serialized by the underlying global rstat lock. There is also a
 * minimum amount of work to be done even if there are no stat updates to flush.
 * Hence, we only flush the stats if the updates delta exceeds a threshold. This
 * avoids unnecessary work and contention on the underlying lock.
 */
void mem_cgroup_flush_stats(struct mem_cgroup *memcg)
{
	if (mem_cgroup_disabled())
		return;

	if (!memcg)
		memcg = root_mem_cgroup;

	if (memcg_vmstats_needs_flush(memcg->vmstats))
		do_flush_stats(memcg);
}

void mem_cgroup_flush_stats_ratelimited(struct mem_cgroup *memcg)
{
	/* Only flush if the periodic flusher is one full cycle late */
	if (time_after64(jiffies_64, READ_ONCE(flush_last_time) + 2*FLUSH_TIME))
		mem_cgroup_flush_stats(memcg);
}

static void flush_memcg_stats_dwork(struct work_struct *w)
{
	/*
	 * Deliberately ignore memcg_vmstats_needs_flush() here so that flushing
	 * in latency-sensitive paths is as cheap as possible.
	 */
	do_flush_stats(root_mem_cgroup);
	queue_delayed_work(system_unbound_wq, &stats_flush_dwork, FLUSH_TIME);
}

unsigned long memcg_page_state(struct mem_cgroup *memcg, int idx)
{
	long x;
	int i = memcg_stats_index(idx);

	if (WARN_ONCE(i < 0, "%s: missing stat item %d\n", __func__, idx))
		return 0;

	x = READ_ONCE(memcg->vmstats->state[i]);
#ifdef CONFIG_SMP
	if (x < 0)
		x = 0;
#endif
	return x;
}

static int memcg_page_state_unit(int item);

/*
 * Normalize the value passed into memcg_rstat_updated() to be in pages. Round
 * up non-zero sub-page updates to 1 page as zero page updates are ignored.
 */
static int memcg_state_val_in_pages(int idx, int val)
{
	int unit = memcg_page_state_unit(idx);

	if (!val || unit == PAGE_SIZE)
		return val;
	else
		return max(val * unit / PAGE_SIZE, 1UL);
}

/**
 * __mod_memcg_state - update cgroup memory statistics
 * @memcg: the memory cgroup
 * @idx: the stat item - can be enum memcg_stat_item or enum node_stat_item
 * @val: delta to add to the counter, can be negative
 */
void __mod_memcg_state(struct mem_cgroup *memcg, enum memcg_stat_item idx,
		       int val)
{
	int i = memcg_stats_index(idx);

	if (mem_cgroup_disabled())
		return;

	if (WARN_ONCE(i < 0, "%s: missing stat item %d\n", __func__, idx))
		return;

	__this_cpu_add(memcg->vmstats_percpu->state[i], val);
	memcg_rstat_updated(memcg, memcg_state_val_in_pages(idx, val));
}

/* idx can be of type enum memcg_stat_item or node_stat_item. */
unsigned long memcg_page_state_local(struct mem_cgroup *memcg, int idx)
{
	long x;
	int i = memcg_stats_index(idx);

	if (WARN_ONCE(i < 0, "%s: missing stat item %d\n", __func__, idx))
		return 0;

	x = READ_ONCE(memcg->vmstats->state_local[i]);
#ifdef CONFIG_SMP
	if (x < 0)
		x = 0;
#endif
	return x;
}

static void __mod_memcg_lruvec_state(struct lruvec *lruvec,
				     enum node_stat_item idx,
				     int val)
{
	struct mem_cgroup_per_node *pn;
	struct mem_cgroup *memcg;
	int i = memcg_stats_index(idx);

	if (WARN_ONCE(i < 0, "%s: missing stat item %d\n", __func__, idx))
		return;

	pn = container_of(lruvec, struct mem_cgroup_per_node, lruvec);
	memcg = pn->memcg;

	/*
	 * The caller from rmap relies on disabled preemption because they never
	 * update their counter from in-interrupt context. For these two
	 * counters we check that the update is never performed from an
	 * interrupt context while other caller need to have disabled interrupt.
	 */
	__memcg_stats_lock();
	if (IS_ENABLED(CONFIG_DEBUG_VM)) {
		switch (idx) {
		case NR_ANON_MAPPED:
		case NR_FILE_MAPPED:
		case NR_ANON_THPS:
			WARN_ON_ONCE(!in_task());
			break;
		default:
			VM_WARN_ON_IRQS_ENABLED();
		}
	}

	/* Update memcg */
	__this_cpu_add(memcg->vmstats_percpu->state[i], val);

	/* Update lruvec */
	__this_cpu_add(pn->lruvec_stats_percpu->state[i], val);

	memcg_rstat_updated(memcg, memcg_state_val_in_pages(idx, val));
	memcg_stats_unlock();
}

/**
 * __mod_lruvec_state - update lruvec memory statistics
 * @lruvec: the lruvec
 * @idx: the stat item
 * @val: delta to add to the counter, can be negative
 *
 * The lruvec is the intersection of the NUMA node and a cgroup. This
 * function updates the all three counters that are affected by a
 * change of state at this level: per-node, per-cgroup, per-lruvec.
 */
void __mod_lruvec_state(struct lruvec *lruvec, enum node_stat_item idx,
			int val)
{
	/* Update node */
	__mod_node_page_state(lruvec_pgdat(lruvec), idx, val);

	/* Update memcg and lruvec */
	if (!mem_cgroup_disabled())
		__mod_memcg_lruvec_state(lruvec, idx, val);
}

void __lruvec_stat_mod_folio(struct folio *folio, enum node_stat_item idx,
			     int val)
{
	struct mem_cgroup *memcg;
	pg_data_t *pgdat = folio_pgdat(folio);
	struct lruvec *lruvec;

	rcu_read_lock();
	memcg = folio_memcg(folio);
	/* Untracked pages have no memcg, no lruvec. Update only the node */
	if (!memcg) {
		rcu_read_unlock();
		__mod_node_page_state(pgdat, idx, val);
		return;
	}

	lruvec = mem_cgroup_lruvec(memcg, pgdat);
	__mod_lruvec_state(lruvec, idx, val);
	rcu_read_unlock();
}
EXPORT_SYMBOL(__lruvec_stat_mod_folio);

void __mod_lruvec_kmem_state(void *p, enum node_stat_item idx, int val)
{
	pg_data_t *pgdat = page_pgdat(virt_to_page(p));
	struct mem_cgroup *memcg;
	struct lruvec *lruvec;

	rcu_read_lock();
	memcg = mem_cgroup_from_slab_obj(p);

	/*
	 * Untracked pages have no memcg, no lruvec. Update only the
	 * node. If we reparent the slab objects to the root memcg,
	 * when we free the slab object, we need to update the per-memcg
	 * vmstats to keep it correct for the root memcg.
	 */
	if (!memcg) {
		__mod_node_page_state(pgdat, idx, val);
	} else {
		lruvec = mem_cgroup_lruvec(memcg, pgdat);
		__mod_lruvec_state(lruvec, idx, val);
	}
	rcu_read_unlock();
}

/**
 * __count_memcg_events - account VM events in a cgroup
 * @memcg: the memory cgroup
 * @idx: the event item
 * @count: the number of events that occurred
 */
void __count_memcg_events(struct mem_cgroup *memcg, enum vm_event_item idx,
			  unsigned long count)
{
	int i = memcg_events_index(idx);

	if (mem_cgroup_disabled())
		return;

	if (WARN_ONCE(i < 0, "%s: missing stat item %d\n", __func__, idx))
		return;

	memcg_stats_lock();
	__this_cpu_add(memcg->vmstats_percpu->events[i], count);
	memcg_rstat_updated(memcg, count);
	memcg_stats_unlock();
}

unsigned long memcg_events(struct mem_cgroup *memcg, int event)
{
	int i = memcg_events_index(event);

	if (WARN_ONCE(i < 0, "%s: missing stat item %d\n", __func__, event))
		return 0;

	return READ_ONCE(memcg->vmstats->events[i]);
}

unsigned long memcg_events_local(struct mem_cgroup *memcg, int event)
{
	int i = memcg_events_index(event);

	if (WARN_ONCE(i < 0, "%s: missing stat item %d\n", __func__, event))
		return 0;

	return READ_ONCE(memcg->vmstats->events_local[i]);
}

void mem_cgroup_charge_statistics(struct mem_cgroup *memcg, int nr_pages)
{
	/* pagein of a big page is an event. So, ignore page size */
	if (nr_pages > 0)
		__count_memcg_events(memcg, PGPGIN, 1);
	else {
		__count_memcg_events(memcg, PGPGOUT, 1);
		nr_pages = -nr_pages; /* for event */
	}

	__this_cpu_add(memcg->vmstats_percpu->nr_page_events, nr_pages);
}

bool mem_cgroup_event_ratelimit(struct mem_cgroup *memcg,
				enum mem_cgroup_events_target target)
{
	unsigned long val, next;

	val = __this_cpu_read(memcg->vmstats_percpu->nr_page_events);
	next = __this_cpu_read(memcg->vmstats_percpu->targets[target]);
	/* from time_after() in jiffies.h */
	if ((long)(next - val) < 0) {
		switch (target) {
		case MEM_CGROUP_TARGET_THRESH:
			next = val + THRESHOLDS_EVENTS_TARGET;
			break;
		case MEM_CGROUP_TARGET_SOFTLIMIT:
			next = val + SOFTLIMIT_EVENTS_TARGET;
			break;
		default:
			break;
		}
		__this_cpu_write(memcg->vmstats_percpu->targets[target], next);
		return true;
	}
	return false;
}

struct mem_cgroup *mem_cgroup_from_task(struct task_struct *p)
{
	/*
	 * mm_update_next_owner() may clear mm->owner to NULL
	 * if it races with swapoff, page migration, etc.
	 * So this can be called with p == NULL.
	 */
	if (unlikely(!p))
		return NULL;

	return mem_cgroup_from_css(task_css(p, memory_cgrp_id));
}
EXPORT_SYMBOL(mem_cgroup_from_task);

static __always_inline struct mem_cgroup *active_memcg(void)
{
	if (!in_task())
		return this_cpu_read(int_active_memcg);
	else
		return current->active_memcg;
}

/**
 * get_mem_cgroup_from_mm: Obtain a reference on given mm_struct's memcg.
 * @mm: mm from which memcg should be extracted. It can be NULL.
 *
 * Obtain a reference on mm->memcg and returns it if successful. If mm
 * is NULL, then the memcg is chosen as follows:
 * 1) The active memcg, if set.
 * 2) current->mm->memcg, if available
 * 3) root memcg
 * If mem_cgroup is disabled, NULL is returned.
 */
struct mem_cgroup *get_mem_cgroup_from_mm(struct mm_struct *mm)
{
	struct mem_cgroup *memcg;

	if (mem_cgroup_disabled())
		return NULL;

	/*
	 * Page cache insertions can happen without an
	 * actual mm context, e.g. during disk probing
	 * on boot, loopback IO, acct() writes etc.
	 *
	 * No need to css_get on root memcg as the reference
	 * counting is disabled on the root level in the
	 * cgroup core. See CSS_NO_REF.
	 */
	if (unlikely(!mm)) {
		memcg = active_memcg();
		if (unlikely(memcg)) {
			/* remote memcg must hold a ref */
			css_get(&memcg->css);
			return memcg;
		}
		mm = current->mm;
		if (unlikely(!mm))
			return root_mem_cgroup;
	}

	rcu_read_lock();
	do {
		memcg = mem_cgroup_from_task(rcu_dereference(mm->owner));
		if (unlikely(!memcg))
			memcg = root_mem_cgroup;
	} while (!css_tryget(&memcg->css));
	rcu_read_unlock();
	return memcg;
}
EXPORT_SYMBOL(get_mem_cgroup_from_mm);

/**
 * get_mem_cgroup_from_current - Obtain a reference on current task's memcg.
 */
struct mem_cgroup *get_mem_cgroup_from_current(void)
{
	struct mem_cgroup *memcg;

	if (mem_cgroup_disabled())
		return NULL;

again:
	rcu_read_lock();
	memcg = mem_cgroup_from_task(current);
	if (!css_tryget(&memcg->css)) {
		rcu_read_unlock();
		goto again;
	}
	rcu_read_unlock();
	return memcg;
}

/**
 * mem_cgroup_iter - iterate over memory cgroup hierarchy
 * @root: hierarchy root
 * @prev: previously returned memcg, NULL on first invocation
 * @reclaim: cookie for shared reclaim walks, NULL for full walks
 *
 * Returns references to children of the hierarchy below @root, or
 * @root itself, or %NULL after a full round-trip.
 *
 * Caller must pass the return value in @prev on subsequent
 * invocations for reference counting, or use mem_cgroup_iter_break()
 * to cancel a hierarchy walk before the round-trip is complete.
 *
 * Reclaimers can specify a node in @reclaim to divide up the memcgs
 * in the hierarchy among all concurrent reclaimers operating on the
 * same node.
 */
struct mem_cgroup *mem_cgroup_iter(struct mem_cgroup *root,
				   struct mem_cgroup *prev,
				   struct mem_cgroup_reclaim_cookie *reclaim)
{
	struct mem_cgroup_reclaim_iter *iter;
	struct cgroup_subsys_state *css = NULL;
	struct mem_cgroup *memcg = NULL;
	struct mem_cgroup *pos = NULL;

	if (mem_cgroup_disabled())
		return NULL;

	if (!root)
		root = root_mem_cgroup;

	rcu_read_lock();

	if (reclaim) {
		struct mem_cgroup_per_node *mz;

		mz = root->nodeinfo[reclaim->pgdat->node_id];
		iter = &mz->iter;

		/*
		 * On start, join the current reclaim iteration cycle.
		 * Exit when a concurrent walker completes it.
		 */
		if (!prev)
			reclaim->generation = iter->generation;
		else if (reclaim->generation != iter->generation)
			goto out_unlock;

		while (1) {
			pos = READ_ONCE(iter->position);
			if (!pos || css_tryget(&pos->css))
				break;
			/*
			 * css reference reached zero, so iter->position will
			 * be cleared by ->css_released. However, we should not
			 * rely on this happening soon, because ->css_released
			 * is called from a work queue, and by busy-waiting we
			 * might block it. So we clear iter->position right
			 * away.
			 */
			(void)cmpxchg(&iter->position, pos, NULL);
		}
	} else if (prev) {
		pos = prev;
	}

	if (pos)
		css = &pos->css;

	for (;;) {
		css = css_next_descendant_pre(css, &root->css);
		if (!css) {
			/*
			 * Reclaimers share the hierarchy walk, and a
			 * new one might jump in right at the end of
			 * the hierarchy - make sure they see at least
			 * one group and restart from the beginning.
			 */
			if (!prev)
				continue;
			break;
		}

		/*
		 * Verify the css and acquire a reference.  The root
		 * is provided by the caller, so we know it's alive
		 * and kicking, and don't take an extra reference.
		 */
		if (css == &root->css || css_tryget(css)) {
			memcg = mem_cgroup_from_css(css);
			break;
		}
	}

	if (reclaim) {
		/*
		 * The position could have already been updated by a competing
		 * thread, so check that the value hasn't changed since we read
		 * it to avoid reclaiming from the same cgroup twice.
		 */
		(void)cmpxchg(&iter->position, pos, memcg);

		if (pos)
			css_put(&pos->css);

		if (!memcg)
			iter->generation++;
	}

out_unlock:
	rcu_read_unlock();
	if (prev && prev != root)
		css_put(&prev->css);

	return memcg;
}

/**
 * mem_cgroup_iter_break - abort a hierarchy walk prematurely
 * @root: hierarchy root
 * @prev: last visited hierarchy member as returned by mem_cgroup_iter()
 */
void mem_cgroup_iter_break(struct mem_cgroup *root,
			   struct mem_cgroup *prev)
{
	if (!root)
		root = root_mem_cgroup;
	if (prev && prev != root)
		css_put(&prev->css);
}

static void __invalidate_reclaim_iterators(struct mem_cgroup *from,
					struct mem_cgroup *dead_memcg)
{
	struct mem_cgroup_reclaim_iter *iter;
	struct mem_cgroup_per_node *mz;
	int nid;

	for_each_node(nid) {
		mz = from->nodeinfo[nid];
		iter = &mz->iter;
		cmpxchg(&iter->position, dead_memcg, NULL);
	}
}

static void invalidate_reclaim_iterators(struct mem_cgroup *dead_memcg)
{
	struct mem_cgroup *memcg = dead_memcg;
	struct mem_cgroup *last;

	do {
		__invalidate_reclaim_iterators(memcg, dead_memcg);
		last = memcg;
	} while ((memcg = parent_mem_cgroup(memcg)));

	/*
	 * When cgroup1 non-hierarchy mode is used,
	 * parent_mem_cgroup() does not walk all the way up to the
	 * cgroup root (root_mem_cgroup). So we have to handle
	 * dead_memcg from cgroup root separately.
	 */
	if (!mem_cgroup_is_root(last))
		__invalidate_reclaim_iterators(root_mem_cgroup,
						dead_memcg);
}

/**
 * mem_cgroup_scan_tasks - iterate over tasks of a memory cgroup hierarchy
 * @memcg: hierarchy root
 * @fn: function to call for each task
 * @arg: argument passed to @fn
 *
 * This function iterates over tasks attached to @memcg or to any of its
 * descendants and calls @fn for each task. If @fn returns a non-zero
 * value, the function breaks the iteration loop. Otherwise, it will iterate
 * over all tasks and return 0.
 *
 * This function must not be called for the root memory cgroup.
 */
void mem_cgroup_scan_tasks(struct mem_cgroup *memcg,
			   int (*fn)(struct task_struct *, void *), void *arg)
{
	struct mem_cgroup *iter;
	int ret = 0;

	BUG_ON(mem_cgroup_is_root(memcg));

	for_each_mem_cgroup_tree(iter, memcg) {
		struct css_task_iter it;
		struct task_struct *task;

		css_task_iter_start(&iter->css, CSS_TASK_ITER_PROCS, &it);
		while (!ret && (task = css_task_iter_next(&it)))
			ret = fn(task, arg);
		css_task_iter_end(&it);
		if (ret) {
			mem_cgroup_iter_break(memcg, iter);
			break;
		}
	}
}

#ifdef CONFIG_DEBUG_VM
void lruvec_memcg_debug(struct lruvec *lruvec, struct folio *folio)
{
	struct mem_cgroup *memcg;

	if (mem_cgroup_disabled())
		return;

	memcg = folio_memcg(folio);

	if (!memcg)
		VM_BUG_ON_FOLIO(!mem_cgroup_is_root(lruvec_memcg(lruvec)), folio);
	else
		VM_BUG_ON_FOLIO(lruvec_memcg(lruvec) != memcg, folio);
}
#endif

/**
 * folio_lruvec_lock - Lock the lruvec for a folio.
 * @folio: Pointer to the folio.
 *
 * These functions are safe to use under any of the following conditions:
 * - folio locked
 * - folio_test_lru false
 * - folio_memcg_lock()
 * - folio frozen (refcount of 0)
 *
 * Return: The lruvec this folio is on with its lock held.
 */
struct lruvec *folio_lruvec_lock(struct folio *folio)
{
	struct lruvec *lruvec = folio_lruvec(folio);

	spin_lock(&lruvec->lru_lock);
	lruvec_memcg_debug(lruvec, folio);

	return lruvec;
}

/**
 * folio_lruvec_lock_irq - Lock the lruvec for a folio.
 * @folio: Pointer to the folio.
 *
 * These functions are safe to use under any of the following conditions:
 * - folio locked
 * - folio_test_lru false
 * - folio_memcg_lock()
 * - folio frozen (refcount of 0)
 *
 * Return: The lruvec this folio is on with its lock held and interrupts
 * disabled.
 */
struct lruvec *folio_lruvec_lock_irq(struct folio *folio)
{
	struct lruvec *lruvec = folio_lruvec(folio);

	spin_lock_irq(&lruvec->lru_lock);
	lruvec_memcg_debug(lruvec, folio);

	return lruvec;
}

/**
 * folio_lruvec_lock_irqsave - Lock the lruvec for a folio.
 * @folio: Pointer to the folio.
 * @flags: Pointer to irqsave flags.
 *
 * These functions are safe to use under any of the following conditions:
 * - folio locked
 * - folio_test_lru false
 * - folio_memcg_lock()
 * - folio frozen (refcount of 0)
 *
 * Return: The lruvec this folio is on with its lock held and interrupts
 * disabled.
 */
struct lruvec *folio_lruvec_lock_irqsave(struct folio *folio,
		unsigned long *flags)
{
	struct lruvec *lruvec = folio_lruvec(folio);

	spin_lock_irqsave(&lruvec->lru_lock, *flags);
	lruvec_memcg_debug(lruvec, folio);

	return lruvec;
}

/**
 * mem_cgroup_update_lru_size - account for adding or removing an lru page
 * @lruvec: mem_cgroup per zone lru vector
 * @lru: index of lru list the page is sitting on
 * @zid: zone id of the accounted pages
 * @nr_pages: positive when adding or negative when removing
 *
 * This function must be called under lru_lock, just before a page is added
 * to or just after a page is removed from an lru list.
 */
void mem_cgroup_update_lru_size(struct lruvec *lruvec, enum lru_list lru,
				int zid, int nr_pages)
{
	struct mem_cgroup_per_node *mz;
	unsigned long *lru_size;
	long size;

	if (mem_cgroup_disabled())
		return;

	mz = container_of(lruvec, struct mem_cgroup_per_node, lruvec);
	lru_size = &mz->lru_zone_size[zid][lru];

	if (nr_pages < 0)
		*lru_size += nr_pages;

	size = *lru_size;
	if (WARN_ONCE(size < 0,
		"%s(%p, %d, %d): lru_size %ld\n",
		__func__, lruvec, lru, nr_pages, size)) {
		VM_BUG_ON(1);
		*lru_size = 0;
	}

	if (nr_pages > 0)
		*lru_size += nr_pages;
}

/**
 * mem_cgroup_margin - calculate chargeable space of a memory cgroup
 * @memcg: the memory cgroup
 *
 * Returns the maximum amount of memory @mem can be charged with, in
 * pages.
 */
static unsigned long mem_cgroup_margin(struct mem_cgroup *memcg)
{
	unsigned long margin = 0;
	unsigned long count;
	unsigned long limit;

	count = page_counter_read(&memcg->memory);
	limit = READ_ONCE(memcg->memory.max);
	if (count < limit)
		margin = limit - count;

	if (do_memsw_account()) {
		count = page_counter_read(&memcg->memsw);
		limit = READ_ONCE(memcg->memsw.max);
		if (count < limit)
			margin = min(margin, limit - count);
		else
			margin = 0;
	}

	return margin;
}

struct memory_stat {
	const char *name;
	unsigned int idx;
};

static const struct memory_stat memory_stats[] = {
	{ "anon",			NR_ANON_MAPPED			},
	{ "file",			NR_FILE_PAGES			},
	{ "kernel",			MEMCG_KMEM			},
	{ "kernel_stack",		NR_KERNEL_STACK_KB		},
	{ "pagetables",			NR_PAGETABLE			},
	{ "sec_pagetables",		NR_SECONDARY_PAGETABLE		},
	{ "percpu",			MEMCG_PERCPU_B			},
	{ "sock",			MEMCG_SOCK			},
	{ "vmalloc",			MEMCG_VMALLOC			},
	{ "shmem",			NR_SHMEM			},
#ifdef CONFIG_ZSWAP
	{ "zswap",			MEMCG_ZSWAP_B			},
	{ "zswapped",			MEMCG_ZSWAPPED			},
#endif
	{ "file_mapped",		NR_FILE_MAPPED			},
	{ "file_dirty",			NR_FILE_DIRTY			},
	{ "file_writeback",		NR_WRITEBACK			},
#ifdef CONFIG_SWAP
	{ "swapcached",			NR_SWAPCACHE			},
#endif
#ifdef CONFIG_TRANSPARENT_HUGEPAGE
	{ "anon_thp",			NR_ANON_THPS			},
	{ "file_thp",			NR_FILE_THPS			},
	{ "shmem_thp",			NR_SHMEM_THPS			},
#endif
	{ "inactive_anon",		NR_INACTIVE_ANON		},
	{ "active_anon",		NR_ACTIVE_ANON			},
	{ "inactive_file",		NR_INACTIVE_FILE		},
	{ "active_file",		NR_ACTIVE_FILE			},
	{ "unevictable",		NR_UNEVICTABLE			},
	{ "slab_reclaimable",		NR_SLAB_RECLAIMABLE_B		},
	{ "slab_unreclaimable",		NR_SLAB_UNRECLAIMABLE_B		},

	/* The memory events */
	{ "workingset_refault_anon",	WORKINGSET_REFAULT_ANON		},
	{ "workingset_refault_file",	WORKINGSET_REFAULT_FILE		},
	{ "workingset_activate_anon",	WORKINGSET_ACTIVATE_ANON	},
	{ "workingset_activate_file",	WORKINGSET_ACTIVATE_FILE	},
	{ "workingset_restore_anon",	WORKINGSET_RESTORE_ANON		},
	{ "workingset_restore_file",	WORKINGSET_RESTORE_FILE		},
	{ "workingset_nodereclaim",	WORKINGSET_NODERECLAIM		},
};

/* The actual unit of the state item, not the same as the output unit */
static int memcg_page_state_unit(int item)
{
	switch (item) {
	case MEMCG_PERCPU_B:
	case MEMCG_ZSWAP_B:
	case NR_SLAB_RECLAIMABLE_B:
	case NR_SLAB_UNRECLAIMABLE_B:
		return 1;
	case NR_KERNEL_STACK_KB:
		return SZ_1K;
	default:
		return PAGE_SIZE;
	}
}

/* Translate stat items to the correct unit for memory.stat output */
static int memcg_page_state_output_unit(int item)
{
	/*
	 * Workingset state is actually in pages, but we export it to userspace
	 * as a scalar count of events, so special case it here.
	 */
	switch (item) {
	case WORKINGSET_REFAULT_ANON:
	case WORKINGSET_REFAULT_FILE:
	case WORKINGSET_ACTIVATE_ANON:
	case WORKINGSET_ACTIVATE_FILE:
	case WORKINGSET_RESTORE_ANON:
	case WORKINGSET_RESTORE_FILE:
	case WORKINGSET_NODERECLAIM:
		return 1;
	default:
		return memcg_page_state_unit(item);
	}
}

unsigned long memcg_page_state_output(struct mem_cgroup *memcg, int item)
{
	return memcg_page_state(memcg, item) *
		memcg_page_state_output_unit(item);
}

unsigned long memcg_page_state_local_output(struct mem_cgroup *memcg, int item)
{
	return memcg_page_state_local(memcg, item) *
		memcg_page_state_output_unit(item);
}

static void memcg_stat_format(struct mem_cgroup *memcg, struct seq_buf *s)
{
	int i;

	/*
	 * Provide statistics on the state of the memory subsystem as
	 * well as cumulative event counters that show past behavior.
	 *
	 * This list is ordered following a combination of these gradients:
	 * 1) generic big picture -> specifics and details
	 * 2) reflecting userspace activity -> reflecting kernel heuristics
	 *
	 * Current memory state:
	 */
	mem_cgroup_flush_stats(memcg);

	for (i = 0; i < ARRAY_SIZE(memory_stats); i++) {
		u64 size;

		size = memcg_page_state_output(memcg, memory_stats[i].idx);
		seq_buf_printf(s, "%s %llu\n", memory_stats[i].name, size);

		if (unlikely(memory_stats[i].idx == NR_SLAB_UNRECLAIMABLE_B)) {
			size += memcg_page_state_output(memcg,
							NR_SLAB_RECLAIMABLE_B);
			seq_buf_printf(s, "slab %llu\n", size);
		}
	}

	/* Accumulated memory events */
	seq_buf_printf(s, "pgscan %lu\n",
		       memcg_events(memcg, PGSCAN_KSWAPD) +
		       memcg_events(memcg, PGSCAN_DIRECT) +
		       memcg_events(memcg, PGSCAN_KHUGEPAGED));
	seq_buf_printf(s, "pgsteal %lu\n",
		       memcg_events(memcg, PGSTEAL_KSWAPD) +
		       memcg_events(memcg, PGSTEAL_DIRECT) +
		       memcg_events(memcg, PGSTEAL_KHUGEPAGED));

	for (i = 0; i < ARRAY_SIZE(memcg_vm_event_stat); i++) {
		if (memcg_vm_event_stat[i] == PGPGIN ||
		    memcg_vm_event_stat[i] == PGPGOUT)
			continue;

		seq_buf_printf(s, "%s %lu\n",
			       vm_event_name(memcg_vm_event_stat[i]),
			       memcg_events(memcg, memcg_vm_event_stat[i]));
	}
}

static void memory_stat_format(struct mem_cgroup *memcg, struct seq_buf *s)
{
	if (cgroup_subsys_on_dfl(memory_cgrp_subsys))
		memcg_stat_format(memcg, s);
	else
		memcg1_stat_format(memcg, s);
	if (seq_buf_has_overflowed(s))
		pr_warn("%s: Warning, stat buffer overflow, please report\n", __func__);
}

/**
 * mem_cgroup_print_oom_context: Print OOM information relevant to
 * memory controller.
 * @memcg: The memory cgroup that went over limit
 * @p: Task that is going to be killed
 *
 * NOTE: @memcg and @p's mem_cgroup can be different when hierarchy is
 * enabled
 */
void mem_cgroup_print_oom_context(struct mem_cgroup *memcg, struct task_struct *p)
{
	rcu_read_lock();

	if (memcg) {
		pr_cont(",oom_memcg=");
		pr_cont_cgroup_path(memcg->css.cgroup);
	} else
		pr_cont(",global_oom");
	if (p) {
		pr_cont(",task_memcg=");
		pr_cont_cgroup_path(task_cgroup(p, memory_cgrp_id));
	}
	rcu_read_unlock();
}

/**
 * mem_cgroup_print_oom_meminfo: Print OOM memory information relevant to
 * memory controller.
 * @memcg: The memory cgroup that went over limit
 */
void mem_cgroup_print_oom_meminfo(struct mem_cgroup *memcg)
{
	/* Use static buffer, for the caller is holding oom_lock. */
	static char buf[PAGE_SIZE];
	struct seq_buf s;

	lockdep_assert_held(&oom_lock);

	pr_info("memory: usage %llukB, limit %llukB, failcnt %lu\n",
		K((u64)page_counter_read(&memcg->memory)),
		K((u64)READ_ONCE(memcg->memory.max)), memcg->memory.failcnt);
	if (cgroup_subsys_on_dfl(memory_cgrp_subsys))
		pr_info("swap: usage %llukB, limit %llukB, failcnt %lu\n",
			K((u64)page_counter_read(&memcg->swap)),
			K((u64)READ_ONCE(memcg->swap.max)), memcg->swap.failcnt);
#ifdef CONFIG_MEMCG_V1
	else {
		pr_info("memory+swap: usage %llukB, limit %llukB, failcnt %lu\n",
			K((u64)page_counter_read(&memcg->memsw)),
			K((u64)memcg->memsw.max), memcg->memsw.failcnt);
		pr_info("kmem: usage %llukB, limit %llukB, failcnt %lu\n",
			K((u64)page_counter_read(&memcg->kmem)),
			K((u64)memcg->kmem.max), memcg->kmem.failcnt);
	}
#endif

	pr_info("Memory cgroup stats for ");
	pr_cont_cgroup_path(memcg->css.cgroup);
	pr_cont(":");
	seq_buf_init(&s, buf, sizeof(buf));
	memory_stat_format(memcg, &s);
	seq_buf_do_printk(&s, KERN_INFO);
}

/*
 * Return the memory (and swap, if configured) limit for a memcg.
 */
unsigned long mem_cgroup_get_max(struct mem_cgroup *memcg)
{
	unsigned long max = READ_ONCE(memcg->memory.max);

	if (do_memsw_account()) {
		if (mem_cgroup_swappiness(memcg)) {
			/* Calculate swap excess capacity from memsw limit */
			unsigned long swap = READ_ONCE(memcg->memsw.max) - max;

			max += min(swap, (unsigned long)total_swap_pages);
		}
	} else {
		if (mem_cgroup_swappiness(memcg))
			max += min(READ_ONCE(memcg->swap.max),
				   (unsigned long)total_swap_pages);
	}
	return max;
}

unsigned long mem_cgroup_size(struct mem_cgroup *memcg)
{
	return page_counter_read(&memcg->memory);
}

static bool mem_cgroup_out_of_memory(struct mem_cgroup *memcg, gfp_t gfp_mask,
				     int order)
{
	struct oom_control oc = {
		.zonelist = NULL,
		.nodemask = NULL,
		.memcg = memcg,
		.gfp_mask = gfp_mask,
		.order = order,
	};
	bool ret = true;

	if (mutex_lock_killable(&oom_lock))
		return true;

	if (mem_cgroup_margin(memcg) >= (1 << order))
		goto unlock;

	/*
	 * A few threads which were not waiting at mutex_lock_killable() can
	 * fail to bail out. Therefore, check again after holding oom_lock.
	 */
	ret = task_is_dying() || out_of_memory(&oc);

unlock:
	mutex_unlock(&oom_lock);
	return ret;
}

/*
 * Returns true if successfully killed one or more processes. Though in some
 * corner cases it can return true even without killing any process.
 */
static bool mem_cgroup_oom(struct mem_cgroup *memcg, gfp_t mask, int order)
{
	bool locked, ret;

	if (order > PAGE_ALLOC_COSTLY_ORDER)
		return false;

	memcg_memory_event(memcg, MEMCG_OOM);

	if (!memcg1_oom_prepare(memcg, &locked))
		return false;

	ret = mem_cgroup_out_of_memory(memcg, mask, order);

	memcg1_oom_finish(memcg, locked);

	return ret;
}

/**
 * mem_cgroup_get_oom_group - get a memory cgroup to clean up after OOM
 * @victim: task to be killed by the OOM killer
 * @oom_domain: memcg in case of memcg OOM, NULL in case of system-wide OOM
 *
 * Returns a pointer to a memory cgroup, which has to be cleaned up
 * by killing all belonging OOM-killable tasks.
 *
 * Caller has to call mem_cgroup_put() on the returned non-NULL memcg.
 */
struct mem_cgroup *mem_cgroup_get_oom_group(struct task_struct *victim,
					    struct mem_cgroup *oom_domain)
{
	struct mem_cgroup *oom_group = NULL;
	struct mem_cgroup *memcg;

	if (!cgroup_subsys_on_dfl(memory_cgrp_subsys))
		return NULL;

	if (!oom_domain)
		oom_domain = root_mem_cgroup;

	rcu_read_lock();

	memcg = mem_cgroup_from_task(victim);
	if (mem_cgroup_is_root(memcg))
		goto out;

	/*
	 * If the victim task has been asynchronously moved to a different
	 * memory cgroup, we might end up killing tasks outside oom_domain.
	 * In this case it's better to ignore memory.group.oom.
	 */
	if (unlikely(!mem_cgroup_is_descendant(memcg, oom_domain)))
		goto out;

	/*
	 * Traverse the memory cgroup hierarchy from the victim task's
	 * cgroup up to the OOMing cgroup (or root) to find the
	 * highest-level memory cgroup with oom.group set.
	 */
	for (; memcg; memcg = parent_mem_cgroup(memcg)) {
		if (READ_ONCE(memcg->oom_group))
			oom_group = memcg;

		if (memcg == oom_domain)
			break;
	}

	if (oom_group)
		css_get(&oom_group->css);
out:
	rcu_read_unlock();

	return oom_group;
}

void mem_cgroup_print_oom_group(struct mem_cgroup *memcg)
{
	pr_info("Tasks in ");
	pr_cont_cgroup_path(memcg->css.cgroup);
	pr_cont(" are going to be killed due to memory.oom.group set\n");
}

struct memcg_stock_pcp {
	local_lock_t stock_lock;
	struct mem_cgroup *cached; /* this never be root cgroup */
	unsigned int nr_pages;

	struct obj_cgroup *cached_objcg;
	struct pglist_data *cached_pgdat;
	unsigned int nr_bytes;
	int nr_slab_reclaimable_b;
	int nr_slab_unreclaimable_b;

	struct work_struct work;
	unsigned long flags;
#define FLUSHING_CACHED_CHARGE	0
};
static DEFINE_PER_CPU(struct memcg_stock_pcp, memcg_stock) = {
	.stock_lock = INIT_LOCAL_LOCK(stock_lock),
};
static DEFINE_MUTEX(percpu_charge_mutex);

static struct obj_cgroup *drain_obj_stock(struct memcg_stock_pcp *stock);
static bool obj_stock_flush_required(struct memcg_stock_pcp *stock,
				     struct mem_cgroup *root_memcg);

/**
 * consume_stock: Try to consume stocked charge on this cpu.
 * @memcg: memcg to consume from.
 * @nr_pages: how many pages to charge.
 *
 * The charges will only happen if @memcg matches the current cpu's memcg
 * stock, and at least @nr_pages are available in that stock.  Failure to
 * service an allocation will refill the stock.
 *
 * returns true if successful, false otherwise.
 */
static bool consume_stock(struct mem_cgroup *memcg, unsigned int nr_pages)
{
	struct memcg_stock_pcp *stock;
	unsigned int stock_pages;
	unsigned long flags;
	bool ret = false;

	if (nr_pages > MEMCG_CHARGE_BATCH)
		return ret;

	local_lock_irqsave(&memcg_stock.stock_lock, flags);

	stock = this_cpu_ptr(&memcg_stock);
	stock_pages = READ_ONCE(stock->nr_pages);
	if (memcg == READ_ONCE(stock->cached) && stock_pages >= nr_pages) {
		WRITE_ONCE(stock->nr_pages, stock_pages - nr_pages);
		ret = true;
	}

	local_unlock_irqrestore(&memcg_stock.stock_lock, flags);

	return ret;
}

/*
 * Returns stocks cached in percpu and reset cached information.
 */
static void drain_stock(struct memcg_stock_pcp *stock)
{
	unsigned int stock_pages = READ_ONCE(stock->nr_pages);
	struct mem_cgroup *old = READ_ONCE(stock->cached);

	if (!old)
		return;

	if (stock_pages) {
		page_counter_uncharge(&old->memory, stock_pages);
		if (do_memsw_account())
			page_counter_uncharge(&old->memsw, stock_pages);

		WRITE_ONCE(stock->nr_pages, 0);
	}

	css_put(&old->css);
	WRITE_ONCE(stock->cached, NULL);
}

static void drain_local_stock(struct work_struct *dummy)
{
	struct memcg_stock_pcp *stock;
	struct obj_cgroup *old = NULL;
	unsigned long flags;

	/*
	 * The only protection from cpu hotplug (memcg_hotplug_cpu_dead) vs.
	 * drain_stock races is that we always operate on local CPU stock
	 * here with IRQ disabled
	 */
	local_lock_irqsave(&memcg_stock.stock_lock, flags);

	stock = this_cpu_ptr(&memcg_stock);
	old = drain_obj_stock(stock);
	drain_stock(stock);
	clear_bit(FLUSHING_CACHED_CHARGE, &stock->flags);

	local_unlock_irqrestore(&memcg_stock.stock_lock, flags);
	obj_cgroup_put(old);
}

/*
 * Cache charges(val) to local per_cpu area.
 * This will be consumed by consume_stock() function, later.
 */
static void __refill_stock(struct mem_cgroup *memcg, unsigned int nr_pages)
{
	struct memcg_stock_pcp *stock;
	unsigned int stock_pages;

	stock = this_cpu_ptr(&memcg_stock);
	if (READ_ONCE(stock->cached) != memcg) { /* reset if necessary */
		drain_stock(stock);
		css_get(&memcg->css);
		WRITE_ONCE(stock->cached, memcg);
	}
	stock_pages = READ_ONCE(stock->nr_pages) + nr_pages;
	WRITE_ONCE(stock->nr_pages, stock_pages);

	if (stock_pages > MEMCG_CHARGE_BATCH)
		drain_stock(stock);
}

static void refill_stock(struct mem_cgroup *memcg, unsigned int nr_pages)
{
	unsigned long flags;

	local_lock_irqsave(&memcg_stock.stock_lock, flags);
	__refill_stock(memcg, nr_pages);
	local_unlock_irqrestore(&memcg_stock.stock_lock, flags);
}

/*
 * Drains all per-CPU charge caches for given root_memcg resp. subtree
 * of the hierarchy under it.
 */
void drain_all_stock(struct mem_cgroup *root_memcg)
{
	int cpu, curcpu;

	/* If someone's already draining, avoid adding running more workers. */
	if (!mutex_trylock(&percpu_charge_mutex))
		return;
	/*
	 * Notify other cpus that system-wide "drain" is running
	 * We do not care about races with the cpu hotplug because cpu down
	 * as well as workers from this path always operate on the local
	 * per-cpu data. CPU up doesn't touch memcg_stock at all.
	 */
	migrate_disable();
	curcpu = smp_processor_id();
	for_each_online_cpu(cpu) {
		struct memcg_stock_pcp *stock = &per_cpu(memcg_stock, cpu);
		struct mem_cgroup *memcg;
		bool flush = false;

		rcu_read_lock();
		memcg = READ_ONCE(stock->cached);
		if (memcg && READ_ONCE(stock->nr_pages) &&
		    mem_cgroup_is_descendant(memcg, root_memcg))
			flush = true;
		else if (obj_stock_flush_required(stock, root_memcg))
			flush = true;
		rcu_read_unlock();

		if (flush &&
		    !test_and_set_bit(FLUSHING_CACHED_CHARGE, &stock->flags)) {
			if (cpu == curcpu)
				drain_local_stock(&stock->work);
			else if (!cpu_is_isolated(cpu))
				schedule_work_on(cpu, &stock->work);
		}
	}
	migrate_enable();
	mutex_unlock(&percpu_charge_mutex);
}

static int memcg_hotplug_cpu_dead(unsigned int cpu)
{
	struct memcg_stock_pcp *stock;

	stock = &per_cpu(memcg_stock, cpu);
	drain_stock(stock);

	return 0;
}

static unsigned long reclaim_high(struct mem_cgroup *memcg,
				  unsigned int nr_pages,
				  gfp_t gfp_mask)
{
	unsigned long nr_reclaimed = 0;

	do {
		unsigned long pflags;

		if (page_counter_read(&memcg->memory) <=
		    READ_ONCE(memcg->memory.high))
			continue;

		memcg_memory_event(memcg, MEMCG_HIGH);

		psi_memstall_enter(&pflags);
		nr_reclaimed += try_to_free_mem_cgroup_pages(memcg, nr_pages,
							gfp_mask,
							MEMCG_RECLAIM_MAY_SWAP,
							NULL);
		psi_memstall_leave(&pflags);
	} while ((memcg = parent_mem_cgroup(memcg)) &&
		 !mem_cgroup_is_root(memcg));

	return nr_reclaimed;
}

static void high_work_func(struct work_struct *work)
{
	struct mem_cgroup *memcg;

	memcg = container_of(work, struct mem_cgroup, high_work);
	reclaim_high(memcg, MEMCG_CHARGE_BATCH, GFP_KERNEL);
}

/*
 * Clamp the maximum sleep time per allocation batch to 2 seconds. This is
 * enough to still cause a significant slowdown in most cases, while still
 * allowing diagnostics and tracing to proceed without becoming stuck.
 */
#define MEMCG_MAX_HIGH_DELAY_JIFFIES (2UL*HZ)

/*
 * When calculating the delay, we use these either side of the exponentiation to
 * maintain precision and scale to a reasonable number of jiffies (see the table
 * below.
 *
 * - MEMCG_DELAY_PRECISION_SHIFT: Extra precision bits while translating the
 *   overage ratio to a delay.
 * - MEMCG_DELAY_SCALING_SHIFT: The number of bits to scale down the
 *   proposed penalty in order to reduce to a reasonable number of jiffies, and
 *   to produce a reasonable delay curve.
 *
 * MEMCG_DELAY_SCALING_SHIFT just happens to be a number that produces a
 * reasonable delay curve compared to precision-adjusted overage, not
 * penalising heavily at first, but still making sure that growth beyond the
 * limit penalises misbehaviour cgroups by slowing them down exponentially. For
 * example, with a high of 100 megabytes:
 *
 *  +-------+------------------------+
 *  | usage | time to allocate in ms |
 *  +-------+------------------------+
 *  | 100M  |                      0 |
 *  | 101M  |                      6 |
 *  | 102M  |                     25 |
 *  | 103M  |                     57 |
 *  | 104M  |                    102 |
 *  | 105M  |                    159 |
 *  | 106M  |                    230 |
 *  | 107M  |                    313 |
 *  | 108M  |                    409 |
 *  | 109M  |                    518 |
 *  | 110M  |                    639 |
 *  | 111M  |                    774 |
 *  | 112M  |                    921 |
 *  | 113M  |                   1081 |
 *  | 114M  |                   1254 |
 *  | 115M  |                   1439 |
 *  | 116M  |                   1638 |
 *  | 117M  |                   1849 |
 *  | 118M  |                   2000 |
 *  | 119M  |                   2000 |
 *  | 120M  |                   2000 |
 *  +-------+------------------------+
 */
 #define MEMCG_DELAY_PRECISION_SHIFT 20
 #define MEMCG_DELAY_SCALING_SHIFT 14

static u64 calculate_overage(unsigned long usage, unsigned long high)
{
	u64 overage;

	if (usage <= high)
		return 0;

	/*
	 * Prevent division by 0 in overage calculation by acting as if
	 * it was a threshold of 1 page
	 */
	high = max(high, 1UL);

	overage = usage - high;
	overage <<= MEMCG_DELAY_PRECISION_SHIFT;
	return div64_u64(overage, high);
}

static u64 mem_find_max_overage(struct mem_cgroup *memcg)
{
	u64 overage, max_overage = 0;

	do {
		overage = calculate_overage(page_counter_read(&memcg->memory),
					    READ_ONCE(memcg->memory.high));
		max_overage = max(overage, max_overage);
	} while ((memcg = parent_mem_cgroup(memcg)) &&
		 !mem_cgroup_is_root(memcg));

	return max_overage;
}

static u64 swap_find_max_overage(struct mem_cgroup *memcg)
{
	u64 overage, max_overage = 0;

	do {
		overage = calculate_overage(page_counter_read(&memcg->swap),
					    READ_ONCE(memcg->swap.high));
		if (overage)
			memcg_memory_event(memcg, MEMCG_SWAP_HIGH);
		max_overage = max(overage, max_overage);
	} while ((memcg = parent_mem_cgroup(memcg)) &&
		 !mem_cgroup_is_root(memcg));

	return max_overage;
}

/*
 * Get the number of jiffies that we should penalise a mischievous cgroup which
 * is exceeding its memory.high by checking both it and its ancestors.
 */
static unsigned long calculate_high_delay(struct mem_cgroup *memcg,
					  unsigned int nr_pages,
					  u64 max_overage)
{
	unsigned long penalty_jiffies;

	if (!max_overage)
		return 0;

	/*
	 * We use overage compared to memory.high to calculate the number of
	 * jiffies to sleep (penalty_jiffies). Ideally this value should be
	 * fairly lenient on small overages, and increasingly harsh when the
	 * memcg in question makes it clear that it has no intention of stopping
	 * its crazy behaviour, so we exponentially increase the delay based on
	 * overage amount.
	 */
	penalty_jiffies = max_overage * max_overage * HZ;
	penalty_jiffies >>= MEMCG_DELAY_PRECISION_SHIFT;
	penalty_jiffies >>= MEMCG_DELAY_SCALING_SHIFT;

	/*
	 * Factor in the task's own contribution to the overage, such that four
	 * N-sized allocations are throttled approximately the same as one
	 * 4N-sized allocation.
	 *
	 * MEMCG_CHARGE_BATCH pages is nominal, so work out how much smaller or
	 * larger the current charge patch is than that.
	 */
	return penalty_jiffies * nr_pages / MEMCG_CHARGE_BATCH;
}

/*
 * Reclaims memory over the high limit. Called directly from
 * try_charge() (context permitting), as well as from the userland
 * return path where reclaim is always able to block.
 */
void mem_cgroup_handle_over_high(gfp_t gfp_mask)
{
	unsigned long penalty_jiffies;
	unsigned long pflags;
	unsigned long nr_reclaimed;
	unsigned int nr_pages = current->memcg_nr_pages_over_high;
	int nr_retries = MAX_RECLAIM_RETRIES;
	struct mem_cgroup *memcg;
	bool in_retry = false;

	if (likely(!nr_pages))
		return;

	memcg = get_mem_cgroup_from_mm(current->mm);
	current->memcg_nr_pages_over_high = 0;

retry_reclaim:
	/*
	 * Bail if the task is already exiting. Unlike memory.max,
	 * memory.high enforcement isn't as strict, and there is no
	 * OOM killer involved, which means the excess could already
	 * be much bigger (and still growing) than it could for
	 * memory.max; the dying task could get stuck in fruitless
	 * reclaim for a long time, which isn't desirable.
	 */
	if (task_is_dying())
		goto out;

	/*
	 * The allocating task should reclaim at least the batch size, but for
	 * subsequent retries we only want to do what's necessary to prevent oom
	 * or breaching resource isolation.
	 *
	 * This is distinct from memory.max or page allocator behaviour because
	 * memory.high is currently batched, whereas memory.max and the page
	 * allocator run every time an allocation is made.
	 */
	nr_reclaimed = reclaim_high(memcg,
				    in_retry ? SWAP_CLUSTER_MAX : nr_pages,
				    gfp_mask);

	/*
	 * memory.high is breached and reclaim is unable to keep up. Throttle
	 * allocators proactively to slow down excessive growth.
	 */
	penalty_jiffies = calculate_high_delay(memcg, nr_pages,
					       mem_find_max_overage(memcg));

	penalty_jiffies += calculate_high_delay(memcg, nr_pages,
						swap_find_max_overage(memcg));

	/*
	 * Clamp the max delay per usermode return so as to still keep the
	 * application moving forwards and also permit diagnostics, albeit
	 * extremely slowly.
	 */
	penalty_jiffies = min(penalty_jiffies, MEMCG_MAX_HIGH_DELAY_JIFFIES);

	/*
	 * Don't sleep if the amount of jiffies this memcg owes us is so low
	 * that it's not even worth doing, in an attempt to be nice to those who
	 * go only a small amount over their memory.high value and maybe haven't
	 * been aggressively reclaimed enough yet.
	 */
	if (penalty_jiffies <= HZ / 100)
		goto out;

	/*
	 * If reclaim is making forward progress but we're still over
	 * memory.high, we want to encourage that rather than doing allocator
	 * throttling.
	 */
	if (nr_reclaimed || nr_retries--) {
		in_retry = true;
		goto retry_reclaim;
	}

	/*
	 * Reclaim didn't manage to push usage below the limit, slow
	 * this allocating task down.
	 *
	 * If we exit early, we're guaranteed to die (since
	 * schedule_timeout_killable sets TASK_KILLABLE). This means we don't
	 * need to account for any ill-begotten jiffies to pay them off later.
	 */
	psi_memstall_enter(&pflags);
	schedule_timeout_killable(penalty_jiffies);
	psi_memstall_leave(&pflags);

out:
	css_put(&memcg->css);
}

int try_charge_memcg(struct mem_cgroup *memcg, gfp_t gfp_mask,
		     unsigned int nr_pages)
{
	unsigned int batch = max(MEMCG_CHARGE_BATCH, nr_pages);
	int nr_retries = MAX_RECLAIM_RETRIES;
	struct mem_cgroup *mem_over_limit;
	struct page_counter *counter;
	unsigned long nr_reclaimed;
	bool passed_oom = false;
	unsigned int reclaim_options = MEMCG_RECLAIM_MAY_SWAP;
	bool drained = false;
	bool raised_max_event = false;
	unsigned long pflags;

retry:
	if (consume_stock(memcg, nr_pages))
		return 0;

	if (!do_memsw_account() ||
	    page_counter_try_charge(&memcg->memsw, batch, &counter)) {
		if (page_counter_try_charge(&memcg->memory, batch, &counter))
			goto done_restock;
		if (do_memsw_account())
			page_counter_uncharge(&memcg->memsw, batch);
		mem_over_limit = mem_cgroup_from_counter(counter, memory);
	} else {
		mem_over_limit = mem_cgroup_from_counter(counter, memsw);
		reclaim_options &= ~MEMCG_RECLAIM_MAY_SWAP;
	}

	if (batch > nr_pages) {
		batch = nr_pages;
		goto retry;
	}

	/*
	 * Prevent unbounded recursion when reclaim operations need to
	 * allocate memory. This might exceed the limits temporarily,
	 * but we prefer facilitating memory reclaim and getting back
	 * under the limit over triggering OOM kills in these cases.
	 */
	if (unlikely(current->flags & PF_MEMALLOC))
		goto force;

	if (unlikely(task_in_memcg_oom(current)))
		goto nomem;

	if (!gfpflags_allow_blocking(gfp_mask))
		goto nomem;

	memcg_memory_event(mem_over_limit, MEMCG_MAX);
	raised_max_event = true;

	psi_memstall_enter(&pflags);
	nr_reclaimed = try_to_free_mem_cgroup_pages(mem_over_limit, nr_pages,
						    gfp_mask, reclaim_options, NULL);
	psi_memstall_leave(&pflags);

	if (mem_cgroup_margin(mem_over_limit) >= nr_pages)
		goto retry;

	if (!drained) {
		drain_all_stock(mem_over_limit);
		drained = true;
		goto retry;
	}

	if (gfp_mask & __GFP_NORETRY)
		goto nomem;
	/*
	 * Even though the limit is exceeded at this point, reclaim
	 * may have been able to free some pages.  Retry the charge
	 * before killing the task.
	 *
	 * Only for regular pages, though: huge pages are rather
	 * unlikely to succeed so close to the limit, and we fall back
	 * to regular pages anyway in case of failure.
	 */
	if (nr_reclaimed && nr_pages <= (1 << PAGE_ALLOC_COSTLY_ORDER))
		goto retry;
	/*
	 * At task move, charge accounts can be doubly counted. So, it's
	 * better to wait until the end of task_move if something is going on.
	 */
	if (memcg1_wait_acct_move(mem_over_limit))
		goto retry;

	if (nr_retries--)
		goto retry;

	if (gfp_mask & __GFP_RETRY_MAYFAIL)
		goto nomem;

	/* Avoid endless loop for tasks bypassed by the oom killer */
	if (passed_oom && task_is_dying())
		goto nomem;

	/*
	 * keep retrying as long as the memcg oom killer is able to make
	 * a forward progress or bypass the charge if the oom killer
	 * couldn't make any progress.
	 */
	if (mem_cgroup_oom(mem_over_limit, gfp_mask,
			   get_order(nr_pages * PAGE_SIZE))) {
		passed_oom = true;
		nr_retries = MAX_RECLAIM_RETRIES;
		goto retry;
	}
nomem:
	/*
	 * Memcg doesn't have a dedicated reserve for atomic
	 * allocations. But like the global atomic pool, we need to
	 * put the burden of reclaim on regular allocation requests
	 * and let these go through as privileged allocations.
	 */
	if (!(gfp_mask & (__GFP_NOFAIL | __GFP_HIGH)))
		return -ENOMEM;
force:
	/*
	 * If the allocation has to be enforced, don't forget to raise
	 * a MEMCG_MAX event.
	 */
	if (!raised_max_event)
		memcg_memory_event(mem_over_limit, MEMCG_MAX);

	/*
	 * The allocation either can't fail or will lead to more memory
	 * being freed very soon.  Allow memory usage go over the limit
	 * temporarily by force charging it.
	 */
	page_counter_charge(&memcg->memory, nr_pages);
	if (do_memsw_account())
		page_counter_charge(&memcg->memsw, nr_pages);

	return 0;

done_restock:
	if (batch > nr_pages)
		refill_stock(memcg, batch - nr_pages);

	/*
	 * If the hierarchy is above the normal consumption range, schedule
	 * reclaim on returning to userland.  We can perform reclaim here
	 * if __GFP_RECLAIM but let's always punt for simplicity and so that
	 * GFP_KERNEL can consistently be used during reclaim.  @memcg is
	 * not recorded as it most likely matches current's and won't
	 * change in the meantime.  As high limit is checked again before
	 * reclaim, the cost of mismatch is negligible.
	 */
	do {
		bool mem_high, swap_high;

		mem_high = page_counter_read(&memcg->memory) >
			READ_ONCE(memcg->memory.high);
		swap_high = page_counter_read(&memcg->swap) >
			READ_ONCE(memcg->swap.high);

		/* Don't bother a random interrupted task */
		if (!in_task()) {
			if (mem_high) {
				schedule_work(&memcg->high_work);
				break;
			}
			continue;
		}

		if (mem_high || swap_high) {
			/*
			 * The allocating tasks in this cgroup will need to do
			 * reclaim or be throttled to prevent further growth
			 * of the memory or swap footprints.
			 *
			 * Target some best-effort fairness between the tasks,
			 * and distribute reclaim work and delay penalties
			 * based on how much each task is actually allocating.
			 */
			current->memcg_nr_pages_over_high += batch;
			set_notify_resume(current);
			break;
		}
	} while ((memcg = parent_mem_cgroup(memcg)));

	/*
	 * Reclaim is set up above to be called from the userland
	 * return path. But also attempt synchronous reclaim to avoid
	 * excessive overrun while the task is still inside the
	 * kernel. If this is successful, the return path will see it
	 * when it rechecks the overage and simply bail out.
	 */
	if (current->memcg_nr_pages_over_high > MEMCG_CHARGE_BATCH &&
	    !(current->flags & PF_MEMALLOC) &&
	    gfpflags_allow_blocking(gfp_mask))
		mem_cgroup_handle_over_high(gfp_mask);
	return 0;
}

/**
 * mem_cgroup_cancel_charge() - cancel an uncommitted try_charge() call.
 * @memcg: memcg previously charged.
 * @nr_pages: number of pages previously charged.
 */
void mem_cgroup_cancel_charge(struct mem_cgroup *memcg, unsigned int nr_pages)
{
	if (mem_cgroup_is_root(memcg))
		return;

	page_counter_uncharge(&memcg->memory, nr_pages);
	if (do_memsw_account())
		page_counter_uncharge(&memcg->memsw, nr_pages);
}

static void commit_charge(struct folio *folio, struct mem_cgroup *memcg)
{
	VM_BUG_ON_FOLIO(folio_memcg(folio), folio);
	/*
	 * Any of the following ensures page's memcg stability:
	 *
	 * - the page lock
	 * - LRU isolation
	 * - folio_memcg_lock()
	 * - exclusive reference
	 * - mem_cgroup_trylock_pages()
	 */
	folio->memcg_data = (unsigned long)memcg;
}

/**
 * mem_cgroup_commit_charge - commit a previously successful try_charge().
 * @folio: folio to commit the charge to.
 * @memcg: memcg previously charged.
 */
void mem_cgroup_commit_charge(struct folio *folio, struct mem_cgroup *memcg)
{
	css_get(&memcg->css);
	commit_charge(folio, memcg);

	local_irq_disable();
	mem_cgroup_charge_statistics(memcg, folio_nr_pages(folio));
	memcg1_check_events(memcg, folio_nid(folio));
	local_irq_enable();
}

static inline void __mod_objcg_mlstate(struct obj_cgroup *objcg,
				       struct pglist_data *pgdat,
				       enum node_stat_item idx, int nr)
{
	struct mem_cgroup *memcg;
	struct lruvec *lruvec;

	rcu_read_lock();
	memcg = obj_cgroup_memcg(objcg);
	lruvec = mem_cgroup_lruvec(memcg, pgdat);
	__mod_memcg_lruvec_state(lruvec, idx, nr);
	rcu_read_unlock();
}

static __always_inline
struct mem_cgroup *mem_cgroup_from_obj_folio(struct folio *folio, void *p)
{
	/*
	 * Slab objects are accounted individually, not per-page.
	 * Memcg membership data for each individual object is saved in
	 * slab->obj_exts.
	 */
	if (folio_test_slab(folio)) {
		struct slabobj_ext *obj_exts;
		struct slab *slab;
		unsigned int off;

		slab = folio_slab(folio);
		obj_exts = slab_obj_exts(slab);
		if (!obj_exts)
			return NULL;

		off = obj_to_index(slab->slab_cache, slab, p);
		if (obj_exts[off].objcg)
			return obj_cgroup_memcg(obj_exts[off].objcg);

		return NULL;
	}

	/*
	 * folio_memcg_check() is used here, because in theory we can encounter
	 * a folio where the slab flag has been cleared already, but
	 * slab->obj_exts has not been freed yet
	 * folio_memcg_check() will guarantee that a proper memory
	 * cgroup pointer or NULL will be returned.
	 */
	return folio_memcg_check(folio);
}

/*
 * Returns a pointer to the memory cgroup to which the kernel object is charged.
 *
 * A passed kernel object can be a slab object, vmalloc object or a generic
 * kernel page, so different mechanisms for getting the memory cgroup pointer
 * should be used.
 *
 * In certain cases (e.g. kernel stacks or large kmallocs with SLUB) the caller
 * can not know for sure how the kernel object is implemented.
 * mem_cgroup_from_obj() can be safely used in such cases.
 *
 * The caller must ensure the memcg lifetime, e.g. by taking rcu_read_lock(),
 * cgroup_mutex, etc.
 */
struct mem_cgroup *mem_cgroup_from_obj(void *p)
{
	struct folio *folio;

	if (mem_cgroup_disabled())
		return NULL;

	if (unlikely(is_vmalloc_addr(p)))
		folio = page_folio(vmalloc_to_page(p));
	else
		folio = virt_to_folio(p);

	return mem_cgroup_from_obj_folio(folio, p);
}

/*
 * Returns a pointer to the memory cgroup to which the kernel object is charged.
 * Similar to mem_cgroup_from_obj(), but faster and not suitable for objects,
 * allocated using vmalloc().
 *
 * A passed kernel object must be a slab object or a generic kernel page.
 *
 * The caller must ensure the memcg lifetime, e.g. by taking rcu_read_lock(),
 * cgroup_mutex, etc.
 */
struct mem_cgroup *mem_cgroup_from_slab_obj(void *p)
{
	if (mem_cgroup_disabled())
		return NULL;

	return mem_cgroup_from_obj_folio(virt_to_folio(p), p);
}

static struct obj_cgroup *__get_obj_cgroup_from_memcg(struct mem_cgroup *memcg)
{
	struct obj_cgroup *objcg = NULL;

	for (; !mem_cgroup_is_root(memcg); memcg = parent_mem_cgroup(memcg)) {
		objcg = rcu_dereference(memcg->objcg);
		if (likely(objcg && obj_cgroup_tryget(objcg)))
			break;
		objcg = NULL;
	}
	return objcg;
}

static struct obj_cgroup *current_objcg_update(void)
{
	struct mem_cgroup *memcg;
	struct obj_cgroup *old, *objcg = NULL;

	do {
		/* Atomically drop the update bit. */
		old = xchg(&current->objcg, NULL);
		if (old) {
			old = (struct obj_cgroup *)
				((unsigned long)old & ~CURRENT_OBJCG_UPDATE_FLAG);
			obj_cgroup_put(old);

			old = NULL;
		}

		/* If new objcg is NULL, no reason for the second atomic update. */
		if (!current->mm || (current->flags & PF_KTHREAD))
			return NULL;

		/*
		 * Release the objcg pointer from the previous iteration,
		 * if try_cmpxcg() below fails.
		 */
		if (unlikely(objcg)) {
			obj_cgroup_put(objcg);
			objcg = NULL;
		}

		/*
		 * Obtain the new objcg pointer. The current task can be
		 * asynchronously moved to another memcg and the previous
		 * memcg can be offlined. So let's get the memcg pointer
		 * and try get a reference to objcg under a rcu read lock.
		 */

		rcu_read_lock();
		memcg = mem_cgroup_from_task(current);
		objcg = __get_obj_cgroup_from_memcg(memcg);
		rcu_read_unlock();

		/*
		 * Try set up a new objcg pointer atomically. If it
		 * fails, it means the update flag was set concurrently, so
		 * the whole procedure should be repeated.
		 */
	} while (!try_cmpxchg(&current->objcg, &old, objcg));

	return objcg;
}

__always_inline struct obj_cgroup *current_obj_cgroup(void)
{
	struct mem_cgroup *memcg;
	struct obj_cgroup *objcg;

	if (in_task()) {
		memcg = current->active_memcg;
		if (unlikely(memcg))
			goto from_memcg;

		objcg = READ_ONCE(current->objcg);
		if (unlikely((unsigned long)objcg & CURRENT_OBJCG_UPDATE_FLAG))
			objcg = current_objcg_update();
		/*
		 * Objcg reference is kept by the task, so it's safe
		 * to use the objcg by the current task.
		 */
		return objcg;
	}

	memcg = this_cpu_read(int_active_memcg);
	if (unlikely(memcg))
		goto from_memcg;

	return NULL;

from_memcg:
	objcg = NULL;
	for (; !mem_cgroup_is_root(memcg); memcg = parent_mem_cgroup(memcg)) {
		/*
		 * Memcg pointer is protected by scope (see set_active_memcg())
		 * and is pinning the corresponding objcg, so objcg can't go
		 * away and can be used within the scope without any additional
		 * protection.
		 */
		objcg = rcu_dereference_check(memcg->objcg, 1);
		if (likely(objcg))
			break;
	}

	return objcg;
}

struct obj_cgroup *get_obj_cgroup_from_folio(struct folio *folio)
{
	struct obj_cgroup *objcg;

	if (!memcg_kmem_online())
		return NULL;

	if (folio_memcg_kmem(folio)) {
		objcg = __folio_objcg(folio);
		obj_cgroup_get(objcg);
	} else {
		struct mem_cgroup *memcg;

		rcu_read_lock();
		memcg = __folio_memcg(folio);
		if (memcg)
			objcg = __get_obj_cgroup_from_memcg(memcg);
		else
			objcg = NULL;
		rcu_read_unlock();
	}
	return objcg;
}

/*
 * obj_cgroup_uncharge_pages: uncharge a number of kernel pages from a objcg
 * @objcg: object cgroup to uncharge
 * @nr_pages: number of pages to uncharge
 */
static void obj_cgroup_uncharge_pages(struct obj_cgroup *objcg,
				      unsigned int nr_pages)
{
	struct mem_cgroup *memcg;

	memcg = get_mem_cgroup_from_objcg(objcg);

	mod_memcg_state(memcg, MEMCG_KMEM, -nr_pages);
	memcg1_account_kmem(memcg, -nr_pages);
	refill_stock(memcg, nr_pages);

	css_put(&memcg->css);
}

/*
 * obj_cgroup_charge_pages: charge a number of kernel pages to a objcg
 * @objcg: object cgroup to charge
 * @gfp: reclaim mode
 * @nr_pages: number of pages to charge
 *
 * Returns 0 on success, an error code on failure.
 */
static int obj_cgroup_charge_pages(struct obj_cgroup *objcg, gfp_t gfp,
				   unsigned int nr_pages)
{
	struct mem_cgroup *memcg;
	int ret;

	memcg = get_mem_cgroup_from_objcg(objcg);

	ret = try_charge_memcg(memcg, gfp, nr_pages);
	if (ret)
		goto out;

	mod_memcg_state(memcg, MEMCG_KMEM, nr_pages);
	memcg1_account_kmem(memcg, nr_pages);
out:
	css_put(&memcg->css);

	return ret;
}

/**
 * __memcg_kmem_charge_page: charge a kmem page to the current memory cgroup
 * @page: page to charge
 * @gfp: reclaim mode
 * @order: allocation order
 *
 * Returns 0 on success, an error code on failure.
 */
int __memcg_kmem_charge_page(struct page *page, gfp_t gfp, int order)
{
	struct obj_cgroup *objcg;
	int ret = 0;

	objcg = current_obj_cgroup();
	if (objcg) {
		ret = obj_cgroup_charge_pages(objcg, gfp, 1 << order);
		if (!ret) {
			obj_cgroup_get(objcg);
			page->memcg_data = (unsigned long)objcg |
				MEMCG_DATA_KMEM;
			return 0;
		}
	}
	return ret;
}

/**
 * __memcg_kmem_uncharge_page: uncharge a kmem page
 * @page: page to uncharge
 * @order: allocation order
 */
void __memcg_kmem_uncharge_page(struct page *page, int order)
{
	struct folio *folio = page_folio(page);
	struct obj_cgroup *objcg;
	unsigned int nr_pages = 1 << order;

	if (!folio_memcg_kmem(folio))
		return;

	objcg = __folio_objcg(folio);
	obj_cgroup_uncharge_pages(objcg, nr_pages);
	folio->memcg_data = 0;
	obj_cgroup_put(objcg);
}

static void mod_objcg_state(struct obj_cgroup *objcg, struct pglist_data *pgdat,
		     enum node_stat_item idx, int nr)
{
	struct memcg_stock_pcp *stock;
	struct obj_cgroup *old = NULL;
	unsigned long flags;
	int *bytes;

	local_lock_irqsave(&memcg_stock.stock_lock, flags);
	stock = this_cpu_ptr(&memcg_stock);

	/*
	 * Save vmstat data in stock and skip vmstat array update unless
	 * accumulating over a page of vmstat data or when pgdat or idx
	 * changes.
	 */
	if (READ_ONCE(stock->cached_objcg) != objcg) {
		old = drain_obj_stock(stock);
		obj_cgroup_get(objcg);
		stock->nr_bytes = atomic_read(&objcg->nr_charged_bytes)
				? atomic_xchg(&objcg->nr_charged_bytes, 0) : 0;
		WRITE_ONCE(stock->cached_objcg, objcg);
		stock->cached_pgdat = pgdat;
	} else if (stock->cached_pgdat != pgdat) {
		/* Flush the existing cached vmstat data */
		struct pglist_data *oldpg = stock->cached_pgdat;

		if (stock->nr_slab_reclaimable_b) {
			__mod_objcg_mlstate(objcg, oldpg, NR_SLAB_RECLAIMABLE_B,
					  stock->nr_slab_reclaimable_b);
			stock->nr_slab_reclaimable_b = 0;
		}
		if (stock->nr_slab_unreclaimable_b) {
			__mod_objcg_mlstate(objcg, oldpg, NR_SLAB_UNRECLAIMABLE_B,
					  stock->nr_slab_unreclaimable_b);
			stock->nr_slab_unreclaimable_b = 0;
		}
		stock->cached_pgdat = pgdat;
	}

	bytes = (idx == NR_SLAB_RECLAIMABLE_B) ? &stock->nr_slab_reclaimable_b
					       : &stock->nr_slab_unreclaimable_b;
	/*
	 * Even for large object >= PAGE_SIZE, the vmstat data will still be
	 * cached locally at least once before pushing it out.
	 */
	if (!*bytes) {
		*bytes = nr;
		nr = 0;
	} else {
		*bytes += nr;
		if (abs(*bytes) > PAGE_SIZE) {
			nr = *bytes;
			*bytes = 0;
		} else {
			nr = 0;
		}
	}
	if (nr)
		__mod_objcg_mlstate(objcg, pgdat, idx, nr);

	local_unlock_irqrestore(&memcg_stock.stock_lock, flags);
	obj_cgroup_put(old);
}

static bool consume_obj_stock(struct obj_cgroup *objcg, unsigned int nr_bytes)
{
	struct memcg_stock_pcp *stock;
	unsigned long flags;
	bool ret = false;

	local_lock_irqsave(&memcg_stock.stock_lock, flags);

	stock = this_cpu_ptr(&memcg_stock);
	if (objcg == READ_ONCE(stock->cached_objcg) && stock->nr_bytes >= nr_bytes) {
		stock->nr_bytes -= nr_bytes;
		ret = true;
	}

	local_unlock_irqrestore(&memcg_stock.stock_lock, flags);

	return ret;
}

static struct obj_cgroup *drain_obj_stock(struct memcg_stock_pcp *stock)
{
	struct obj_cgroup *old = READ_ONCE(stock->cached_objcg);

	if (!old)
		return NULL;

	if (stock->nr_bytes) {
		unsigned int nr_pages = stock->nr_bytes >> PAGE_SHIFT;
		unsigned int nr_bytes = stock->nr_bytes & (PAGE_SIZE - 1);

		if (nr_pages) {
			struct mem_cgroup *memcg;

			memcg = get_mem_cgroup_from_objcg(old);

			mod_memcg_state(memcg, MEMCG_KMEM, -nr_pages);
			memcg1_account_kmem(memcg, -nr_pages);
			__refill_stock(memcg, nr_pages);

			css_put(&memcg->css);
		}

		/*
		 * The leftover is flushed to the centralized per-memcg value.
		 * On the next attempt to refill obj stock it will be moved
		 * to a per-cpu stock (probably, on an other CPU), see
		 * refill_obj_stock().
		 *
		 * How often it's flushed is a trade-off between the memory
		 * limit enforcement accuracy and potential CPU contention,
		 * so it might be changed in the future.
		 */
		atomic_add(nr_bytes, &old->nr_charged_bytes);
		stock->nr_bytes = 0;
	}

	/*
	 * Flush the vmstat data in current stock
	 */
	if (stock->nr_slab_reclaimable_b || stock->nr_slab_unreclaimable_b) {
		if (stock->nr_slab_reclaimable_b) {
			__mod_objcg_mlstate(old, stock->cached_pgdat,
					  NR_SLAB_RECLAIMABLE_B,
					  stock->nr_slab_reclaimable_b);
			stock->nr_slab_reclaimable_b = 0;
		}
		if (stock->nr_slab_unreclaimable_b) {
			__mod_objcg_mlstate(old, stock->cached_pgdat,
					  NR_SLAB_UNRECLAIMABLE_B,
					  stock->nr_slab_unreclaimable_b);
			stock->nr_slab_unreclaimable_b = 0;
		}
		stock->cached_pgdat = NULL;
	}

	WRITE_ONCE(stock->cached_objcg, NULL);
	/*
	 * The `old' objects needs to be released by the caller via
	 * obj_cgroup_put() outside of memcg_stock_pcp::stock_lock.
	 */
	return old;
}

static bool obj_stock_flush_required(struct memcg_stock_pcp *stock,
				     struct mem_cgroup *root_memcg)
{
	struct obj_cgroup *objcg = READ_ONCE(stock->cached_objcg);
	struct mem_cgroup *memcg;

	if (objcg) {
		memcg = obj_cgroup_memcg(objcg);
		if (memcg && mem_cgroup_is_descendant(memcg, root_memcg))
			return true;
	}

	return false;
}

static void refill_obj_stock(struct obj_cgroup *objcg, unsigned int nr_bytes,
			     bool allow_uncharge)
{
	struct memcg_stock_pcp *stock;
	struct obj_cgroup *old = NULL;
	unsigned long flags;
	unsigned int nr_pages = 0;

	local_lock_irqsave(&memcg_stock.stock_lock, flags);

	stock = this_cpu_ptr(&memcg_stock);
	if (READ_ONCE(stock->cached_objcg) != objcg) { /* reset if necessary */
		old = drain_obj_stock(stock);
		obj_cgroup_get(objcg);
		WRITE_ONCE(stock->cached_objcg, objcg);
		stock->nr_bytes = atomic_read(&objcg->nr_charged_bytes)
				? atomic_xchg(&objcg->nr_charged_bytes, 0) : 0;
		allow_uncharge = true;	/* Allow uncharge when objcg changes */
	}
	stock->nr_bytes += nr_bytes;

	if (allow_uncharge && (stock->nr_bytes > PAGE_SIZE)) {
		nr_pages = stock->nr_bytes >> PAGE_SHIFT;
		stock->nr_bytes &= (PAGE_SIZE - 1);
	}

	local_unlock_irqrestore(&memcg_stock.stock_lock, flags);
	obj_cgroup_put(old);

	if (nr_pages)
		obj_cgroup_uncharge_pages(objcg, nr_pages);
}

int obj_cgroup_charge(struct obj_cgroup *objcg, gfp_t gfp, size_t size)
{
	unsigned int nr_pages, nr_bytes;
	int ret;

	if (consume_obj_stock(objcg, size))
		return 0;

	/*
	 * In theory, objcg->nr_charged_bytes can have enough
	 * pre-charged bytes to satisfy the allocation. However,
	 * flushing objcg->nr_charged_bytes requires two atomic
	 * operations, and objcg->nr_charged_bytes can't be big.
	 * The shared objcg->nr_charged_bytes can also become a
	 * performance bottleneck if all tasks of the same memcg are
	 * trying to update it. So it's better to ignore it and try
	 * grab some new pages. The stock's nr_bytes will be flushed to
	 * objcg->nr_charged_bytes later on when objcg changes.
	 *
	 * The stock's nr_bytes may contain enough pre-charged bytes
	 * to allow one less page from being charged, but we can't rely
	 * on the pre-charged bytes not being changed outside of
	 * consume_obj_stock() or refill_obj_stock(). So ignore those
	 * pre-charged bytes as well when charging pages. To avoid a
	 * page uncharge right after a page charge, we set the
	 * allow_uncharge flag to false when calling refill_obj_stock()
	 * to temporarily allow the pre-charged bytes to exceed the page
	 * size limit. The maximum reachable value of the pre-charged
	 * bytes is (sizeof(object) + PAGE_SIZE - 2) if there is no data
	 * race.
	 */
	nr_pages = size >> PAGE_SHIFT;
	nr_bytes = size & (PAGE_SIZE - 1);

	if (nr_bytes)
		nr_pages += 1;

	ret = obj_cgroup_charge_pages(objcg, gfp, nr_pages);
	if (!ret && nr_bytes)
		refill_obj_stock(objcg, PAGE_SIZE - nr_bytes, false);

	return ret;
}

void obj_cgroup_uncharge(struct obj_cgroup *objcg, size_t size)
{
	refill_obj_stock(objcg, size, true);
}

static inline size_t obj_full_size(struct kmem_cache *s)
{
	/*
	 * For each accounted object there is an extra space which is used
	 * to store obj_cgroup membership. Charge it too.
	 */
	return s->size + sizeof(struct obj_cgroup *);
}

bool __memcg_slab_post_alloc_hook(struct kmem_cache *s, struct list_lru *lru,
				  gfp_t flags, size_t size, void **p)
{
	struct obj_cgroup *objcg;
	struct slab *slab;
	unsigned long off;
	size_t i;

	/*
	 * The obtained objcg pointer is safe to use within the current scope,
	 * defined by current task or set_active_memcg() pair.
	 * obj_cgroup_get() is used to get a permanent reference.
	 */
	objcg = current_obj_cgroup();
	if (!objcg)
		return true;

	/*
	 * slab_alloc_node() avoids the NULL check, so we might be called with a
	 * single NULL object. kmem_cache_alloc_bulk() aborts if it can't fill
	 * the whole requested size.
	 * return success as there's nothing to free back
	 */
	if (unlikely(*p == NULL))
		return true;

	flags &= gfp_allowed_mask;

	if (lru) {
		int ret;
		struct mem_cgroup *memcg;

		memcg = get_mem_cgroup_from_objcg(objcg);
		ret = memcg_list_lru_alloc(memcg, lru, flags);
		css_put(&memcg->css);

		if (ret)
			return false;
	}

	if (obj_cgroup_charge(objcg, flags, size * obj_full_size(s)))
		return false;

	for (i = 0; i < size; i++) {
		slab = virt_to_slab(p[i]);

		if (!slab_obj_exts(slab) &&
		    alloc_slab_obj_exts(slab, s, flags, false)) {
			obj_cgroup_uncharge(objcg, obj_full_size(s));
			continue;
		}

		off = obj_to_index(s, slab, p[i]);
		obj_cgroup_get(objcg);
		slab_obj_exts(slab)[off].objcg = objcg;
		mod_objcg_state(objcg, slab_pgdat(slab),
				cache_vmstat_idx(s), obj_full_size(s));
	}

	return true;
}

void __memcg_slab_free_hook(struct kmem_cache *s, struct slab *slab,
			    void **p, int objects, struct slabobj_ext *obj_exts)
{
	for (int i = 0; i < objects; i++) {
		struct obj_cgroup *objcg;
		unsigned int off;

		off = obj_to_index(s, slab, p[i]);
		objcg = obj_exts[off].objcg;
		if (!objcg)
			continue;

		obj_exts[off].objcg = NULL;
		obj_cgroup_uncharge(objcg, obj_full_size(s));
		mod_objcg_state(objcg, slab_pgdat(slab), cache_vmstat_idx(s),
				-obj_full_size(s));
		obj_cgroup_put(objcg);
	}
}

/*
 * Because folio_memcg(head) is not set on tails, set it now.
 */
void split_page_memcg(struct page *head, int old_order, int new_order)
{
	struct folio *folio = page_folio(head);
	struct mem_cgroup *memcg = folio_memcg(folio);
	int i;
	unsigned int old_nr = 1 << old_order;
	unsigned int new_nr = 1 << new_order;

	if (mem_cgroup_disabled() || !memcg)
		return;

	for (i = new_nr; i < old_nr; i += new_nr)
		folio_page(folio, i)->memcg_data = folio->memcg_data;

	if (folio_memcg_kmem(folio))
		obj_cgroup_get_many(__folio_objcg(folio), old_nr / new_nr - 1);
	else
		css_get_many(&memcg->css, old_nr / new_nr - 1);
}

unsigned long mem_cgroup_usage(struct mem_cgroup *memcg, bool swap)
{
	unsigned long val;

	if (mem_cgroup_is_root(memcg)) {
		/*
		 * Approximate root's usage from global state. This isn't
		 * perfect, but the root usage was always an approximation.
		 */
		val = global_node_page_state(NR_FILE_PAGES) +
			global_node_page_state(NR_ANON_MAPPED);
		if (swap)
			val += total_swap_pages - get_nr_swap_pages();
	} else {
		if (!swap)
			val = page_counter_read(&memcg->memory);
		else
			val = page_counter_read(&memcg->memsw);
	}
	return val;
}

static int memcg_online_kmem(struct mem_cgroup *memcg)
{
	struct obj_cgroup *objcg;

	if (mem_cgroup_kmem_disabled())
		return 0;

	if (unlikely(mem_cgroup_is_root(memcg)))
		return 0;

	objcg = obj_cgroup_alloc();
	if (!objcg)
		return -ENOMEM;

	objcg->memcg = memcg;
	rcu_assign_pointer(memcg->objcg, objcg);
	obj_cgroup_get(objcg);
	memcg->orig_objcg = objcg;

	static_branch_enable(&memcg_kmem_online_key);

	memcg->kmemcg_id = memcg->id.id;

	return 0;
}

static void memcg_offline_kmem(struct mem_cgroup *memcg)
{
	struct mem_cgroup *parent;

	if (mem_cgroup_kmem_disabled())
		return;

	if (unlikely(mem_cgroup_is_root(memcg)))
		return;

	parent = parent_mem_cgroup(memcg);
	if (!parent)
		parent = root_mem_cgroup;

	memcg_reparent_objcgs(memcg, parent);

	/*
	 * After we have finished memcg_reparent_objcgs(), all list_lrus
	 * corresponding to this cgroup are guaranteed to remain empty.
	 * The ordering is imposed by list_lru_node->lock taken by
	 * memcg_reparent_list_lrus().
	 */
	memcg_reparent_list_lrus(memcg, parent);
}

unsigned long mem_cgroup_node_nr_lru_pages(struct mem_cgroup *memcg,
					   int nid, unsigned int lru_mask,
					   bool tree)
{
	struct lruvec *lruvec = mem_cgroup_lruvec(memcg, NODE_DATA(nid));
	unsigned long nr = 0;
	enum lru_list lru;

	VM_BUG_ON((unsigned)nid >= nr_node_ids);

	for_each_lru(lru) {
		if (!(BIT(lru) & lru_mask))
			continue;
		if (tree)
			nr += lruvec_page_state(lruvec, NR_LRU_BASE + lru);
		else
			nr += lruvec_page_state_local(lruvec, NR_LRU_BASE + lru);
	}
	return nr;
}

unsigned long mem_cgroup_nr_lru_pages(struct mem_cgroup *memcg,
				      unsigned int lru_mask, bool tree)
{
	unsigned long nr = 0;
	enum lru_list lru;

	for_each_lru(lru) {
		if (!(BIT(lru) & lru_mask))
			continue;
		if (tree)
			nr += memcg_page_state(memcg, NR_LRU_BASE + lru);
		else
			nr += memcg_page_state_local(memcg, NR_LRU_BASE + lru);
	}
	return nr;
}

#ifdef CONFIG_CGROUP_WRITEBACK

#include <trace/events/writeback.h>

static int memcg_wb_domain_init(struct mem_cgroup *memcg, gfp_t gfp)
{
	return wb_domain_init(&memcg->cgwb_domain, gfp);
}

static void memcg_wb_domain_exit(struct mem_cgroup *memcg)
{
	wb_domain_exit(&memcg->cgwb_domain);
}

static void memcg_wb_domain_size_changed(struct mem_cgroup *memcg)
{
	wb_domain_size_changed(&memcg->cgwb_domain);
}

struct wb_domain *mem_cgroup_wb_domain(struct bdi_writeback *wb)
{
	struct mem_cgroup *memcg = mem_cgroup_from_css(wb->memcg_css);

	if (!memcg->css.parent)
		return NULL;

	return &memcg->cgwb_domain;
}

/**
 * mem_cgroup_wb_stats - retrieve writeback related stats from its memcg
 * @wb: bdi_writeback in question
 * @pfilepages: out parameter for number of file pages
 * @pheadroom: out parameter for number of allocatable pages according to memcg
 * @pdirty: out parameter for number of dirty pages
 * @pwriteback: out parameter for number of pages under writeback
 *
 * Determine the numbers of file, headroom, dirty, and writeback pages in
 * @wb's memcg.  File, dirty and writeback are self-explanatory.  Headroom
 * is a bit more involved.
 *
 * A memcg's headroom is "min(max, high) - used".  In the hierarchy, the
 * headroom is calculated as the lowest headroom of itself and the
 * ancestors.  Note that this doesn't consider the actual amount of
 * available memory in the system.  The caller should further cap
 * *@pheadroom accordingly.
 */
void mem_cgroup_wb_stats(struct bdi_writeback *wb, unsigned long *pfilepages,
			 unsigned long *pheadroom, unsigned long *pdirty,
			 unsigned long *pwriteback)
{
	struct mem_cgroup *memcg = mem_cgroup_from_css(wb->memcg_css);
	struct mem_cgroup *parent;

	mem_cgroup_flush_stats_ratelimited(memcg);

	*pdirty = memcg_page_state(memcg, NR_FILE_DIRTY);
	*pwriteback = memcg_page_state(memcg, NR_WRITEBACK);
	*pfilepages = memcg_page_state(memcg, NR_INACTIVE_FILE) +
			memcg_page_state(memcg, NR_ACTIVE_FILE);

	*pheadroom = PAGE_COUNTER_MAX;
	while ((parent = parent_mem_cgroup(memcg))) {
		unsigned long ceiling = min(READ_ONCE(memcg->memory.max),
					    READ_ONCE(memcg->memory.high));
		unsigned long used = page_counter_read(&memcg->memory);

		*pheadroom = min(*pheadroom, ceiling - min(ceiling, used));
		memcg = parent;
	}
}

/*
 * Foreign dirty flushing
 *
 * There's an inherent mismatch between memcg and writeback.  The former
 * tracks ownership per-page while the latter per-inode.  This was a
 * deliberate design decision because honoring per-page ownership in the
 * writeback path is complicated, may lead to higher CPU and IO overheads
 * and deemed unnecessary given that write-sharing an inode across
 * different cgroups isn't a common use-case.
 *
 * Combined with inode majority-writer ownership switching, this works well
 * enough in most cases but there are some pathological cases.  For
 * example, let's say there are two cgroups A and B which keep writing to
 * different but confined parts of the same inode.  B owns the inode and
 * A's memory is limited far below B's.  A's dirty ratio can rise enough to
 * trigger balance_dirty_pages() sleeps but B's can be low enough to avoid
 * triggering background writeback.  A will be slowed down without a way to
 * make writeback of the dirty pages happen.
 *
 * Conditions like the above can lead to a cgroup getting repeatedly and
 * severely throttled after making some progress after each
 * dirty_expire_interval while the underlying IO device is almost
 * completely idle.
 *
 * Solving this problem completely requires matching the ownership tracking
 * granularities between memcg and writeback in either direction.  However,
 * the more egregious behaviors can be avoided by simply remembering the
 * most recent foreign dirtying events and initiating remote flushes on
 * them when local writeback isn't enough to keep the memory clean enough.
 *
 * The following two functions implement such mechanism.  When a foreign
 * page - a page whose memcg and writeback ownerships don't match - is
 * dirtied, mem_cgroup_track_foreign_dirty() records the inode owning
 * bdi_writeback on the page owning memcg.  When balance_dirty_pages()
 * decides that the memcg needs to sleep due to high dirty ratio, it calls
 * mem_cgroup_flush_foreign() which queues writeback on the recorded
 * foreign bdi_writebacks which haven't expired.  Both the numbers of
 * recorded bdi_writebacks and concurrent in-flight foreign writebacks are
 * limited to MEMCG_CGWB_FRN_CNT.
 *
 * The mechanism only remembers IDs and doesn't hold any object references.
 * As being wrong occasionally doesn't matter, updates and accesses to the
 * records are lockless and racy.
 */
void mem_cgroup_track_foreign_dirty_slowpath(struct folio *folio,
					     struct bdi_writeback *wb)
{
	struct mem_cgroup *memcg = folio_memcg(folio);
	struct memcg_cgwb_frn *frn;
	u64 now = get_jiffies_64();
	u64 oldest_at = now;
	int oldest = -1;
	int i;

	trace_track_foreign_dirty(folio, wb);

	/*
	 * Pick the slot to use.  If there is already a slot for @wb, keep
	 * using it.  If not replace the oldest one which isn't being
	 * written out.
	 */
	for (i = 0; i < MEMCG_CGWB_FRN_CNT; i++) {
		frn = &memcg->cgwb_frn[i];
		if (frn->bdi_id == wb->bdi->id &&
		    frn->memcg_id == wb->memcg_css->id)
			break;
		if (time_before64(frn->at, oldest_at) &&
		    atomic_read(&frn->done.cnt) == 1) {
			oldest = i;
			oldest_at = frn->at;
		}
	}

	if (i < MEMCG_CGWB_FRN_CNT) {
		/*
		 * Re-using an existing one.  Update timestamp lazily to
		 * avoid making the cacheline hot.  We want them to be
		 * reasonably up-to-date and significantly shorter than
		 * dirty_expire_interval as that's what expires the record.
		 * Use the shorter of 1s and dirty_expire_interval / 8.
		 */
		unsigned long update_intv =
			min_t(unsigned long, HZ,
			      msecs_to_jiffies(dirty_expire_interval * 10) / 8);

		if (time_before64(frn->at, now - update_intv))
			frn->at = now;
	} else if (oldest >= 0) {
		/* replace the oldest free one */
		frn = &memcg->cgwb_frn[oldest];
		frn->bdi_id = wb->bdi->id;
		frn->memcg_id = wb->memcg_css->id;
		frn->at = now;
	}
}

/* issue foreign writeback flushes for recorded foreign dirtying events */
void mem_cgroup_flush_foreign(struct bdi_writeback *wb)
{
	struct mem_cgroup *memcg = mem_cgroup_from_css(wb->memcg_css);
	unsigned long intv = msecs_to_jiffies(dirty_expire_interval * 10);
	u64 now = jiffies_64;
	int i;

	for (i = 0; i < MEMCG_CGWB_FRN_CNT; i++) {
		struct memcg_cgwb_frn *frn = &memcg->cgwb_frn[i];

		/*
		 * If the record is older than dirty_expire_interval,
		 * writeback on it has already started.  No need to kick it
		 * off again.  Also, don't start a new one if there's
		 * already one in flight.
		 */
		if (time_after64(frn->at, now - intv) &&
		    atomic_read(&frn->done.cnt) == 1) {
			frn->at = 0;
			trace_flush_foreign(wb, frn->bdi_id, frn->memcg_id);
			cgroup_writeback_by_id(frn->bdi_id, frn->memcg_id,
					       WB_REASON_FOREIGN_FLUSH,
					       &frn->done);
		}
	}
}

#else	/* CONFIG_CGROUP_WRITEBACK */

static int memcg_wb_domain_init(struct mem_cgroup *memcg, gfp_t gfp)
{
	return 0;
}

static void memcg_wb_domain_exit(struct mem_cgroup *memcg)
{
}

static void memcg_wb_domain_size_changed(struct mem_cgroup *memcg)
{
}

#endif	/* CONFIG_CGROUP_WRITEBACK */

/*
 * Private memory cgroup IDR
 *
 * Swap-out records and page cache shadow entries need to store memcg
 * references in constrained space, so we maintain an ID space that is
 * limited to 16 bit (MEM_CGROUP_ID_MAX), limiting the total number of
 * memory-controlled cgroups to 64k.
 *
 * However, there usually are many references to the offline CSS after
 * the cgroup has been destroyed, such as page cache or reclaimable
 * slab objects, that don't need to hang on to the ID. We want to keep
 * those dead CSS from occupying IDs, or we might quickly exhaust the
 * relatively small ID space and prevent the creation of new cgroups
 * even when there are much fewer than 64k cgroups - possibly none.
 *
 * Maintain a private 16-bit ID space for memcg, and allow the ID to
 * be freed and recycled when it's no longer needed, which is usually
 * when the CSS is offlined.
 *
 * The only exception to that are records of swapped out tmpfs/shmem
 * pages that need to be attributed to live ancestors on swapin. But
 * those references are manageable from userspace.
 */

#define MEM_CGROUP_ID_MAX	((1UL << MEM_CGROUP_ID_SHIFT) - 1)
static DEFINE_IDR(mem_cgroup_idr);

static void mem_cgroup_id_remove(struct mem_cgroup *memcg)
{
	if (memcg->id.id > 0) {
		idr_remove(&mem_cgroup_idr, memcg->id.id);
		memcg->id.id = 0;
	}
}

void __maybe_unused mem_cgroup_id_get_many(struct mem_cgroup *memcg,
					   unsigned int n)
{
	refcount_add(n, &memcg->id.ref);
}

void mem_cgroup_id_put_many(struct mem_cgroup *memcg, unsigned int n)
{
	if (refcount_sub_and_test(n, &memcg->id.ref)) {
		mem_cgroup_id_remove(memcg);

		/* Memcg ID pins CSS */
		css_put(&memcg->css);
	}
}

static inline void mem_cgroup_id_put(struct mem_cgroup *memcg)
{
	mem_cgroup_id_put_many(memcg, 1);
}

/**
 * mem_cgroup_from_id - look up a memcg from a memcg id
 * @id: the memcg id to look up
 *
 * Caller must hold rcu_read_lock().
 */
struct mem_cgroup *mem_cgroup_from_id(unsigned short id)
{
	WARN_ON_ONCE(!rcu_read_lock_held());
	return idr_find(&mem_cgroup_idr, id);
}

#ifdef CONFIG_SHRINKER_DEBUG
struct mem_cgroup *mem_cgroup_get_from_ino(unsigned long ino)
{
	struct cgroup *cgrp;
	struct cgroup_subsys_state *css;
	struct mem_cgroup *memcg;

	cgrp = cgroup_get_from_id(ino);
	if (IS_ERR(cgrp))
		return ERR_CAST(cgrp);

	css = cgroup_get_e_css(cgrp, &memory_cgrp_subsys);
	if (css)
		memcg = container_of(css, struct mem_cgroup, css);
	else
		memcg = ERR_PTR(-ENOENT);

	cgroup_put(cgrp);

	return memcg;
}
#endif

static bool alloc_mem_cgroup_per_node_info(struct mem_cgroup *memcg, int node)
{
	struct mem_cgroup_per_node *pn;

	pn = kzalloc_node(sizeof(*pn), GFP_KERNEL, node);
	if (!pn)
		return false;

	pn->lruvec_stats = kzalloc_node(sizeof(struct lruvec_stats),
					GFP_KERNEL_ACCOUNT, node);
	if (!pn->lruvec_stats)
		goto fail;

	pn->lruvec_stats_percpu = alloc_percpu_gfp(struct lruvec_stats_percpu,
						   GFP_KERNEL_ACCOUNT);
	if (!pn->lruvec_stats_percpu)
		goto fail;

	lruvec_init(&pn->lruvec);
	pn->memcg = memcg;

	memcg->nodeinfo[node] = pn;
	return true;
fail:
	kfree(pn->lruvec_stats);
	kfree(pn);
	return false;
}

static void free_mem_cgroup_per_node_info(struct mem_cgroup *memcg, int node)
{
	struct mem_cgroup_per_node *pn = memcg->nodeinfo[node];

	if (!pn)
		return;

	free_percpu(pn->lruvec_stats_percpu);
	kfree(pn->lruvec_stats);
	kfree(pn);
}

static void __mem_cgroup_free(struct mem_cgroup *memcg)
{
	int node;

<<<<<<< HEAD
	/*
	 * Because swap_cache_get_folio() updates some statistics counter,
	 * we call find_get_page() with swapper_space directly.
	 */
	page = find_get_page(swap_address_space(ent), swap_cache_index(ent));
	entry->val = ent.val;
=======
	obj_cgroup_put(memcg->orig_objcg);
>>>>>>> e6f9f50b

	for_each_node(node)
		free_mem_cgroup_per_node_info(memcg, node);
	kfree(memcg->vmstats);
	free_percpu(memcg->vmstats_percpu);
	kfree(memcg);
}

static void mem_cgroup_free(struct mem_cgroup *memcg)
{
	lru_gen_exit_memcg(memcg);
	memcg_wb_domain_exit(memcg);
	__mem_cgroup_free(memcg);
}

static struct mem_cgroup *mem_cgroup_alloc(struct mem_cgroup *parent)
{
	struct memcg_vmstats_percpu *statc, *pstatc;
	struct mem_cgroup *memcg;
	int node, cpu;
	int __maybe_unused i;
	long error = -ENOMEM;

	memcg = kzalloc(struct_size(memcg, nodeinfo, nr_node_ids), GFP_KERNEL);
	if (!memcg)
		return ERR_PTR(error);

	memcg->id.id = idr_alloc(&mem_cgroup_idr, NULL,
				 1, MEM_CGROUP_ID_MAX + 1, GFP_KERNEL);
	if (memcg->id.id < 0) {
		error = memcg->id.id;
		goto fail;
	}

	memcg->vmstats = kzalloc(sizeof(struct memcg_vmstats),
				 GFP_KERNEL_ACCOUNT);
	if (!memcg->vmstats)
		goto fail;

	memcg->vmstats_percpu = alloc_percpu_gfp(struct memcg_vmstats_percpu,
						 GFP_KERNEL_ACCOUNT);
	if (!memcg->vmstats_percpu)
		goto fail;

	for_each_possible_cpu(cpu) {
		if (parent)
			pstatc = per_cpu_ptr(parent->vmstats_percpu, cpu);
		statc = per_cpu_ptr(memcg->vmstats_percpu, cpu);
		statc->parent = parent ? pstatc : NULL;
		statc->vmstats = memcg->vmstats;
	}

	for_each_node(node)
		if (!alloc_mem_cgroup_per_node_info(memcg, node))
			goto fail;

	if (memcg_wb_domain_init(memcg, GFP_KERNEL))
		goto fail;

	INIT_WORK(&memcg->high_work, high_work_func);
	vmpressure_init(&memcg->vmpressure);
	memcg->socket_pressure = jiffies;
	memcg1_memcg_init(memcg);
	memcg->kmemcg_id = -1;
	INIT_LIST_HEAD(&memcg->objcg_list);
#ifdef CONFIG_CGROUP_WRITEBACK
	INIT_LIST_HEAD(&memcg->cgwb_list);
	for (i = 0; i < MEMCG_CGWB_FRN_CNT; i++)
		memcg->cgwb_frn[i].done =
			__WB_COMPLETION_INIT(&memcg_cgwb_frn_waitq);
#endif
#ifdef CONFIG_TRANSPARENT_HUGEPAGE
	spin_lock_init(&memcg->deferred_split_queue.split_queue_lock);
	INIT_LIST_HEAD(&memcg->deferred_split_queue.split_queue);
	memcg->deferred_split_queue.split_queue_len = 0;
#endif
	lru_gen_init_memcg(memcg);
	return memcg;
fail:
	mem_cgroup_id_remove(memcg);
	__mem_cgroup_free(memcg);
	return ERR_PTR(error);
}

static struct cgroup_subsys_state * __ref
mem_cgroup_css_alloc(struct cgroup_subsys_state *parent_css)
{
	struct mem_cgroup *parent = mem_cgroup_from_css(parent_css);
	struct mem_cgroup *memcg, *old_memcg;

	old_memcg = set_active_memcg(parent);
	memcg = mem_cgroup_alloc(parent);
	set_active_memcg(old_memcg);
	if (IS_ERR(memcg))
		return ERR_CAST(memcg);

	page_counter_set_high(&memcg->memory, PAGE_COUNTER_MAX);
	memcg1_soft_limit_reset(memcg);
#ifdef CONFIG_ZSWAP
	memcg->zswap_max = PAGE_COUNTER_MAX;
	WRITE_ONCE(memcg->zswap_writeback,
		!parent || READ_ONCE(parent->zswap_writeback));
#endif
	page_counter_set_high(&memcg->swap, PAGE_COUNTER_MAX);
	if (parent) {
		WRITE_ONCE(memcg->swappiness, mem_cgroup_swappiness(parent));

		page_counter_init(&memcg->memory, &parent->memory);
		page_counter_init(&memcg->swap, &parent->swap);
#ifdef CONFIG_MEMCG_V1
		WRITE_ONCE(memcg->oom_kill_disable, READ_ONCE(parent->oom_kill_disable));
		page_counter_init(&memcg->kmem, &parent->kmem);
		page_counter_init(&memcg->tcpmem, &parent->tcpmem);
#endif
	} else {
		init_memcg_stats();
		init_memcg_events();
		page_counter_init(&memcg->memory, NULL);
		page_counter_init(&memcg->swap, NULL);
#ifdef CONFIG_MEMCG_V1
		page_counter_init(&memcg->kmem, NULL);
		page_counter_init(&memcg->tcpmem, NULL);
#endif
		root_mem_cgroup = memcg;
		return &memcg->css;
	}

	if (cgroup_subsys_on_dfl(memory_cgrp_subsys) && !cgroup_memory_nosocket)
		static_branch_inc(&memcg_sockets_enabled_key);

	if (!cgroup_memory_nobpf)
		static_branch_inc(&memcg_bpf_enabled_key);

	return &memcg->css;
}

static int mem_cgroup_css_online(struct cgroup_subsys_state *css)
{
	struct mem_cgroup *memcg = mem_cgroup_from_css(css);

	if (memcg_online_kmem(memcg))
		goto remove_id;

	/*
	 * A memcg must be visible for expand_shrinker_info()
	 * by the time the maps are allocated. So, we allocate maps
	 * here, when for_each_mem_cgroup() can't skip it.
	 */
	if (alloc_shrinker_info(memcg))
		goto offline_kmem;

	if (unlikely(mem_cgroup_is_root(memcg)) && !mem_cgroup_disabled())
		queue_delayed_work(system_unbound_wq, &stats_flush_dwork,
				   FLUSH_TIME);
	lru_gen_online_memcg(memcg);

	/* Online state pins memcg ID, memcg ID pins CSS */
	refcount_set(&memcg->id.ref, 1);
	css_get(css);

	/*
	 * Ensure mem_cgroup_from_id() works once we're fully online.
	 *
	 * We could do this earlier and require callers to filter with
	 * css_tryget_online(). But right now there are no users that
	 * need earlier access, and the workingset code relies on the
	 * cgroup tree linkage (mem_cgroup_get_nr_swap_pages()). So
	 * publish it here at the end of onlining. This matches the
	 * regular ID destruction during offlining.
	 */
	idr_replace(&mem_cgroup_idr, memcg, memcg->id.id);

	return 0;
offline_kmem:
	memcg_offline_kmem(memcg);
remove_id:
	mem_cgroup_id_remove(memcg);
	return -ENOMEM;
}

static void mem_cgroup_css_offline(struct cgroup_subsys_state *css)
{
	struct mem_cgroup *memcg = mem_cgroup_from_css(css);

	memcg1_css_offline(memcg);

	page_counter_set_min(&memcg->memory, 0);
	page_counter_set_low(&memcg->memory, 0);

	zswap_memcg_offline_cleanup(memcg);

	memcg_offline_kmem(memcg);
	reparent_shrinker_deferred(memcg);
	wb_memcg_offline(memcg);
	lru_gen_offline_memcg(memcg);

	drain_all_stock(memcg);

	mem_cgroup_id_put(memcg);
}

static void mem_cgroup_css_released(struct cgroup_subsys_state *css)
{
	struct mem_cgroup *memcg = mem_cgroup_from_css(css);

	invalidate_reclaim_iterators(memcg);
	lru_gen_release_memcg(memcg);
}

static void mem_cgroup_css_free(struct cgroup_subsys_state *css)
{
	struct mem_cgroup *memcg = mem_cgroup_from_css(css);
	int __maybe_unused i;

#ifdef CONFIG_CGROUP_WRITEBACK
	for (i = 0; i < MEMCG_CGWB_FRN_CNT; i++)
		wb_wait_for_completion(&memcg->cgwb_frn[i].done);
#endif
	if (cgroup_subsys_on_dfl(memory_cgrp_subsys) && !cgroup_memory_nosocket)
		static_branch_dec(&memcg_sockets_enabled_key);

	if (!cgroup_subsys_on_dfl(memory_cgrp_subsys) && memcg1_tcpmem_active(memcg))
		static_branch_dec(&memcg_sockets_enabled_key);

	if (!cgroup_memory_nobpf)
		static_branch_dec(&memcg_bpf_enabled_key);

	vmpressure_cleanup(&memcg->vmpressure);
	cancel_work_sync(&memcg->high_work);
	memcg1_remove_from_trees(memcg);
	free_shrinker_info(memcg);
	mem_cgroup_free(memcg);
}

/**
 * mem_cgroup_css_reset - reset the states of a mem_cgroup
 * @css: the target css
 *
 * Reset the states of the mem_cgroup associated with @css.  This is
 * invoked when the userland requests disabling on the default hierarchy
 * but the memcg is pinned through dependency.  The memcg should stop
 * applying policies and should revert to the vanilla state as it may be
 * made visible again.
 *
 * The current implementation only resets the essential configurations.
 * This needs to be expanded to cover all the visible parts.
 */
static void mem_cgroup_css_reset(struct cgroup_subsys_state *css)
{
	struct mem_cgroup *memcg = mem_cgroup_from_css(css);

	page_counter_set_max(&memcg->memory, PAGE_COUNTER_MAX);
	page_counter_set_max(&memcg->swap, PAGE_COUNTER_MAX);
#ifdef CONFIG_MEMCG_V1
	page_counter_set_max(&memcg->kmem, PAGE_COUNTER_MAX);
	page_counter_set_max(&memcg->tcpmem, PAGE_COUNTER_MAX);
#endif
	page_counter_set_min(&memcg->memory, 0);
	page_counter_set_low(&memcg->memory, 0);
	page_counter_set_high(&memcg->memory, PAGE_COUNTER_MAX);
	memcg1_soft_limit_reset(memcg);
	page_counter_set_high(&memcg->swap, PAGE_COUNTER_MAX);
	memcg_wb_domain_size_changed(memcg);
}

static void mem_cgroup_css_rstat_flush(struct cgroup_subsys_state *css, int cpu)
{
	struct mem_cgroup *memcg = mem_cgroup_from_css(css);
	struct mem_cgroup *parent = parent_mem_cgroup(memcg);
	struct memcg_vmstats_percpu *statc;
	long delta, delta_cpu, v;
	int i, nid;

	statc = per_cpu_ptr(memcg->vmstats_percpu, cpu);

	for (i = 0; i < MEMCG_VMSTAT_SIZE; i++) {
		/*
		 * Collect the aggregated propagation counts of groups
		 * below us. We're in a per-cpu loop here and this is
		 * a global counter, so the first cycle will get them.
		 */
		delta = memcg->vmstats->state_pending[i];
		if (delta)
			memcg->vmstats->state_pending[i] = 0;

		/* Add CPU changes on this level since the last flush */
		delta_cpu = 0;
		v = READ_ONCE(statc->state[i]);
		if (v != statc->state_prev[i]) {
			delta_cpu = v - statc->state_prev[i];
			delta += delta_cpu;
			statc->state_prev[i] = v;
		}

		/* Aggregate counts on this level and propagate upwards */
		if (delta_cpu)
			memcg->vmstats->state_local[i] += delta_cpu;

		if (delta) {
			memcg->vmstats->state[i] += delta;
			if (parent)
				parent->vmstats->state_pending[i] += delta;
		}
	}

	for (i = 0; i < NR_MEMCG_EVENTS; i++) {
		delta = memcg->vmstats->events_pending[i];
		if (delta)
			memcg->vmstats->events_pending[i] = 0;

		delta_cpu = 0;
		v = READ_ONCE(statc->events[i]);
		if (v != statc->events_prev[i]) {
			delta_cpu = v - statc->events_prev[i];
			delta += delta_cpu;
			statc->events_prev[i] = v;
		}

		if (delta_cpu)
			memcg->vmstats->events_local[i] += delta_cpu;

		if (delta) {
			memcg->vmstats->events[i] += delta;
			if (parent)
				parent->vmstats->events_pending[i] += delta;
		}
	}

	for_each_node_state(nid, N_MEMORY) {
		struct mem_cgroup_per_node *pn = memcg->nodeinfo[nid];
		struct lruvec_stats *lstats = pn->lruvec_stats;
		struct lruvec_stats *plstats = NULL;
		struct lruvec_stats_percpu *lstatc;

		if (parent)
			plstats = parent->nodeinfo[nid]->lruvec_stats;

		lstatc = per_cpu_ptr(pn->lruvec_stats_percpu, cpu);

		for (i = 0; i < NR_MEMCG_NODE_STAT_ITEMS; i++) {
			delta = lstats->state_pending[i];
			if (delta)
				lstats->state_pending[i] = 0;

			delta_cpu = 0;
			v = READ_ONCE(lstatc->state[i]);
			if (v != lstatc->state_prev[i]) {
				delta_cpu = v - lstatc->state_prev[i];
				delta += delta_cpu;
				lstatc->state_prev[i] = v;
			}

			if (delta_cpu)
				lstats->state_local[i] += delta_cpu;

			if (delta) {
				lstats->state[i] += delta;
				if (plstats)
					plstats->state_pending[i] += delta;
			}
		}
	}
	WRITE_ONCE(statc->stats_updates, 0);
	/* We are in a per-cpu loop here, only do the atomic write once */
	if (atomic64_read(&memcg->vmstats->stats_updates))
		atomic64_set(&memcg->vmstats->stats_updates, 0);
}

static void mem_cgroup_fork(struct task_struct *task)
{
	/*
	 * Set the update flag to cause task->objcg to be initialized lazily
	 * on the first allocation. It can be done without any synchronization
	 * because it's always performed on the current task, so does
	 * current_objcg_update().
	 */
	task->objcg = (struct obj_cgroup *)CURRENT_OBJCG_UPDATE_FLAG;
}

static void mem_cgroup_exit(struct task_struct *task)
{
	struct obj_cgroup *objcg = task->objcg;

	objcg = (struct obj_cgroup *)
		((unsigned long)objcg & ~CURRENT_OBJCG_UPDATE_FLAG);
	obj_cgroup_put(objcg);

	/*
	 * Some kernel allocations can happen after this point,
	 * but let's ignore them. It can be done without any synchronization
	 * because it's always performed on the current task, so does
	 * current_objcg_update().
	 */
	task->objcg = NULL;
}

#ifdef CONFIG_LRU_GEN
static void mem_cgroup_lru_gen_attach(struct cgroup_taskset *tset)
{
	struct task_struct *task;
	struct cgroup_subsys_state *css;

	/* find the first leader if there is any */
	cgroup_taskset_for_each_leader(task, css, tset)
		break;

	if (!task)
		return;

	task_lock(task);
	if (task->mm && READ_ONCE(task->mm->owner) == task)
		lru_gen_migrate_mm(task->mm);
	task_unlock(task);
}
#else
static void mem_cgroup_lru_gen_attach(struct cgroup_taskset *tset) {}
#endif /* CONFIG_LRU_GEN */

static void mem_cgroup_kmem_attach(struct cgroup_taskset *tset)
{
	struct task_struct *task;
	struct cgroup_subsys_state *css;

	cgroup_taskset_for_each(task, css, tset) {
		/* atomically set the update bit */
		set_bit(CURRENT_OBJCG_UPDATE_BIT, (unsigned long *)&task->objcg);
	}
}

static void mem_cgroup_attach(struct cgroup_taskset *tset)
{
	mem_cgroup_lru_gen_attach(tset);
	mem_cgroup_kmem_attach(tset);
}

static int seq_puts_memcg_tunable(struct seq_file *m, unsigned long value)
{
	if (value == PAGE_COUNTER_MAX)
		seq_puts(m, "max\n");
	else
		seq_printf(m, "%llu\n", (u64)value * PAGE_SIZE);

	return 0;
}

static u64 memory_current_read(struct cgroup_subsys_state *css,
			       struct cftype *cft)
{
	struct mem_cgroup *memcg = mem_cgroup_from_css(css);

	return (u64)page_counter_read(&memcg->memory) * PAGE_SIZE;
}

static u64 memory_peak_read(struct cgroup_subsys_state *css,
			    struct cftype *cft)
{
	struct mem_cgroup *memcg = mem_cgroup_from_css(css);

	return (u64)memcg->memory.watermark * PAGE_SIZE;
}

static int memory_min_show(struct seq_file *m, void *v)
{
	return seq_puts_memcg_tunable(m,
		READ_ONCE(mem_cgroup_from_seq(m)->memory.min));
}

static ssize_t memory_min_write(struct kernfs_open_file *of,
				char *buf, size_t nbytes, loff_t off)
{
	struct mem_cgroup *memcg = mem_cgroup_from_css(of_css(of));
	unsigned long min;
	int err;

	buf = strstrip(buf);
	err = page_counter_memparse(buf, "max", &min);
	if (err)
		return err;

	page_counter_set_min(&memcg->memory, min);

	return nbytes;
}

static int memory_low_show(struct seq_file *m, void *v)
{
	return seq_puts_memcg_tunable(m,
		READ_ONCE(mem_cgroup_from_seq(m)->memory.low));
}

static ssize_t memory_low_write(struct kernfs_open_file *of,
				char *buf, size_t nbytes, loff_t off)
{
	struct mem_cgroup *memcg = mem_cgroup_from_css(of_css(of));
	unsigned long low;
	int err;

	buf = strstrip(buf);
	err = page_counter_memparse(buf, "max", &low);
	if (err)
		return err;

	page_counter_set_low(&memcg->memory, low);

	return nbytes;
}

static int memory_high_show(struct seq_file *m, void *v)
{
	return seq_puts_memcg_tunable(m,
		READ_ONCE(mem_cgroup_from_seq(m)->memory.high));
}

static ssize_t memory_high_write(struct kernfs_open_file *of,
				 char *buf, size_t nbytes, loff_t off)
{
	struct mem_cgroup *memcg = mem_cgroup_from_css(of_css(of));
	unsigned int nr_retries = MAX_RECLAIM_RETRIES;
	bool drained = false;
	unsigned long high;
	int err;

	buf = strstrip(buf);
	err = page_counter_memparse(buf, "max", &high);
	if (err)
		return err;

	page_counter_set_high(&memcg->memory, high);

	for (;;) {
		unsigned long nr_pages = page_counter_read(&memcg->memory);
		unsigned long reclaimed;

		if (nr_pages <= high)
			break;

		if (signal_pending(current))
			break;

		if (!drained) {
			drain_all_stock(memcg);
			drained = true;
			continue;
		}

		reclaimed = try_to_free_mem_cgroup_pages(memcg, nr_pages - high,
					GFP_KERNEL, MEMCG_RECLAIM_MAY_SWAP, NULL);

		if (!reclaimed && !nr_retries--)
			break;
	}

	memcg_wb_domain_size_changed(memcg);
	return nbytes;
}

static int memory_max_show(struct seq_file *m, void *v)
{
	return seq_puts_memcg_tunable(m,
		READ_ONCE(mem_cgroup_from_seq(m)->memory.max));
}

static ssize_t memory_max_write(struct kernfs_open_file *of,
				char *buf, size_t nbytes, loff_t off)
{
	struct mem_cgroup *memcg = mem_cgroup_from_css(of_css(of));
	unsigned int nr_reclaims = MAX_RECLAIM_RETRIES;
	bool drained = false;
	unsigned long max;
	int err;

	buf = strstrip(buf);
	err = page_counter_memparse(buf, "max", &max);
	if (err)
		return err;

	xchg(&memcg->memory.max, max);

	for (;;) {
		unsigned long nr_pages = page_counter_read(&memcg->memory);

		if (nr_pages <= max)
			break;

		if (signal_pending(current))
			break;

		if (!drained) {
			drain_all_stock(memcg);
			drained = true;
			continue;
		}

		if (nr_reclaims) {
			if (!try_to_free_mem_cgroup_pages(memcg, nr_pages - max,
					GFP_KERNEL, MEMCG_RECLAIM_MAY_SWAP, NULL))
				nr_reclaims--;
			continue;
		}

		memcg_memory_event(memcg, MEMCG_OOM);
		if (!mem_cgroup_out_of_memory(memcg, GFP_KERNEL, 0))
			break;
	}

	memcg_wb_domain_size_changed(memcg);
	return nbytes;
}

/*
 * Note: don't forget to update the 'samples/cgroup/memcg_event_listener'
 * if any new events become available.
 */
static void __memory_events_show(struct seq_file *m, atomic_long_t *events)
{
	seq_printf(m, "low %lu\n", atomic_long_read(&events[MEMCG_LOW]));
	seq_printf(m, "high %lu\n", atomic_long_read(&events[MEMCG_HIGH]));
	seq_printf(m, "max %lu\n", atomic_long_read(&events[MEMCG_MAX]));
	seq_printf(m, "oom %lu\n", atomic_long_read(&events[MEMCG_OOM]));
	seq_printf(m, "oom_kill %lu\n",
		   atomic_long_read(&events[MEMCG_OOM_KILL]));
	seq_printf(m, "oom_group_kill %lu\n",
		   atomic_long_read(&events[MEMCG_OOM_GROUP_KILL]));
}

static int memory_events_show(struct seq_file *m, void *v)
{
	struct mem_cgroup *memcg = mem_cgroup_from_seq(m);

	__memory_events_show(m, memcg->memory_events);
	return 0;
}

static int memory_events_local_show(struct seq_file *m, void *v)
{
	struct mem_cgroup *memcg = mem_cgroup_from_seq(m);

	__memory_events_show(m, memcg->memory_events_local);
	return 0;
}

int memory_stat_show(struct seq_file *m, void *v)
{
	struct mem_cgroup *memcg = mem_cgroup_from_seq(m);
	char *buf = kmalloc(PAGE_SIZE, GFP_KERNEL);
	struct seq_buf s;

	if (!buf)
		return -ENOMEM;
	seq_buf_init(&s, buf, PAGE_SIZE);
	memory_stat_format(memcg, &s);
	seq_puts(m, buf);
	kfree(buf);
	return 0;
}

#ifdef CONFIG_NUMA
static inline unsigned long lruvec_page_state_output(struct lruvec *lruvec,
						     int item)
{
	return lruvec_page_state(lruvec, item) *
		memcg_page_state_output_unit(item);
}

static int memory_numa_stat_show(struct seq_file *m, void *v)
{
	int i;
	struct mem_cgroup *memcg = mem_cgroup_from_seq(m);

	mem_cgroup_flush_stats(memcg);

	for (i = 0; i < ARRAY_SIZE(memory_stats); i++) {
		int nid;

		if (memory_stats[i].idx >= NR_VM_NODE_STAT_ITEMS)
			continue;

		seq_printf(m, "%s", memory_stats[i].name);
		for_each_node_state(nid, N_MEMORY) {
			u64 size;
			struct lruvec *lruvec;

			lruvec = mem_cgroup_lruvec(memcg, NODE_DATA(nid));
			size = lruvec_page_state_output(lruvec,
							memory_stats[i].idx);
			seq_printf(m, " N%d=%llu", nid, size);
		}
		seq_putc(m, '\n');
	}

	return 0;
}
#endif

static int memory_oom_group_show(struct seq_file *m, void *v)
{
	struct mem_cgroup *memcg = mem_cgroup_from_seq(m);

	seq_printf(m, "%d\n", READ_ONCE(memcg->oom_group));

	return 0;
}

static ssize_t memory_oom_group_write(struct kernfs_open_file *of,
				      char *buf, size_t nbytes, loff_t off)
{
	struct mem_cgroup *memcg = mem_cgroup_from_css(of_css(of));
	int ret, oom_group;

	buf = strstrip(buf);
	if (!buf)
		return -EINVAL;

	ret = kstrtoint(buf, 0, &oom_group);
	if (ret)
		return ret;

	if (oom_group != 0 && oom_group != 1)
		return -EINVAL;

	WRITE_ONCE(memcg->oom_group, oom_group);

	return nbytes;
}

enum {
	MEMORY_RECLAIM_SWAPPINESS = 0,
	MEMORY_RECLAIM_NULL,
};

static const match_table_t tokens = {
	{ MEMORY_RECLAIM_SWAPPINESS, "swappiness=%d"},
	{ MEMORY_RECLAIM_NULL, NULL },
};

static ssize_t memory_reclaim(struct kernfs_open_file *of, char *buf,
			      size_t nbytes, loff_t off)
{
	struct mem_cgroup *memcg = mem_cgroup_from_css(of_css(of));
	unsigned int nr_retries = MAX_RECLAIM_RETRIES;
	unsigned long nr_to_reclaim, nr_reclaimed = 0;
	int swappiness = -1;
	unsigned int reclaim_options;
	char *old_buf, *start;
	substring_t args[MAX_OPT_ARGS];

	buf = strstrip(buf);

	old_buf = buf;
	nr_to_reclaim = memparse(buf, &buf) / PAGE_SIZE;
	if (buf == old_buf)
		return -EINVAL;

	buf = strstrip(buf);

	while ((start = strsep(&buf, " ")) != NULL) {
		if (!strlen(start))
			continue;
		switch (match_token(start, tokens, args)) {
		case MEMORY_RECLAIM_SWAPPINESS:
			if (match_int(&args[0], &swappiness))
				return -EINVAL;
			if (swappiness < MIN_SWAPPINESS || swappiness > MAX_SWAPPINESS)
				return -EINVAL;
			break;
		default:
			return -EINVAL;
		}
	}

	reclaim_options	= MEMCG_RECLAIM_MAY_SWAP | MEMCG_RECLAIM_PROACTIVE;
	while (nr_reclaimed < nr_to_reclaim) {
		/* Will converge on zero, but reclaim enforces a minimum */
		unsigned long batch_size = (nr_to_reclaim - nr_reclaimed) / 4;
		unsigned long reclaimed;

		if (signal_pending(current))
			return -EINTR;

		/*
		 * This is the final attempt, drain percpu lru caches in the
		 * hope of introducing more evictable pages for
		 * try_to_free_mem_cgroup_pages().
		 */
		if (!nr_retries)
			lru_add_drain_all();

		reclaimed = try_to_free_mem_cgroup_pages(memcg,
					batch_size, GFP_KERNEL,
					reclaim_options,
					swappiness == -1 ? NULL : &swappiness);

		if (!reclaimed && !nr_retries--)
			return -EAGAIN;

		nr_reclaimed += reclaimed;
	}

	return nbytes;
}

static struct cftype memory_files[] = {
	{
		.name = "current",
		.flags = CFTYPE_NOT_ON_ROOT,
		.read_u64 = memory_current_read,
	},
	{
		.name = "peak",
		.flags = CFTYPE_NOT_ON_ROOT,
		.read_u64 = memory_peak_read,
	},
	{
		.name = "min",
		.flags = CFTYPE_NOT_ON_ROOT,
		.seq_show = memory_min_show,
		.write = memory_min_write,
	},
	{
		.name = "low",
		.flags = CFTYPE_NOT_ON_ROOT,
		.seq_show = memory_low_show,
		.write = memory_low_write,
	},
	{
		.name = "high",
		.flags = CFTYPE_NOT_ON_ROOT,
		.seq_show = memory_high_show,
		.write = memory_high_write,
	},
	{
		.name = "max",
		.flags = CFTYPE_NOT_ON_ROOT,
		.seq_show = memory_max_show,
		.write = memory_max_write,
	},
	{
		.name = "events",
		.flags = CFTYPE_NOT_ON_ROOT,
		.file_offset = offsetof(struct mem_cgroup, events_file),
		.seq_show = memory_events_show,
	},
	{
		.name = "events.local",
		.flags = CFTYPE_NOT_ON_ROOT,
		.file_offset = offsetof(struct mem_cgroup, events_local_file),
		.seq_show = memory_events_local_show,
	},
	{
		.name = "stat",
		.seq_show = memory_stat_show,
	},
#ifdef CONFIG_NUMA
	{
		.name = "numa_stat",
		.seq_show = memory_numa_stat_show,
	},
#endif
	{
		.name = "oom.group",
		.flags = CFTYPE_NOT_ON_ROOT | CFTYPE_NS_DELEGATABLE,
		.seq_show = memory_oom_group_show,
		.write = memory_oom_group_write,
	},
	{
		.name = "reclaim",
		.flags = CFTYPE_NS_DELEGATABLE,
		.write = memory_reclaim,
	},
	{ }	/* terminate */
};

struct cgroup_subsys memory_cgrp_subsys = {
	.css_alloc = mem_cgroup_css_alloc,
	.css_online = mem_cgroup_css_online,
	.css_offline = mem_cgroup_css_offline,
	.css_released = mem_cgroup_css_released,
	.css_free = mem_cgroup_css_free,
	.css_reset = mem_cgroup_css_reset,
	.css_rstat_flush = mem_cgroup_css_rstat_flush,
	.attach = mem_cgroup_attach,
	.fork = mem_cgroup_fork,
	.exit = mem_cgroup_exit,
	.dfl_cftypes = memory_files,
#ifdef CONFIG_MEMCG_V1
	.can_attach = memcg1_can_attach,
	.cancel_attach = memcg1_cancel_attach,
	.post_attach = memcg1_move_task,
	.legacy_cftypes = mem_cgroup_legacy_files,
#endif
	.early_init = 0,
};

/*
 * This function calculates an individual cgroup's effective
 * protection which is derived from its own memory.min/low, its
 * parent's and siblings' settings, as well as the actual memory
 * distribution in the tree.
 *
 * The following rules apply to the effective protection values:
 *
 * 1. At the first level of reclaim, effective protection is equal to
 *    the declared protection in memory.min and memory.low.
 *
 * 2. To enable safe delegation of the protection configuration, at
 *    subsequent levels the effective protection is capped to the
 *    parent's effective protection.
 *
 * 3. To make complex and dynamic subtrees easier to configure, the
 *    user is allowed to overcommit the declared protection at a given
 *    level. If that is the case, the parent's effective protection is
 *    distributed to the children in proportion to how much protection
 *    they have declared and how much of it they are utilizing.
 *
 *    This makes distribution proportional, but also work-conserving:
 *    if one cgroup claims much more protection than it uses memory,
 *    the unused remainder is available to its siblings.
 *
 * 4. Conversely, when the declared protection is undercommitted at a
 *    given level, the distribution of the larger parental protection
 *    budget is NOT proportional. A cgroup's protection from a sibling
 *    is capped to its own memory.min/low setting.
 *
 * 5. However, to allow protecting recursive subtrees from each other
 *    without having to declare each individual cgroup's fixed share
 *    of the ancestor's claim to protection, any unutilized -
 *    "floating" - protection from up the tree is distributed in
 *    proportion to each cgroup's *usage*. This makes the protection
 *    neutral wrt sibling cgroups and lets them compete freely over
 *    the shared parental protection budget, but it protects the
 *    subtree as a whole from neighboring subtrees.
 *
 * Note that 4. and 5. are not in conflict: 4. is about protecting
 * against immediate siblings whereas 5. is about protecting against
 * neighboring subtrees.
 */
static unsigned long effective_protection(unsigned long usage,
					  unsigned long parent_usage,
					  unsigned long setting,
					  unsigned long parent_effective,
					  unsigned long siblings_protected)
{
	unsigned long protected;
	unsigned long ep;

	protected = min(usage, setting);
	/*
	 * If all cgroups at this level combined claim and use more
	 * protection than what the parent affords them, distribute
	 * shares in proportion to utilization.
	 *
	 * We are using actual utilization rather than the statically
	 * claimed protection in order to be work-conserving: claimed
	 * but unused protection is available to siblings that would
	 * otherwise get a smaller chunk than what they claimed.
	 */
	if (siblings_protected > parent_effective)
		return protected * parent_effective / siblings_protected;

	/*
	 * Ok, utilized protection of all children is within what the
	 * parent affords them, so we know whatever this child claims
	 * and utilizes is effectively protected.
	 *
	 * If there is unprotected usage beyond this value, reclaim
	 * will apply pressure in proportion to that amount.
	 *
	 * If there is unutilized protection, the cgroup will be fully
	 * shielded from reclaim, but we do return a smaller value for
	 * protection than what the group could enjoy in theory. This
	 * is okay. With the overcommit distribution above, effective
	 * protection is always dependent on how memory is actually
	 * consumed among the siblings anyway.
	 */
	ep = protected;

	/*
	 * If the children aren't claiming (all of) the protection
	 * afforded to them by the parent, distribute the remainder in
	 * proportion to the (unprotected) memory of each cgroup. That
	 * way, cgroups that aren't explicitly prioritized wrt each
	 * other compete freely over the allowance, but they are
	 * collectively protected from neighboring trees.
	 *
	 * We're using unprotected memory for the weight so that if
	 * some cgroups DO claim explicit protection, we don't protect
	 * the same bytes twice.
	 *
	 * Check both usage and parent_usage against the respective
	 * protected values. One should imply the other, but they
	 * aren't read atomically - make sure the division is sane.
	 */
	if (!(cgrp_dfl_root.flags & CGRP_ROOT_MEMORY_RECURSIVE_PROT))
		return ep;
	if (parent_effective > siblings_protected &&
	    parent_usage > siblings_protected &&
	    usage > protected) {
		unsigned long unclaimed;

		unclaimed = parent_effective - siblings_protected;
		unclaimed *= usage - protected;
		unclaimed /= parent_usage - siblings_protected;

		ep += unclaimed;
	}

	return ep;
}

/**
 * mem_cgroup_calculate_protection - check if memory consumption is in the normal range
 * @root: the top ancestor of the sub-tree being checked
 * @memcg: the memory cgroup to check
 *
 * WARNING: This function is not stateless! It can only be used as part
 *          of a top-down tree iteration, not for isolated queries.
 */
void mem_cgroup_calculate_protection(struct mem_cgroup *root,
				     struct mem_cgroup *memcg)
{
	unsigned long usage, parent_usage;
	struct mem_cgroup *parent;

	if (mem_cgroup_disabled())
		return;

	if (!root)
		root = root_mem_cgroup;

	/*
	 * Effective values of the reclaim targets are ignored so they
	 * can be stale. Have a look at mem_cgroup_protection for more
	 * details.
	 * TODO: calculation should be more robust so that we do not need
	 * that special casing.
	 */
	if (memcg == root)
		return;

	usage = page_counter_read(&memcg->memory);
	if (!usage)
		return;

	parent = parent_mem_cgroup(memcg);

	if (parent == root) {
		memcg->memory.emin = READ_ONCE(memcg->memory.min);
		memcg->memory.elow = READ_ONCE(memcg->memory.low);
		return;
	}

	parent_usage = page_counter_read(&parent->memory);

	WRITE_ONCE(memcg->memory.emin, effective_protection(usage, parent_usage,
			READ_ONCE(memcg->memory.min),
			READ_ONCE(parent->memory.emin),
			atomic_long_read(&parent->memory.children_min_usage)));

	WRITE_ONCE(memcg->memory.elow, effective_protection(usage, parent_usage,
			READ_ONCE(memcg->memory.low),
			READ_ONCE(parent->memory.elow),
			atomic_long_read(&parent->memory.children_low_usage)));
}

static int charge_memcg(struct folio *folio, struct mem_cgroup *memcg,
			gfp_t gfp)
{
	int ret;

	ret = try_charge(memcg, gfp, folio_nr_pages(folio));
	if (ret)
		goto out;

	mem_cgroup_commit_charge(folio, memcg);
out:
	return ret;
}

int __mem_cgroup_charge(struct folio *folio, struct mm_struct *mm, gfp_t gfp)
{
	struct mem_cgroup *memcg;
	int ret;

	memcg = get_mem_cgroup_from_mm(mm);
	ret = charge_memcg(folio, memcg, gfp);
	css_put(&memcg->css);

	return ret;
}

/**
 * mem_cgroup_hugetlb_try_charge - try to charge the memcg for a hugetlb folio
 * @memcg: memcg to charge.
 * @gfp: reclaim mode.
 * @nr_pages: number of pages to charge.
 *
 * This function is called when allocating a huge page folio to determine if
 * the memcg has the capacity for it. It does not commit the charge yet,
 * as the hugetlb folio itself has not been obtained from the hugetlb pool.
 *
 * Once we have obtained the hugetlb folio, we can call
 * mem_cgroup_commit_charge() to commit the charge. If we fail to obtain the
 * folio, we should instead call mem_cgroup_cancel_charge() to undo the effect
 * of try_charge().
 *
 * Returns 0 on success. Otherwise, an error code is returned.
 */
int mem_cgroup_hugetlb_try_charge(struct mem_cgroup *memcg, gfp_t gfp,
			long nr_pages)
{
	/*
	 * If hugetlb memcg charging is not enabled, do not fail hugetlb allocation,
	 * but do not attempt to commit charge later (or cancel on error) either.
	 */
	if (mem_cgroup_disabled() || !memcg ||
		!cgroup_subsys_on_dfl(memory_cgrp_subsys) ||
		!(cgrp_dfl_root.flags & CGRP_ROOT_MEMORY_HUGETLB_ACCOUNTING))
		return -EOPNOTSUPP;

	if (try_charge(memcg, gfp, nr_pages))
		return -ENOMEM;

	return 0;
}

/**
 * mem_cgroup_swapin_charge_folio - Charge a newly allocated folio for swapin.
 * @folio: folio to charge.
 * @mm: mm context of the victim
 * @gfp: reclaim mode
 * @entry: swap entry for which the folio is allocated
 *
 * This function charges a folio allocated for swapin. Please call this before
 * adding the folio to the swapcache.
 *
 * Returns 0 on success. Otherwise, an error code is returned.
 */
int mem_cgroup_swapin_charge_folio(struct folio *folio, struct mm_struct *mm,
				  gfp_t gfp, swp_entry_t entry)
{
	struct mem_cgroup *memcg;
	unsigned short id;
	int ret;

	if (mem_cgroup_disabled())
		return 0;

	id = lookup_swap_cgroup_id(entry);
	rcu_read_lock();
	memcg = mem_cgroup_from_id(id);
	if (!memcg || !css_tryget_online(&memcg->css))
		memcg = get_mem_cgroup_from_mm(mm);
	rcu_read_unlock();

	ret = charge_memcg(folio, memcg, gfp);

	css_put(&memcg->css);
	return ret;
}

/*
 * mem_cgroup_swapin_uncharge_swap - uncharge swap slot
 * @entry: swap entry for which the page is charged
 *
 * Call this function after successfully adding the charged page to swapcache.
 *
 * Note: This function assumes the page for which swap slot is being uncharged
 * is order 0 page.
 */
void mem_cgroup_swapin_uncharge_swap(swp_entry_t entry)
{
	/*
	 * Cgroup1's unified memory+swap counter has been charged with the
	 * new swapcache page, finish the transfer by uncharging the swap
	 * slot. The swap slot would also get uncharged when it dies, but
	 * it can stick around indefinitely and we'd count the page twice
	 * the entire time.
	 *
	 * Cgroup2 has separate resource counters for memory and swap,
	 * so this is a non-issue here. Memory and swap charge lifetimes
	 * correspond 1:1 to page and swap slot lifetimes: we charge the
	 * page to memory here, and uncharge swap when the slot is freed.
	 */
	if (!mem_cgroup_disabled() && do_memsw_account()) {
		/*
		 * The swap entry might not get freed for a long time,
		 * let's not wait for it.  The page already received a
		 * memory+swap charge, drop the swap entry duplicate.
		 */
		mem_cgroup_uncharge_swap(entry, 1);
	}
}

struct uncharge_gather {
	struct mem_cgroup *memcg;
	unsigned long nr_memory;
	unsigned long pgpgout;
	unsigned long nr_kmem;
	int nid;
};

static inline void uncharge_gather_clear(struct uncharge_gather *ug)
{
	memset(ug, 0, sizeof(*ug));
}

static void uncharge_batch(const struct uncharge_gather *ug)
{
	unsigned long flags;

	if (ug->nr_memory) {
		page_counter_uncharge(&ug->memcg->memory, ug->nr_memory);
		if (do_memsw_account())
			page_counter_uncharge(&ug->memcg->memsw, ug->nr_memory);
		if (ug->nr_kmem) {
			mod_memcg_state(ug->memcg, MEMCG_KMEM, -ug->nr_kmem);
			memcg1_account_kmem(ug->memcg, -ug->nr_kmem);
		}
		memcg1_oom_recover(ug->memcg);
	}

	local_irq_save(flags);
	__count_memcg_events(ug->memcg, PGPGOUT, ug->pgpgout);
	__this_cpu_add(ug->memcg->vmstats_percpu->nr_page_events, ug->nr_memory);
	memcg1_check_events(ug->memcg, ug->nid);
	local_irq_restore(flags);

	/* drop reference from uncharge_folio */
	css_put(&ug->memcg->css);
}

static void uncharge_folio(struct folio *folio, struct uncharge_gather *ug)
{
	long nr_pages;
	struct mem_cgroup *memcg;
	struct obj_cgroup *objcg;

	VM_BUG_ON_FOLIO(folio_test_lru(folio), folio);
	VM_BUG_ON_FOLIO(folio_order(folio) > 1 &&
			!folio_test_hugetlb(folio) &&
			!list_empty(&folio->_deferred_list), folio);

	/*
	 * Nobody should be changing or seriously looking at
	 * folio memcg or objcg at this point, we have fully
	 * exclusive access to the folio.
	 */
	if (folio_memcg_kmem(folio)) {
		objcg = __folio_objcg(folio);
		/*
		 * This get matches the put at the end of the function and
		 * kmem pages do not hold memcg references anymore.
		 */
		memcg = get_mem_cgroup_from_objcg(objcg);
	} else {
		memcg = __folio_memcg(folio);
	}

	if (!memcg)
		return;

	if (ug->memcg != memcg) {
		if (ug->memcg) {
			uncharge_batch(ug);
			uncharge_gather_clear(ug);
		}
		ug->memcg = memcg;
		ug->nid = folio_nid(folio);

		/* pairs with css_put in uncharge_batch */
		css_get(&memcg->css);
	}

	nr_pages = folio_nr_pages(folio);

	if (folio_memcg_kmem(folio)) {
		ug->nr_memory += nr_pages;
		ug->nr_kmem += nr_pages;

		folio->memcg_data = 0;
		obj_cgroup_put(objcg);
	} else {
		/* LRU pages aren't accounted at the root level */
		if (!mem_cgroup_is_root(memcg))
			ug->nr_memory += nr_pages;
		ug->pgpgout++;

		folio->memcg_data = 0;
	}

	css_put(&memcg->css);
}

void __mem_cgroup_uncharge(struct folio *folio)
{
	struct uncharge_gather ug;

	/* Don't touch folio->lru of any random page, pre-check: */
	if (!folio_memcg(folio))
		return;

	uncharge_gather_clear(&ug);
	uncharge_folio(folio, &ug);
	uncharge_batch(&ug);
}

void __mem_cgroup_uncharge_folios(struct folio_batch *folios)
{
	struct uncharge_gather ug;
	unsigned int i;

	uncharge_gather_clear(&ug);
	for (i = 0; i < folios->nr; i++)
		uncharge_folio(folios->folios[i], &ug);
	if (ug.memcg)
		uncharge_batch(&ug);
}

/**
 * mem_cgroup_replace_folio - Charge a folio's replacement.
 * @old: Currently circulating folio.
 * @new: Replacement folio.
 *
 * Charge @new as a replacement folio for @old. @old will
 * be uncharged upon free.
 *
 * Both folios must be locked, @new->mapping must be set up.
 */
void mem_cgroup_replace_folio(struct folio *old, struct folio *new)
{
	struct mem_cgroup *memcg;
	long nr_pages = folio_nr_pages(new);
	unsigned long flags;

	VM_BUG_ON_FOLIO(!folio_test_locked(old), old);
	VM_BUG_ON_FOLIO(!folio_test_locked(new), new);
	VM_BUG_ON_FOLIO(folio_test_anon(old) != folio_test_anon(new), new);
	VM_BUG_ON_FOLIO(folio_nr_pages(old) != nr_pages, new);

	if (mem_cgroup_disabled())
		return;

	/* Page cache replacement: new folio already charged? */
	if (folio_memcg(new))
		return;

	memcg = folio_memcg(old);
	VM_WARN_ON_ONCE_FOLIO(!memcg, old);
	if (!memcg)
		return;

	/* Force-charge the new page. The old one will be freed soon */
	if (!mem_cgroup_is_root(memcg)) {
		page_counter_charge(&memcg->memory, nr_pages);
		if (do_memsw_account())
			page_counter_charge(&memcg->memsw, nr_pages);
	}

	css_get(&memcg->css);
	commit_charge(new, memcg);

	local_irq_save(flags);
	mem_cgroup_charge_statistics(memcg, nr_pages);
	memcg1_check_events(memcg, folio_nid(new));
	local_irq_restore(flags);
}

/**
 * mem_cgroup_migrate - Transfer the memcg data from the old to the new folio.
 * @old: Currently circulating folio.
 * @new: Replacement folio.
 *
 * Transfer the memcg data from the old folio to the new folio for migration.
 * The old folio's data info will be cleared. Note that the memory counters
 * will remain unchanged throughout the process.
 *
 * Both folios must be locked, @new->mapping must be set up.
 */
void mem_cgroup_migrate(struct folio *old, struct folio *new)
{
	struct mem_cgroup *memcg;

	VM_BUG_ON_FOLIO(!folio_test_locked(old), old);
	VM_BUG_ON_FOLIO(!folio_test_locked(new), new);
	VM_BUG_ON_FOLIO(folio_test_anon(old) != folio_test_anon(new), new);
	VM_BUG_ON_FOLIO(folio_nr_pages(old) != folio_nr_pages(new), new);
	VM_BUG_ON_FOLIO(folio_test_lru(old), old);

	if (mem_cgroup_disabled())
		return;

	memcg = folio_memcg(old);
	/*
	 * Note that it is normal to see !memcg for a hugetlb folio.
	 * For e.g, itt could have been allocated when memory_hugetlb_accounting
	 * was not selected.
	 */
	VM_WARN_ON_ONCE_FOLIO(!folio_test_hugetlb(old) && !memcg, old);
	if (!memcg)
		return;

	/* Transfer the charge and the css ref */
	commit_charge(new, memcg);
	/*
	 * If the old folio is a large folio and is in the split queue, it needs
	 * to be removed from the split queue now, in case getting an incorrect
	 * split queue in destroy_large_folio() after the memcg of the old folio
	 * is cleared.
	 *
	 * In addition, the old folio is about to be freed after migration, so
	 * removing from the split queue a bit earlier seems reasonable.
	 */
	folio_undo_large_rmappable(old);
	old->memcg_data = 0;
}

DEFINE_STATIC_KEY_FALSE(memcg_sockets_enabled_key);
EXPORT_SYMBOL(memcg_sockets_enabled_key);

void mem_cgroup_sk_alloc(struct sock *sk)
{
	struct mem_cgroup *memcg;

	if (!mem_cgroup_sockets_enabled)
		return;

	/* Do not associate the sock with unrelated interrupted task's memcg. */
	if (!in_task())
		return;

	rcu_read_lock();
	memcg = mem_cgroup_from_task(current);
	if (mem_cgroup_is_root(memcg))
		goto out;
	if (!cgroup_subsys_on_dfl(memory_cgrp_subsys) && !memcg1_tcpmem_active(memcg))
		goto out;
	if (css_tryget(&memcg->css))
		sk->sk_memcg = memcg;
out:
	rcu_read_unlock();
}

void mem_cgroup_sk_free(struct sock *sk)
{
	if (sk->sk_memcg)
		css_put(&sk->sk_memcg->css);
}

/**
 * mem_cgroup_charge_skmem - charge socket memory
 * @memcg: memcg to charge
 * @nr_pages: number of pages to charge
 * @gfp_mask: reclaim mode
 *
 * Charges @nr_pages to @memcg. Returns %true if the charge fit within
 * @memcg's configured limit, %false if it doesn't.
 */
bool mem_cgroup_charge_skmem(struct mem_cgroup *memcg, unsigned int nr_pages,
			     gfp_t gfp_mask)
{
	if (!cgroup_subsys_on_dfl(memory_cgrp_subsys))
		return memcg1_charge_skmem(memcg, nr_pages, gfp_mask);

	if (try_charge(memcg, gfp_mask, nr_pages) == 0) {
		mod_memcg_state(memcg, MEMCG_SOCK, nr_pages);
		return true;
	}

	return false;
}

/**
 * mem_cgroup_uncharge_skmem - uncharge socket memory
 * @memcg: memcg to uncharge
 * @nr_pages: number of pages to uncharge
 */
void mem_cgroup_uncharge_skmem(struct mem_cgroup *memcg, unsigned int nr_pages)
{
	if (!cgroup_subsys_on_dfl(memory_cgrp_subsys)) {
		memcg1_uncharge_skmem(memcg, nr_pages);
		return;
	}

	mod_memcg_state(memcg, MEMCG_SOCK, -nr_pages);

	refill_stock(memcg, nr_pages);
}

static int __init cgroup_memory(char *s)
{
	char *token;

	while ((token = strsep(&s, ",")) != NULL) {
		if (!*token)
			continue;
		if (!strcmp(token, "nosocket"))
			cgroup_memory_nosocket = true;
		if (!strcmp(token, "nokmem"))
			cgroup_memory_nokmem = true;
		if (!strcmp(token, "nobpf"))
			cgroup_memory_nobpf = true;
	}
	return 1;
}
__setup("cgroup.memory=", cgroup_memory);

/*
 * subsys_initcall() for memory controller.
 *
 * Some parts like memcg_hotplug_cpu_dead() have to be initialized from this
 * context because of lock dependencies (cgroup_lock -> cpu hotplug) but
 * basically everything that doesn't depend on a specific mem_cgroup structure
 * should be initialized from here.
 */
static int __init mem_cgroup_init(void)
{
	int cpu;

	/*
	 * Currently s32 type (can refer to struct batched_lruvec_stat) is
	 * used for per-memcg-per-cpu caching of per-node statistics. In order
	 * to work fine, we should make sure that the overfill threshold can't
	 * exceed S32_MAX / PAGE_SIZE.
	 */
	BUILD_BUG_ON(MEMCG_CHARGE_BATCH > S32_MAX / PAGE_SIZE);

	cpuhp_setup_state_nocalls(CPUHP_MM_MEMCQ_DEAD, "mm/memctrl:dead", NULL,
				  memcg_hotplug_cpu_dead);

	for_each_possible_cpu(cpu)
		INIT_WORK(&per_cpu_ptr(&memcg_stock, cpu)->work,
			  drain_local_stock);

	return 0;
}
subsys_initcall(mem_cgroup_init);

#ifdef CONFIG_SWAP
static struct mem_cgroup *mem_cgroup_id_get_online(struct mem_cgroup *memcg)
{
	while (!refcount_inc_not_zero(&memcg->id.ref)) {
		/*
		 * The root cgroup cannot be destroyed, so it's refcount must
		 * always be >= 1.
		 */
		if (WARN_ON_ONCE(mem_cgroup_is_root(memcg))) {
			VM_BUG_ON(1);
			break;
		}
		memcg = parent_mem_cgroup(memcg);
		if (!memcg)
			memcg = root_mem_cgroup;
	}
	return memcg;
}

/**
 * mem_cgroup_swapout - transfer a memsw charge to swap
 * @folio: folio whose memsw charge to transfer
 * @entry: swap entry to move the charge to
 *
 * Transfer the memsw charge of @folio to @entry.
 */
void mem_cgroup_swapout(struct folio *folio, swp_entry_t entry)
{
	struct mem_cgroup *memcg, *swap_memcg;
	unsigned int nr_entries;
	unsigned short oldid;

	VM_BUG_ON_FOLIO(folio_test_lru(folio), folio);
	VM_BUG_ON_FOLIO(folio_ref_count(folio), folio);

	if (mem_cgroup_disabled())
		return;

	if (!do_memsw_account())
		return;

	memcg = folio_memcg(folio);

	VM_WARN_ON_ONCE_FOLIO(!memcg, folio);
	if (!memcg)
		return;

	/*
	 * In case the memcg owning these pages has been offlined and doesn't
	 * have an ID allocated to it anymore, charge the closest online
	 * ancestor for the swap instead and transfer the memory+swap charge.
	 */
	swap_memcg = mem_cgroup_id_get_online(memcg);
	nr_entries = folio_nr_pages(folio);
	/* Get references for the tail pages, too */
	if (nr_entries > 1)
		mem_cgroup_id_get_many(swap_memcg, nr_entries - 1);
	oldid = swap_cgroup_record(entry, mem_cgroup_id(swap_memcg),
				   nr_entries);
	VM_BUG_ON_FOLIO(oldid, folio);
	mod_memcg_state(swap_memcg, MEMCG_SWAP, nr_entries);

	folio->memcg_data = 0;

	if (!mem_cgroup_is_root(memcg))
		page_counter_uncharge(&memcg->memory, nr_entries);

	if (memcg != swap_memcg) {
		if (!mem_cgroup_is_root(swap_memcg))
			page_counter_charge(&swap_memcg->memsw, nr_entries);
		page_counter_uncharge(&memcg->memsw, nr_entries);
	}

	/*
	 * Interrupts should be disabled here because the caller holds the
	 * i_pages lock which is taken with interrupts-off. It is
	 * important here to have the interrupts disabled because it is the
	 * only synchronisation we have for updating the per-CPU variables.
	 */
	memcg_stats_lock();
	mem_cgroup_charge_statistics(memcg, -nr_entries);
	memcg_stats_unlock();
	memcg1_check_events(memcg, folio_nid(folio));

	css_put(&memcg->css);
}

/**
 * __mem_cgroup_try_charge_swap - try charging swap space for a folio
 * @folio: folio being added to swap
 * @entry: swap entry to charge
 *
 * Try to charge @folio's memcg for the swap space at @entry.
 *
 * Returns 0 on success, -ENOMEM on failure.
 */
int __mem_cgroup_try_charge_swap(struct folio *folio, swp_entry_t entry)
{
	unsigned int nr_pages = folio_nr_pages(folio);
	struct page_counter *counter;
	struct mem_cgroup *memcg;
	unsigned short oldid;

	if (do_memsw_account())
		return 0;

	memcg = folio_memcg(folio);

	VM_WARN_ON_ONCE_FOLIO(!memcg, folio);
	if (!memcg)
		return 0;

	if (!entry.val) {
		memcg_memory_event(memcg, MEMCG_SWAP_FAIL);
		return 0;
	}

	memcg = mem_cgroup_id_get_online(memcg);

	if (!mem_cgroup_is_root(memcg) &&
	    !page_counter_try_charge(&memcg->swap, nr_pages, &counter)) {
		memcg_memory_event(memcg, MEMCG_SWAP_MAX);
		memcg_memory_event(memcg, MEMCG_SWAP_FAIL);
		mem_cgroup_id_put(memcg);
		return -ENOMEM;
	}

	/* Get references for the tail pages, too */
	if (nr_pages > 1)
		mem_cgroup_id_get_many(memcg, nr_pages - 1);
	oldid = swap_cgroup_record(entry, mem_cgroup_id(memcg), nr_pages);
	VM_BUG_ON_FOLIO(oldid, folio);
	mod_memcg_state(memcg, MEMCG_SWAP, nr_pages);

	return 0;
}

/**
 * __mem_cgroup_uncharge_swap - uncharge swap space
 * @entry: swap entry to uncharge
 * @nr_pages: the amount of swap space to uncharge
 */
void __mem_cgroup_uncharge_swap(swp_entry_t entry, unsigned int nr_pages)
{
	struct mem_cgroup *memcg;
	unsigned short id;

	id = swap_cgroup_record(entry, 0, nr_pages);
	rcu_read_lock();
	memcg = mem_cgroup_from_id(id);
	if (memcg) {
		if (!mem_cgroup_is_root(memcg)) {
			if (do_memsw_account())
				page_counter_uncharge(&memcg->memsw, nr_pages);
			else
				page_counter_uncharge(&memcg->swap, nr_pages);
		}
		mod_memcg_state(memcg, MEMCG_SWAP, -nr_pages);
		mem_cgroup_id_put_many(memcg, nr_pages);
	}
	rcu_read_unlock();
}

long mem_cgroup_get_nr_swap_pages(struct mem_cgroup *memcg)
{
	long nr_swap_pages = get_nr_swap_pages();

	if (mem_cgroup_disabled() || do_memsw_account())
		return nr_swap_pages;
	for (; !mem_cgroup_is_root(memcg); memcg = parent_mem_cgroup(memcg))
		nr_swap_pages = min_t(long, nr_swap_pages,
				      READ_ONCE(memcg->swap.max) -
				      page_counter_read(&memcg->swap));
	return nr_swap_pages;
}

bool mem_cgroup_swap_full(struct folio *folio)
{
	struct mem_cgroup *memcg;

	VM_BUG_ON_FOLIO(!folio_test_locked(folio), folio);

	if (vm_swap_full())
		return true;
	if (do_memsw_account())
		return false;

	memcg = folio_memcg(folio);
	if (!memcg)
		return false;

	for (; !mem_cgroup_is_root(memcg); memcg = parent_mem_cgroup(memcg)) {
		unsigned long usage = page_counter_read(&memcg->swap);

		if (usage * 2 >= READ_ONCE(memcg->swap.high) ||
		    usage * 2 >= READ_ONCE(memcg->swap.max))
			return true;
	}

	return false;
}

static int __init setup_swap_account(char *s)
{
	bool res;

	if (!kstrtobool(s, &res) && !res)
		pr_warn_once("The swapaccount=0 commandline option is deprecated "
			     "in favor of configuring swap control via cgroupfs. "
			     "Please report your usecase to linux-mm@kvack.org if you "
			     "depend on this functionality.\n");
	return 1;
}
__setup("swapaccount=", setup_swap_account);

static u64 swap_current_read(struct cgroup_subsys_state *css,
			     struct cftype *cft)
{
	struct mem_cgroup *memcg = mem_cgroup_from_css(css);

	return (u64)page_counter_read(&memcg->swap) * PAGE_SIZE;
}

static u64 swap_peak_read(struct cgroup_subsys_state *css,
			  struct cftype *cft)
{
	struct mem_cgroup *memcg = mem_cgroup_from_css(css);

	return (u64)memcg->swap.watermark * PAGE_SIZE;
}

static int swap_high_show(struct seq_file *m, void *v)
{
	return seq_puts_memcg_tunable(m,
		READ_ONCE(mem_cgroup_from_seq(m)->swap.high));
}

static ssize_t swap_high_write(struct kernfs_open_file *of,
			       char *buf, size_t nbytes, loff_t off)
{
	struct mem_cgroup *memcg = mem_cgroup_from_css(of_css(of));
	unsigned long high;
	int err;

	buf = strstrip(buf);
	err = page_counter_memparse(buf, "max", &high);
	if (err)
		return err;

	page_counter_set_high(&memcg->swap, high);

	return nbytes;
}

static int swap_max_show(struct seq_file *m, void *v)
{
	return seq_puts_memcg_tunable(m,
		READ_ONCE(mem_cgroup_from_seq(m)->swap.max));
}

static ssize_t swap_max_write(struct kernfs_open_file *of,
			      char *buf, size_t nbytes, loff_t off)
{
	struct mem_cgroup *memcg = mem_cgroup_from_css(of_css(of));
	unsigned long max;
	int err;

	buf = strstrip(buf);
	err = page_counter_memparse(buf, "max", &max);
	if (err)
		return err;

	xchg(&memcg->swap.max, max);

	return nbytes;
}

static int swap_events_show(struct seq_file *m, void *v)
{
	struct mem_cgroup *memcg = mem_cgroup_from_seq(m);

	seq_printf(m, "high %lu\n",
		   atomic_long_read(&memcg->memory_events[MEMCG_SWAP_HIGH]));
	seq_printf(m, "max %lu\n",
		   atomic_long_read(&memcg->memory_events[MEMCG_SWAP_MAX]));
	seq_printf(m, "fail %lu\n",
		   atomic_long_read(&memcg->memory_events[MEMCG_SWAP_FAIL]));

	return 0;
}

static struct cftype swap_files[] = {
	{
		.name = "swap.current",
		.flags = CFTYPE_NOT_ON_ROOT,
		.read_u64 = swap_current_read,
	},
	{
		.name = "swap.high",
		.flags = CFTYPE_NOT_ON_ROOT,
		.seq_show = swap_high_show,
		.write = swap_high_write,
	},
	{
		.name = "swap.max",
		.flags = CFTYPE_NOT_ON_ROOT,
		.seq_show = swap_max_show,
		.write = swap_max_write,
	},
	{
		.name = "swap.peak",
		.flags = CFTYPE_NOT_ON_ROOT,
		.read_u64 = swap_peak_read,
	},
	{
		.name = "swap.events",
		.flags = CFTYPE_NOT_ON_ROOT,
		.file_offset = offsetof(struct mem_cgroup, swap_events_file),
		.seq_show = swap_events_show,
	},
	{ }	/* terminate */
};

#ifdef CONFIG_ZSWAP
/**
 * obj_cgroup_may_zswap - check if this cgroup can zswap
 * @objcg: the object cgroup
 *
 * Check if the hierarchical zswap limit has been reached.
 *
 * This doesn't check for specific headroom, and it is not atomic
 * either. But with zswap, the size of the allocation is only known
 * once compression has occurred, and this optimistic pre-check avoids
 * spending cycles on compression when there is already no room left
 * or zswap is disabled altogether somewhere in the hierarchy.
 */
bool obj_cgroup_may_zswap(struct obj_cgroup *objcg)
{
	struct mem_cgroup *memcg, *original_memcg;
	bool ret = true;

	if (!cgroup_subsys_on_dfl(memory_cgrp_subsys))
		return true;

	original_memcg = get_mem_cgroup_from_objcg(objcg);
	for (memcg = original_memcg; !mem_cgroup_is_root(memcg);
	     memcg = parent_mem_cgroup(memcg)) {
		unsigned long max = READ_ONCE(memcg->zswap_max);
		unsigned long pages;

		if (max == PAGE_COUNTER_MAX)
			continue;
		if (max == 0) {
			ret = false;
			break;
		}

		/*
		 * mem_cgroup_flush_stats() ignores small changes. Use
		 * do_flush_stats() directly to get accurate stats for charging.
		 */
		do_flush_stats(memcg);
		pages = memcg_page_state(memcg, MEMCG_ZSWAP_B) / PAGE_SIZE;
		if (pages < max)
			continue;
		ret = false;
		break;
	}
	mem_cgroup_put(original_memcg);
	return ret;
}

/**
 * obj_cgroup_charge_zswap - charge compression backend memory
 * @objcg: the object cgroup
 * @size: size of compressed object
 *
 * This forces the charge after obj_cgroup_may_zswap() allowed
 * compression and storage in zwap for this cgroup to go ahead.
 */
void obj_cgroup_charge_zswap(struct obj_cgroup *objcg, size_t size)
{
	struct mem_cgroup *memcg;

	if (!cgroup_subsys_on_dfl(memory_cgrp_subsys))
		return;

	VM_WARN_ON_ONCE(!(current->flags & PF_MEMALLOC));

	/* PF_MEMALLOC context, charging must succeed */
	if (obj_cgroup_charge(objcg, GFP_KERNEL, size))
		VM_WARN_ON_ONCE(1);

	rcu_read_lock();
	memcg = obj_cgroup_memcg(objcg);
	mod_memcg_state(memcg, MEMCG_ZSWAP_B, size);
	mod_memcg_state(memcg, MEMCG_ZSWAPPED, 1);
	rcu_read_unlock();
}

/**
 * obj_cgroup_uncharge_zswap - uncharge compression backend memory
 * @objcg: the object cgroup
 * @size: size of compressed object
 *
 * Uncharges zswap memory on page in.
 */
void obj_cgroup_uncharge_zswap(struct obj_cgroup *objcg, size_t size)
{
	struct mem_cgroup *memcg;

	if (!cgroup_subsys_on_dfl(memory_cgrp_subsys))
		return;

	obj_cgroup_uncharge(objcg, size);

	rcu_read_lock();
	memcg = obj_cgroup_memcg(objcg);
	mod_memcg_state(memcg, MEMCG_ZSWAP_B, -size);
	mod_memcg_state(memcg, MEMCG_ZSWAPPED, -1);
	rcu_read_unlock();
}

bool mem_cgroup_zswap_writeback_enabled(struct mem_cgroup *memcg)
{
	/* if zswap is disabled, do not block pages going to the swapping device */
	return !zswap_is_enabled() || !memcg || READ_ONCE(memcg->zswap_writeback);
}

static u64 zswap_current_read(struct cgroup_subsys_state *css,
			      struct cftype *cft)
{
	struct mem_cgroup *memcg = mem_cgroup_from_css(css);

	mem_cgroup_flush_stats(memcg);
	return memcg_page_state(memcg, MEMCG_ZSWAP_B);
}

static int zswap_max_show(struct seq_file *m, void *v)
{
	return seq_puts_memcg_tunable(m,
		READ_ONCE(mem_cgroup_from_seq(m)->zswap_max));
}

static ssize_t zswap_max_write(struct kernfs_open_file *of,
			       char *buf, size_t nbytes, loff_t off)
{
	struct mem_cgroup *memcg = mem_cgroup_from_css(of_css(of));
	unsigned long max;
	int err;

	buf = strstrip(buf);
	err = page_counter_memparse(buf, "max", &max);
	if (err)
		return err;

	xchg(&memcg->zswap_max, max);

	return nbytes;
}

static int zswap_writeback_show(struct seq_file *m, void *v)
{
	struct mem_cgroup *memcg = mem_cgroup_from_seq(m);

	seq_printf(m, "%d\n", READ_ONCE(memcg->zswap_writeback));
	return 0;
}

static ssize_t zswap_writeback_write(struct kernfs_open_file *of,
				char *buf, size_t nbytes, loff_t off)
{
	struct mem_cgroup *memcg = mem_cgroup_from_css(of_css(of));
	int zswap_writeback;
	ssize_t parse_ret = kstrtoint(strstrip(buf), 0, &zswap_writeback);

	if (parse_ret)
		return parse_ret;

	if (zswap_writeback != 0 && zswap_writeback != 1)
		return -EINVAL;

	WRITE_ONCE(memcg->zswap_writeback, zswap_writeback);
	return nbytes;
}

static struct cftype zswap_files[] = {
	{
		.name = "zswap.current",
		.flags = CFTYPE_NOT_ON_ROOT,
		.read_u64 = zswap_current_read,
	},
	{
		.name = "zswap.max",
		.flags = CFTYPE_NOT_ON_ROOT,
		.seq_show = zswap_max_show,
		.write = zswap_max_write,
	},
	{
		.name = "zswap.writeback",
		.seq_show = zswap_writeback_show,
		.write = zswap_writeback_write,
	},
	{ }	/* terminate */
};
#endif /* CONFIG_ZSWAP */

static int __init mem_cgroup_swap_init(void)
{
	if (mem_cgroup_disabled())
		return 0;

	WARN_ON(cgroup_add_dfl_cftypes(&memory_cgrp_subsys, swap_files));
#ifdef CONFIG_MEMCG_V1
	WARN_ON(cgroup_add_legacy_cftypes(&memory_cgrp_subsys, memsw_files));
#endif
#ifdef CONFIG_ZSWAP
	WARN_ON(cgroup_add_dfl_cftypes(&memory_cgrp_subsys, zswap_files));
#endif
	return 0;
}
subsys_initcall(mem_cgroup_swap_init);

#endif /* CONFIG_SWAP */<|MERGE_RESOLUTION|>--- conflicted
+++ resolved
@@ -3534,16 +3534,7 @@
 {
 	int node;
 
-<<<<<<< HEAD
-	/*
-	 * Because swap_cache_get_folio() updates some statistics counter,
-	 * we call find_get_page() with swapper_space directly.
-	 */
-	page = find_get_page(swap_address_space(ent), swap_cache_index(ent));
-	entry->val = ent.val;
-=======
 	obj_cgroup_put(memcg->orig_objcg);
->>>>>>> e6f9f50b
 
 	for_each_node(node)
 		free_mem_cgroup_per_node_info(memcg, node);
