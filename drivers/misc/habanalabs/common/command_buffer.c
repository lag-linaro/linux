// SPDX-License-Identifier: GPL-2.0

/*
 * Copyright 2016-2019 HabanaLabs, Ltd.
 * All Rights Reserved.
 */

#include <uapi/misc/habanalabs.h>
#include "habanalabs.h"

#include <linux/mm.h>
#include <linux/slab.h>
#include <linux/uaccess.h>

static int cb_map_mem(struct hl_ctx *ctx, struct hl_cb *cb)
{
	struct hl_device *hdev = ctx->hdev;
	struct asic_fixed_properties *prop = &hdev->asic_prop;
	struct hl_vm_va_block *va_block, *tmp;
	dma_addr_t bus_addr;
	u64 virt_addr;
	u32 page_size = prop->pmmu.page_size;
	s32 offset;
	int rc;

	if (!hdev->supports_cb_mapping) {
		dev_err_ratelimited(hdev->dev,
				"Cannot map CB because no VA range is allocated for CB mapping\n");
		return -EINVAL;
	}

	if (!hdev->mmu_enable) {
		dev_err_ratelimited(hdev->dev,
				"Cannot map CB because MMU is disabled\n");
		return -EINVAL;
	}

	INIT_LIST_HEAD(&cb->va_block_list);

	for (bus_addr = cb->bus_address;
			bus_addr < cb->bus_address + cb->size;
			bus_addr += page_size) {

		virt_addr = (u64) gen_pool_alloc(ctx->cb_va_pool, page_size);
		if (!virt_addr) {
			dev_err(hdev->dev,
				"Failed to allocate device virtual address for CB\n");
			rc = -ENOMEM;
			goto err_va_pool_free;
		}

		va_block = kzalloc(sizeof(*va_block), GFP_KERNEL);
		if (!va_block) {
			rc = -ENOMEM;
			gen_pool_free(ctx->cb_va_pool, virt_addr, page_size);
			goto err_va_pool_free;
		}

		va_block->start = virt_addr;
		va_block->end = virt_addr + page_size;
		va_block->size = page_size;
		list_add_tail(&va_block->node, &cb->va_block_list);
	}

	mutex_lock(&ctx->mmu_lock);

	bus_addr = cb->bus_address;
	offset = 0;
	list_for_each_entry(va_block, &cb->va_block_list, node) {
		rc = hl_mmu_map_page(ctx, va_block->start, bus_addr,
				va_block->size, list_is_last(&va_block->node,
							&cb->va_block_list));
		if (rc) {
			dev_err(hdev->dev, "Failed to map VA %#llx to CB\n",
				va_block->start);
			goto err_va_umap;
		}

		bus_addr += va_block->size;
		offset += va_block->size;
	}

	hdev->asic_funcs->mmu_invalidate_cache(hdev, false, VM_TYPE_USERPTR);

	mutex_unlock(&ctx->mmu_lock);

	cb->is_mmu_mapped = true;

	return 0;

err_va_umap:
	list_for_each_entry(va_block, &cb->va_block_list, node) {
		if (offset <= 0)
			break;
		hl_mmu_unmap_page(ctx, va_block->start, va_block->size,
				offset <= va_block->size);
		offset -= va_block->size;
	}

	hdev->asic_funcs->mmu_invalidate_cache(hdev, true, VM_TYPE_USERPTR);

	mutex_unlock(&ctx->mmu_lock);

err_va_pool_free:
	list_for_each_entry_safe(va_block, tmp, &cb->va_block_list, node) {
		gen_pool_free(ctx->cb_va_pool, va_block->start, va_block->size);
		list_del(&va_block->node);
		kfree(va_block);
	}

	return rc;
}

static void cb_unmap_mem(struct hl_ctx *ctx, struct hl_cb *cb)
{
	struct hl_device *hdev = ctx->hdev;
	struct hl_vm_va_block *va_block, *tmp;

	mutex_lock(&ctx->mmu_lock);

	list_for_each_entry(va_block, &cb->va_block_list, node)
		if (hl_mmu_unmap_page(ctx, va_block->start, va_block->size,
				list_is_last(&va_block->node,
						&cb->va_block_list)))
			dev_warn_ratelimited(hdev->dev,
					"Failed to unmap CB's va 0x%llx\n",
					va_block->start);

	hdev->asic_funcs->mmu_invalidate_cache(hdev, true, VM_TYPE_USERPTR);

	mutex_unlock(&ctx->mmu_lock);

	list_for_each_entry_safe(va_block, tmp, &cb->va_block_list, node) {
		gen_pool_free(ctx->cb_va_pool, va_block->start, va_block->size);
		list_del(&va_block->node);
		kfree(va_block);
	}
}

static int cb_map_mem(struct hl_ctx *ctx, struct hl_cb *cb)
{
	struct hl_device *hdev = ctx->hdev;
	struct asic_fixed_properties *prop = &hdev->asic_prop;
	struct hl_vm_va_block *va_block, *tmp;
	dma_addr_t bus_addr;
	u64 virt_addr;
	u32 page_size = prop->pmmu.page_size;
	s32 offset;
	int rc;

	if (!hdev->supports_cb_mapping) {
		dev_err_ratelimited(hdev->dev,
				"Cannot map CB because no VA range is allocated for CB mapping\n");
		return -EINVAL;
	}

	if (!hdev->mmu_enable) {
		dev_err_ratelimited(hdev->dev,
				"Cannot map CB because MMU is disabled\n");
		return -EINVAL;
	}

	INIT_LIST_HEAD(&cb->va_block_list);

	for (bus_addr = cb->bus_address;
			bus_addr < cb->bus_address + cb->size;
			bus_addr += page_size) {

		virt_addr = (u64) gen_pool_alloc(ctx->cb_va_pool, page_size);
		if (!virt_addr) {
			dev_err(hdev->dev,
				"Failed to allocate device virtual address for CB\n");
			rc = -ENOMEM;
			goto err_va_pool_free;
		}

		va_block = kzalloc(sizeof(*va_block), GFP_KERNEL);
		if (!va_block) {
			rc = -ENOMEM;
			gen_pool_free(ctx->cb_va_pool, virt_addr, page_size);
			goto err_va_pool_free;
		}

		va_block->start = virt_addr;
		va_block->end = virt_addr + page_size;
		va_block->size = page_size;
		list_add_tail(&va_block->node, &cb->va_block_list);
	}

	mutex_lock(&ctx->mmu_lock);

	bus_addr = cb->bus_address;
	offset = 0;
	list_for_each_entry(va_block, &cb->va_block_list, node) {
		rc = hl_mmu_map(ctx, va_block->start, bus_addr, va_block->size,
				list_is_last(&va_block->node,
						&cb->va_block_list));
		if (rc) {
			dev_err(hdev->dev, "Failed to map VA %#llx to CB\n",
				va_block->start);
			goto err_va_umap;
		}

		bus_addr += va_block->size;
		offset += va_block->size;
	}

	hdev->asic_funcs->mmu_invalidate_cache(hdev, false, VM_TYPE_USERPTR);

	mutex_unlock(&ctx->mmu_lock);

	cb->is_mmu_mapped = true;

	return 0;

err_va_umap:
	list_for_each_entry(va_block, &cb->va_block_list, node) {
		if (offset <= 0)
			break;
		hl_mmu_unmap(ctx, va_block->start, va_block->size,
				offset <= va_block->size);
		offset -= va_block->size;
	}

	hdev->asic_funcs->mmu_invalidate_cache(hdev, true, VM_TYPE_USERPTR);

	mutex_unlock(&ctx->mmu_lock);

err_va_pool_free:
	list_for_each_entry_safe(va_block, tmp, &cb->va_block_list, node) {
		gen_pool_free(ctx->cb_va_pool, va_block->start, va_block->size);
		list_del(&va_block->node);
		kfree(va_block);
	}

	return rc;
}

static void cb_unmap_mem(struct hl_ctx *ctx, struct hl_cb *cb)
{
	struct hl_device *hdev = ctx->hdev;
	struct hl_vm_va_block *va_block, *tmp;

	mutex_lock(&ctx->mmu_lock);

	list_for_each_entry(va_block, &cb->va_block_list, node)
		if (hl_mmu_unmap(ctx, va_block->start, va_block->size,
				list_is_last(&va_block->node,
						&cb->va_block_list)))
			dev_warn_ratelimited(hdev->dev,
					"Failed to unmap CB's va 0x%llx\n",
					va_block->start);

	hdev->asic_funcs->mmu_invalidate_cache(hdev, true, VM_TYPE_USERPTR);

	mutex_unlock(&ctx->mmu_lock);

	list_for_each_entry_safe(va_block, tmp, &cb->va_block_list, node) {
		gen_pool_free(ctx->cb_va_pool, va_block->start, va_block->size);
		list_del(&va_block->node);
		kfree(va_block);
	}
}

static void cb_fini(struct hl_device *hdev, struct hl_cb *cb)
{
	if (cb->is_internal)
		gen_pool_free(hdev->internal_cb_pool,
				(uintptr_t)cb->kernel_address, cb->size);
	else
		hdev->asic_funcs->asic_dma_free_coherent(hdev, cb->size,
				cb->kernel_address, cb->bus_address);

	kfree(cb);
}

static void cb_do_release(struct hl_device *hdev, struct hl_cb *cb)
{
	if (cb->is_pool) {
		spin_lock(&hdev->cb_pool_lock);
		list_add(&cb->pool_list, &hdev->cb_pool);
		spin_unlock(&hdev->cb_pool_lock);
	} else {
		cb_fini(hdev, cb);
	}
}

static void cb_release(struct kref *ref)
{
	struct hl_device *hdev;
	struct hl_cb *cb;

	cb = container_of(ref, struct hl_cb, refcount);
	hdev = cb->hdev;

	hl_debugfs_remove_cb(cb);

	if (cb->is_mmu_mapped)
		cb_unmap_mem(cb->ctx, cb);

	hl_ctx_put(cb->ctx);

	cb_do_release(hdev, cb);
}

static struct hl_cb *hl_cb_alloc(struct hl_device *hdev, u32 cb_size,
					int ctx_id, bool internal_cb)
{
	struct hl_cb *cb;
	u32 cb_offset;
	void *p;

	/*
	 * We use of GFP_ATOMIC here because this function can be called from
	 * the latency-sensitive code path for command submission. Due to H/W
	 * limitations in some of the ASICs, the kernel must copy the user CB
	 * that is designated for an external queue and actually enqueue
	 * the kernel's copy. Hence, we must never sleep in this code section
	 * and must use GFP_ATOMIC for all memory allocations.
	 */
	if (ctx_id == HL_KERNEL_ASID_ID)
		cb = kzalloc(sizeof(*cb), GFP_ATOMIC);
	else
		cb = kzalloc(sizeof(*cb), GFP_KERNEL);

	if (!cb)
		return NULL;

	if (internal_cb) {
		p = (void *) gen_pool_alloc(hdev->internal_cb_pool, cb_size);
		if (!p) {
			kfree(cb);
			return NULL;
		}

		cb_offset = p - hdev->internal_cb_pool_virt_addr;
		cb->is_internal = true;
		cb->bus_address =  hdev->internal_cb_va_base + cb_offset;
	} else if (ctx_id == HL_KERNEL_ASID_ID) {
		p = hdev->asic_funcs->asic_dma_alloc_coherent(hdev, cb_size,
						&cb->bus_address, GFP_ATOMIC);
	} else {
		p = hdev->asic_funcs->asic_dma_alloc_coherent(hdev, cb_size,
						&cb->bus_address,
						GFP_USER | __GFP_ZERO);
	}

	if (!p) {
		dev_err(hdev->dev,
			"failed to allocate %d of dma memory for CB\n",
			cb_size);
		kfree(cb);
		return NULL;
	}

	cb->kernel_address = p;
	cb->size = cb_size;

	return cb;
}

int hl_cb_create(struct hl_device *hdev, struct hl_cb_mgr *mgr,
			struct hl_ctx *ctx, u32 cb_size, bool internal_cb,
			bool map_cb, u64 *handle)
{
	struct hl_cb *cb;
	bool alloc_new_cb = true;
	int rc, ctx_id = ctx->asid;

	/*
	 * Can't use generic function to check this because of special case
	 * where we create a CB as part of the reset process
	 */
	if ((hdev->disabled) || ((atomic_read(&hdev->in_reset)) &&
					(ctx_id != HL_KERNEL_ASID_ID))) {
		dev_warn_ratelimited(hdev->dev,
			"Device is disabled or in reset. Can't create new CBs\n");
		rc = -EBUSY;
		goto out_err;
	}

	if (cb_size > SZ_2M) {
		dev_err(hdev->dev, "CB size %d must be less than %d\n",
			cb_size, SZ_2M);
		rc = -EINVAL;
		goto out_err;
	}

	if (!internal_cb) {
		/* Minimum allocation must be PAGE SIZE */
		if (cb_size < PAGE_SIZE)
			cb_size = PAGE_SIZE;

		if (ctx_id == HL_KERNEL_ASID_ID &&
				cb_size <= hdev->asic_prop.cb_pool_cb_size) {

			spin_lock(&hdev->cb_pool_lock);
			if (!list_empty(&hdev->cb_pool)) {
				cb = list_first_entry(&hdev->cb_pool,
						typeof(*cb), pool_list);
				list_del(&cb->pool_list);
				spin_unlock(&hdev->cb_pool_lock);
				alloc_new_cb = false;
			} else {
				spin_unlock(&hdev->cb_pool_lock);
				dev_dbg(hdev->dev, "CB pool is empty\n");
			}
		}
	}

	if (alloc_new_cb) {
		cb = hl_cb_alloc(hdev, cb_size, ctx_id, internal_cb);
		if (!cb) {
			rc = -ENOMEM;
			goto out_err;
		}
	}

	cb->hdev = hdev;
	cb->ctx = ctx;
	hl_ctx_get(hdev, cb->ctx);

	if (map_cb) {
		if (ctx_id == HL_KERNEL_ASID_ID) {
			dev_err(hdev->dev,
				"CB mapping is not supported for kernel context\n");
			rc = -EINVAL;
			goto release_cb;
		}

		rc = cb_map_mem(ctx, cb);
		if (rc)
			goto release_cb;
	}

	spin_lock(&mgr->cb_lock);
	rc = idr_alloc(&mgr->cb_handles, cb, 1, 0, GFP_ATOMIC);
	spin_unlock(&mgr->cb_lock);

	if (rc < 0) {
		dev_err(hdev->dev, "Failed to allocate IDR for a new CB\n");
		goto unmap_mem;
	}

	cb->id = (u64) rc;

	kref_init(&cb->refcount);
	spin_lock_init(&cb->lock);

	/*
	 * idr is 32-bit so we can safely OR it with a mask that is above
	 * 32 bit
	 */
	*handle = cb->id | HL_MMAP_TYPE_CB;
	*handle <<= PAGE_SHIFT;

	hl_debugfs_add_cb(cb);

	return 0;

unmap_mem:
	if (cb->is_mmu_mapped)
		cb_unmap_mem(cb->ctx, cb);
release_cb:
	hl_ctx_put(cb->ctx);
	cb_do_release(hdev, cb);
out_err:
	*handle = 0;

	return rc;
}

int hl_cb_destroy(struct hl_device *hdev, struct hl_cb_mgr *mgr, u64 cb_handle)
{
	struct hl_cb *cb;
	u32 handle;
	int rc = 0;

	/*
	 * handle was given to user to do mmap, I need to shift it back to
	 * how the idr module gave it to me
	 */
	cb_handle >>= PAGE_SHIFT;
	handle = (u32) cb_handle;

	spin_lock(&mgr->cb_lock);

	cb = idr_find(&mgr->cb_handles, handle);
	if (cb) {
		idr_remove(&mgr->cb_handles, handle);
		spin_unlock(&mgr->cb_lock);
		kref_put(&cb->refcount, cb_release);
	} else {
		spin_unlock(&mgr->cb_lock);
		dev_err(hdev->dev,
			"CB destroy failed, no match to handle 0x%x\n", handle);
		rc = -EINVAL;
	}

	return rc;
}

static int hl_cb_info(struct hl_device *hdev, struct hl_cb_mgr *mgr,
			u64 cb_handle, u32 *usage_cnt)
{
	struct hl_cb *cb;
	u32 handle;
	int rc = 0;

	/* The CB handle was given to user to do mmap, so need to shift it back
	 * to the value which was allocated by the IDR module.
	 */
	cb_handle >>= PAGE_SHIFT;
	handle = (u32) cb_handle;

	spin_lock(&mgr->cb_lock);

	cb = idr_find(&mgr->cb_handles, handle);
	if (!cb) {
		dev_err(hdev->dev,
			"CB info failed, no match to handle 0x%x\n", handle);
		rc = -EINVAL;
		goto out;
	}

	*usage_cnt = atomic_read(&cb->cs_cnt);

out:
	spin_unlock(&mgr->cb_lock);
	return rc;
}

int hl_cb_ioctl(struct hl_fpriv *hpriv, void *data)
{
	union hl_cb_args *args = data;
	struct hl_device *hdev = hpriv->hdev;
	enum hl_device_status status;
	u64 handle = 0;
	u32 usage_cnt = 0;
	int rc;

	if (!hl_device_operational(hdev, &status)) {
		dev_warn_ratelimited(hdev->dev,
			"Device is %s. Can't execute CB IOCTL\n",
			hdev->status[status]);
		return -EBUSY;
	}

	switch (args->in.op) {
	case HL_CB_OP_CREATE:
		if (args->in.cb_size > HL_MAX_CB_SIZE) {
			dev_err(hdev->dev,
				"User requested CB size %d must be less than %d\n",
				args->in.cb_size, HL_MAX_CB_SIZE);
			rc = -EINVAL;
		} else {
			rc = hl_cb_create(hdev, &hpriv->cb_mgr, hpriv->ctx,
					args->in.cb_size, false,
					!!(args->in.flags & HL_CB_FLAGS_MAP),
					&handle);
		}

		memset(args, 0, sizeof(*args));
		args->out.cb_handle = handle;
		break;

	case HL_CB_OP_DESTROY:
		rc = hl_cb_destroy(hdev, &hpriv->cb_mgr,
					args->in.cb_handle);
		break;

	case HL_CB_OP_INFO:
		rc = hl_cb_info(hdev, &hpriv->cb_mgr, args->in.cb_handle,
				&usage_cnt);
		memset(args, 0, sizeof(*args));
		args->out.usage_cnt = usage_cnt;
		break;

	default:
		rc = -ENOTTY;
		break;
	}

	return rc;
}

static void cb_vm_close(struct vm_area_struct *vma)
{
	struct hl_cb *cb = (struct hl_cb *) vma->vm_private_data;
	long new_mmap_size;

	new_mmap_size = cb->mmap_size - (vma->vm_end - vma->vm_start);

	if (new_mmap_size > 0) {
		cb->mmap_size = new_mmap_size;
		return;
	}

	spin_lock(&cb->lock);
	cb->mmap = false;
	spin_unlock(&cb->lock);

	hl_cb_put(cb);
	vma->vm_private_data = NULL;
}

static const struct vm_operations_struct cb_vm_ops = {
	.close = cb_vm_close
};

int hl_cb_mmap(struct hl_fpriv *hpriv, struct vm_area_struct *vma)
{
	struct hl_device *hdev = hpriv->hdev;
	struct hl_cb *cb;
	u32 handle, user_cb_size;
	int rc;

	/* We use the page offset to hold the idr and thus we need to clear
	 * it before doing the mmap itself
	 */
	handle = vma->vm_pgoff;
	vma->vm_pgoff = 0;

	/* reference was taken here */
	cb = hl_cb_get(hdev, &hpriv->cb_mgr, handle);
	if (!cb) {
		dev_err(hdev->dev,
			"CB mmap failed, no match to handle 0x%x\n", handle);
		return -EINVAL;
	}

	/* Validation check */
	user_cb_size = vma->vm_end - vma->vm_start;
	if (user_cb_size != ALIGN(cb->size, PAGE_SIZE)) {
		dev_err(hdev->dev,
			"CB mmap failed, mmap size 0x%lx != 0x%x cb size\n",
			vma->vm_end - vma->vm_start, cb->size);
		rc = -EINVAL;
		goto put_cb;
	}

	if (!access_ok((void __user *) (uintptr_t) vma->vm_start,
							user_cb_size)) {
		dev_err(hdev->dev,
			"user pointer is invalid - 0x%lx\n",
			vma->vm_start);

		rc = -EINVAL;
		goto put_cb;
	}

	spin_lock(&cb->lock);

	if (cb->mmap) {
		dev_err(hdev->dev,
			"CB mmap failed, CB already mmaped to user\n");
		rc = -EINVAL;
		goto release_lock;
	}

	cb->mmap = true;

	spin_unlock(&cb->lock);

	vma->vm_ops = &cb_vm_ops;

	/*
	 * Note: We're transferring the cb reference to
	 * vma->vm_private_data here.
	 */

	vma->vm_private_data = cb;

<<<<<<< HEAD
	rc = hdev->asic_funcs->cb_mmap(hdev, vma, (void *) cb->kernel_address,
=======
	rc = hdev->asic_funcs->cb_mmap(hdev, vma, cb->kernel_address,
>>>>>>> f642729d
					cb->bus_address, cb->size);
	if (rc) {
		spin_lock(&cb->lock);
		cb->mmap = false;
		goto release_lock;
	}

	cb->mmap_size = cb->size;
	vma->vm_pgoff = handle;

	return 0;

release_lock:
	spin_unlock(&cb->lock);
put_cb:
	hl_cb_put(cb);
	return rc;
}

struct hl_cb *hl_cb_get(struct hl_device *hdev, struct hl_cb_mgr *mgr,
			u32 handle)
{
	struct hl_cb *cb;

	spin_lock(&mgr->cb_lock);
	cb = idr_find(&mgr->cb_handles, handle);

	if (!cb) {
		spin_unlock(&mgr->cb_lock);
		dev_warn(hdev->dev,
			"CB get failed, no match to handle 0x%x\n", handle);
		return NULL;
	}

	kref_get(&cb->refcount);

	spin_unlock(&mgr->cb_lock);

	return cb;

}

void hl_cb_put(struct hl_cb *cb)
{
	kref_put(&cb->refcount, cb_release);
}

void hl_cb_mgr_init(struct hl_cb_mgr *mgr)
{
	spin_lock_init(&mgr->cb_lock);
	idr_init(&mgr->cb_handles);
}

void hl_cb_mgr_fini(struct hl_device *hdev, struct hl_cb_mgr *mgr)
{
	struct hl_cb *cb;
	struct idr *idp;
	u32 id;

	idp = &mgr->cb_handles;

	idr_for_each_entry(idp, cb, id) {
		if (kref_put(&cb->refcount, cb_release) != 1)
			dev_err(hdev->dev,
				"CB %d for CTX ID %d is still alive\n",
				id, cb->ctx->asid);
	}

	idr_destroy(&mgr->cb_handles);
}

struct hl_cb *hl_cb_kernel_create(struct hl_device *hdev, u32 cb_size,
					bool internal_cb)
{
	u64 cb_handle;
	struct hl_cb *cb;
	int rc;

	rc = hl_cb_create(hdev, &hdev->kernel_cb_mgr, hdev->kernel_ctx, cb_size,
				internal_cb, false, &cb_handle);
	if (rc) {
		dev_err(hdev->dev,
			"Failed to allocate CB for the kernel driver %d\n", rc);
		return NULL;
	}

	cb_handle >>= PAGE_SHIFT;
	cb = hl_cb_get(hdev, &hdev->kernel_cb_mgr, (u32) cb_handle);
	/* hl_cb_get should never fail here */
	if (!cb) {
		dev_crit(hdev->dev, "Kernel CB handle invalid 0x%x\n",
				(u32) cb_handle);
		goto destroy_cb;
	}

	return cb;

destroy_cb:
	hl_cb_destroy(hdev, &hdev->kernel_cb_mgr, cb_handle << PAGE_SHIFT);

	return NULL;
}

int hl_cb_pool_init(struct hl_device *hdev)
{
	struct hl_cb *cb;
	int i;

	INIT_LIST_HEAD(&hdev->cb_pool);
	spin_lock_init(&hdev->cb_pool_lock);

	for (i = 0 ; i < hdev->asic_prop.cb_pool_cb_cnt ; i++) {
		cb = hl_cb_alloc(hdev, hdev->asic_prop.cb_pool_cb_size,
				HL_KERNEL_ASID_ID, false);
		if (cb) {
			cb->is_pool = true;
			list_add(&cb->pool_list, &hdev->cb_pool);
		} else {
			hl_cb_pool_fini(hdev);
			return -ENOMEM;
		}
	}

	return 0;
}

int hl_cb_pool_fini(struct hl_device *hdev)
{
	struct hl_cb *cb, *tmp;

	list_for_each_entry_safe(cb, tmp, &hdev->cb_pool, pool_list) {
		list_del(&cb->pool_list);
		cb_fini(hdev, cb);
	}

	return 0;
}

int hl_cb_va_pool_init(struct hl_ctx *ctx)
{
	struct hl_device *hdev = ctx->hdev;
	struct asic_fixed_properties *prop = &hdev->asic_prop;
	int rc;

	if (!hdev->supports_cb_mapping)
		return 0;

	ctx->cb_va_pool = gen_pool_create(__ffs(prop->pmmu.page_size), -1);
	if (!ctx->cb_va_pool) {
		dev_err(hdev->dev,
			"Failed to create VA gen pool for CB mapping\n");
		return -ENOMEM;
	}

	rc = gen_pool_add(ctx->cb_va_pool, prop->cb_va_start_addr,
			prop->cb_va_end_addr - prop->cb_va_start_addr, -1);
	if (rc) {
		dev_err(hdev->dev,
			"Failed to add memory to VA gen pool for CB mapping\n");
		goto err_pool_destroy;
	}

	return 0;

err_pool_destroy:
	gen_pool_destroy(ctx->cb_va_pool);

	return rc;
}

void hl_cb_va_pool_fini(struct hl_ctx *ctx)
{
	struct hl_device *hdev = ctx->hdev;

	if (!hdev->supports_cb_mapping)
		return;

	gen_pool_destroy(ctx->cb_va_pool);
}<|MERGE_RESOLUTION|>--- conflicted
+++ resolved
@@ -120,131 +120,6 @@
 
 	list_for_each_entry(va_block, &cb->va_block_list, node)
 		if (hl_mmu_unmap_page(ctx, va_block->start, va_block->size,
-				list_is_last(&va_block->node,
-						&cb->va_block_list)))
-			dev_warn_ratelimited(hdev->dev,
-					"Failed to unmap CB's va 0x%llx\n",
-					va_block->start);
-
-	hdev->asic_funcs->mmu_invalidate_cache(hdev, true, VM_TYPE_USERPTR);
-
-	mutex_unlock(&ctx->mmu_lock);
-
-	list_for_each_entry_safe(va_block, tmp, &cb->va_block_list, node) {
-		gen_pool_free(ctx->cb_va_pool, va_block->start, va_block->size);
-		list_del(&va_block->node);
-		kfree(va_block);
-	}
-}
-
-static int cb_map_mem(struct hl_ctx *ctx, struct hl_cb *cb)
-{
-	struct hl_device *hdev = ctx->hdev;
-	struct asic_fixed_properties *prop = &hdev->asic_prop;
-	struct hl_vm_va_block *va_block, *tmp;
-	dma_addr_t bus_addr;
-	u64 virt_addr;
-	u32 page_size = prop->pmmu.page_size;
-	s32 offset;
-	int rc;
-
-	if (!hdev->supports_cb_mapping) {
-		dev_err_ratelimited(hdev->dev,
-				"Cannot map CB because no VA range is allocated for CB mapping\n");
-		return -EINVAL;
-	}
-
-	if (!hdev->mmu_enable) {
-		dev_err_ratelimited(hdev->dev,
-				"Cannot map CB because MMU is disabled\n");
-		return -EINVAL;
-	}
-
-	INIT_LIST_HEAD(&cb->va_block_list);
-
-	for (bus_addr = cb->bus_address;
-			bus_addr < cb->bus_address + cb->size;
-			bus_addr += page_size) {
-
-		virt_addr = (u64) gen_pool_alloc(ctx->cb_va_pool, page_size);
-		if (!virt_addr) {
-			dev_err(hdev->dev,
-				"Failed to allocate device virtual address for CB\n");
-			rc = -ENOMEM;
-			goto err_va_pool_free;
-		}
-
-		va_block = kzalloc(sizeof(*va_block), GFP_KERNEL);
-		if (!va_block) {
-			rc = -ENOMEM;
-			gen_pool_free(ctx->cb_va_pool, virt_addr, page_size);
-			goto err_va_pool_free;
-		}
-
-		va_block->start = virt_addr;
-		va_block->end = virt_addr + page_size;
-		va_block->size = page_size;
-		list_add_tail(&va_block->node, &cb->va_block_list);
-	}
-
-	mutex_lock(&ctx->mmu_lock);
-
-	bus_addr = cb->bus_address;
-	offset = 0;
-	list_for_each_entry(va_block, &cb->va_block_list, node) {
-		rc = hl_mmu_map(ctx, va_block->start, bus_addr, va_block->size,
-				list_is_last(&va_block->node,
-						&cb->va_block_list));
-		if (rc) {
-			dev_err(hdev->dev, "Failed to map VA %#llx to CB\n",
-				va_block->start);
-			goto err_va_umap;
-		}
-
-		bus_addr += va_block->size;
-		offset += va_block->size;
-	}
-
-	hdev->asic_funcs->mmu_invalidate_cache(hdev, false, VM_TYPE_USERPTR);
-
-	mutex_unlock(&ctx->mmu_lock);
-
-	cb->is_mmu_mapped = true;
-
-	return 0;
-
-err_va_umap:
-	list_for_each_entry(va_block, &cb->va_block_list, node) {
-		if (offset <= 0)
-			break;
-		hl_mmu_unmap(ctx, va_block->start, va_block->size,
-				offset <= va_block->size);
-		offset -= va_block->size;
-	}
-
-	hdev->asic_funcs->mmu_invalidate_cache(hdev, true, VM_TYPE_USERPTR);
-
-	mutex_unlock(&ctx->mmu_lock);
-
-err_va_pool_free:
-	list_for_each_entry_safe(va_block, tmp, &cb->va_block_list, node) {
-		gen_pool_free(ctx->cb_va_pool, va_block->start, va_block->size);
-		list_del(&va_block->node);
-		kfree(va_block);
-	}
-
-	return rc;
-}
-
-static void cb_unmap_mem(struct hl_ctx *ctx, struct hl_cb *cb)
-{
-	struct hl_device *hdev = ctx->hdev;
-	struct hl_vm_va_block *va_block, *tmp;
-
-	mutex_lock(&ctx->mmu_lock);
-
-	list_for_each_entry(va_block, &cb->va_block_list, node)
-		if (hl_mmu_unmap(ctx, va_block->start, va_block->size,
 				list_is_last(&va_block->node,
 						&cb->va_block_list)))
 			dev_warn_ratelimited(hdev->dev,
@@ -671,11 +546,7 @@
 
 	vma->vm_private_data = cb;
 
-<<<<<<< HEAD
-	rc = hdev->asic_funcs->cb_mmap(hdev, vma, (void *) cb->kernel_address,
-=======
 	rc = hdev->asic_funcs->cb_mmap(hdev, vma, cb->kernel_address,
->>>>>>> f642729d
 					cb->bus_address, cb->size);
 	if (rc) {
 		spin_lock(&cb->lock);
