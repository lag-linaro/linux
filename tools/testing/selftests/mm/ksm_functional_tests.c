--- conflicted
+++ resolved
@@ -31,10 +31,7 @@
 static int ksm_fd;
 static int ksm_full_scans_fd;
 static int proc_self_ksm_stat_fd;
-<<<<<<< HEAD
-=======
 static int proc_self_ksm_merging_pages_fd;
->>>>>>> 62bee9f9
 static int ksm_use_zero_pages_fd;
 static int pagemap_fd;
 static size_t pagesize;
@@ -93,8 +90,6 @@
 	return my_ksm_zero_pages;
 }
 
-<<<<<<< HEAD
-=======
 static long get_my_merging_pages(void)
 {
 	char buf[10];
@@ -111,7 +106,6 @@
 	return strtol(buf, NULL, 10);
 }
 
->>>>>>> 62bee9f9
 static long ksm_get_full_scans(void)
 {
 	char buf[10];
@@ -269,11 +263,7 @@
 	}
 
 	/* Let KSM deduplicate zero pages. */
-<<<<<<< HEAD
-	map = mmap_and_merge_range(0x00, size, false);
-=======
 	map = mmap_and_merge_range(0x00, size, PROT_READ | PROT_WRITE, false);
->>>>>>> 62bee9f9
 	if (map == MAP_FAILED)
 		return;
 
@@ -546,11 +536,7 @@
 
 int main(int argc, char **argv)
 {
-<<<<<<< HEAD
-	unsigned int tests = 6;
-=======
 	unsigned int tests = 7;
->>>>>>> 62bee9f9
 	int err;
 
 #ifdef __NR_userfaultfd
@@ -575,11 +561,8 @@
 	if (pagemap_fd < 0)
 		ksft_exit_skip("open(\"/proc/self/pagemap\") failed\n");
 	proc_self_ksm_stat_fd = open("/proc/self/ksm_stat", O_RDONLY);
-<<<<<<< HEAD
-=======
 	proc_self_ksm_merging_pages_fd = open("/proc/self/ksm_merging_pages",
 					      O_RDONLY);
->>>>>>> 62bee9f9
 	ksm_use_zero_pages_fd = open("/sys/kernel/mm/ksm/use_zero_pages", O_RDWR);
 
 	test_unmerge();
