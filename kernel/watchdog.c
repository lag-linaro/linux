// SPDX-License-Identifier: GPL-2.0
/*
 * Detect hard and soft lockups on a system
 *
 * started by Don Zickus, Copyright (C) 2010 Red Hat, Inc.
 *
 * Note: Most of this code is borrowed heavily from the original softlockup
 * detector, so thanks to Ingo for the initial implementation.
 * Some chunks also taken from the old x86-specific nmi watchdog code, thanks
 * to those contributors as well.
 */

#define pr_fmt(fmt) "watchdog: " fmt

#include <linux/mm.h>
#include <linux/cpu.h>
#include <linux/nmi.h>
#include <linux/init.h>
#include <linux/module.h>
#include <linux/sysctl.h>
#include <linux/tick.h>
#include <linux/sched/clock.h>
#include <linux/sched/debug.h>
#include <linux/sched/isolation.h>
#include <linux/stop_machine.h>

#include <asm/irq_regs.h>
#include <linux/kvm_para.h>

static DEFINE_MUTEX(watchdog_mutex);

#if defined(CONFIG_HARDLOCKUP_DETECTOR) || defined(CONFIG_HAVE_NMI_WATCHDOG)
# define WATCHDOG_DEFAULT	(SOFT_WATCHDOG_ENABLED | NMI_WATCHDOG_ENABLED)
# define NMI_WATCHDOG_DEFAULT	1
#else
# define WATCHDOG_DEFAULT	(SOFT_WATCHDOG_ENABLED)
# define NMI_WATCHDOG_DEFAULT	0
#endif

unsigned long __read_mostly watchdog_enabled;
int __read_mostly watchdog_user_enabled = 1;
int __read_mostly nmi_watchdog_user_enabled = NMI_WATCHDOG_DEFAULT;
int __read_mostly soft_watchdog_user_enabled = 1;
int __read_mostly watchdog_thresh = 10;
static int __read_mostly nmi_watchdog_available;

struct cpumask watchdog_cpumask __read_mostly;
unsigned long *watchdog_cpumask_bits = cpumask_bits(&watchdog_cpumask);

#ifdef CONFIG_HARDLOCKUP_DETECTOR

# ifdef CONFIG_SMP
int __read_mostly sysctl_hardlockup_all_cpu_backtrace;
# endif /* CONFIG_SMP */

/*
 * Should we panic when a soft-lockup or hard-lockup occurs:
 */
unsigned int __read_mostly hardlockup_panic =
			CONFIG_BOOTPARAM_HARDLOCKUP_PANIC_VALUE;
/*
 * We may not want to enable hard lockup detection by default in all cases,
 * for example when running the kernel as a guest on a hypervisor. In these
 * cases this function can be called to disable hard lockup detection. This
 * function should only be executed once by the boot processor before the
 * kernel command line parameters are parsed, because otherwise it is not
 * possible to override this in hardlockup_panic_setup().
 */
void __init hardlockup_detector_disable(void)
{
	nmi_watchdog_user_enabled = 0;
}

static int __init hardlockup_panic_setup(char *str)
{
	if (!strncmp(str, "panic", 5))
		hardlockup_panic = 1;
	else if (!strncmp(str, "nopanic", 7))
		hardlockup_panic = 0;
	else if (!strncmp(str, "0", 1))
		nmi_watchdog_user_enabled = 0;
	else if (!strncmp(str, "1", 1))
		nmi_watchdog_user_enabled = 1;
	return 1;
}
__setup("nmi_watchdog=", hardlockup_panic_setup);

#endif /* CONFIG_HARDLOCKUP_DETECTOR */

/*
 * These functions can be overridden if an architecture implements its
 * own hardlockup detector.
 *
 * watchdog_nmi_enable/disable can be implemented to start and stop when
 * softlockup watchdog threads start and stop. The arch must select the
 * SOFTLOCKUP_DETECTOR Kconfig.
 */
int __weak watchdog_nmi_enable(unsigned int cpu)
{
	hardlockup_detector_perf_enable();
	return 0;
}

void __weak watchdog_nmi_disable(unsigned int cpu)
{
	hardlockup_detector_perf_disable();
}

/* Return 0, if a NMI watchdog is available. Error code otherwise */
int __weak __init watchdog_nmi_probe(void)
{
	return hardlockup_detector_perf_init();
}

/**
 * watchdog_nmi_stop - Stop the watchdog for reconfiguration
 *
 * The reconfiguration steps are:
 * watchdog_nmi_stop();
 * update_variables();
 * watchdog_nmi_start();
 */
void __weak watchdog_nmi_stop(void) { }

/**
 * watchdog_nmi_start - Start the watchdog after reconfiguration
 *
 * Counterpart to watchdog_nmi_stop().
 *
 * The following variables have been updated in update_variables() and
 * contain the currently valid configuration:
 * - watchdog_enabled
 * - watchdog_thresh
 * - watchdog_cpumask
 */
void __weak watchdog_nmi_start(void) { }

/**
 * lockup_detector_update_enable - Update the sysctl enable bit
 *
 * Caller needs to make sure that the NMI/perf watchdogs are off, so this
 * can't race with watchdog_nmi_disable().
 */
static void lockup_detector_update_enable(void)
{
	watchdog_enabled = 0;
	if (!watchdog_user_enabled)
		return;
	if (nmi_watchdog_available && nmi_watchdog_user_enabled)
		watchdog_enabled |= NMI_WATCHDOG_ENABLED;
	if (soft_watchdog_user_enabled)
		watchdog_enabled |= SOFT_WATCHDOG_ENABLED;
}

#ifdef CONFIG_SOFTLOCKUP_DETECTOR

/*
 * Delay the soflockup report when running a known slow code.
 * It does _not_ affect the timestamp of the last successdul reschedule.
 */
#define SOFTLOCKUP_DELAY_REPORT	ULONG_MAX

#ifdef CONFIG_SMP
int __read_mostly sysctl_softlockup_all_cpu_backtrace;
#endif

static struct cpumask watchdog_allowed_mask __read_mostly;

/* Global variables, exported for sysctl */
unsigned int __read_mostly softlockup_panic =
			CONFIG_BOOTPARAM_SOFTLOCKUP_PANIC_VALUE;

static bool softlockup_initialized __read_mostly;
static u64 __read_mostly sample_period;

/* Timestamp taken after the last successful reschedule. */
static DEFINE_PER_CPU(unsigned long, watchdog_touch_ts);
/* Timestamp of the last softlockup report. */
static DEFINE_PER_CPU(unsigned long, watchdog_report_ts);
static DEFINE_PER_CPU(struct hrtimer, watchdog_hrtimer);
static DEFINE_PER_CPU(bool, softlockup_touch_sync);
static DEFINE_PER_CPU(unsigned long, hrtimer_interrupts);
static DEFINE_PER_CPU(unsigned long, hrtimer_interrupts_saved);
static unsigned long soft_lockup_nmi_warn;

static int __init nowatchdog_setup(char *str)
{
	watchdog_user_enabled = 0;
	return 1;
}
__setup("nowatchdog", nowatchdog_setup);

static int __init nosoftlockup_setup(char *str)
{
	soft_watchdog_user_enabled = 0;
	return 1;
}
__setup("nosoftlockup", nosoftlockup_setup);

static int __init watchdog_thresh_setup(char *str)
{
	get_option(&str, &watchdog_thresh);
	return 1;
}
__setup("watchdog_thresh=", watchdog_thresh_setup);

static void __lockup_detector_cleanup(void);

/*
 * Hard-lockup warnings should be triggered after just a few seconds. Soft-
 * lockups can have false positives under extreme conditions. So we generally
 * want a higher threshold for soft lockups than for hard lockups. So we couple
 * the thresholds with a factor: we make the soft threshold twice the amount of
 * time the hard threshold is.
 */
static int get_softlockup_thresh(void)
{
	return watchdog_thresh * 2;
}

/*
 * Returns seconds, approximately.  We don't need nanosecond
 * resolution, and we don't need to waste time with a big divide when
 * 2^30ns == 1.074s.
 */
static unsigned long get_timestamp(void)
{
	return running_clock() >> 30LL;  /* 2^30 ~= 10^9 */
}

static void set_sample_period(void)
{
	/*
	 * convert watchdog_thresh from seconds to ns
	 * the divide by 5 is to give hrtimer several chances (two
	 * or three with the current relation between the soft
	 * and hard thresholds) to increment before the
	 * hardlockup detector generates a warning
	 */
	sample_period = get_softlockup_thresh() * ((u64)NSEC_PER_SEC / 5);
	watchdog_update_hrtimer_threshold(sample_period);
}

static void update_report_ts(void)
{
	__this_cpu_write(watchdog_report_ts, get_timestamp());
}

/* Commands for resetting the watchdog */
static void update_touch_ts(void)
{
	__this_cpu_write(watchdog_touch_ts, get_timestamp());
	update_report_ts();
}

/**
 * touch_softlockup_watchdog_sched - touch watchdog on scheduler stalls
 *
 * Call when the scheduler may have stalled for legitimate reasons
 * preventing the watchdog task from executing - e.g. the scheduler
 * entering idle state.  This should only be used for scheduler events.
 * Use touch_softlockup_watchdog() for everything else.
 */
notrace void touch_softlockup_watchdog_sched(void)
{
	/*
	 * Preemption can be enabled.  It doesn't matter which CPU's watchdog
	 * report period gets restarted here, so use the raw_ operation.
	 */
	raw_cpu_write(watchdog_report_ts, SOFTLOCKUP_DELAY_REPORT);
}

notrace void touch_softlockup_watchdog(void)
{
	touch_softlockup_watchdog_sched();
	wq_watchdog_touch(raw_smp_processor_id());
}
EXPORT_SYMBOL(touch_softlockup_watchdog);

void touch_all_softlockup_watchdogs(void)
{
	int cpu;

	/*
	 * watchdog_mutex cannpt be taken here, as this might be called
	 * from (soft)interrupt context, so the access to
	 * watchdog_allowed_cpumask might race with a concurrent update.
	 *
	 * The watchdog time stamp can race against a concurrent real
	 * update as well, the only side effect might be a cycle delay for
	 * the softlockup check.
	 */
	for_each_cpu(cpu, &watchdog_allowed_mask) {
<<<<<<< HEAD
		per_cpu(watchdog_touch_ts, cpu) = SOFTLOCKUP_RESET;
=======
		per_cpu(watchdog_report_ts, cpu) = SOFTLOCKUP_DELAY_REPORT;
>>>>>>> 11e4b63a
		wq_watchdog_touch(cpu);
	}
}

void touch_softlockup_watchdog_sync(void)
{
	__this_cpu_write(softlockup_touch_sync, true);
	__this_cpu_write(watchdog_report_ts, SOFTLOCKUP_DELAY_REPORT);
}

static int is_softlockup(unsigned long touch_ts,
			 unsigned long period_ts,
			 unsigned long now)
{
	if ((watchdog_enabled & SOFT_WATCHDOG_ENABLED) && watchdog_thresh){
		/* Warn about unreasonable delays. */
		if (time_after(now, period_ts + get_softlockup_thresh()))
			return now - touch_ts;
	}
	return 0;
}

/* watchdog detector functions */
bool is_hardlockup(void)
{
	unsigned long hrint = __this_cpu_read(hrtimer_interrupts);

	if (__this_cpu_read(hrtimer_interrupts_saved) == hrint)
		return true;

	__this_cpu_write(hrtimer_interrupts_saved, hrint);
	return false;
}

static void watchdog_interrupt_count(void)
{
	__this_cpu_inc(hrtimer_interrupts);
}

static DEFINE_PER_CPU(struct completion, softlockup_completion);
static DEFINE_PER_CPU(struct cpu_stop_work, softlockup_stop_work);

/*
 * The watchdog thread function - touches the timestamp.
 *
 * It only runs once every sample_period seconds (4 seconds by
 * default) to reset the softlockup timestamp. If this gets delayed
 * for more than 2*watchdog_thresh seconds then the debug-printout
 * triggers in watchdog_timer_fn().
 */
static int softlockup_fn(void *data)
{
	update_touch_ts();
	complete(this_cpu_ptr(&softlockup_completion));

	return 0;
}

/* watchdog kicker functions */
static enum hrtimer_restart watchdog_timer_fn(struct hrtimer *hrtimer)
{
	unsigned long touch_ts, period_ts, now;
	struct pt_regs *regs = get_irq_regs();
	int duration;
	int softlockup_all_cpu_backtrace = sysctl_softlockup_all_cpu_backtrace;

	if (!watchdog_enabled)
		return HRTIMER_NORESTART;

	/* kick the hardlockup detector */
	watchdog_interrupt_count();

	/* kick the softlockup detector */
	if (completion_done(this_cpu_ptr(&softlockup_completion))) {
		reinit_completion(this_cpu_ptr(&softlockup_completion));
		stop_one_cpu_nowait(smp_processor_id(),
				softlockup_fn, NULL,
				this_cpu_ptr(&softlockup_stop_work));
	}

	/* .. and repeat */
	hrtimer_forward_now(hrtimer, ns_to_ktime(sample_period));

	/*
	 * Read the current timestamp first. It might become invalid anytime
	 * when a virtual machine is stopped by the host or when the watchog
	 * is touched from NMI.
	 */
	now = get_timestamp();
	/*
	 * If a virtual machine is stopped by the host it can look to
	 * the watchdog like a soft lockup. This function touches the watchdog.
	 */
	kvm_check_and_clear_guest_paused();
	/*
	 * The stored timestamp is comparable with @now only when not touched.
	 * It might get touched anytime from NMI. Make sure that is_softlockup()
	 * uses the same (valid) value.
	 */
	period_ts = READ_ONCE(*this_cpu_ptr(&watchdog_report_ts));

	/* Reset the interval when touched by known problematic code. */
	if (period_ts == SOFTLOCKUP_DELAY_REPORT) {
		if (unlikely(__this_cpu_read(softlockup_touch_sync))) {
			/*
			 * If the time stamp was touched atomically
			 * make sure the scheduler tick is up to date.
			 */
			__this_cpu_write(softlockup_touch_sync, false);
			sched_clock_tick();
		}

		update_report_ts();
		return HRTIMER_RESTART;
	}

	/* Check for a softlockup. */
	touch_ts = __this_cpu_read(watchdog_touch_ts);
	duration = is_softlockup(touch_ts, period_ts, now);
	if (unlikely(duration)) {
		/*
		 * Prevent multiple soft-lockup reports if one cpu is already
		 * engaged in dumping all cpu back traces.
		 */
		if (softlockup_all_cpu_backtrace) {
			if (test_and_set_bit_lock(0, &soft_lockup_nmi_warn))
				return HRTIMER_RESTART;
		}

		/* Start period for the next softlockup warning. */
		update_report_ts();

		pr_emerg("BUG: soft lockup - CPU#%d stuck for %us! [%s:%d]\n",
			smp_processor_id(), duration,
			current->comm, task_pid_nr(current));
		print_modules();
		print_irqtrace_events(current);
		if (regs)
			show_regs(regs);
		else
			dump_stack();

		if (softlockup_all_cpu_backtrace) {
			trigger_allbutself_cpu_backtrace();
			clear_bit_unlock(0, &soft_lockup_nmi_warn);
		}

		add_taint(TAINT_SOFTLOCKUP, LOCKDEP_STILL_OK);
		if (softlockup_panic)
			panic("softlockup: hung tasks");
	}

	return HRTIMER_RESTART;
}

static void watchdog_enable(unsigned int cpu)
{
	struct hrtimer *hrtimer = this_cpu_ptr(&watchdog_hrtimer);
	struct completion *done = this_cpu_ptr(&softlockup_completion);

	WARN_ON_ONCE(cpu != smp_processor_id());

	init_completion(done);
	complete(done);

	/*
	 * Start the timer first to prevent the NMI watchdog triggering
	 * before the timer has a chance to fire.
	 */
	hrtimer_init(hrtimer, CLOCK_MONOTONIC, HRTIMER_MODE_REL_HARD);
	hrtimer->function = watchdog_timer_fn;
	hrtimer_start(hrtimer, ns_to_ktime(sample_period),
		      HRTIMER_MODE_REL_PINNED_HARD);

	/* Initialize timestamp */
	update_touch_ts();
	/* Enable the perf event */
	if (watchdog_enabled & NMI_WATCHDOG_ENABLED)
		watchdog_nmi_enable(cpu);
}

static void watchdog_disable(unsigned int cpu)
{
	struct hrtimer *hrtimer = this_cpu_ptr(&watchdog_hrtimer);

	WARN_ON_ONCE(cpu != smp_processor_id());

	/*
	 * Disable the perf event first. That prevents that a large delay
	 * between disabling the timer and disabling the perf event causes
	 * the perf NMI to detect a false positive.
	 */
	watchdog_nmi_disable(cpu);
	hrtimer_cancel(hrtimer);
	wait_for_completion(this_cpu_ptr(&softlockup_completion));
}

static int softlockup_stop_fn(void *data)
{
	watchdog_disable(smp_processor_id());
	return 0;
}

static void softlockup_stop_all(void)
{
	int cpu;

	if (!softlockup_initialized)
		return;

	for_each_cpu(cpu, &watchdog_allowed_mask)
		smp_call_on_cpu(cpu, softlockup_stop_fn, NULL, false);

	cpumask_clear(&watchdog_allowed_mask);
}

static int softlockup_start_fn(void *data)
{
	watchdog_enable(smp_processor_id());
	return 0;
}

static void softlockup_start_all(void)
{
	int cpu;

	cpumask_copy(&watchdog_allowed_mask, &watchdog_cpumask);
	for_each_cpu(cpu, &watchdog_allowed_mask)
		smp_call_on_cpu(cpu, softlockup_start_fn, NULL, false);
}

int lockup_detector_online_cpu(unsigned int cpu)
{
	if (cpumask_test_cpu(cpu, &watchdog_allowed_mask))
		watchdog_enable(cpu);
	return 0;
}

int lockup_detector_offline_cpu(unsigned int cpu)
{
	if (cpumask_test_cpu(cpu, &watchdog_allowed_mask))
		watchdog_disable(cpu);
	return 0;
}

static void lockup_detector_reconfigure(void)
{
	cpus_read_lock();
	watchdog_nmi_stop();

	softlockup_stop_all();
	set_sample_period();
	lockup_detector_update_enable();
	if (watchdog_enabled && watchdog_thresh)
		softlockup_start_all();

	watchdog_nmi_start();
	cpus_read_unlock();
	/*
	 * Must be called outside the cpus locked section to prevent
	 * recursive locking in the perf code.
	 */
	__lockup_detector_cleanup();
}

/*
 * Create the watchdog thread infrastructure and configure the detector(s).
 *
 * The threads are not unparked as watchdog_allowed_mask is empty.  When
 * the threads are successfully initialized, take the proper locks and
 * unpark the threads in the watchdog_cpumask if the watchdog is enabled.
 */
static __init void lockup_detector_setup(void)
{
	/*
	 * If sysctl is off and watchdog got disabled on the command line,
	 * nothing to do here.
	 */
	lockup_detector_update_enable();

	if (!IS_ENABLED(CONFIG_SYSCTL) &&
	    !(watchdog_enabled && watchdog_thresh))
		return;

	mutex_lock(&watchdog_mutex);
	lockup_detector_reconfigure();
	softlockup_initialized = true;
	mutex_unlock(&watchdog_mutex);
}

#else /* CONFIG_SOFTLOCKUP_DETECTOR */
static void lockup_detector_reconfigure(void)
{
	cpus_read_lock();
	watchdog_nmi_stop();
	lockup_detector_update_enable();
	watchdog_nmi_start();
	cpus_read_unlock();
}
static inline void lockup_detector_setup(void)
{
	lockup_detector_reconfigure();
}
#endif /* !CONFIG_SOFTLOCKUP_DETECTOR */

static void __lockup_detector_cleanup(void)
{
	lockdep_assert_held(&watchdog_mutex);
	hardlockup_detector_perf_cleanup();
}

/**
 * lockup_detector_cleanup - Cleanup after cpu hotplug or sysctl changes
 *
 * Caller must not hold the cpu hotplug rwsem.
 */
void lockup_detector_cleanup(void)
{
	mutex_lock(&watchdog_mutex);
	__lockup_detector_cleanup();
	mutex_unlock(&watchdog_mutex);
}

/**
 * lockup_detector_soft_poweroff - Interface to stop lockup detector(s)
 *
 * Special interface for parisc. It prevents lockup detector warnings from
 * the default pm_poweroff() function which busy loops forever.
 */
void lockup_detector_soft_poweroff(void)
{
	watchdog_enabled = 0;
}

#ifdef CONFIG_SYSCTL

/* Propagate any changes to the watchdog threads */
static void proc_watchdog_update(void)
{
	/* Remove impossible cpus to keep sysctl output clean. */
	cpumask_and(&watchdog_cpumask, &watchdog_cpumask, cpu_possible_mask);
	lockup_detector_reconfigure();
}

/*
 * common function for watchdog, nmi_watchdog and soft_watchdog parameter
 *
 * caller             | table->data points to      | 'which'
 * -------------------|----------------------------|--------------------------
 * proc_watchdog      | watchdog_user_enabled      | NMI_WATCHDOG_ENABLED |
 *                    |                            | SOFT_WATCHDOG_ENABLED
 * -------------------|----------------------------|--------------------------
 * proc_nmi_watchdog  | nmi_watchdog_user_enabled  | NMI_WATCHDOG_ENABLED
 * -------------------|----------------------------|--------------------------
 * proc_soft_watchdog | soft_watchdog_user_enabled | SOFT_WATCHDOG_ENABLED
 */
static int proc_watchdog_common(int which, struct ctl_table *table, int write,
				void *buffer, size_t *lenp, loff_t *ppos)
{
	int err, old, *param = table->data;

	mutex_lock(&watchdog_mutex);

	if (!write) {
		/*
		 * On read synchronize the userspace interface. This is a
		 * racy snapshot.
		 */
		*param = (watchdog_enabled & which) != 0;
		err = proc_dointvec_minmax(table, write, buffer, lenp, ppos);
	} else {
		old = READ_ONCE(*param);
		err = proc_dointvec_minmax(table, write, buffer, lenp, ppos);
		if (!err && old != READ_ONCE(*param))
			proc_watchdog_update();
	}
	mutex_unlock(&watchdog_mutex);
	return err;
}

/*
 * /proc/sys/kernel/watchdog
 */
int proc_watchdog(struct ctl_table *table, int write,
		  void *buffer, size_t *lenp, loff_t *ppos)
{
	return proc_watchdog_common(NMI_WATCHDOG_ENABLED|SOFT_WATCHDOG_ENABLED,
				    table, write, buffer, lenp, ppos);
}

/*
 * /proc/sys/kernel/nmi_watchdog
 */
int proc_nmi_watchdog(struct ctl_table *table, int write,
		      void *buffer, size_t *lenp, loff_t *ppos)
{
	if (!nmi_watchdog_available && write)
		return -ENOTSUPP;
	return proc_watchdog_common(NMI_WATCHDOG_ENABLED,
				    table, write, buffer, lenp, ppos);
}

/*
 * /proc/sys/kernel/soft_watchdog
 */
int proc_soft_watchdog(struct ctl_table *table, int write,
			void *buffer, size_t *lenp, loff_t *ppos)
{
	return proc_watchdog_common(SOFT_WATCHDOG_ENABLED,
				    table, write, buffer, lenp, ppos);
}

/*
 * /proc/sys/kernel/watchdog_thresh
 */
int proc_watchdog_thresh(struct ctl_table *table, int write,
			 void *buffer, size_t *lenp, loff_t *ppos)
{
	int err, old;

	mutex_lock(&watchdog_mutex);

	old = READ_ONCE(watchdog_thresh);
	err = proc_dointvec_minmax(table, write, buffer, lenp, ppos);

	if (!err && write && old != READ_ONCE(watchdog_thresh))
		proc_watchdog_update();

	mutex_unlock(&watchdog_mutex);
	return err;
}

/*
 * The cpumask is the mask of possible cpus that the watchdog can run
 * on, not the mask of cpus it is actually running on.  This allows the
 * user to specify a mask that will include cpus that have not yet
 * been brought online, if desired.
 */
int proc_watchdog_cpumask(struct ctl_table *table, int write,
			  void *buffer, size_t *lenp, loff_t *ppos)
{
	int err;

	mutex_lock(&watchdog_mutex);

	err = proc_do_large_bitmap(table, write, buffer, lenp, ppos);
	if (!err && write)
		proc_watchdog_update();

	mutex_unlock(&watchdog_mutex);
	return err;
}
#endif /* CONFIG_SYSCTL */

void __init lockup_detector_init(void)
{
	if (tick_nohz_full_enabled())
		pr_info("Disabling watchdog on nohz_full cores by default\n");

	cpumask_copy(&watchdog_cpumask,
		     housekeeping_cpumask(HK_FLAG_TIMER));

	if (!watchdog_nmi_probe())
		nmi_watchdog_available = true;
	lockup_detector_setup();
}<|MERGE_RESOLUTION|>--- conflicted
+++ resolved
@@ -291,11 +291,7 @@
 	 * the softlockup check.
 	 */
 	for_each_cpu(cpu, &watchdog_allowed_mask) {
-<<<<<<< HEAD
-		per_cpu(watchdog_touch_ts, cpu) = SOFTLOCKUP_RESET;
-=======
 		per_cpu(watchdog_report_ts, cpu) = SOFTLOCKUP_DELAY_REPORT;
->>>>>>> 11e4b63a
 		wq_watchdog_touch(cpu);
 	}
 }
