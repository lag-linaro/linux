[
    {
        "BriefDescription": "This category represents fraction of slots where the processor's Frontend undersupplies its Backend",
        "MetricExpr": "IDQ_UOPS_NOT_DELIVERED.CORE / (4 * cycles)",
        "MetricGroup": "TopdownL1",
        "MetricName": "Frontend_Bound",
        "PublicDescription": "This category represents fraction of slots where the processor's Frontend undersupplies its Backend. Frontend denotes the first part of the processor core responsible to fetch operations that are executed later on by the Backend part. Within the Frontend; a branch predictor predicts the next address to fetch; cache-lines are fetched from the memory subsystem; parsed into instructions; and lastly decoded into micro-operations (uops). Ideally the Frontend can issue Machine_Width uops every cycle to the Backend. Frontend Bound denotes unutilized issue-slots when there is no Backend stall; i.e. bubbles where Frontend delivered no uops while Backend could have accepted them. For example; stalls due to instruction-cache misses would be categorized under Frontend Bound."
    },
    {
        "BriefDescription": "This category represents fraction of slots where the processor's Frontend undersupplies its Backend. SMT version; use when SMT is enabled and measuring per logical CPU.",
        "MetricExpr": "IDQ_UOPS_NOT_DELIVERED.CORE / (4 * ( ( CPU_CLK_UNHALTED.THREAD / 2 ) * ( 1 + CPU_CLK_UNHALTED.ONE_THREAD_ACTIVE / CPU_CLK_UNHALTED.REF_XCLK ) ))",
        "MetricGroup": "TopdownL1_SMT",
        "MetricName": "Frontend_Bound_SMT",
        "PublicDescription": "This category represents fraction of slots where the processor's Frontend undersupplies its Backend. Frontend denotes the first part of the processor core responsible to fetch operations that are executed later on by the Backend part. Within the Frontend; a branch predictor predicts the next address to fetch; cache-lines are fetched from the memory subsystem; parsed into instructions; and lastly decoded into micro-operations (uops). Ideally the Frontend can issue Machine_Width uops every cycle to the Backend. Frontend Bound denotes unutilized issue-slots when there is no Backend stall; i.e. bubbles where Frontend delivered no uops while Backend could have accepted them. For example; stalls due to instruction-cache misses would be categorized under Frontend Bound. SMT version; use when SMT is enabled and measuring per logical CPU."
    },
    {
        "BriefDescription": "This category represents fraction of slots wasted due to incorrect speculations",
        "MetricExpr": "( UOPS_ISSUED.ANY - UOPS_RETIRED.RETIRE_SLOTS + 4 * INT_MISC.RECOVERY_CYCLES ) / (4 * cycles)",
        "MetricGroup": "TopdownL1",
        "MetricName": "Bad_Speculation",
        "PublicDescription": "This category represents fraction of slots wasted due to incorrect speculations. This include slots used to issue uops that do not eventually get retired and slots for which the issue-pipeline was blocked due to recovery from earlier incorrect speculation. For example; wasted work due to miss-predicted branches are categorized under Bad Speculation category. Incorrect data speculation followed by Memory Ordering Nukes is another example."
    },
    {
        "BriefDescription": "This category represents fraction of slots wasted due to incorrect speculations. SMT version; use when SMT is enabled and measuring per logical CPU.",
        "MetricExpr": "( UOPS_ISSUED.ANY - UOPS_RETIRED.RETIRE_SLOTS + 4 * ( INT_MISC.RECOVERY_CYCLES_ANY / 2 ) ) / (4 * ( ( CPU_CLK_UNHALTED.THREAD / 2 ) * ( 1 + CPU_CLK_UNHALTED.ONE_THREAD_ACTIVE / CPU_CLK_UNHALTED.REF_XCLK ) ))",
        "MetricGroup": "TopdownL1_SMT",
        "MetricName": "Bad_Speculation_SMT",
        "PublicDescription": "This category represents fraction of slots wasted due to incorrect speculations. This include slots used to issue uops that do not eventually get retired and slots for which the issue-pipeline was blocked due to recovery from earlier incorrect speculation. For example; wasted work due to miss-predicted branches are categorized under Bad Speculation category. Incorrect data speculation followed by Memory Ordering Nukes is another example. SMT version; use when SMT is enabled and measuring per logical CPU."
    },
    {
        "BriefDescription": "This category represents fraction of slots where no uops are being delivered due to a lack of required resources for accepting new uops in the Backend",
        "MetricConstraint": "NO_NMI_WATCHDOG",
        "MetricExpr": "1 - ( (IDQ_UOPS_NOT_DELIVERED.CORE / (4 * cycles)) + (( UOPS_ISSUED.ANY - UOPS_RETIRED.RETIRE_SLOTS + 4 * INT_MISC.RECOVERY_CYCLES ) / (4 * cycles)) + (UOPS_RETIRED.RETIRE_SLOTS / (4 * cycles)) )",
        "MetricGroup": "TopdownL1",
        "MetricName": "Backend_Bound",
        "PublicDescription": "This category represents fraction of slots where no uops are being delivered due to a lack of required resources for accepting new uops in the Backend. Backend is the portion of the processor core where the out-of-order scheduler dispatches ready uops into their respective execution units; and once completed these uops get retired according to program order. For example; stalls due to data-cache misses or stalls due to the divider unit being overloaded are both categorized under Backend Bound. Backend Bound is further divided into two main categories: Memory Bound and Core Bound."
    },
    {
        "BriefDescription": "This category represents fraction of slots where no uops are being delivered due to a lack of required resources for accepting new uops in the Backend. SMT version; use when SMT is enabled and measuring per logical CPU.",
        "MetricExpr": "1 - ( (IDQ_UOPS_NOT_DELIVERED.CORE / (4 * ( ( CPU_CLK_UNHALTED.THREAD / 2 ) * ( 1 + CPU_CLK_UNHALTED.ONE_THREAD_ACTIVE / CPU_CLK_UNHALTED.REF_XCLK ) ))) + (( UOPS_ISSUED.ANY - UOPS_RETIRED.RETIRE_SLOTS + 4 * ( INT_MISC.RECOVERY_CYCLES_ANY / 2 ) ) / (4 * ( ( CPU_CLK_UNHALTED.THREAD / 2 ) * ( 1 + CPU_CLK_UNHALTED.ONE_THREAD_ACTIVE / CPU_CLK_UNHALTED.REF_XCLK ) ))) + (UOPS_RETIRED.RETIRE_SLOTS / (4 * ( ( CPU_CLK_UNHALTED.THREAD / 2 ) * ( 1 + CPU_CLK_UNHALTED.ONE_THREAD_ACTIVE / CPU_CLK_UNHALTED.REF_XCLK ) ))) )",
        "MetricGroup": "TopdownL1_SMT",
        "MetricName": "Backend_Bound_SMT",
        "PublicDescription": "This category represents fraction of slots where no uops are being delivered due to a lack of required resources for accepting new uops in the Backend. Backend is the portion of the processor core where the out-of-order scheduler dispatches ready uops into their respective execution units; and once completed these uops get retired according to program order. For example; stalls due to data-cache misses or stalls due to the divider unit being overloaded are both categorized under Backend Bound. Backend Bound is further divided into two main categories: Memory Bound and Core Bound. SMT version; use when SMT is enabled and measuring per logical CPU."
    },
    {
        "BriefDescription": "This category represents fraction of slots utilized by useful work i.e. issued uops that eventually get retired",
        "MetricExpr": "UOPS_RETIRED.RETIRE_SLOTS / (4 * cycles)",
        "MetricGroup": "TopdownL1",
        "MetricName": "Retiring",
        "PublicDescription": "This category represents fraction of slots utilized by useful work i.e. issued uops that eventually get retired. Ideally; all pipeline slots would be attributed to the Retiring category.  Retiring of 100% would indicate the maximum 4 uops retired per cycle has been achieved.  Maximizing Retiring typically increases the Instruction-Per-Cycle metric. Note that a high Retiring value does not necessary mean there is no room for more performance.  For example; Microcode assists are categorized under Retiring. They hurt performance and can often be avoided. "
    },
    {
        "BriefDescription": "This category represents fraction of slots utilized by useful work i.e. issued uops that eventually get retired. SMT version; use when SMT is enabled and measuring per logical CPU.",
        "MetricExpr": "UOPS_RETIRED.RETIRE_SLOTS / (4 * ( ( CPU_CLK_UNHALTED.THREAD / 2 ) * ( 1 + CPU_CLK_UNHALTED.ONE_THREAD_ACTIVE / CPU_CLK_UNHALTED.REF_XCLK ) ))",
        "MetricGroup": "TopdownL1_SMT",
        "MetricName": "Retiring_SMT",
        "PublicDescription": "This category represents fraction of slots utilized by useful work i.e. issued uops that eventually get retired. Ideally; all pipeline slots would be attributed to the Retiring category.  Retiring of 100% would indicate the maximum 4 uops retired per cycle has been achieved.  Maximizing Retiring typically increases the Instruction-Per-Cycle metric. Note that a high Retiring value does not necessary mean there is no room for more performance.  For example; Microcode assists are categorized under Retiring. They hurt performance and can often be avoided. SMT version; use when SMT is enabled and measuring per logical CPU."
    },
    {
        "BriefDescription": "Instructions Per Cycle (per Logical Processor)",
        "MetricExpr": "INST_RETIRED.ANY / CPU_CLK_UNHALTED.THREAD",
        "MetricGroup": "Summary",
        "MetricName": "IPC"
    },
    {
        "BriefDescription": "Uops Per Instruction",
        "MetricExpr": "UOPS_RETIRED.RETIRE_SLOTS / INST_RETIRED.ANY",
        "MetricGroup": "Pipeline;Retire",
        "MetricName": "UPI"
    },
    {
        "BriefDescription": "Instruction per taken branch",
        "MetricExpr": "INST_RETIRED.ANY / BR_INST_RETIRED.NEAR_TAKEN",
        "MetricGroup": "Branches;Fetch_BW;PGO",
        "MetricName": "IpTB"
    },
    {
        "BriefDescription": "Cycles Per Instruction (per Logical Processor)",
        "MetricExpr": "1 / (INST_RETIRED.ANY / cycles)",
        "MetricGroup": "Pipeline;Summary",
        "MetricName": "CPI"
    },
    {
        "BriefDescription": "Per-Logical Processor actual clocks when the Logical Processor is active.",
        "MetricExpr": "CPU_CLK_UNHALTED.THREAD",
        "MetricGroup": "Summary",
        "MetricName": "CLKS"
    },
    {
        "BriefDescription": "Total issue-pipeline slots (per-Physical Core till ICL; per-Logical Processor ICL onward)",
        "MetricExpr": "4 * cycles",
        "MetricGroup": "TopDownL1",
        "MetricName": "SLOTS"
    },
    {
        "BriefDescription": "Total issue-pipeline slots (per-Physical Core till ICL; per-Logical Processor ICL onward)",
        "MetricExpr": "4 * ( ( CPU_CLK_UNHALTED.THREAD / 2 ) * ( 1 + CPU_CLK_UNHALTED.ONE_THREAD_ACTIVE / CPU_CLK_UNHALTED.REF_XCLK ) )",
        "MetricGroup": "TopDownL1_SMT",
        "MetricName": "SLOTS_SMT"
    },
    {
        "BriefDescription": "Instructions per Load (lower number means higher occurrence rate)",
        "MetricExpr": "INST_RETIRED.ANY / MEM_INST_RETIRED.ALL_LOADS",
        "MetricGroup": "Instruction_Type",
        "MetricName": "IpLoad"
    },
    {
        "BriefDescription": "Instructions per Store (lower number means higher occurrence rate)",
        "MetricExpr": "INST_RETIRED.ANY / MEM_INST_RETIRED.ALL_STORES",
        "MetricGroup": "Instruction_Type",
        "MetricName": "IpStore"
    },
    {
        "BriefDescription": "Instructions per Branch (lower number means higher occurrence rate)",
        "MetricExpr": "INST_RETIRED.ANY / BR_INST_RETIRED.ALL_BRANCHES",
        "MetricGroup": "Branches;Instruction_Type",
        "MetricName": "IpBranch"
    },
    {
        "BriefDescription": "Instructions per (near) call (lower number means higher occurrence rate)",
        "MetricExpr": "INST_RETIRED.ANY / BR_INST_RETIRED.NEAR_CALL",
        "MetricGroup": "Branches",
        "MetricName": "IpCall"
    },
    {
        "BriefDescription": "Branch instructions per taken branch. ",
        "MetricExpr": "BR_INST_RETIRED.ALL_BRANCHES / BR_INST_RETIRED.NEAR_TAKEN",
        "MetricGroup": "Branches;PGO",
        "MetricName": "BpTkBranch"
    },
    {
        "BriefDescription": "Instructions per Floating Point (FP) Operation (lower number means higher occurrence rate)",
        "MetricExpr": "INST_RETIRED.ANY / ( 1 * ( FP_ARITH_INST_RETIRED.SCALAR_SINGLE + FP_ARITH_INST_RETIRED.SCALAR_DOUBLE ) + 2 * FP_ARITH_INST_RETIRED.128B_PACKED_DOUBLE + 4 * ( FP_ARITH_INST_RETIRED.128B_PACKED_SINGLE + FP_ARITH_INST_RETIRED.256B_PACKED_DOUBLE ) + 8 * ( FP_ARITH_INST_RETIRED.256B_PACKED_SINGLE + FP_ARITH_INST_RETIRED.512B_PACKED_DOUBLE ) + 16 * FP_ARITH_INST_RETIRED.512B_PACKED_SINGLE )",
        "MetricGroup": "FLOPS;FP_Arith;Instruction_Type",
        "MetricName": "IpFLOP"
    },
    {
        "BriefDescription": "Total number of retired Instructions",
        "MetricExpr": "INST_RETIRED.ANY",
        "MetricGroup": "Summary;TopDownL1",
        "MetricName": "Instructions"
    },
    {
        "BriefDescription": "Fraction of Uops delivered by the LSD (Loop Stream Detector; aka Loop Cache)",
        "MetricExpr": "LSD.UOPS / (IDQ.DSB_UOPS + LSD.UOPS + IDQ.MITE_UOPS + IDQ.MS_UOPS)",
        "MetricGroup": "LSD",
        "MetricName": "LSD_Coverage"
    },
    {
        "BriefDescription": "Fraction of Uops delivered by the DSB (aka Decoded ICache; or Uop Cache)",
        "MetricExpr": "IDQ.DSB_UOPS / (IDQ.DSB_UOPS + LSD.UOPS + IDQ.MITE_UOPS + IDQ.MS_UOPS)",
        "MetricGroup": "DSB;Fetch_BW",
        "MetricName": "DSB_Coverage"
    },
    {
        "BriefDescription": "Instructions Per Cycle (per physical core)",
        "MetricExpr": "INST_RETIRED.ANY / cycles",
        "MetricGroup": "SMT;TopDownL1",
        "MetricName": "CoreIPC"
    },
    {
        "BriefDescription": "Instructions Per Cycle (per physical core)",
        "MetricExpr": "INST_RETIRED.ANY / ( ( CPU_CLK_UNHALTED.THREAD / 2 ) * ( 1 + CPU_CLK_UNHALTED.ONE_THREAD_ACTIVE / CPU_CLK_UNHALTED.REF_XCLK ) )",
        "MetricGroup": "SMT;TopDownL1",
        "MetricName": "CoreIPC_SMT"
    },
    {
        "BriefDescription": "Floating Point Operations Per Cycle",
        "MetricExpr": "( 1 * ( FP_ARITH_INST_RETIRED.SCALAR_SINGLE + FP_ARITH_INST_RETIRED.SCALAR_DOUBLE ) + 2 * FP_ARITH_INST_RETIRED.128B_PACKED_DOUBLE + 4 * ( FP_ARITH_INST_RETIRED.128B_PACKED_SINGLE + FP_ARITH_INST_RETIRED.256B_PACKED_DOUBLE ) + 8 * ( FP_ARITH_INST_RETIRED.256B_PACKED_SINGLE + FP_ARITH_INST_RETIRED.512B_PACKED_DOUBLE ) + 16 * FP_ARITH_INST_RETIRED.512B_PACKED_SINGLE ) / cycles",
        "MetricGroup": "FLOPS",
        "MetricName": "FLOPc"
    },
    {
        "BriefDescription": "Floating Point Operations Per Cycle",
        "MetricExpr": "( 1 * ( FP_ARITH_INST_RETIRED.SCALAR_SINGLE + FP_ARITH_INST_RETIRED.SCALAR_DOUBLE ) + 2 * FP_ARITH_INST_RETIRED.128B_PACKED_DOUBLE + 4 * ( FP_ARITH_INST_RETIRED.128B_PACKED_SINGLE + FP_ARITH_INST_RETIRED.256B_PACKED_DOUBLE ) + 8 * ( FP_ARITH_INST_RETIRED.256B_PACKED_SINGLE + FP_ARITH_INST_RETIRED.512B_PACKED_DOUBLE ) + 16 * FP_ARITH_INST_RETIRED.512B_PACKED_SINGLE ) / ( ( CPU_CLK_UNHALTED.THREAD / 2 ) * ( 1 + CPU_CLK_UNHALTED.ONE_THREAD_ACTIVE / CPU_CLK_UNHALTED.REF_XCLK ) )",
        "MetricGroup": "FLOPS_SMT",
        "MetricName": "FLOPc_SMT"
    },
    {
        "BriefDescription": "Instruction-Level-Parallelism (average number of uops executed when there is at least 1 uop executed)",
        "MetricExpr": "UOPS_EXECUTED.THREAD / ( UOPS_EXECUTED.CORE_CYCLES_GE_1 / 2 )",
        "MetricGroup": "Pipeline;Ports_Utilization",
        "MetricName": "ILP"
    },
    {
        "BriefDescription": "Branch Misprediction Cost: Fraction of TopDown slots wasted per non-speculative branch misprediction (jeclear)",
        "MetricExpr": "( ((BR_MISP_RETIRED.ALL_BRANCHES / ( BR_MISP_RETIRED.ALL_BRANCHES + MACHINE_CLEARS.COUNT )) * (( UOPS_ISSUED.ANY - UOPS_RETIRED.RETIRE_SLOTS + 4 * INT_MISC.RECOVERY_CYCLES ) / (4 * cycles))) + (4 * ( IDQ_UOPS_NOT_DELIVERED.CYCLES_0_UOPS_DELIV.CORE - ( FRONTEND_RETIRED.LATENCY_GE_1 - FRONTEND_RETIRED.LATENCY_GE_2 ) / (UOPS_RETIRED.RETIRE_SLOTS / UOPS_ISSUED.ANY) ) / (4 * cycles)) * (( INT_MISC.CLEAR_RESTEER_CYCLES + 9 * BACLEARS.ANY ) / cycles) / (4 * ( IDQ_UOPS_NOT_DELIVERED.CYCLES_0_UOPS_DELIV.CORE - ( FRONTEND_RETIRED.LATENCY_GE_1 - FRONTEND_RETIRED.LATENCY_GE_2 ) / (UOPS_RETIRED.RETIRE_SLOTS / UOPS_ISSUED.ANY) ) / (4 * cycles)) ) * (4 * cycles) / BR_MISP_RETIRED.ALL_BRANCHES",
        "MetricGroup": "BrMispredicts",
        "MetricName": "Branch_Misprediction_Cost"
    },
    {
        "BriefDescription": "Branch Misprediction Cost: Fraction of TopDown slots wasted per non-speculative branch misprediction (jeclear)",
        "MetricExpr": "( ((BR_MISP_RETIRED.ALL_BRANCHES / ( BR_MISP_RETIRED.ALL_BRANCHES + MACHINE_CLEARS.COUNT )) * (( UOPS_ISSUED.ANY - UOPS_RETIRED.RETIRE_SLOTS + 4 * ( INT_MISC.RECOVERY_CYCLES_ANY / 2 ) ) / (4 * ( ( CPU_CLK_UNHALTED.THREAD / 2 ) * ( 1 + CPU_CLK_UNHALTED.ONE_THREAD_ACTIVE / CPU_CLK_UNHALTED.REF_XCLK ) )))) + (4 * ( IDQ_UOPS_NOT_DELIVERED.CYCLES_0_UOPS_DELIV.CORE - ( FRONTEND_RETIRED.LATENCY_GE_1 - FRONTEND_RETIRED.LATENCY_GE_2 ) / (UOPS_RETIRED.RETIRE_SLOTS / UOPS_ISSUED.ANY) ) / (4 * ( ( CPU_CLK_UNHALTED.THREAD / 2 ) * ( 1 + CPU_CLK_UNHALTED.ONE_THREAD_ACTIVE / CPU_CLK_UNHALTED.REF_XCLK ) ))) * (( INT_MISC.CLEAR_RESTEER_CYCLES + 9 * BACLEARS.ANY ) / cycles) / (4 * ( IDQ_UOPS_NOT_DELIVERED.CYCLES_0_UOPS_DELIV.CORE - ( FRONTEND_RETIRED.LATENCY_GE_1 - FRONTEND_RETIRED.LATENCY_GE_2 ) / (UOPS_RETIRED.RETIRE_SLOTS / UOPS_ISSUED.ANY) ) / (4 * ( ( CPU_CLK_UNHALTED.THREAD / 2 ) * ( 1 + CPU_CLK_UNHALTED.ONE_THREAD_ACTIVE / CPU_CLK_UNHALTED.REF_XCLK ) ))) ) * (4 * ( ( CPU_CLK_UNHALTED.THREAD / 2 ) * ( 1 + CPU_CLK_UNHALTED.ONE_THREAD_ACTIVE / CPU_CLK_UNHALTED.REF_XCLK ) )) / BR_MISP_RETIRED.ALL_BRANCHES",
        "MetricGroup": "BrMispredicts_SMT",
        "MetricName": "Branch_Misprediction_Cost_SMT"
    },
    {
        "BriefDescription": "Number of Instructions per non-speculative Branch Misprediction (JEClear)",
        "MetricExpr": "INST_RETIRED.ANY / BR_MISP_RETIRED.ALL_BRANCHES",
        "MetricGroup": "BrMispredicts",
        "MetricName": "IpMispredict"
    },
    {
        "BriefDescription": "Core actual clocks when any Logical Processor is active on the Physical Core",
        "MetricExpr": "( ( CPU_CLK_UNHALTED.THREAD / 2 ) * ( 1 + CPU_CLK_UNHALTED.ONE_THREAD_ACTIVE / CPU_CLK_UNHALTED.REF_XCLK ) )",
        "MetricGroup": "SMT",
        "MetricName": "CORE_CLKS"
    },
    {
        "BriefDescription": "Actual Average Latency for L1 data-cache miss demand loads (in core cycles)",
        "MetricExpr": "L1D_PEND_MISS.PENDING / ( MEM_LOAD_RETIRED.L1_MISS + MEM_LOAD_RETIRED.FB_HIT )",
        "MetricGroup": "Memory_Bound;Memory_Lat",
        "MetricName": "Load_Miss_Real_Latency"
    },
    {
        "BriefDescription": "Memory-Level-Parallelism (average number of L1 miss demand load when there is at least one such miss. Per-Logical Processor)",
        "MetricExpr": "L1D_PEND_MISS.PENDING / L1D_PEND_MISS.PENDING_CYCLES",
        "MetricGroup": "Memory_Bound;Memory_BW",
        "MetricName": "MLP"
    },
    {
        "BriefDescription": "Utilization of the core's Page Walker(s) serving STLB misses triggered by instruction/Load/Store accesses",
        "MetricConstraint": "NO_NMI_WATCHDOG",
        "MetricExpr": "( ITLB_MISSES.WALK_PENDING + DTLB_LOAD_MISSES.WALK_PENDING + DTLB_STORE_MISSES.WALK_PENDING + EPT.WALK_PENDING ) / ( 2 * cycles )",
        "MetricGroup": "TLB",
        "MetricName": "Page_Walks_Utilization"
    },
    {
        "BriefDescription": "Utilization of the core's Page Walker(s) serving STLB misses triggered by instruction/Load/Store accesses",
        "MetricExpr": "( ITLB_MISSES.WALK_PENDING + DTLB_LOAD_MISSES.WALK_PENDING + DTLB_STORE_MISSES.WALK_PENDING + EPT.WALK_PENDING ) / ( 2 * ( ( CPU_CLK_UNHALTED.THREAD / 2 ) * ( 1 + CPU_CLK_UNHALTED.ONE_THREAD_ACTIVE / CPU_CLK_UNHALTED.REF_XCLK ) ) )",
        "MetricGroup": "TLB_SMT",
        "MetricName": "Page_Walks_Utilization_SMT"
    },
    {
        "BriefDescription": "Average data fill bandwidth to the L1 data cache [GB / sec]",
        "MetricExpr": "64 * L1D.REPLACEMENT / 1000000000 / duration_time",
        "MetricGroup": "Memory_BW",
        "MetricName": "L1D_Cache_Fill_BW"
    },
    {
        "BriefDescription": "Average data fill bandwidth to the L2 cache [GB / sec]",
        "MetricExpr": "64 * L2_LINES_IN.ALL / 1000000000 / duration_time",
        "MetricGroup": "Memory_BW",
        "MetricName": "L2_Cache_Fill_BW"
    },
    {
        "BriefDescription": "Average per-core data fill bandwidth to the L3 cache [GB / sec]",
        "MetricExpr": "64 * LONGEST_LAT_CACHE.MISS / 1000000000 / duration_time",
        "MetricGroup": "Memory_BW",
        "MetricName": "L3_Cache_Fill_BW"
    },
    {
        "BriefDescription": "Average per-core data fill bandwidth to the L3 cache [GB / sec]",
        "MetricExpr": "64 * OFFCORE_REQUESTS.ALL_REQUESTS / 1000000000 / duration_time",
        "MetricGroup": "Memory_BW;Offcore",
        "MetricName": "L3_Cache_Access_BW"
    },
    {
        "BriefDescription": "L1 cache true misses per kilo instruction for retired demand loads",
        "MetricExpr": "1000 * MEM_LOAD_RETIRED.L1_MISS / INST_RETIRED.ANY",
        "MetricGroup": "Cache_Misses",
        "MetricName": "L1MPKI"
    },
    {
        "BriefDescription": "L2 cache true misses per kilo instruction for retired demand loads",
        "MetricExpr": "1000 * MEM_LOAD_RETIRED.L2_MISS / INST_RETIRED.ANY",
        "MetricGroup": "Cache_Misses",
        "MetricName": "L2MPKI"
    },
    {
        "BriefDescription": "L2 cache misses per kilo instruction for all request types (including speculative)",
        "MetricExpr": "1000 * L2_RQSTS.MISS / INST_RETIRED.ANY",
        "MetricGroup": "Cache_Misses;Offcore",
        "MetricName": "L2MPKI_All"
    },
    {
        "BriefDescription": "L2 cache hits per kilo instruction for all request types (including speculative)",
        "MetricExpr": "1000 * ( L2_RQSTS.REFERENCES - L2_RQSTS.MISS ) / INST_RETIRED.ANY",
        "MetricGroup": "Cache_Misses",
        "MetricName": "L2HPKI_All"
    },
    {
        "BriefDescription": "L3 cache true misses per kilo instruction for retired demand loads",
        "MetricExpr": "1000 * MEM_LOAD_RETIRED.L3_MISS / INST_RETIRED.ANY",
        "MetricGroup": "Cache_Misses",
        "MetricName": "L3MPKI"
    },
    {
        "BriefDescription": "Rate of silent evictions from the L2 cache per Kilo instruction where the evicted lines are dropped (no writeback to L3 or memory)",
        "MetricExpr": "1000 * L2_LINES_OUT.SILENT / INST_RETIRED.ANY",
        "MetricGroup": "",
        "MetricName": "L2_Evictions_Silent_PKI"
    },
    {
        "BriefDescription": "Rate of non silent evictions from the L2 cache per Kilo instruction",
        "MetricExpr": "1000 * L2_LINES_OUT.NON_SILENT / INST_RETIRED.ANY",
        "MetricGroup": "",
        "MetricName": "L2_Evictions_NonSilent_PKI"
    },
    {
        "BriefDescription": "Average CPU Utilization",
        "MetricExpr": "CPU_CLK_UNHALTED.REF_TSC / msr@tsc@",
        "MetricGroup": "Summary",
        "MetricName": "CPU_Utilization"
    },
    {
        "BriefDescription": "Giga Floating Point Operations Per Second",
        "MetricExpr": "( ( 1 * ( FP_ARITH_INST_RETIRED.SCALAR_SINGLE + FP_ARITH_INST_RETIRED.SCALAR_DOUBLE ) + 2 * FP_ARITH_INST_RETIRED.128B_PACKED_DOUBLE + 4 * ( FP_ARITH_INST_RETIRED.128B_PACKED_SINGLE + FP_ARITH_INST_RETIRED.256B_PACKED_DOUBLE ) + 8 * ( FP_ARITH_INST_RETIRED.256B_PACKED_SINGLE + FP_ARITH_INST_RETIRED.512B_PACKED_DOUBLE ) + 16 * FP_ARITH_INST_RETIRED.512B_PACKED_SINGLE ) / 1000000000 ) / duration_time",
        "MetricGroup": "FLOPS;Summary",
        "MetricName": "GFLOPs"
    },
    {
        "BriefDescription": "Average Frequency Utilization relative nominal frequency",
        "MetricExpr": "CPU_CLK_UNHALTED.THREAD / CPU_CLK_UNHALTED.REF_TSC",
        "MetricGroup": "Power",
        "MetricName": "Turbo_Utilization"
    },
    {
        "BriefDescription": "Fraction of cycles where both hardware Logical Processors were active",
        "MetricExpr": "1 - CPU_CLK_THREAD_UNHALTED.ONE_THREAD_ACTIVE / ( CPU_CLK_THREAD_UNHALTED.REF_XCLK_ANY / 2 )",
        "MetricGroup": "SMT;Summary",
        "MetricName": "SMT_2T_Utilization"
    },
    {
        "BriefDescription": "Fraction of cycles spent in the Operating System (OS) Kernel mode",
        "MetricExpr": "CPU_CLK_UNHALTED.THREAD:k / CPU_CLK_UNHALTED.THREAD",
        "MetricGroup": "OS",
        "MetricName": "Kernel_Utilization"
    },
    {
        "BriefDescription": "Average external Memory Bandwidth Use for reads and writes [GB / sec]",
<<<<<<< HEAD
        "MetricExpr": "( 64 * ( uncore_imc@cas_count_read@ + uncore_imc@cas_count_write@ ) / 1000000000 ) / duration_time",
=======
        "MetricExpr": "( ( ( uncore_imc@cas_count_read@ + uncore_imc@cas_count_write@ ) * 1048576 ) / 1000000000 ) / duration_time",
>>>>>>> f642729d
        "MetricGroup": "Memory_BW;SoC",
        "MetricName": "DRAM_BW_Use"
    },
    {
        "BriefDescription": "Average latency of data read request to external memory (in nanoseconds). Accounts for demand loads and L1/L2 prefetches",
        "MetricExpr": "1000000000 * ( cha@event\\=0x36\\,umask\\=0x21\\,config\\=0x40433@ / cha@event\\=0x35\\,umask\\=0x21\\,config\\=0x40433@ ) / ( cha_0@event\\=0x0@ / duration_time )",
        "MetricGroup": "Memory_Lat;SoC",
        "MetricName": "MEM_Read_Latency"
    },
    {
        "BriefDescription": "Average number of parallel data read requests to external memory. Accounts for demand loads and L1/L2 prefetches",
        "MetricExpr": "cha@event\\=0x36\\,umask\\=0x21\\,config\\=0x40433@ / cha@event\\=0x36\\,umask\\=0x21\\,config\\=0x40433\\,thresh\\=1@",
        "MetricGroup": "Memory_BW;SoC",
        "MetricName": "MEM_Parallel_Reads"
    },
    {
        "BriefDescription": "Average latency of data read request to external 3D X-Point memory [in nanoseconds]. Accounts for demand loads and L1/L2 data-read prefetches",
        "MetricExpr": "( 1000000000 * ( imc@event\\=0xe0\\,umask\\=0x1@ / imc@event\\=0xe3@ ) / imc_0@event\\=0x0@ )",
        "MetricGroup": "Memory_Lat;SoC;Server",
        "MetricName": "MEM_PMM_Read_Latency"
    },
    {
        "BriefDescription": "Average 3DXP Memory Bandwidth Use for reads [GB / sec]",
        "MetricExpr": "( ( 64 * imc@event\\=0xe3@ / 1000000000 ) / duration_time )",
        "MetricGroup": "Memory_BW;SoC;Server",
        "MetricName": "PMM_Read_BW"
    },
    {
        "BriefDescription": "Average 3DXP Memory Bandwidth Use for Writes [GB / sec]",
        "MetricExpr": "( ( 64 * imc@event\\=0xe7@ / 1000000000 ) / duration_time )",
        "MetricGroup": "Memory_BW;SoC;Server",
        "MetricName": "PMM_Write_BW"
    },
    {
        "BriefDescription": "Average IO (network or disk) Bandwidth Use for Writes [GB / sec]",
        "MetricExpr": "( UNC_IIO_DATA_REQ_OF_CPU.MEM_READ.PART0 + UNC_IIO_DATA_REQ_OF_CPU.MEM_READ.PART1 + UNC_IIO_DATA_REQ_OF_CPU.MEM_READ.PART2 + UNC_IIO_DATA_REQ_OF_CPU.MEM_READ.PART3 ) * 4 / 1000000000 / duration_time",
        "MetricGroup": "IO_BW;SoC;Server",
        "MetricName": "IO_Write_BW"
    },
    {
        "BriefDescription": "Average IO (network or disk) Bandwidth Use for Reads [GB / sec]",
        "MetricExpr": "( UNC_IIO_DATA_REQ_OF_CPU.MEM_WRITE.PART0 + UNC_IIO_DATA_REQ_OF_CPU.MEM_WRITE.PART1 + UNC_IIO_DATA_REQ_OF_CPU.MEM_WRITE.PART2 + UNC_IIO_DATA_REQ_OF_CPU.MEM_WRITE.PART3 ) * 4 / 1000000000 / duration_time",
        "MetricGroup": "IO_BW;SoC;Server",
        "MetricName": "IO_Read_BW"
    },
    {
        "BriefDescription": "Socket actual clocks when any core is active on that socket",
        "MetricExpr": "cha_0@event\\=0x0@",
        "MetricGroup": "SoC",
        "MetricName": "Socket_CLKS"
    },
    {
        "BriefDescription": "Instructions per Far Branch ( Far Branches apply upon transition from application to operating system, handling interrupts, exceptions) [lower number means higher occurrence rate]",
        "MetricExpr": "INST_RETIRED.ANY / ( BR_INST_RETIRED.FAR_BRANCH / 2 )",
        "MetricGroup": "Branches;OS",
        "MetricName": "IpFarBranch"
    },
    {
        "BriefDescription": "C3 residency percent per core",
        "MetricExpr": "(cstate_core@c3\\-residency@ / msr@tsc@) * 100",
        "MetricGroup": "Power",
        "MetricName": "C3_Core_Residency"
    },
    {
        "BriefDescription": "C6 residency percent per core",
        "MetricExpr": "(cstate_core@c6\\-residency@ / msr@tsc@) * 100",
        "MetricGroup": "Power",
        "MetricName": "C6_Core_Residency"
    },
    {
        "BriefDescription": "C7 residency percent per core",
        "MetricExpr": "(cstate_core@c7\\-residency@ / msr@tsc@) * 100",
        "MetricGroup": "Power",
        "MetricName": "C7_Core_Residency"
    },
    {
        "BriefDescription": "C2 residency percent per package",
        "MetricExpr": "(cstate_pkg@c2\\-residency@ / msr@tsc@) * 100",
        "MetricGroup": "Power",
        "MetricName": "C2_Pkg_Residency"
    },
    {
        "BriefDescription": "C3 residency percent per package",
        "MetricExpr": "(cstate_pkg@c3\\-residency@ / msr@tsc@) * 100",
        "MetricGroup": "Power",
        "MetricName": "C3_Pkg_Residency"
    },
    {
        "BriefDescription": "C6 residency percent per package",
        "MetricExpr": "(cstate_pkg@c6\\-residency@ / msr@tsc@) * 100",
        "MetricGroup": "Power",
        "MetricName": "C6_Pkg_Residency"
    },
    {
        "BriefDescription": "C7 residency percent per package",
        "MetricExpr": "(cstate_pkg@c7\\-residency@ / msr@tsc@) * 100",
        "MetricGroup": "Power",
        "MetricName": "C7_Pkg_Residency"
    }
]<|MERGE_RESOLUTION|>--- conflicted
+++ resolved
@@ -329,11 +329,7 @@
     },
     {
         "BriefDescription": "Average external Memory Bandwidth Use for reads and writes [GB / sec]",
-<<<<<<< HEAD
-        "MetricExpr": "( 64 * ( uncore_imc@cas_count_read@ + uncore_imc@cas_count_write@ ) / 1000000000 ) / duration_time",
-=======
         "MetricExpr": "( ( ( uncore_imc@cas_count_read@ + uncore_imc@cas_count_write@ ) * 1048576 ) / 1000000000 ) / duration_time",
->>>>>>> f642729d
         "MetricGroup": "Memory_BW;SoC",
         "MetricName": "DRAM_BW_Use"
     },
