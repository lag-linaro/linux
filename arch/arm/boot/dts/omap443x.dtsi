/*
 * Device Tree Source for OMAP443x SoC
 *
 * Copyright (C) 2013 Texas Instruments Incorporated - https://www.ti.com/
 *
 * This file is licensed under the terms of the GNU General Public License
 * version 2.  This program is licensed "as is" without any warranty of any
 * kind, whether express or implied.
 */

#include "omap4.dtsi"

/ {
	cpus {
		cpu0: cpu@0 {
			/* OMAP443x variants OPP50-OPPNT */
			operating-points = <
				/* kHz    uV */
				300000  1025000
				600000  1200000
				800000  1313000
				1008000 1375000
			>;
			clock-latency = <300000>; /* From legacy driver */

			/* cooling options */
			#cooling-cells = <2>; /* min followed by max */
		};
	};

	thermal-zones {
		#include "omap4-cpu-thermal.dtsi"
	};

	ocp {
		/* 4430 has only gpio_86 tshut and no talert interrupt */
		bandgap: bandgap@4a002260 {
			reg = <0x4a002260 0x4
			       0x4a00232C 0x4>;
			compatible = "ti,omap4430-bandgap";
			gpios = <&gpio3 22 GPIO_ACTIVE_HIGH>;

			#thermal-sensor-cells = <0>;
		};
	};

	ocp {
		abb_mpu: regulator-abb-mpu {
			status = "okay";

			reg = <0x4a307bd0 0x8>, <0x4a306014 0x4>;
			reg-names = "base-address", "int-address";

			ti,abb_info = <
			/*uV		ABB	efuse	rbb_m	fbb_m	vset_m*/
			1025000		0	0	0	0	0
			1200000		0	0	0	0	0
			1313000		0	0	0	0	0
			1375000		1	0	0	0	0
			1389000		1	0	0	0	0
			>;
		};

		/* Default unused, just provide register info for record */
		abb_iva: regulator-abb-iva {
			reg = <0x4a307bd8 0x8>, <0x4a306010 0x4>;
			reg-names = "base-address", "int-address";
		};

	};

};

&cpu_thermal {
	coefficients = <0 20000>;
};

/include/ "omap443x-clocks.dtsi"

/*
<<<<<<< HEAD
 * Use dpll_per for sgx at 153.6MHz like droid4 stock v3.0.8 Android kernel
=======
 * Use dpll_per for sgx at 307.2MHz like droid4 stock v3.0.8 Android kernel
>>>>>>> f642729d
 */
&sgx_module {
	assigned-clocks = <&l3_gfx_clkctrl OMAP4_GPU_CLKCTRL 24>,
			  <&dpll_per_m7x2_ck>;
<<<<<<< HEAD
	assigned-clock-rates = <0>, <153600000>;
=======
	assigned-clock-rates = <0>, <307200000>;
>>>>>>> f642729d
	assigned-clock-parents = <&dpll_per_m7x2_ck>;
};<|MERGE_RESOLUTION|>--- conflicted
+++ resolved
@@ -78,19 +78,11 @@
 /include/ "omap443x-clocks.dtsi"
 
 /*
-<<<<<<< HEAD
- * Use dpll_per for sgx at 153.6MHz like droid4 stock v3.0.8 Android kernel
-=======
  * Use dpll_per for sgx at 307.2MHz like droid4 stock v3.0.8 Android kernel
->>>>>>> f642729d
  */
 &sgx_module {
 	assigned-clocks = <&l3_gfx_clkctrl OMAP4_GPU_CLKCTRL 24>,
 			  <&dpll_per_m7x2_ck>;
-<<<<<<< HEAD
-	assigned-clock-rates = <0>, <153600000>;
-=======
 	assigned-clock-rates = <0>, <307200000>;
->>>>>>> f642729d
 	assigned-clock-parents = <&dpll_per_m7x2_ck>;
 };