// SPDX-License-Identifier: GPL-2.0-or-later
/**************************************************************************/
/*                                                                        */
/*  IBM System i and System p Virtual NIC Device Driver                   */
/*  Copyright (C) 2014 IBM Corp.                                          */
/*  Santiago Leon (santi_leon@yahoo.com)                                  */
/*  Thomas Falcon (tlfalcon@linux.vnet.ibm.com)                           */
/*  John Allen (jallen@linux.vnet.ibm.com)                                */
/*                                                                        */
/*                                                                        */
/* This module contains the implementation of a virtual ethernet device   */
/* for use with IBM i/p Series LPAR Linux. It utilizes the logical LAN    */
/* option of the RS/6000 Platform Architecture to interface with virtual  */
/* ethernet NICs that are presented to the partition by the hypervisor.   */
/*									   */
/* Messages are passed between the VNIC driver and the VNIC server using  */
/* Command/Response Queues (CRQs) and sub CRQs (sCRQs). CRQs are used to  */
/* issue and receive commands that initiate communication with the server */
/* on driver initialization. Sub CRQs (sCRQs) are similar to CRQs, but    */
/* are used by the driver to notify the server that a packet is           */
/* ready for transmission or that a buffer has been added to receive a    */
/* packet. Subsequently, sCRQs are used by the server to notify the       */
/* driver that a packet transmission has been completed or that a packet  */
/* has been received and placed in a waiting buffer.                      */
/*                                                                        */
/* In lieu of a more conventional "on-the-fly" DMA mapping strategy in    */
/* which skbs are DMA mapped and immediately unmapped when the transmit   */
/* or receive has been completed, the VNIC driver is required to use      */
/* "long term mapping". This entails that large, continuous DMA mapped    */
/* buffers are allocated on driver initialization and these buffers are   */
/* then continuously reused to pass skbs to and from the VNIC server.     */
/*                                                                        */
/**************************************************************************/

#include <linux/module.h>
#include <linux/moduleparam.h>
#include <linux/types.h>
#include <linux/errno.h>
#include <linux/completion.h>
#include <linux/ioport.h>
#include <linux/dma-mapping.h>
#include <linux/kernel.h>
#include <linux/netdevice.h>
#include <linux/etherdevice.h>
#include <linux/skbuff.h>
#include <linux/init.h>
#include <linux/delay.h>
#include <linux/mm.h>
#include <linux/ethtool.h>
#include <linux/proc_fs.h>
#include <linux/if_arp.h>
#include <linux/in.h>
#include <linux/ip.h>
#include <linux/ipv6.h>
#include <linux/irq.h>
#include <linux/kthread.h>
#include <linux/seq_file.h>
#include <linux/interrupt.h>
#include <net/net_namespace.h>
#include <asm/hvcall.h>
#include <linux/atomic.h>
#include <asm/vio.h>
#include <asm/iommu.h>
#include <linux/uaccess.h>
#include <asm/firmware.h>
#include <linux/workqueue.h>
#include <linux/if_vlan.h>
#include <linux/utsname.h>

#include "ibmvnic.h"

static const char ibmvnic_driver_name[] = "ibmvnic";
static const char ibmvnic_driver_string[] = "IBM System i/p Virtual NIC Driver";

MODULE_AUTHOR("Santiago Leon");
MODULE_DESCRIPTION("IBM System i/p Virtual NIC Driver");
MODULE_LICENSE("GPL");
MODULE_VERSION(IBMVNIC_DRIVER_VERSION);

static int ibmvnic_version = IBMVNIC_INITIAL_VERSION;
static int ibmvnic_remove(struct vio_dev *);
static void release_sub_crqs(struct ibmvnic_adapter *, bool);
static int ibmvnic_reset_crq(struct ibmvnic_adapter *);
static int ibmvnic_send_crq_init(struct ibmvnic_adapter *);
static int ibmvnic_reenable_crq_queue(struct ibmvnic_adapter *);
static int ibmvnic_send_crq(struct ibmvnic_adapter *, union ibmvnic_crq *);
static int send_subcrq(struct ibmvnic_adapter *adapter, u64 remote_handle,
		       union sub_crq *sub_crq);
static int send_subcrq_indirect(struct ibmvnic_adapter *, u64, u64, u64);
static irqreturn_t ibmvnic_interrupt_rx(int irq, void *instance);
static int enable_scrq_irq(struct ibmvnic_adapter *,
			   struct ibmvnic_sub_crq_queue *);
static int disable_scrq_irq(struct ibmvnic_adapter *,
			    struct ibmvnic_sub_crq_queue *);
static int pending_scrq(struct ibmvnic_adapter *,
			struct ibmvnic_sub_crq_queue *);
static union sub_crq *ibmvnic_next_scrq(struct ibmvnic_adapter *,
					struct ibmvnic_sub_crq_queue *);
static int ibmvnic_poll(struct napi_struct *napi, int data);
static void send_query_map(struct ibmvnic_adapter *adapter);
static int send_request_map(struct ibmvnic_adapter *, dma_addr_t, __be32, u8);
static int send_request_unmap(struct ibmvnic_adapter *, u8);
static int send_login(struct ibmvnic_adapter *adapter);
static void send_query_cap(struct ibmvnic_adapter *adapter);
static int init_sub_crqs(struct ibmvnic_adapter *);
static int init_sub_crq_irqs(struct ibmvnic_adapter *adapter);
static int ibmvnic_reset_init(struct ibmvnic_adapter *, bool reset);
static void release_crq_queue(struct ibmvnic_adapter *);
static int __ibmvnic_set_mac(struct net_device *, u8 *);
static int init_crq_queue(struct ibmvnic_adapter *adapter);
static int send_query_phys_parms(struct ibmvnic_adapter *adapter);

struct ibmvnic_stat {
	char name[ETH_GSTRING_LEN];
	int offset;
};

#define IBMVNIC_STAT_OFF(stat) (offsetof(struct ibmvnic_adapter, stats) + \
			     offsetof(struct ibmvnic_statistics, stat))
#define IBMVNIC_GET_STAT(a, off) (*((u64 *)(((unsigned long)(a)) + off)))

static const struct ibmvnic_stat ibmvnic_stats[] = {
	{"rx_packets", IBMVNIC_STAT_OFF(rx_packets)},
	{"rx_bytes", IBMVNIC_STAT_OFF(rx_bytes)},
	{"tx_packets", IBMVNIC_STAT_OFF(tx_packets)},
	{"tx_bytes", IBMVNIC_STAT_OFF(tx_bytes)},
	{"ucast_tx_packets", IBMVNIC_STAT_OFF(ucast_tx_packets)},
	{"ucast_rx_packets", IBMVNIC_STAT_OFF(ucast_rx_packets)},
	{"mcast_tx_packets", IBMVNIC_STAT_OFF(mcast_tx_packets)},
	{"mcast_rx_packets", IBMVNIC_STAT_OFF(mcast_rx_packets)},
	{"bcast_tx_packets", IBMVNIC_STAT_OFF(bcast_tx_packets)},
	{"bcast_rx_packets", IBMVNIC_STAT_OFF(bcast_rx_packets)},
	{"align_errors", IBMVNIC_STAT_OFF(align_errors)},
	{"fcs_errors", IBMVNIC_STAT_OFF(fcs_errors)},
	{"single_collision_frames", IBMVNIC_STAT_OFF(single_collision_frames)},
	{"multi_collision_frames", IBMVNIC_STAT_OFF(multi_collision_frames)},
	{"sqe_test_errors", IBMVNIC_STAT_OFF(sqe_test_errors)},
	{"deferred_tx", IBMVNIC_STAT_OFF(deferred_tx)},
	{"late_collisions", IBMVNIC_STAT_OFF(late_collisions)},
	{"excess_collisions", IBMVNIC_STAT_OFF(excess_collisions)},
	{"internal_mac_tx_errors", IBMVNIC_STAT_OFF(internal_mac_tx_errors)},
	{"carrier_sense", IBMVNIC_STAT_OFF(carrier_sense)},
	{"too_long_frames", IBMVNIC_STAT_OFF(too_long_frames)},
	{"internal_mac_rx_errors", IBMVNIC_STAT_OFF(internal_mac_rx_errors)},
};

static long h_reg_sub_crq(unsigned long unit_address, unsigned long token,
			  unsigned long length, unsigned long *number,
			  unsigned long *irq)
{
	unsigned long retbuf[PLPAR_HCALL_BUFSIZE];
	long rc;

	rc = plpar_hcall(H_REG_SUB_CRQ, retbuf, unit_address, token, length);
	*number = retbuf[0];
	*irq = retbuf[1];

	return rc;
}

/**
 * ibmvnic_wait_for_completion - Check device state and wait for completion
 * @adapter: private device data
 * @comp_done: completion structure to wait for
 * @timeout: time to wait in milliseconds
 *
 * Wait for a completion signal or until the timeout limit is reached
 * while checking that the device is still active.
 */
static int ibmvnic_wait_for_completion(struct ibmvnic_adapter *adapter,
				       struct completion *comp_done,
				       unsigned long timeout)
{
	struct net_device *netdev;
	unsigned long div_timeout;
	u8 retry;

	netdev = adapter->netdev;
	retry = 5;
	div_timeout = msecs_to_jiffies(timeout / retry);
	while (true) {
		if (!adapter->crq.active) {
			netdev_err(netdev, "Device down!\n");
			return -ENODEV;
		}
		if (!retry--)
			break;
		if (wait_for_completion_timeout(comp_done, div_timeout))
			return 0;
	}
	netdev_err(netdev, "Operation timed out.\n");
	return -ETIMEDOUT;
}

static int alloc_long_term_buff(struct ibmvnic_adapter *adapter,
				struct ibmvnic_long_term_buff *ltb, int size)
{
	struct device *dev = &adapter->vdev->dev;
	int rc;

	ltb->size = size;
	ltb->buff = dma_alloc_coherent(dev, ltb->size, &ltb->addr,
				       GFP_KERNEL);

	if (!ltb->buff) {
		dev_err(dev, "Couldn't alloc long term buffer\n");
		return -ENOMEM;
	}
	ltb->map_id = adapter->map_id;
	adapter->map_id++;

	mutex_lock(&adapter->fw_lock);
	adapter->fw_done_rc = 0;
	reinit_completion(&adapter->fw_done);
	rc = send_request_map(adapter, ltb->addr,
			      ltb->size, ltb->map_id);
	if (rc) {
		dma_free_coherent(dev, ltb->size, ltb->buff, ltb->addr);
		mutex_unlock(&adapter->fw_lock);
		return rc;
	}

	rc = ibmvnic_wait_for_completion(adapter, &adapter->fw_done, 10000);
	if (rc) {
		dev_err(dev,
			"Long term map request aborted or timed out,rc = %d\n",
			rc);
		dma_free_coherent(dev, ltb->size, ltb->buff, ltb->addr);
		mutex_unlock(&adapter->fw_lock);
		return rc;
	}

	if (adapter->fw_done_rc) {
		dev_err(dev, "Couldn't map long term buffer,rc = %d\n",
			adapter->fw_done_rc);
		dma_free_coherent(dev, ltb->size, ltb->buff, ltb->addr);
		mutex_unlock(&adapter->fw_lock);
		return -1;
	}
	mutex_unlock(&adapter->fw_lock);
	return 0;
}

static void free_long_term_buff(struct ibmvnic_adapter *adapter,
				struct ibmvnic_long_term_buff *ltb)
{
	struct device *dev = &adapter->vdev->dev;

	if (!ltb->buff)
		return;

	if (adapter->reset_reason != VNIC_RESET_FAILOVER &&
	    adapter->reset_reason != VNIC_RESET_MOBILITY)
		send_request_unmap(adapter, ltb->map_id);
	dma_free_coherent(dev, ltb->size, ltb->buff, ltb->addr);
}

static int reset_long_term_buff(struct ibmvnic_adapter *adapter,
				struct ibmvnic_long_term_buff *ltb)
{
	struct device *dev = &adapter->vdev->dev;
	int rc;

	memset(ltb->buff, 0, ltb->size);

	mutex_lock(&adapter->fw_lock);
	adapter->fw_done_rc = 0;

	reinit_completion(&adapter->fw_done);
	rc = send_request_map(adapter, ltb->addr, ltb->size, ltb->map_id);
	if (rc) {
		mutex_unlock(&adapter->fw_lock);
		return rc;
	}

	rc = ibmvnic_wait_for_completion(adapter, &adapter->fw_done, 10000);
	if (rc) {
		dev_info(dev,
			 "Reset failed, long term map request timed out or aborted\n");
		mutex_unlock(&adapter->fw_lock);
		return rc;
	}

	if (adapter->fw_done_rc) {
		dev_info(dev,
			 "Reset failed, attempting to free and reallocate buffer\n");
		free_long_term_buff(adapter, ltb);
		mutex_unlock(&adapter->fw_lock);
		return alloc_long_term_buff(adapter, ltb, ltb->size);
	}
	mutex_unlock(&adapter->fw_lock);
	return 0;
}

static void deactivate_rx_pools(struct ibmvnic_adapter *adapter)
{
	int i;

	for (i = 0; i < adapter->num_active_rx_pools; i++)
		adapter->rx_pool[i].active = 0;
}

static void replenish_rx_pool(struct ibmvnic_adapter *adapter,
			      struct ibmvnic_rx_pool *pool)
{
	int count = pool->size - atomic_read(&pool->available);
	u64 handle = adapter->rx_scrq[pool->index]->handle;
	struct device *dev = &adapter->vdev->dev;
	int buffers_added = 0;
	unsigned long lpar_rc;
	union sub_crq sub_crq;
	struct sk_buff *skb;
	unsigned int offset;
	dma_addr_t dma_addr;
	unsigned char *dst;
	int shift = 0;
	int index;
	int i;

	if (!pool->active)
		return;

	for (i = 0; i < count; ++i) {
		skb = alloc_skb(pool->buff_size, GFP_ATOMIC);
		if (!skb) {
			dev_err(dev, "Couldn't replenish rx buff\n");
			adapter->replenish_no_mem++;
			break;
		}

		index = pool->free_map[pool->next_free];

		if (pool->rx_buff[index].skb)
			dev_err(dev, "Inconsistent free_map!\n");

		/* Copy the skb to the long term mapped DMA buffer */
		offset = index * pool->buff_size;
		dst = pool->long_term_buff.buff + offset;
		memset(dst, 0, pool->buff_size);
		dma_addr = pool->long_term_buff.addr + offset;
		pool->rx_buff[index].data = dst;

		pool->free_map[pool->next_free] = IBMVNIC_INVALID_MAP;
		pool->rx_buff[index].dma = dma_addr;
		pool->rx_buff[index].skb = skb;
		pool->rx_buff[index].pool_index = pool->index;
		pool->rx_buff[index].size = pool->buff_size;

		memset(&sub_crq, 0, sizeof(sub_crq));
		sub_crq.rx_add.first = IBMVNIC_CRQ_CMD;
		sub_crq.rx_add.correlator =
		    cpu_to_be64((u64)&pool->rx_buff[index]);
		sub_crq.rx_add.ioba = cpu_to_be32(dma_addr);
		sub_crq.rx_add.map_id = pool->long_term_buff.map_id;

		/* The length field of the sCRQ is defined to be 24 bits so the
		 * buffer size needs to be left shifted by a byte before it is
		 * converted to big endian to prevent the last byte from being
		 * truncated.
		 */
#ifdef __LITTLE_ENDIAN__
		shift = 8;
#endif
		sub_crq.rx_add.len = cpu_to_be32(pool->buff_size << shift);

		lpar_rc = send_subcrq(adapter, handle, &sub_crq);
		if (lpar_rc != H_SUCCESS)
			goto failure;

		buffers_added++;
		adapter->replenish_add_buff_success++;
		pool->next_free = (pool->next_free + 1) % pool->size;
	}
	atomic_add(buffers_added, &pool->available);
	return;

failure:
	if (lpar_rc != H_PARAMETER && lpar_rc != H_CLOSED)
		dev_err_ratelimited(dev, "rx: replenish packet buffer failed\n");
	pool->free_map[pool->next_free] = index;
	pool->rx_buff[index].skb = NULL;

	dev_kfree_skb_any(skb);
	adapter->replenish_add_buff_failure++;
	atomic_add(buffers_added, &pool->available);

	if (lpar_rc == H_CLOSED || adapter->failover_pending) {
		/* Disable buffer pool replenishment and report carrier off if
		 * queue is closed or pending failover.
		 * Firmware guarantees that a signal will be sent to the
		 * driver, triggering a reset.
		 */
		deactivate_rx_pools(adapter);
		netif_carrier_off(adapter->netdev);
	}
}

static void replenish_pools(struct ibmvnic_adapter *adapter)
{
	int i;

	adapter->replenish_task_cycles++;
	for (i = 0; i < adapter->num_active_rx_pools; i++) {
		if (adapter->rx_pool[i].active)
			replenish_rx_pool(adapter, &adapter->rx_pool[i]);
	}
}

static void release_stats_buffers(struct ibmvnic_adapter *adapter)
{
	kfree(adapter->tx_stats_buffers);
	kfree(adapter->rx_stats_buffers);
	adapter->tx_stats_buffers = NULL;
	adapter->rx_stats_buffers = NULL;
}

static int init_stats_buffers(struct ibmvnic_adapter *adapter)
{
	adapter->tx_stats_buffers =
				kcalloc(IBMVNIC_MAX_QUEUES,
					sizeof(struct ibmvnic_tx_queue_stats),
					GFP_KERNEL);
	if (!adapter->tx_stats_buffers)
		return -ENOMEM;

	adapter->rx_stats_buffers =
				kcalloc(IBMVNIC_MAX_QUEUES,
					sizeof(struct ibmvnic_rx_queue_stats),
					GFP_KERNEL);
	if (!adapter->rx_stats_buffers)
		return -ENOMEM;

	return 0;
}

static void release_stats_token(struct ibmvnic_adapter *adapter)
{
	struct device *dev = &adapter->vdev->dev;

	if (!adapter->stats_token)
		return;

	dma_unmap_single(dev, adapter->stats_token,
			 sizeof(struct ibmvnic_statistics),
			 DMA_FROM_DEVICE);
	adapter->stats_token = 0;
}

static int init_stats_token(struct ibmvnic_adapter *adapter)
{
	struct device *dev = &adapter->vdev->dev;
	dma_addr_t stok;

	stok = dma_map_single(dev, &adapter->stats,
			      sizeof(struct ibmvnic_statistics),
			      DMA_FROM_DEVICE);
	if (dma_mapping_error(dev, stok)) {
		dev_err(dev, "Couldn't map stats buffer\n");
		return -1;
	}

	adapter->stats_token = stok;
	netdev_dbg(adapter->netdev, "Stats token initialized (%llx)\n", stok);
	return 0;
}

static int reset_rx_pools(struct ibmvnic_adapter *adapter)
{
	struct ibmvnic_rx_pool *rx_pool;
	u64 buff_size;
	int rx_scrqs;
	int i, j, rc;

	if (!adapter->rx_pool)
		return -1;

	buff_size = adapter->cur_rx_buf_sz;
	rx_scrqs = adapter->num_active_rx_pools;
	for (i = 0; i < rx_scrqs; i++) {
		rx_pool = &adapter->rx_pool[i];

		netdev_dbg(adapter->netdev, "Re-setting rx_pool[%d]\n", i);

		if (rx_pool->buff_size != buff_size) {
			free_long_term_buff(adapter, &rx_pool->long_term_buff);
			rx_pool->buff_size = buff_size;
			rc = alloc_long_term_buff(adapter,
						  &rx_pool->long_term_buff,
						  rx_pool->size *
						  rx_pool->buff_size);
		} else {
			rc = reset_long_term_buff(adapter,
						  &rx_pool->long_term_buff);
		}

		if (rc)
			return rc;

		for (j = 0; j < rx_pool->size; j++)
			rx_pool->free_map[j] = j;

		memset(rx_pool->rx_buff, 0,
		       rx_pool->size * sizeof(struct ibmvnic_rx_buff));

		atomic_set(&rx_pool->available, 0);
		rx_pool->next_alloc = 0;
		rx_pool->next_free = 0;
		rx_pool->active = 1;
	}

	return 0;
}

static void release_rx_pools(struct ibmvnic_adapter *adapter)
{
	struct ibmvnic_rx_pool *rx_pool;
	int i, j;

	if (!adapter->rx_pool)
		return;

	for (i = 0; i < adapter->num_active_rx_pools; i++) {
		rx_pool = &adapter->rx_pool[i];

		netdev_dbg(adapter->netdev, "Releasing rx_pool[%d]\n", i);

		kfree(rx_pool->free_map);
		free_long_term_buff(adapter, &rx_pool->long_term_buff);

		if (!rx_pool->rx_buff)
			continue;

		for (j = 0; j < rx_pool->size; j++) {
			if (rx_pool->rx_buff[j].skb) {
				dev_kfree_skb_any(rx_pool->rx_buff[j].skb);
				rx_pool->rx_buff[j].skb = NULL;
			}
		}

		kfree(rx_pool->rx_buff);
	}

	kfree(adapter->rx_pool);
	adapter->rx_pool = NULL;
	adapter->num_active_rx_pools = 0;
}

static int init_rx_pools(struct net_device *netdev)
{
	struct ibmvnic_adapter *adapter = netdev_priv(netdev);
	struct device *dev = &adapter->vdev->dev;
	struct ibmvnic_rx_pool *rx_pool;
	int rxadd_subcrqs;
	u64 buff_size;
	int i, j;

	rxadd_subcrqs = adapter->num_active_rx_scrqs;
	buff_size = adapter->cur_rx_buf_sz;

	adapter->rx_pool = kcalloc(rxadd_subcrqs,
				   sizeof(struct ibmvnic_rx_pool),
				   GFP_KERNEL);
	if (!adapter->rx_pool) {
		dev_err(dev, "Failed to allocate rx pools\n");
		return -1;
	}

	adapter->num_active_rx_pools = rxadd_subcrqs;

	for (i = 0; i < rxadd_subcrqs; i++) {
		rx_pool = &adapter->rx_pool[i];

		netdev_dbg(adapter->netdev,
			   "Initializing rx_pool[%d], %lld buffs, %lld bytes each\n",
			   i, adapter->req_rx_add_entries_per_subcrq,
			   buff_size);

		rx_pool->size = adapter->req_rx_add_entries_per_subcrq;
		rx_pool->index = i;
		rx_pool->buff_size = buff_size;
		rx_pool->active = 1;

		rx_pool->free_map = kcalloc(rx_pool->size, sizeof(int),
					    GFP_KERNEL);
		if (!rx_pool->free_map) {
			release_rx_pools(adapter);
			return -1;
		}

		rx_pool->rx_buff = kcalloc(rx_pool->size,
					   sizeof(struct ibmvnic_rx_buff),
					   GFP_KERNEL);
		if (!rx_pool->rx_buff) {
			dev_err(dev, "Couldn't alloc rx buffers\n");
			release_rx_pools(adapter);
			return -1;
		}

		if (alloc_long_term_buff(adapter, &rx_pool->long_term_buff,
					 rx_pool->size * rx_pool->buff_size)) {
			release_rx_pools(adapter);
			return -1;
		}

		for (j = 0; j < rx_pool->size; ++j)
			rx_pool->free_map[j] = j;

		atomic_set(&rx_pool->available, 0);
		rx_pool->next_alloc = 0;
		rx_pool->next_free = 0;
	}

	return 0;
}

static int reset_one_tx_pool(struct ibmvnic_adapter *adapter,
			     struct ibmvnic_tx_pool *tx_pool)
{
	int rc, i;

	rc = reset_long_term_buff(adapter, &tx_pool->long_term_buff);
	if (rc)
		return rc;

	memset(tx_pool->tx_buff, 0,
	       tx_pool->num_buffers *
	       sizeof(struct ibmvnic_tx_buff));

	for (i = 0; i < tx_pool->num_buffers; i++)
		tx_pool->free_map[i] = i;

	tx_pool->consumer_index = 0;
	tx_pool->producer_index = 0;

	return 0;
}

static int reset_tx_pools(struct ibmvnic_adapter *adapter)
{
	int tx_scrqs;
	int i, rc;

	if (!adapter->tx_pool)
		return -1;

	tx_scrqs = adapter->num_active_tx_pools;
	for (i = 0; i < tx_scrqs; i++) {
		rc = reset_one_tx_pool(adapter, &adapter->tso_pool[i]);
		if (rc)
			return rc;
		rc = reset_one_tx_pool(adapter, &adapter->tx_pool[i]);
		if (rc)
			return rc;
	}

	return 0;
}

static void release_vpd_data(struct ibmvnic_adapter *adapter)
{
	if (!adapter->vpd)
		return;

	kfree(adapter->vpd->buff);
	kfree(adapter->vpd);

	adapter->vpd = NULL;
}

static void release_one_tx_pool(struct ibmvnic_adapter *adapter,
				struct ibmvnic_tx_pool *tx_pool)
{
	kfree(tx_pool->tx_buff);
	kfree(tx_pool->free_map);
	free_long_term_buff(adapter, &tx_pool->long_term_buff);
}

static void release_tx_pools(struct ibmvnic_adapter *adapter)
{
	int i;

	if (!adapter->tx_pool)
		return;

	for (i = 0; i < adapter->num_active_tx_pools; i++) {
		release_one_tx_pool(adapter, &adapter->tx_pool[i]);
		release_one_tx_pool(adapter, &adapter->tso_pool[i]);
	}

	kfree(adapter->tx_pool);
	adapter->tx_pool = NULL;
	kfree(adapter->tso_pool);
	adapter->tso_pool = NULL;
	adapter->num_active_tx_pools = 0;
}

static int init_one_tx_pool(struct net_device *netdev,
			    struct ibmvnic_tx_pool *tx_pool,
			    int num_entries, int buf_size)
{
	struct ibmvnic_adapter *adapter = netdev_priv(netdev);
	int i;

	tx_pool->tx_buff = kcalloc(num_entries,
				   sizeof(struct ibmvnic_tx_buff),
				   GFP_KERNEL);
	if (!tx_pool->tx_buff)
		return -1;

	if (alloc_long_term_buff(adapter, &tx_pool->long_term_buff,
				 num_entries * buf_size))
		return -1;

	tx_pool->free_map = kcalloc(num_entries, sizeof(int), GFP_KERNEL);
	if (!tx_pool->free_map)
		return -1;

	for (i = 0; i < num_entries; i++)
		tx_pool->free_map[i] = i;

	tx_pool->consumer_index = 0;
	tx_pool->producer_index = 0;
	tx_pool->num_buffers = num_entries;
	tx_pool->buf_size = buf_size;

	return 0;
}

static int init_tx_pools(struct net_device *netdev)
{
	struct ibmvnic_adapter *adapter = netdev_priv(netdev);
	int tx_subcrqs;
	int i, rc;

	tx_subcrqs = adapter->num_active_tx_scrqs;
	adapter->tx_pool = kcalloc(tx_subcrqs,
				   sizeof(struct ibmvnic_tx_pool), GFP_KERNEL);
	if (!adapter->tx_pool)
		return -1;

	adapter->tso_pool = kcalloc(tx_subcrqs,
				    sizeof(struct ibmvnic_tx_pool), GFP_KERNEL);
	if (!adapter->tso_pool)
		return -1;

	adapter->num_active_tx_pools = tx_subcrqs;

	for (i = 0; i < tx_subcrqs; i++) {
		rc = init_one_tx_pool(netdev, &adapter->tx_pool[i],
				      adapter->req_tx_entries_per_subcrq,
				      adapter->req_mtu + VLAN_HLEN);
		if (rc) {
			release_tx_pools(adapter);
			return rc;
		}

		rc = init_one_tx_pool(netdev, &adapter->tso_pool[i],
				      IBMVNIC_TSO_BUFS,
				      IBMVNIC_TSO_BUF_SZ);
		if (rc) {
			release_tx_pools(adapter);
			return rc;
		}
	}

	return 0;
}

static void ibmvnic_napi_enable(struct ibmvnic_adapter *adapter)
{
	int i;

	if (adapter->napi_enabled)
		return;

	for (i = 0; i < adapter->req_rx_queues; i++)
		napi_enable(&adapter->napi[i]);

	adapter->napi_enabled = true;
}

static void ibmvnic_napi_disable(struct ibmvnic_adapter *adapter)
{
	int i;

	if (!adapter->napi_enabled)
		return;

	for (i = 0; i < adapter->req_rx_queues; i++) {
		netdev_dbg(adapter->netdev, "Disabling napi[%d]\n", i);
		napi_disable(&adapter->napi[i]);
	}

	adapter->napi_enabled = false;
}

static int init_napi(struct ibmvnic_adapter *adapter)
{
	int i;

	adapter->napi = kcalloc(adapter->req_rx_queues,
				sizeof(struct napi_struct), GFP_KERNEL);
	if (!adapter->napi)
		return -ENOMEM;

	for (i = 0; i < adapter->req_rx_queues; i++) {
		netdev_dbg(adapter->netdev, "Adding napi[%d]\n", i);
		netif_napi_add(adapter->netdev, &adapter->napi[i],
			       ibmvnic_poll, NAPI_POLL_WEIGHT);
	}

	adapter->num_active_rx_napi = adapter->req_rx_queues;
	return 0;
}

static void release_napi(struct ibmvnic_adapter *adapter)
{
	int i;

	if (!adapter->napi)
		return;

	for (i = 0; i < adapter->num_active_rx_napi; i++) {
		netdev_dbg(adapter->netdev, "Releasing napi[%d]\n", i);
		netif_napi_del(&adapter->napi[i]);
	}

	kfree(adapter->napi);
	adapter->napi = NULL;
	adapter->num_active_rx_napi = 0;
	adapter->napi_enabled = false;
}

static int ibmvnic_login(struct net_device *netdev)
{
	struct ibmvnic_adapter *adapter = netdev_priv(netdev);
	unsigned long timeout = msecs_to_jiffies(30000);
	int retry_count = 0;
	int retries = 10;
	bool retry;
	int rc;

	do {
		retry = false;
		if (retry_count > retries) {
			netdev_warn(netdev, "Login attempts exceeded\n");
			return -1;
		}

		adapter->init_done_rc = 0;
		reinit_completion(&adapter->init_done);
		rc = send_login(adapter);
		if (rc) {
			netdev_warn(netdev, "Unable to login\n");
			return rc;
		}

		if (!wait_for_completion_timeout(&adapter->init_done,
						 timeout)) {
			netdev_warn(netdev, "Login timed out, retrying...\n");
			retry = true;
			adapter->init_done_rc = 0;
			retry_count++;
			continue;
		}

		if (adapter->init_done_rc == ABORTED) {
			netdev_warn(netdev, "Login aborted, retrying...\n");
			retry = true;
			adapter->init_done_rc = 0;
			retry_count++;
			/* FW or device may be busy, so
			 * wait a bit before retrying login
			 */
			msleep(500);
		} else if (adapter->init_done_rc == PARTIALSUCCESS) {
			retry_count++;
			release_sub_crqs(adapter, 1);

			retry = true;
			netdev_dbg(netdev,
				   "Received partial success, retrying...\n");
			adapter->init_done_rc = 0;
			reinit_completion(&adapter->init_done);
			send_query_cap(adapter);
			if (!wait_for_completion_timeout(&adapter->init_done,
							 timeout)) {
				netdev_warn(netdev,
					    "Capabilities query timed out\n");
				return -1;
			}

			rc = init_sub_crqs(adapter);
			if (rc) {
				netdev_warn(netdev,
					    "SCRQ initialization failed\n");
				return -1;
			}

			rc = init_sub_crq_irqs(adapter);
			if (rc) {
				netdev_warn(netdev,
					    "SCRQ irq initialization failed\n");
				return -1;
			}
		} else if (adapter->init_done_rc) {
			netdev_warn(netdev, "Adapter login failed\n");
			return -1;
		}
	} while (retry);

	__ibmvnic_set_mac(netdev, adapter->mac_addr);

	return 0;
}

static void release_login_buffer(struct ibmvnic_adapter *adapter)
{
	kfree(adapter->login_buf);
	adapter->login_buf = NULL;
}

static void release_login_rsp_buffer(struct ibmvnic_adapter *adapter)
{
	kfree(adapter->login_rsp_buf);
	adapter->login_rsp_buf = NULL;
}

static void release_resources(struct ibmvnic_adapter *adapter)
{
	release_vpd_data(adapter);

	release_tx_pools(adapter);
	release_rx_pools(adapter);

	release_napi(adapter);
	release_login_rsp_buffer(adapter);
}

static int set_link_state(struct ibmvnic_adapter *adapter, u8 link_state)
{
	struct net_device *netdev = adapter->netdev;
	unsigned long timeout = msecs_to_jiffies(30000);
	union ibmvnic_crq crq;
	bool resend;
	int rc;

	netdev_dbg(netdev, "setting link state %d\n", link_state);

	memset(&crq, 0, sizeof(crq));
	crq.logical_link_state.first = IBMVNIC_CRQ_CMD;
	crq.logical_link_state.cmd = LOGICAL_LINK_STATE;
	crq.logical_link_state.link_state = link_state;

	do {
		resend = false;

		reinit_completion(&adapter->init_done);
		rc = ibmvnic_send_crq(adapter, &crq);
		if (rc) {
			netdev_err(netdev, "Failed to set link state\n");
			return rc;
		}

		if (!wait_for_completion_timeout(&adapter->init_done,
						 timeout)) {
			netdev_err(netdev, "timeout setting link state\n");
			return -1;
		}

		if (adapter->init_done_rc == PARTIALSUCCESS) {
			/* Partuial success, delay and re-send */
			mdelay(1000);
			resend = true;
		} else if (adapter->init_done_rc) {
			netdev_warn(netdev, "Unable to set link state, rc=%d\n",
				    adapter->init_done_rc);
			return adapter->init_done_rc;
		}
	} while (resend);

	return 0;
}

static int set_real_num_queues(struct net_device *netdev)
{
	struct ibmvnic_adapter *adapter = netdev_priv(netdev);
	int rc;

	netdev_dbg(netdev, "Setting real tx/rx queues (%llx/%llx)\n",
		   adapter->req_tx_queues, adapter->req_rx_queues);

	rc = netif_set_real_num_tx_queues(netdev, adapter->req_tx_queues);
	if (rc) {
		netdev_err(netdev, "failed to set the number of tx queues\n");
		return rc;
	}

	rc = netif_set_real_num_rx_queues(netdev, adapter->req_rx_queues);
	if (rc)
		netdev_err(netdev, "failed to set the number of rx queues\n");

	return rc;
}

static int ibmvnic_get_vpd(struct ibmvnic_adapter *adapter)
{
	struct device *dev = &adapter->vdev->dev;
	union ibmvnic_crq crq;
	int len = 0;
	int rc;

	if (adapter->vpd->buff)
		len = adapter->vpd->len;

	mutex_lock(&adapter->fw_lock);
	adapter->fw_done_rc = 0;
	reinit_completion(&adapter->fw_done);

	crq.get_vpd_size.first = IBMVNIC_CRQ_CMD;
	crq.get_vpd_size.cmd = GET_VPD_SIZE;
	rc = ibmvnic_send_crq(adapter, &crq);
	if (rc) {
		mutex_unlock(&adapter->fw_lock);
		return rc;
	}

	rc = ibmvnic_wait_for_completion(adapter, &adapter->fw_done, 10000);
	if (rc) {
		dev_err(dev, "Could not retrieve VPD size, rc = %d\n", rc);
		mutex_unlock(&adapter->fw_lock);
		return rc;
	}
	mutex_unlock(&adapter->fw_lock);

	if (!adapter->vpd->len)
		return -ENODATA;

	if (!adapter->vpd->buff)
		adapter->vpd->buff = kzalloc(adapter->vpd->len, GFP_KERNEL);
	else if (adapter->vpd->len != len)
		adapter->vpd->buff =
			krealloc(adapter->vpd->buff,
				 adapter->vpd->len, GFP_KERNEL);

	if (!adapter->vpd->buff) {
		dev_err(dev, "Could allocate VPD buffer\n");
		return -ENOMEM;
	}

	adapter->vpd->dma_addr =
		dma_map_single(dev, adapter->vpd->buff, adapter->vpd->len,
			       DMA_FROM_DEVICE);
	if (dma_mapping_error(dev, adapter->vpd->dma_addr)) {
		dev_err(dev, "Could not map VPD buffer\n");
		kfree(adapter->vpd->buff);
		adapter->vpd->buff = NULL;
		return -ENOMEM;
	}

	mutex_lock(&adapter->fw_lock);
	adapter->fw_done_rc = 0;
	reinit_completion(&adapter->fw_done);

	crq.get_vpd.first = IBMVNIC_CRQ_CMD;
	crq.get_vpd.cmd = GET_VPD;
	crq.get_vpd.ioba = cpu_to_be32(adapter->vpd->dma_addr);
	crq.get_vpd.len = cpu_to_be32((u32)adapter->vpd->len);
	rc = ibmvnic_send_crq(adapter, &crq);
	if (rc) {
		kfree(adapter->vpd->buff);
		adapter->vpd->buff = NULL;
		mutex_unlock(&adapter->fw_lock);
		return rc;
	}

	rc = ibmvnic_wait_for_completion(adapter, &adapter->fw_done, 10000);
	if (rc) {
		dev_err(dev, "Unable to retrieve VPD, rc = %d\n", rc);
		kfree(adapter->vpd->buff);
		adapter->vpd->buff = NULL;
		mutex_unlock(&adapter->fw_lock);
		return rc;
	}

	mutex_unlock(&adapter->fw_lock);
	return 0;
}

static int init_resources(struct ibmvnic_adapter *adapter)
{
	struct net_device *netdev = adapter->netdev;
	int rc;

	rc = set_real_num_queues(netdev);
	if (rc)
		return rc;

	adapter->vpd = kzalloc(sizeof(*adapter->vpd), GFP_KERNEL);
	if (!adapter->vpd)
		return -ENOMEM;

	/* Vital Product Data (VPD) */
	rc = ibmvnic_get_vpd(adapter);
	if (rc) {
		netdev_err(netdev, "failed to initialize Vital Product Data (VPD)\n");
		return rc;
	}

	adapter->map_id = 1;

	rc = init_napi(adapter);
	if (rc)
		return rc;

	send_query_map(adapter);

	rc = init_rx_pools(netdev);
	if (rc)
		return rc;

	rc = init_tx_pools(netdev);
	return rc;
}

static int __ibmvnic_open(struct net_device *netdev)
{
	struct ibmvnic_adapter *adapter = netdev_priv(netdev);
	enum vnic_state prev_state = adapter->state;
	int i, rc;

	adapter->state = VNIC_OPENING;
	replenish_pools(adapter);
	ibmvnic_napi_enable(adapter);

	/* We're ready to receive frames, enable the sub-crq interrupts and
	 * set the logical link state to up
	 */
	for (i = 0; i < adapter->req_rx_queues; i++) {
		netdev_dbg(netdev, "Enabling rx_scrq[%d] irq\n", i);
		if (prev_state == VNIC_CLOSED)
			enable_irq(adapter->rx_scrq[i]->irq);
		enable_scrq_irq(adapter, adapter->rx_scrq[i]);
	}

	for (i = 0; i < adapter->req_tx_queues; i++) {
		netdev_dbg(netdev, "Enabling tx_scrq[%d] irq\n", i);
		if (prev_state == VNIC_CLOSED)
			enable_irq(adapter->tx_scrq[i]->irq);
		enable_scrq_irq(adapter, adapter->tx_scrq[i]);
	}

	rc = set_link_state(adapter, IBMVNIC_LOGICAL_LNK_UP);
	if (rc) {
		for (i = 0; i < adapter->req_rx_queues; i++)
			napi_disable(&adapter->napi[i]);
		release_resources(adapter);
		return rc;
	}

	netif_tx_start_all_queues(netdev);

	if (prev_state == VNIC_CLOSED) {
		for (i = 0; i < adapter->req_rx_queues; i++)
			napi_schedule(&adapter->napi[i]);
	}

	adapter->state = VNIC_OPEN;
	return rc;
}

static int ibmvnic_open(struct net_device *netdev)
{
	struct ibmvnic_adapter *adapter = netdev_priv(netdev);
	int rc;

	/* If device failover is pending, just set device state and return.
	 * Device operation will be handled by reset routine.
	 */
	if (adapter->failover_pending) {
		adapter->state = VNIC_OPEN;
		return 0;
	}

	if (adapter->state != VNIC_CLOSED) {
		rc = ibmvnic_login(netdev);
		if (rc)
			goto out;

		rc = init_resources(adapter);
		if (rc) {
			netdev_err(netdev, "failed to initialize resources\n");
			release_resources(adapter);
			goto out;
		}
	}

	rc = __ibmvnic_open(netdev);

out:
	/*
	 * If open fails due to a pending failover, set device state and
	 * return. Device operation will be handled by reset routine.
	 */
	if (rc && adapter->failover_pending) {
		adapter->state = VNIC_OPEN;
		rc = 0;
	}
	return rc;
}

static void clean_rx_pools(struct ibmvnic_adapter *adapter)
{
	struct ibmvnic_rx_pool *rx_pool;
	struct ibmvnic_rx_buff *rx_buff;
	u64 rx_entries;
	int rx_scrqs;
	int i, j;

	if (!adapter->rx_pool)
		return;

	rx_scrqs = adapter->num_active_rx_pools;
	rx_entries = adapter->req_rx_add_entries_per_subcrq;

	/* Free any remaining skbs in the rx buffer pools */
	for (i = 0; i < rx_scrqs; i++) {
		rx_pool = &adapter->rx_pool[i];
		if (!rx_pool || !rx_pool->rx_buff)
			continue;

		netdev_dbg(adapter->netdev, "Cleaning rx_pool[%d]\n", i);
		for (j = 0; j < rx_entries; j++) {
			rx_buff = &rx_pool->rx_buff[j];
			if (rx_buff && rx_buff->skb) {
				dev_kfree_skb_any(rx_buff->skb);
				rx_buff->skb = NULL;
			}
		}
	}
}

static void clean_one_tx_pool(struct ibmvnic_adapter *adapter,
			      struct ibmvnic_tx_pool *tx_pool)
{
	struct ibmvnic_tx_buff *tx_buff;
	u64 tx_entries;
	int i;

	if (!tx_pool || !tx_pool->tx_buff)
		return;

	tx_entries = tx_pool->num_buffers;

	for (i = 0; i < tx_entries; i++) {
		tx_buff = &tx_pool->tx_buff[i];
		if (tx_buff && tx_buff->skb) {
			dev_kfree_skb_any(tx_buff->skb);
			tx_buff->skb = NULL;
		}
	}
}

static void clean_tx_pools(struct ibmvnic_adapter *adapter)
{
	int tx_scrqs;
	int i;

	if (!adapter->tx_pool || !adapter->tso_pool)
		return;

	tx_scrqs = adapter->num_active_tx_pools;

	/* Free any remaining skbs in the tx buffer pools */
	for (i = 0; i < tx_scrqs; i++) {
		netdev_dbg(adapter->netdev, "Cleaning tx_pool[%d]\n", i);
		clean_one_tx_pool(adapter, &adapter->tx_pool[i]);
		clean_one_tx_pool(adapter, &adapter->tso_pool[i]);
	}
}

static void ibmvnic_disable_irqs(struct ibmvnic_adapter *adapter)
{
	struct net_device *netdev = adapter->netdev;
	int i;

	if (adapter->tx_scrq) {
		for (i = 0; i < adapter->req_tx_queues; i++)
			if (adapter->tx_scrq[i]->irq) {
				netdev_dbg(netdev,
					   "Disabling tx_scrq[%d] irq\n", i);
				disable_scrq_irq(adapter, adapter->tx_scrq[i]);
				disable_irq(adapter->tx_scrq[i]->irq);
			}
	}

	if (adapter->rx_scrq) {
		for (i = 0; i < adapter->req_rx_queues; i++) {
			if (adapter->rx_scrq[i]->irq) {
				netdev_dbg(netdev,
					   "Disabling rx_scrq[%d] irq\n", i);
				disable_scrq_irq(adapter, adapter->rx_scrq[i]);
				disable_irq(adapter->rx_scrq[i]->irq);
			}
		}
	}
}

static void ibmvnic_cleanup(struct net_device *netdev)
{
	struct ibmvnic_adapter *adapter = netdev_priv(netdev);

	/* ensure that transmissions are stopped if called by do_reset */
	if (test_bit(0, &adapter->resetting))
		netif_tx_disable(netdev);
	else
		netif_tx_stop_all_queues(netdev);

	ibmvnic_napi_disable(adapter);
	ibmvnic_disable_irqs(adapter);

	clean_rx_pools(adapter);
	clean_tx_pools(adapter);
}

static int __ibmvnic_close(struct net_device *netdev)
{
	struct ibmvnic_adapter *adapter = netdev_priv(netdev);
	int rc = 0;

	adapter->state = VNIC_CLOSING;
	rc = set_link_state(adapter, IBMVNIC_LOGICAL_LNK_DN);
	if (rc)
		return rc;
	adapter->state = VNIC_CLOSED;
	return 0;
}

static int ibmvnic_close(struct net_device *netdev)
{
	struct ibmvnic_adapter *adapter = netdev_priv(netdev);
	int rc;

	/* If device failover is pending, just set device state and return.
	 * Device operation will be handled by reset routine.
	 */
	if (adapter->failover_pending) {
		adapter->state = VNIC_CLOSED;
		return 0;
	}

	rc = __ibmvnic_close(netdev);
	ibmvnic_cleanup(netdev);

	return rc;
}

/**
 * build_hdr_data - creates L2/L3/L4 header data buffer
 * @hdr_field - bitfield determining needed headers
 * @skb - socket buffer
 * @hdr_len - array of header lengths
 * @tot_len - total length of data
 *
 * Reads hdr_field to determine which headers are needed by firmware.
 * Builds a buffer containing these headers.  Saves individual header
 * lengths and total buffer length to be used to build descriptors.
 */
static int build_hdr_data(u8 hdr_field, struct sk_buff *skb,
			  int *hdr_len, u8 *hdr_data)
{
	int len = 0;
	u8 *hdr;

	if (skb_vlan_tagged(skb) && !skb_vlan_tag_present(skb))
		hdr_len[0] = sizeof(struct vlan_ethhdr);
	else
		hdr_len[0] = sizeof(struct ethhdr);

	if (skb->protocol == htons(ETH_P_IP)) {
		hdr_len[1] = ip_hdr(skb)->ihl * 4;
		if (ip_hdr(skb)->protocol == IPPROTO_TCP)
			hdr_len[2] = tcp_hdrlen(skb);
		else if (ip_hdr(skb)->protocol == IPPROTO_UDP)
			hdr_len[2] = sizeof(struct udphdr);
	} else if (skb->protocol == htons(ETH_P_IPV6)) {
		hdr_len[1] = sizeof(struct ipv6hdr);
		if (ipv6_hdr(skb)->nexthdr == IPPROTO_TCP)
			hdr_len[2] = tcp_hdrlen(skb);
		else if (ipv6_hdr(skb)->nexthdr == IPPROTO_UDP)
			hdr_len[2] = sizeof(struct udphdr);
	} else if (skb->protocol == htons(ETH_P_ARP)) {
		hdr_len[1] = arp_hdr_len(skb->dev);
		hdr_len[2] = 0;
	}

	memset(hdr_data, 0, 120);
	if ((hdr_field >> 6) & 1) {
		hdr = skb_mac_header(skb);
		memcpy(hdr_data, hdr, hdr_len[0]);
		len += hdr_len[0];
	}

	if ((hdr_field >> 5) & 1) {
		hdr = skb_network_header(skb);
		memcpy(hdr_data + len, hdr, hdr_len[1]);
		len += hdr_len[1];
	}

	if ((hdr_field >> 4) & 1) {
		hdr = skb_transport_header(skb);
		memcpy(hdr_data + len, hdr, hdr_len[2]);
		len += hdr_len[2];
	}
	return len;
}

/**
 * create_hdr_descs - create header and header extension descriptors
 * @hdr_field - bitfield determining needed headers
 * @data - buffer containing header data
 * @len - length of data buffer
 * @hdr_len - array of individual header lengths
 * @scrq_arr - descriptor array
 *
 * Creates header and, if needed, header extension descriptors and
 * places them in a descriptor array, scrq_arr
 */

static int create_hdr_descs(u8 hdr_field, u8 *hdr_data, int len, int *hdr_len,
			    union sub_crq *scrq_arr)
{
	union sub_crq hdr_desc;
	int tmp_len = len;
	int num_descs = 0;
	u8 *data, *cur;
	int tmp;

	while (tmp_len > 0) {
		cur = hdr_data + len - tmp_len;

		memset(&hdr_desc, 0, sizeof(hdr_desc));
		if (cur != hdr_data) {
			data = hdr_desc.hdr_ext.data;
			tmp = tmp_len > 29 ? 29 : tmp_len;
			hdr_desc.hdr_ext.first = IBMVNIC_CRQ_CMD;
			hdr_desc.hdr_ext.type = IBMVNIC_HDR_EXT_DESC;
			hdr_desc.hdr_ext.len = tmp;
		} else {
			data = hdr_desc.hdr.data;
			tmp = tmp_len > 24 ? 24 : tmp_len;
			hdr_desc.hdr.first = IBMVNIC_CRQ_CMD;
			hdr_desc.hdr.type = IBMVNIC_HDR_DESC;
			hdr_desc.hdr.len = tmp;
			hdr_desc.hdr.l2_len = (u8)hdr_len[0];
			hdr_desc.hdr.l3_len = cpu_to_be16((u16)hdr_len[1]);
			hdr_desc.hdr.l4_len = (u8)hdr_len[2];
			hdr_desc.hdr.flag = hdr_field << 1;
		}
		memcpy(data, cur, tmp);
		tmp_len -= tmp;
		*scrq_arr = hdr_desc;
		scrq_arr++;
		num_descs++;
	}

	return num_descs;
}

/**
 * build_hdr_descs_arr - build a header descriptor array
 * @skb - socket buffer
 * @num_entries - number of descriptors to be sent
 * @subcrq - first TX descriptor
 * @hdr_field - bit field determining which headers will be sent
 *
 * This function will build a TX descriptor array with applicable
 * L2/L3/L4 packet header descriptors to be sent by send_subcrq_indirect.
 */

static void build_hdr_descs_arr(struct ibmvnic_tx_buff *txbuff,
				int *num_entries, u8 hdr_field)
{
	int hdr_len[3] = {0, 0, 0};
	int tot_len;
	u8 *hdr_data = txbuff->hdr_data;

	tot_len = build_hdr_data(hdr_field, txbuff->skb, hdr_len,
				 txbuff->hdr_data);
	*num_entries += create_hdr_descs(hdr_field, hdr_data, tot_len, hdr_len,
			 txbuff->indir_arr + 1);
}

static int ibmvnic_xmit_workarounds(struct sk_buff *skb,
				    struct net_device *netdev)
{
	/* For some backing devices, mishandling of small packets
	 * can result in a loss of connection or TX stall. Device
	 * architects recommend that no packet should be smaller
	 * than the minimum MTU value provided to the driver, so
	 * pad any packets to that length
	 */
	if (skb->len < netdev->min_mtu)
		return skb_put_padto(skb, netdev->min_mtu);

	return 0;
}

static netdev_tx_t ibmvnic_xmit(struct sk_buff *skb, struct net_device *netdev)
{
	struct ibmvnic_adapter *adapter = netdev_priv(netdev);
	int queue_num = skb_get_queue_mapping(skb);
	u8 *hdrs = (u8 *)&adapter->tx_rx_desc_req;
	struct device *dev = &adapter->vdev->dev;
	struct ibmvnic_tx_buff *tx_buff = NULL;
	struct ibmvnic_sub_crq_queue *tx_scrq;
	struct ibmvnic_tx_pool *tx_pool;
	unsigned int tx_send_failed = 0;
	unsigned int tx_map_failed = 0;
	unsigned int tx_dropped = 0;
	unsigned int tx_packets = 0;
	unsigned int tx_bytes = 0;
	dma_addr_t data_dma_addr;
	struct netdev_queue *txq;
	unsigned long lpar_rc;
	union sub_crq tx_crq;
	unsigned int offset;
	int num_entries = 1;
	unsigned char *dst;
	int index = 0;
	u8 proto = 0;
	u64 handle;
	netdev_tx_t ret = NETDEV_TX_OK;

	if (test_bit(0, &adapter->resetting)) {
		if (!netif_subqueue_stopped(netdev, skb))
			netif_stop_subqueue(netdev, queue_num);
		dev_kfree_skb_any(skb);

		tx_send_failed++;
		tx_dropped++;
		ret = NETDEV_TX_OK;
		goto out;
	}

	if (ibmvnic_xmit_workarounds(skb, netdev)) {
		tx_dropped++;
		tx_send_failed++;
		ret = NETDEV_TX_OK;
		goto out;
	}
	if (skb_is_gso(skb))
		tx_pool = &adapter->tso_pool[queue_num];
	else
		tx_pool = &adapter->tx_pool[queue_num];

	tx_scrq = adapter->tx_scrq[queue_num];
	txq = netdev_get_tx_queue(netdev, skb_get_queue_mapping(skb));
	handle = tx_scrq->handle;

	index = tx_pool->free_map[tx_pool->consumer_index];

	if (index == IBMVNIC_INVALID_MAP) {
		dev_kfree_skb_any(skb);
		tx_send_failed++;
		tx_dropped++;
		ret = NETDEV_TX_OK;
		goto out;
	}

	tx_pool->free_map[tx_pool->consumer_index] = IBMVNIC_INVALID_MAP;

	offset = index * tx_pool->buf_size;
	dst = tx_pool->long_term_buff.buff + offset;
	memset(dst, 0, tx_pool->buf_size);
	data_dma_addr = tx_pool->long_term_buff.addr + offset;

	if (skb_shinfo(skb)->nr_frags) {
		int cur, i;

		/* Copy the head */
		skb_copy_from_linear_data(skb, dst, skb_headlen(skb));
		cur = skb_headlen(skb);

		/* Copy the frags */
		for (i = 0; i < skb_shinfo(skb)->nr_frags; i++) {
			const skb_frag_t *frag = &skb_shinfo(skb)->frags[i];

			memcpy(dst + cur,
			       page_address(skb_frag_page(frag)) +
			       skb_frag_off(frag), skb_frag_size(frag));
			cur += skb_frag_size(frag);
		}
	} else {
		skb_copy_from_linear_data(skb, dst, skb->len);
	}

	tx_pool->consumer_index =
	    (tx_pool->consumer_index + 1) % tx_pool->num_buffers;

	tx_buff = &tx_pool->tx_buff[index];
	tx_buff->skb = skb;
	tx_buff->data_dma[0] = data_dma_addr;
	tx_buff->data_len[0] = skb->len;
	tx_buff->index = index;
	tx_buff->pool_index = queue_num;
	tx_buff->last_frag = true;

	memset(&tx_crq, 0, sizeof(tx_crq));
	tx_crq.v1.first = IBMVNIC_CRQ_CMD;
	tx_crq.v1.type = IBMVNIC_TX_DESC;
	tx_crq.v1.n_crq_elem = 1;
	tx_crq.v1.n_sge = 1;
	tx_crq.v1.flags1 = IBMVNIC_TX_COMP_NEEDED;

	if (skb_is_gso(skb))
		tx_crq.v1.correlator =
			cpu_to_be32(index | IBMVNIC_TSO_POOL_MASK);
	else
		tx_crq.v1.correlator = cpu_to_be32(index);
	tx_crq.v1.dma_reg = cpu_to_be16(tx_pool->long_term_buff.map_id);
	tx_crq.v1.sge_len = cpu_to_be32(skb->len);
	tx_crq.v1.ioba = cpu_to_be64(data_dma_addr);

	if (adapter->vlan_header_insertion && skb_vlan_tag_present(skb)) {
		tx_crq.v1.flags2 |= IBMVNIC_TX_VLAN_INSERT;
		tx_crq.v1.vlan_id = cpu_to_be16(skb->vlan_tci);
	}

	if (skb->protocol == htons(ETH_P_IP)) {
		tx_crq.v1.flags1 |= IBMVNIC_TX_PROT_IPV4;
		proto = ip_hdr(skb)->protocol;
	} else if (skb->protocol == htons(ETH_P_IPV6)) {
		tx_crq.v1.flags1 |= IBMVNIC_TX_PROT_IPV6;
		proto = ipv6_hdr(skb)->nexthdr;
	}

	if (proto == IPPROTO_TCP)
		tx_crq.v1.flags1 |= IBMVNIC_TX_PROT_TCP;
	else if (proto == IPPROTO_UDP)
		tx_crq.v1.flags1 |= IBMVNIC_TX_PROT_UDP;

	if (skb->ip_summed == CHECKSUM_PARTIAL) {
		tx_crq.v1.flags1 |= IBMVNIC_TX_CHKSUM_OFFLOAD;
		hdrs += 2;
	}
	if (skb_is_gso(skb)) {
		tx_crq.v1.flags1 |= IBMVNIC_TX_LSO;
		tx_crq.v1.mss = cpu_to_be16(skb_shinfo(skb)->gso_size);
		hdrs += 2;
	}
	/* determine if l2/3/4 headers are sent to firmware */
	if ((*hdrs >> 7) & 1) {
		build_hdr_descs_arr(tx_buff, &num_entries, *hdrs);
		tx_crq.v1.n_crq_elem = num_entries;
		tx_buff->num_entries = num_entries;
		tx_buff->indir_arr[0] = tx_crq;
		tx_buff->indir_dma = dma_map_single(dev, tx_buff->indir_arr,
						    sizeof(tx_buff->indir_arr),
						    DMA_TO_DEVICE);
		if (dma_mapping_error(dev, tx_buff->indir_dma)) {
			dev_kfree_skb_any(skb);
			tx_buff->skb = NULL;
			if (!firmware_has_feature(FW_FEATURE_CMO))
				dev_err(dev, "tx: unable to map descriptor array\n");
			tx_map_failed++;
			tx_dropped++;
			ret = NETDEV_TX_OK;
			goto tx_err_out;
		}
		lpar_rc = send_subcrq_indirect(adapter, handle,
					       (u64)tx_buff->indir_dma,
					       (u64)num_entries);
		dma_unmap_single(dev, tx_buff->indir_dma,
				 sizeof(tx_buff->indir_arr), DMA_TO_DEVICE);
	} else {
		tx_buff->num_entries = num_entries;
		lpar_rc = send_subcrq(adapter, handle,
				      &tx_crq);
	}
	if (lpar_rc != H_SUCCESS) {
		if (lpar_rc != H_CLOSED && lpar_rc != H_PARAMETER)
			dev_err_ratelimited(dev, "tx: send failed\n");
		dev_kfree_skb_any(skb);
		tx_buff->skb = NULL;

		if (lpar_rc == H_CLOSED || adapter->failover_pending) {
			/* Disable TX and report carrier off if queue is closed
			 * or pending failover.
			 * Firmware guarantees that a signal will be sent to the
			 * driver, triggering a reset or some other action.
			 */
			netif_tx_stop_all_queues(netdev);
			netif_carrier_off(netdev);
		}

		tx_send_failed++;
		tx_dropped++;
		ret = NETDEV_TX_OK;
		goto tx_err_out;
	}

	if (atomic_add_return(num_entries, &tx_scrq->used)
					>= adapter->req_tx_entries_per_subcrq) {
		netdev_dbg(netdev, "Stopping queue %d\n", queue_num);
		netif_stop_subqueue(netdev, queue_num);
	}

	tx_packets++;
	tx_bytes += skb->len;
	txq->trans_start = jiffies;
	ret = NETDEV_TX_OK;
	goto out;

tx_err_out:
	/* roll back consumer index and map array*/
	if (tx_pool->consumer_index == 0)
		tx_pool->consumer_index =
			tx_pool->num_buffers - 1;
	else
		tx_pool->consumer_index--;
	tx_pool->free_map[tx_pool->consumer_index] = index;
out:
	netdev->stats.tx_dropped += tx_dropped;
	netdev->stats.tx_bytes += tx_bytes;
	netdev->stats.tx_packets += tx_packets;
	adapter->tx_send_failed += tx_send_failed;
	adapter->tx_map_failed += tx_map_failed;
	adapter->tx_stats_buffers[queue_num].packets += tx_packets;
	adapter->tx_stats_buffers[queue_num].bytes += tx_bytes;
	adapter->tx_stats_buffers[queue_num].dropped_packets += tx_dropped;

	return ret;
}

static void ibmvnic_set_multi(struct net_device *netdev)
{
	struct ibmvnic_adapter *adapter = netdev_priv(netdev);
	struct netdev_hw_addr *ha;
	union ibmvnic_crq crq;

	memset(&crq, 0, sizeof(crq));
	crq.request_capability.first = IBMVNIC_CRQ_CMD;
	crq.request_capability.cmd = REQUEST_CAPABILITY;

	if (netdev->flags & IFF_PROMISC) {
		if (!adapter->promisc_supported)
			return;
	} else {
		if (netdev->flags & IFF_ALLMULTI) {
			/* Accept all multicast */
			memset(&crq, 0, sizeof(crq));
			crq.multicast_ctrl.first = IBMVNIC_CRQ_CMD;
			crq.multicast_ctrl.cmd = MULTICAST_CTRL;
			crq.multicast_ctrl.flags = IBMVNIC_ENABLE_ALL;
			ibmvnic_send_crq(adapter, &crq);
		} else if (netdev_mc_empty(netdev)) {
			/* Reject all multicast */
			memset(&crq, 0, sizeof(crq));
			crq.multicast_ctrl.first = IBMVNIC_CRQ_CMD;
			crq.multicast_ctrl.cmd = MULTICAST_CTRL;
			crq.multicast_ctrl.flags = IBMVNIC_DISABLE_ALL;
			ibmvnic_send_crq(adapter, &crq);
		} else {
			/* Accept one or more multicast(s) */
			netdev_for_each_mc_addr(ha, netdev) {
				memset(&crq, 0, sizeof(crq));
				crq.multicast_ctrl.first = IBMVNIC_CRQ_CMD;
				crq.multicast_ctrl.cmd = MULTICAST_CTRL;
				crq.multicast_ctrl.flags = IBMVNIC_ENABLE_MC;
				ether_addr_copy(&crq.multicast_ctrl.mac_addr[0],
						ha->addr);
				ibmvnic_send_crq(adapter, &crq);
			}
		}
	}
}

static int __ibmvnic_set_mac(struct net_device *netdev, u8 *dev_addr)
{
	struct ibmvnic_adapter *adapter = netdev_priv(netdev);
	union ibmvnic_crq crq;
	int rc;

	if (!is_valid_ether_addr(dev_addr)) {
		rc = -EADDRNOTAVAIL;
		goto err;
	}

	memset(&crq, 0, sizeof(crq));
	crq.change_mac_addr.first = IBMVNIC_CRQ_CMD;
	crq.change_mac_addr.cmd = CHANGE_MAC_ADDR;
	ether_addr_copy(&crq.change_mac_addr.mac_addr[0], dev_addr);

	mutex_lock(&adapter->fw_lock);
	adapter->fw_done_rc = 0;
	reinit_completion(&adapter->fw_done);

	rc = ibmvnic_send_crq(adapter, &crq);
	if (rc) {
		rc = -EIO;
		mutex_unlock(&adapter->fw_lock);
		goto err;
	}

	rc = ibmvnic_wait_for_completion(adapter, &adapter->fw_done, 10000);
	/* netdev->dev_addr is changed in handle_change_mac_rsp function */
	if (rc || adapter->fw_done_rc) {
		rc = -EIO;
		mutex_unlock(&adapter->fw_lock);
		goto err;
	}
	mutex_unlock(&adapter->fw_lock);
	return 0;
err:
	ether_addr_copy(adapter->mac_addr, netdev->dev_addr);
	return rc;
}

static int ibmvnic_set_mac(struct net_device *netdev, void *p)
{
	struct ibmvnic_adapter *adapter = netdev_priv(netdev);
	struct sockaddr *addr = p;
	int rc;

	rc = 0;
	if (!is_valid_ether_addr(addr->sa_data))
		return -EADDRNOTAVAIL;

	if (adapter->state != VNIC_PROBED) {
		ether_addr_copy(adapter->mac_addr, addr->sa_data);
		rc = __ibmvnic_set_mac(netdev, addr->sa_data);
	}

	return rc;
}

/**
 * do_reset returns zero if we are able to keep processing reset events, or
 * non-zero if we hit a fatal error and must halt.
 */
static int do_reset(struct ibmvnic_adapter *adapter,
		    struct ibmvnic_rwi *rwi, u32 reset_state)
{
	u64 old_num_rx_queues, old_num_tx_queues;
	u64 old_num_rx_slots, old_num_tx_slots;
	struct net_device *netdev = adapter->netdev;
	int i, rc;

	netdev_dbg(adapter->netdev, "Re-setting driver (%d)\n",
		   rwi->reset_reason);

<<<<<<< HEAD
	rtnl_lock();
	/*
	 * Now that we have the rtnl lock, clear any pending failover.
	 * This will ensure ibmvnic_open() has either completed or will
	 * block until failover is complete.
	 */
	if (rwi->reset_reason == VNIC_RESET_FAILOVER)
		adapter->failover_pending = false;
=======
	adapter->reset_reason = rwi->reset_reason;
	/* requestor of VNIC_RESET_CHANGE_PARAM already has the rtnl lock */
	if (!(adapter->reset_reason == VNIC_RESET_CHANGE_PARAM))
		rtnl_lock();
>>>>>>> 626d667b

	netif_carrier_off(netdev);

	old_num_rx_queues = adapter->req_rx_queues;
	old_num_tx_queues = adapter->req_tx_queues;
	old_num_rx_slots = adapter->req_rx_add_entries_per_subcrq;
	old_num_tx_slots = adapter->req_tx_entries_per_subcrq;

	ibmvnic_cleanup(netdev);

	if (reset_state == VNIC_OPEN &&
	    adapter->reset_reason != VNIC_RESET_MOBILITY &&
	    adapter->reset_reason != VNIC_RESET_FAILOVER) {
		if (adapter->reset_reason == VNIC_RESET_CHANGE_PARAM) {
			rc = __ibmvnic_close(netdev);
			if (rc)
				goto out;
		} else {
			adapter->state = VNIC_CLOSING;

			/* Release the RTNL lock before link state change and
			 * re-acquire after the link state change to allow
			 * linkwatch_event to grab the RTNL lock and run during
			 * a reset.
			 */
			rtnl_unlock();
			rc = set_link_state(adapter, IBMVNIC_LOGICAL_LNK_DN);
			rtnl_lock();
			if (rc)
				goto out;

			if (adapter->state != VNIC_CLOSING) {
				rc = -1;
				goto out;
			}

			adapter->state = VNIC_CLOSED;
		}
	}

	if (adapter->reset_reason == VNIC_RESET_CHANGE_PARAM) {
		release_resources(adapter);
		release_sub_crqs(adapter, 1);
		release_crq_queue(adapter);
	}

	if (adapter->reset_reason != VNIC_RESET_NON_FATAL) {
		/* remove the closed state so when we call open it appears
		 * we are coming from the probed state.
		 */
		adapter->state = VNIC_PROBED;

		if (adapter->reset_reason == VNIC_RESET_CHANGE_PARAM) {
			rc = init_crq_queue(adapter);
		} else if (adapter->reset_reason == VNIC_RESET_MOBILITY) {
			rc = ibmvnic_reenable_crq_queue(adapter);
			release_sub_crqs(adapter, 1);
		} else {
			rc = ibmvnic_reset_crq(adapter);
			if (rc == H_CLOSED || rc == H_SUCCESS) {
				rc = vio_enable_interrupts(adapter->vdev);
				if (rc)
					netdev_err(adapter->netdev,
						   "Reset failed to enable interrupts. rc=%d\n",
						   rc);
			}
		}

		if (rc) {
			netdev_err(adapter->netdev,
				   "Reset couldn't initialize crq. rc=%d\n", rc);
			goto out;
		}

		rc = ibmvnic_reset_init(adapter, true);
		if (rc) {
			rc = IBMVNIC_INIT_FAILED;
			goto out;
		}

		/* If the adapter was in PROBE state prior to the reset,
		 * exit here.
		 */
		if (reset_state == VNIC_PROBED) {
			rc = 0;
			goto out;
		}

		rc = ibmvnic_login(netdev);
		if (rc) {
			adapter->state = reset_state;
			goto out;
		}

		if (adapter->reset_reason == VNIC_RESET_CHANGE_PARAM) {
			rc = init_resources(adapter);
			if (rc)
				goto out;
		} else if (adapter->req_rx_queues != old_num_rx_queues ||
		    adapter->req_tx_queues != old_num_tx_queues ||
		    adapter->req_rx_add_entries_per_subcrq !=
		    old_num_rx_slots ||
		    adapter->req_tx_entries_per_subcrq !=
		    old_num_tx_slots ||
		    !adapter->rx_pool ||
		    !adapter->tso_pool ||
		    !adapter->tx_pool) {
			release_rx_pools(adapter);
			release_tx_pools(adapter);
			release_napi(adapter);
			release_vpd_data(adapter);

			rc = init_resources(adapter);
			if (rc)
				goto out;

		} else {
			rc = reset_tx_pools(adapter);
			if (rc) {
				netdev_dbg(adapter->netdev, "reset tx pools failed (%d)\n",
						rc);
				goto out;
			}

			rc = reset_rx_pools(adapter);
			if (rc) {
				netdev_dbg(adapter->netdev, "reset rx pools failed (%d)\n",
						rc);
				goto out;
			}
		}
		ibmvnic_disable_irqs(adapter);
	}
	adapter->state = VNIC_CLOSED;

	if (reset_state == VNIC_CLOSED) {
		rc = 0;
		goto out;
	}

	rc = __ibmvnic_open(netdev);
	if (rc) {
		rc = IBMVNIC_OPEN_FAILED;
		goto out;
	}

	/* refresh device's multicast list */
	ibmvnic_set_multi(netdev);

	/* kick napi */
	for (i = 0; i < adapter->req_rx_queues; i++)
		napi_schedule(&adapter->napi[i]);

	if (adapter->reset_reason != VNIC_RESET_FAILOVER)
		call_netdevice_notifiers(NETDEV_NOTIFY_PEERS, netdev);

	rc = 0;

out:
	/* requestor of VNIC_RESET_CHANGE_PARAM should still hold the rtnl lock */
	if (!(adapter->reset_reason == VNIC_RESET_CHANGE_PARAM))
		rtnl_unlock();

	return rc;
}

static int do_hard_reset(struct ibmvnic_adapter *adapter,
			 struct ibmvnic_rwi *rwi, u32 reset_state)
{
	struct net_device *netdev = adapter->netdev;
	int rc;

	netdev_dbg(adapter->netdev, "Hard resetting driver (%d)\n",
		   rwi->reset_reason);

	netif_carrier_off(netdev);
	adapter->reset_reason = rwi->reset_reason;

	ibmvnic_cleanup(netdev);
	release_resources(adapter);
	release_sub_crqs(adapter, 0);
	release_crq_queue(adapter);

	/* remove the closed state so when we call open it appears
	 * we are coming from the probed state.
	 */
	adapter->state = VNIC_PROBED;

	reinit_completion(&adapter->init_done);
	rc = init_crq_queue(adapter);
	if (rc) {
		netdev_err(adapter->netdev,
			   "Couldn't initialize crq. rc=%d\n", rc);
		return rc;
	}

	rc = ibmvnic_reset_init(adapter, false);
	if (rc)
		return rc;

	/* If the adapter was in PROBE state prior to the reset,
	 * exit here.
	 */
	if (reset_state == VNIC_PROBED)
		return 0;

	rc = ibmvnic_login(netdev);
	if (rc) {
		adapter->state = VNIC_PROBED;
		return 0;
	}

	rc = init_resources(adapter);
	if (rc)
		return rc;

	ibmvnic_disable_irqs(adapter);
	adapter->state = VNIC_CLOSED;

	if (reset_state == VNIC_CLOSED)
		return 0;

	rc = __ibmvnic_open(netdev);
	if (rc)
		return IBMVNIC_OPEN_FAILED;

	return 0;
}

static struct ibmvnic_rwi *get_next_rwi(struct ibmvnic_adapter *adapter)
{
	struct ibmvnic_rwi *rwi;
	unsigned long flags;

	spin_lock_irqsave(&adapter->rwi_lock, flags);

	if (!list_empty(&adapter->rwi_list)) {
		rwi = list_first_entry(&adapter->rwi_list, struct ibmvnic_rwi,
				       list);
		list_del(&rwi->list);
	} else {
		rwi = NULL;
	}

	spin_unlock_irqrestore(&adapter->rwi_lock, flags);
	return rwi;
}

static void free_all_rwi(struct ibmvnic_adapter *adapter)
{
	struct ibmvnic_rwi *rwi;

	rwi = get_next_rwi(adapter);
	while (rwi) {
		kfree(rwi);
		rwi = get_next_rwi(adapter);
	}
}

static void __ibmvnic_reset(struct work_struct *work)
{
	struct ibmvnic_rwi *rwi;
	struct ibmvnic_adapter *adapter;
	bool saved_state = false;
	unsigned long flags;
	u32 reset_state;
	int rc = 0;

	adapter = container_of(work, struct ibmvnic_adapter, ibmvnic_reset);

	if (test_and_set_bit_lock(0, &adapter->resetting)) {
		schedule_delayed_work(&adapter->ibmvnic_delayed_reset,
				      IBMVNIC_RESET_DELAY);
		return;
	}

	rwi = get_next_rwi(adapter);
	while (rwi) {
		spin_lock_irqsave(&adapter->state_lock, flags);

		if (adapter->state == VNIC_REMOVING ||
		    adapter->state == VNIC_REMOVED) {
			spin_unlock_irqrestore(&adapter->state_lock, flags);
			kfree(rwi);
			rc = EBUSY;
			break;
		}

		if (!saved_state) {
			reset_state = adapter->state;
			adapter->state = VNIC_RESETTING;
			saved_state = true;
		}
		spin_unlock_irqrestore(&adapter->state_lock, flags);

<<<<<<< HEAD
		if (rwi->reset_reason == VNIC_RESET_CHANGE_PARAM) {
			/* CHANGE_PARAM requestor holds rtnl_lock */
			rc = do_change_param_reset(adapter, rwi, reset_state);
		} else if (adapter->force_reset_recovery) {
			/*
			 * Since we are doing a hard reset now, clear the
			 * failover_pending flag so we don't ignore any
			 * future MOBILITY or other resets.
			 */
			adapter->failover_pending = false;

=======
		if (adapter->force_reset_recovery) {
>>>>>>> 626d667b
			/* Transport event occurred during previous reset */
			if (adapter->wait_for_reset) {
				/* Previous was CHANGE_PARAM; caller locked */
				adapter->force_reset_recovery = false;
				rc = do_hard_reset(adapter, rwi, reset_state);
			} else {
				rtnl_lock();
				adapter->force_reset_recovery = false;
				rc = do_hard_reset(adapter, rwi, reset_state);
				rtnl_unlock();
			}
		} else if (!(rwi->reset_reason == VNIC_RESET_FATAL &&
				adapter->from_passive_init)) {
			rc = do_reset(adapter, rwi, reset_state);
		}
		kfree(rwi);
		if (rc == IBMVNIC_OPEN_FAILED) {
			if (list_empty(&adapter->rwi_list))
				adapter->state = VNIC_CLOSED;
			else
				adapter->state = reset_state;
			rc = 0;
		} else if (rc && rc != IBMVNIC_INIT_FAILED &&
		    !adapter->force_reset_recovery)
			break;

		rwi = get_next_rwi(adapter);

		if (rwi && (rwi->reset_reason == VNIC_RESET_FAILOVER ||
			    rwi->reset_reason == VNIC_RESET_MOBILITY))
			adapter->force_reset_recovery = true;
	}

	if (adapter->wait_for_reset) {
		adapter->reset_done_rc = rc;
		complete(&adapter->reset_done);
	}

	if (rc) {
		netdev_dbg(adapter->netdev, "Reset failed\n");
		free_all_rwi(adapter);
	}

	clear_bit_unlock(0, &adapter->resetting);
}

static void __ibmvnic_delayed_reset(struct work_struct *work)
{
	struct ibmvnic_adapter *adapter;

	adapter = container_of(work, struct ibmvnic_adapter,
			       ibmvnic_delayed_reset.work);
	__ibmvnic_reset(&adapter->ibmvnic_reset);
}

static int ibmvnic_reset(struct ibmvnic_adapter *adapter,
			 enum ibmvnic_reset_reason reason)
{
	struct list_head *entry, *tmp_entry;
	struct ibmvnic_rwi *rwi, *tmp;
	struct net_device *netdev = adapter->netdev;
	unsigned long flags;
	int ret;

	/*
	 * If failover is pending don't schedule any other reset.
	 * Instead let the failover complete. If there is already a
	 * a failover reset scheduled, we will detect and drop the
	 * duplicate reset when walking the ->rwi_list below.
	 */
	if (adapter->state == VNIC_REMOVING ||
	    adapter->state == VNIC_REMOVED ||
	    (adapter->failover_pending && reason != VNIC_RESET_FAILOVER)) {
		ret = EBUSY;
		netdev_dbg(netdev, "Adapter removing or pending failover, skipping reset\n");
		goto err;
	}

	if (adapter->state == VNIC_PROBING) {
		netdev_warn(netdev, "Adapter reset during probe\n");
		ret = adapter->init_done_rc = EAGAIN;
		goto err;
	}

	spin_lock_irqsave(&adapter->rwi_lock, flags);

	list_for_each(entry, &adapter->rwi_list) {
		tmp = list_entry(entry, struct ibmvnic_rwi, list);
		if (tmp->reset_reason == reason) {
			netdev_dbg(netdev, "Skipping matching reset\n");
			spin_unlock_irqrestore(&adapter->rwi_lock, flags);
			ret = EBUSY;
			goto err;
		}
	}

	rwi = kzalloc(sizeof(*rwi), GFP_ATOMIC);
	if (!rwi) {
		spin_unlock_irqrestore(&adapter->rwi_lock, flags);
		ibmvnic_close(netdev);
		ret = ENOMEM;
		goto err;
	}
	/* if we just received a transport event,
	 * flush reset queue and process this reset
	 */
	if (adapter->force_reset_recovery && !list_empty(&adapter->rwi_list)) {
		list_for_each_safe(entry, tmp_entry, &adapter->rwi_list)
			list_del(entry);
	}
	rwi->reset_reason = reason;
	list_add_tail(&rwi->list, &adapter->rwi_list);
	spin_unlock_irqrestore(&adapter->rwi_lock, flags);
	netdev_dbg(adapter->netdev, "Scheduling reset (reason %d)\n", reason);
	schedule_work(&adapter->ibmvnic_reset);

	return 0;
err:
	return -ret;
}

static void ibmvnic_tx_timeout(struct net_device *dev, unsigned int txqueue)
{
	struct ibmvnic_adapter *adapter = netdev_priv(dev);

	ibmvnic_reset(adapter, VNIC_RESET_TIMEOUT);
}

static void remove_buff_from_pool(struct ibmvnic_adapter *adapter,
				  struct ibmvnic_rx_buff *rx_buff)
{
	struct ibmvnic_rx_pool *pool = &adapter->rx_pool[rx_buff->pool_index];

	rx_buff->skb = NULL;

	pool->free_map[pool->next_alloc] = (int)(rx_buff - pool->rx_buff);
	pool->next_alloc = (pool->next_alloc + 1) % pool->size;

	atomic_dec(&pool->available);
}

static int ibmvnic_poll(struct napi_struct *napi, int budget)
{
	struct net_device *netdev = napi->dev;
	struct ibmvnic_adapter *adapter = netdev_priv(netdev);
	int scrq_num = (int)(napi - adapter->napi);
	int frames_processed = 0;

restart_poll:
	while (frames_processed < budget) {
		struct sk_buff *skb;
		struct ibmvnic_rx_buff *rx_buff;
		union sub_crq *next;
		u32 length;
		u16 offset;
		u8 flags = 0;

		if (unlikely(test_bit(0, &adapter->resetting) &&
			     adapter->reset_reason != VNIC_RESET_NON_FATAL)) {
			enable_scrq_irq(adapter, adapter->rx_scrq[scrq_num]);
			napi_complete_done(napi, frames_processed);
			return frames_processed;
		}

		if (!pending_scrq(adapter, adapter->rx_scrq[scrq_num]))
			break;
		next = ibmvnic_next_scrq(adapter, adapter->rx_scrq[scrq_num]);
		rx_buff =
		    (struct ibmvnic_rx_buff *)be64_to_cpu(next->
							  rx_comp.correlator);
		/* do error checking */
		if (next->rx_comp.rc) {
			netdev_dbg(netdev, "rx buffer returned with rc %x\n",
				   be16_to_cpu(next->rx_comp.rc));
			/* free the entry */
			next->rx_comp.first = 0;
			dev_kfree_skb_any(rx_buff->skb);
			remove_buff_from_pool(adapter, rx_buff);
			continue;
		} else if (!rx_buff->skb) {
			/* free the entry */
			next->rx_comp.first = 0;
			remove_buff_from_pool(adapter, rx_buff);
			continue;
		}

		length = be32_to_cpu(next->rx_comp.len);
		offset = be16_to_cpu(next->rx_comp.off_frame_data);
		flags = next->rx_comp.flags;
		skb = rx_buff->skb;
		skb_copy_to_linear_data(skb, rx_buff->data + offset,
					length);

		/* VLAN Header has been stripped by the system firmware and
		 * needs to be inserted by the driver
		 */
		if (adapter->rx_vlan_header_insertion &&
		    (flags & IBMVNIC_VLAN_STRIPPED))
			__vlan_hwaccel_put_tag(skb, htons(ETH_P_8021Q),
					       ntohs(next->rx_comp.vlan_tci));

		/* free the entry */
		next->rx_comp.first = 0;
		remove_buff_from_pool(adapter, rx_buff);

		skb_put(skb, length);
		skb->protocol = eth_type_trans(skb, netdev);
		skb_record_rx_queue(skb, scrq_num);

		if (flags & IBMVNIC_IP_CHKSUM_GOOD &&
		    flags & IBMVNIC_TCP_UDP_CHKSUM_GOOD) {
			skb->ip_summed = CHECKSUM_UNNECESSARY;
		}

		length = skb->len;
		napi_gro_receive(napi, skb); /* send it up */
		netdev->stats.rx_packets++;
		netdev->stats.rx_bytes += length;
		adapter->rx_stats_buffers[scrq_num].packets++;
		adapter->rx_stats_buffers[scrq_num].bytes += length;
		frames_processed++;
	}

	if (adapter->state != VNIC_CLOSING)
		replenish_rx_pool(adapter, &adapter->rx_pool[scrq_num]);

	if (frames_processed < budget) {
		enable_scrq_irq(adapter, adapter->rx_scrq[scrq_num]);
		napi_complete_done(napi, frames_processed);
		if (pending_scrq(adapter, adapter->rx_scrq[scrq_num]) &&
		    napi_reschedule(napi)) {
			disable_scrq_irq(adapter, adapter->rx_scrq[scrq_num]);
			goto restart_poll;
		}
	}
	return frames_processed;
}

static int wait_for_reset(struct ibmvnic_adapter *adapter)
{
	int rc, ret;

	adapter->fallback.mtu = adapter->req_mtu;
	adapter->fallback.rx_queues = adapter->req_rx_queues;
	adapter->fallback.tx_queues = adapter->req_tx_queues;
	adapter->fallback.rx_entries = adapter->req_rx_add_entries_per_subcrq;
	adapter->fallback.tx_entries = adapter->req_tx_entries_per_subcrq;

	reinit_completion(&adapter->reset_done);
	adapter->wait_for_reset = true;
	rc = ibmvnic_reset(adapter, VNIC_RESET_CHANGE_PARAM);

	if (rc) {
		ret = rc;
		goto out;
	}
	rc = ibmvnic_wait_for_completion(adapter, &adapter->reset_done, 60000);
	if (rc) {
		ret = -ENODEV;
		goto out;
	}

	ret = 0;
	if (adapter->reset_done_rc) {
		ret = -EIO;
		adapter->desired.mtu = adapter->fallback.mtu;
		adapter->desired.rx_queues = adapter->fallback.rx_queues;
		adapter->desired.tx_queues = adapter->fallback.tx_queues;
		adapter->desired.rx_entries = adapter->fallback.rx_entries;
		adapter->desired.tx_entries = adapter->fallback.tx_entries;

		reinit_completion(&adapter->reset_done);
		adapter->wait_for_reset = true;
		rc = ibmvnic_reset(adapter, VNIC_RESET_CHANGE_PARAM);
		if (rc) {
			ret = rc;
			goto out;
		}
		rc = ibmvnic_wait_for_completion(adapter, &adapter->reset_done,
						 60000);
		if (rc) {
			ret = -ENODEV;
			goto out;
		}
	}
out:
	adapter->wait_for_reset = false;

	return ret;
}

static int ibmvnic_change_mtu(struct net_device *netdev, int new_mtu)
{
	struct ibmvnic_adapter *adapter = netdev_priv(netdev);

	adapter->desired.mtu = new_mtu + ETH_HLEN;

	return wait_for_reset(adapter);
}

static netdev_features_t ibmvnic_features_check(struct sk_buff *skb,
						struct net_device *dev,
						netdev_features_t features)
{
	/* Some backing hardware adapters can not
	 * handle packets with a MSS less than 224
	 * or with only one segment.
	 */
	if (skb_is_gso(skb)) {
		if (skb_shinfo(skb)->gso_size < 224 ||
		    skb_shinfo(skb)->gso_segs == 1)
			features &= ~NETIF_F_GSO_MASK;
	}

	return features;
}

static const struct net_device_ops ibmvnic_netdev_ops = {
	.ndo_open		= ibmvnic_open,
	.ndo_stop		= ibmvnic_close,
	.ndo_start_xmit		= ibmvnic_xmit,
	.ndo_set_rx_mode	= ibmvnic_set_multi,
	.ndo_set_mac_address	= ibmvnic_set_mac,
	.ndo_validate_addr	= eth_validate_addr,
	.ndo_tx_timeout		= ibmvnic_tx_timeout,
	.ndo_change_mtu		= ibmvnic_change_mtu,
	.ndo_features_check     = ibmvnic_features_check,
};

/* ethtool functions */

static int ibmvnic_get_link_ksettings(struct net_device *netdev,
				      struct ethtool_link_ksettings *cmd)
{
	struct ibmvnic_adapter *adapter = netdev_priv(netdev);
	int rc;

	rc = send_query_phys_parms(adapter);
	if (rc) {
		adapter->speed = SPEED_UNKNOWN;
		adapter->duplex = DUPLEX_UNKNOWN;
	}
	cmd->base.speed = adapter->speed;
	cmd->base.duplex = adapter->duplex;
	cmd->base.port = PORT_FIBRE;
	cmd->base.phy_address = 0;
	cmd->base.autoneg = AUTONEG_ENABLE;

	return 0;
}

static void ibmvnic_get_drvinfo(struct net_device *netdev,
				struct ethtool_drvinfo *info)
{
	struct ibmvnic_adapter *adapter = netdev_priv(netdev);

	strlcpy(info->driver, ibmvnic_driver_name, sizeof(info->driver));
	strlcpy(info->version, IBMVNIC_DRIVER_VERSION, sizeof(info->version));
	strlcpy(info->fw_version, adapter->fw_version,
		sizeof(info->fw_version));
}

static u32 ibmvnic_get_msglevel(struct net_device *netdev)
{
	struct ibmvnic_adapter *adapter = netdev_priv(netdev);

	return adapter->msg_enable;
}

static void ibmvnic_set_msglevel(struct net_device *netdev, u32 data)
{
	struct ibmvnic_adapter *adapter = netdev_priv(netdev);

	adapter->msg_enable = data;
}

static u32 ibmvnic_get_link(struct net_device *netdev)
{
	struct ibmvnic_adapter *adapter = netdev_priv(netdev);

	/* Don't need to send a query because we request a logical link up at
	 * init and then we wait for link state indications
	 */
	return adapter->logical_link_state;
}

static void ibmvnic_get_ringparam(struct net_device *netdev,
				  struct ethtool_ringparam *ring)
{
	struct ibmvnic_adapter *adapter = netdev_priv(netdev);

	if (adapter->priv_flags & IBMVNIC_USE_SERVER_MAXES) {
		ring->rx_max_pending = adapter->max_rx_add_entries_per_subcrq;
		ring->tx_max_pending = adapter->max_tx_entries_per_subcrq;
	} else {
		ring->rx_max_pending = IBMVNIC_MAX_QUEUE_SZ;
		ring->tx_max_pending = IBMVNIC_MAX_QUEUE_SZ;
	}
	ring->rx_mini_max_pending = 0;
	ring->rx_jumbo_max_pending = 0;
	ring->rx_pending = adapter->req_rx_add_entries_per_subcrq;
	ring->tx_pending = adapter->req_tx_entries_per_subcrq;
	ring->rx_mini_pending = 0;
	ring->rx_jumbo_pending = 0;
}

static int ibmvnic_set_ringparam(struct net_device *netdev,
				 struct ethtool_ringparam *ring)
{
	struct ibmvnic_adapter *adapter = netdev_priv(netdev);
	int ret;

	ret = 0;
	adapter->desired.rx_entries = ring->rx_pending;
	adapter->desired.tx_entries = ring->tx_pending;

	ret = wait_for_reset(adapter);

	if (!ret &&
	    (adapter->req_rx_add_entries_per_subcrq != ring->rx_pending ||
	     adapter->req_tx_entries_per_subcrq != ring->tx_pending))
		netdev_info(netdev,
			    "Could not match full ringsize request. Requested: RX %d, TX %d; Allowed: RX %llu, TX %llu\n",
			    ring->rx_pending, ring->tx_pending,
			    adapter->req_rx_add_entries_per_subcrq,
			    adapter->req_tx_entries_per_subcrq);
	return ret;
}

static void ibmvnic_get_channels(struct net_device *netdev,
				 struct ethtool_channels *channels)
{
	struct ibmvnic_adapter *adapter = netdev_priv(netdev);

	if (adapter->priv_flags & IBMVNIC_USE_SERVER_MAXES) {
		channels->max_rx = adapter->max_rx_queues;
		channels->max_tx = adapter->max_tx_queues;
	} else {
		channels->max_rx = IBMVNIC_MAX_QUEUES;
		channels->max_tx = IBMVNIC_MAX_QUEUES;
	}

	channels->max_other = 0;
	channels->max_combined = 0;
	channels->rx_count = adapter->req_rx_queues;
	channels->tx_count = adapter->req_tx_queues;
	channels->other_count = 0;
	channels->combined_count = 0;
}

static int ibmvnic_set_channels(struct net_device *netdev,
				struct ethtool_channels *channels)
{
	struct ibmvnic_adapter *adapter = netdev_priv(netdev);
	int ret;

	ret = 0;
	adapter->desired.rx_queues = channels->rx_count;
	adapter->desired.tx_queues = channels->tx_count;

	ret = wait_for_reset(adapter);

	if (!ret &&
	    (adapter->req_rx_queues != channels->rx_count ||
	     adapter->req_tx_queues != channels->tx_count))
		netdev_info(netdev,
			    "Could not match full channels request. Requested: RX %d, TX %d; Allowed: RX %llu, TX %llu\n",
			    channels->rx_count, channels->tx_count,
			    adapter->req_rx_queues, adapter->req_tx_queues);
	return ret;

}

static void ibmvnic_get_strings(struct net_device *dev, u32 stringset, u8 *data)
{
	struct ibmvnic_adapter *adapter = netdev_priv(dev);
	int i;

	switch (stringset) {
	case ETH_SS_STATS:
		for (i = 0; i < ARRAY_SIZE(ibmvnic_stats);
				i++, data += ETH_GSTRING_LEN)
			memcpy(data, ibmvnic_stats[i].name, ETH_GSTRING_LEN);

		for (i = 0; i < adapter->req_tx_queues; i++) {
			snprintf(data, ETH_GSTRING_LEN, "tx%d_packets", i);
			data += ETH_GSTRING_LEN;

			snprintf(data, ETH_GSTRING_LEN, "tx%d_bytes", i);
			data += ETH_GSTRING_LEN;

			snprintf(data, ETH_GSTRING_LEN,
				 "tx%d_dropped_packets", i);
			data += ETH_GSTRING_LEN;
		}

		for (i = 0; i < adapter->req_rx_queues; i++) {
			snprintf(data, ETH_GSTRING_LEN, "rx%d_packets", i);
			data += ETH_GSTRING_LEN;

			snprintf(data, ETH_GSTRING_LEN, "rx%d_bytes", i);
			data += ETH_GSTRING_LEN;

			snprintf(data, ETH_GSTRING_LEN, "rx%d_interrupts", i);
			data += ETH_GSTRING_LEN;
		}
		break;

	case ETH_SS_PRIV_FLAGS:
		for (i = 0; i < ARRAY_SIZE(ibmvnic_priv_flags); i++)
			strcpy(data + i * ETH_GSTRING_LEN,
			       ibmvnic_priv_flags[i]);
		break;
	default:
		return;
	}
}

static int ibmvnic_get_sset_count(struct net_device *dev, int sset)
{
	struct ibmvnic_adapter *adapter = netdev_priv(dev);

	switch (sset) {
	case ETH_SS_STATS:
		return ARRAY_SIZE(ibmvnic_stats) +
		       adapter->req_tx_queues * NUM_TX_STATS +
		       adapter->req_rx_queues * NUM_RX_STATS;
	case ETH_SS_PRIV_FLAGS:
		return ARRAY_SIZE(ibmvnic_priv_flags);
	default:
		return -EOPNOTSUPP;
	}
}

static void ibmvnic_get_ethtool_stats(struct net_device *dev,
				      struct ethtool_stats *stats, u64 *data)
{
	struct ibmvnic_adapter *adapter = netdev_priv(dev);
	union ibmvnic_crq crq;
	int i, j;
	int rc;

	memset(&crq, 0, sizeof(crq));
	crq.request_statistics.first = IBMVNIC_CRQ_CMD;
	crq.request_statistics.cmd = REQUEST_STATISTICS;
	crq.request_statistics.ioba = cpu_to_be32(adapter->stats_token);
	crq.request_statistics.len =
	    cpu_to_be32(sizeof(struct ibmvnic_statistics));

	/* Wait for data to be written */
	reinit_completion(&adapter->stats_done);
	rc = ibmvnic_send_crq(adapter, &crq);
	if (rc)
		return;
	rc = ibmvnic_wait_for_completion(adapter, &adapter->stats_done, 10000);
	if (rc)
		return;

	for (i = 0; i < ARRAY_SIZE(ibmvnic_stats); i++)
		data[i] = be64_to_cpu(IBMVNIC_GET_STAT(adapter,
						ibmvnic_stats[i].offset));

	for (j = 0; j < adapter->req_tx_queues; j++) {
		data[i] = adapter->tx_stats_buffers[j].packets;
		i++;
		data[i] = adapter->tx_stats_buffers[j].bytes;
		i++;
		data[i] = adapter->tx_stats_buffers[j].dropped_packets;
		i++;
	}

	for (j = 0; j < adapter->req_rx_queues; j++) {
		data[i] = adapter->rx_stats_buffers[j].packets;
		i++;
		data[i] = adapter->rx_stats_buffers[j].bytes;
		i++;
		data[i] = adapter->rx_stats_buffers[j].interrupts;
		i++;
	}
}

static u32 ibmvnic_get_priv_flags(struct net_device *netdev)
{
	struct ibmvnic_adapter *adapter = netdev_priv(netdev);

	return adapter->priv_flags;
}

static int ibmvnic_set_priv_flags(struct net_device *netdev, u32 flags)
{
	struct ibmvnic_adapter *adapter = netdev_priv(netdev);
	bool which_maxes = !!(flags & IBMVNIC_USE_SERVER_MAXES);

	if (which_maxes)
		adapter->priv_flags |= IBMVNIC_USE_SERVER_MAXES;
	else
		adapter->priv_flags &= ~IBMVNIC_USE_SERVER_MAXES;

	return 0;
}
static const struct ethtool_ops ibmvnic_ethtool_ops = {
	.get_drvinfo		= ibmvnic_get_drvinfo,
	.get_msglevel		= ibmvnic_get_msglevel,
	.set_msglevel		= ibmvnic_set_msglevel,
	.get_link		= ibmvnic_get_link,
	.get_ringparam		= ibmvnic_get_ringparam,
	.set_ringparam		= ibmvnic_set_ringparam,
	.get_channels		= ibmvnic_get_channels,
	.set_channels		= ibmvnic_set_channels,
	.get_strings            = ibmvnic_get_strings,
	.get_sset_count         = ibmvnic_get_sset_count,
	.get_ethtool_stats	= ibmvnic_get_ethtool_stats,
	.get_link_ksettings	= ibmvnic_get_link_ksettings,
	.get_priv_flags		= ibmvnic_get_priv_flags,
	.set_priv_flags		= ibmvnic_set_priv_flags,
};

/* Routines for managing CRQs/sCRQs  */

static int reset_one_sub_crq_queue(struct ibmvnic_adapter *adapter,
				   struct ibmvnic_sub_crq_queue *scrq)
{
	int rc;

	if (scrq->irq) {
		free_irq(scrq->irq, scrq);
		irq_dispose_mapping(scrq->irq);
		scrq->irq = 0;
	}

	memset(scrq->msgs, 0, 4 * PAGE_SIZE);
	atomic_set(&scrq->used, 0);
	scrq->cur = 0;

	rc = h_reg_sub_crq(adapter->vdev->unit_address, scrq->msg_token,
			   4 * PAGE_SIZE, &scrq->crq_num, &scrq->hw_irq);
	return rc;
}

static int reset_sub_crq_queues(struct ibmvnic_adapter *adapter)
{
	int i, rc;

	for (i = 0; i < adapter->req_tx_queues; i++) {
		netdev_dbg(adapter->netdev, "Re-setting tx_scrq[%d]\n", i);
		rc = reset_one_sub_crq_queue(adapter, adapter->tx_scrq[i]);
		if (rc)
			return rc;
	}

	for (i = 0; i < adapter->req_rx_queues; i++) {
		netdev_dbg(adapter->netdev, "Re-setting rx_scrq[%d]\n", i);
		rc = reset_one_sub_crq_queue(adapter, adapter->rx_scrq[i]);
		if (rc)
			return rc;
	}

	return rc;
}

static void release_sub_crq_queue(struct ibmvnic_adapter *adapter,
				  struct ibmvnic_sub_crq_queue *scrq,
				  bool do_h_free)
{
	struct device *dev = &adapter->vdev->dev;
	long rc;

	netdev_dbg(adapter->netdev, "Releasing sub-CRQ\n");

	if (do_h_free) {
		/* Close the sub-crqs */
		do {
			rc = plpar_hcall_norets(H_FREE_SUB_CRQ,
						adapter->vdev->unit_address,
						scrq->crq_num);
		} while (rc == H_BUSY || H_IS_LONG_BUSY(rc));

		if (rc) {
			netdev_err(adapter->netdev,
				   "Failed to release sub-CRQ %16lx, rc = %ld\n",
				   scrq->crq_num, rc);
		}
	}

	dma_unmap_single(dev, scrq->msg_token, 4 * PAGE_SIZE,
			 DMA_BIDIRECTIONAL);
	free_pages((unsigned long)scrq->msgs, 2);
	kfree(scrq);
}

static struct ibmvnic_sub_crq_queue *init_sub_crq_queue(struct ibmvnic_adapter
							*adapter)
{
	struct device *dev = &adapter->vdev->dev;
	struct ibmvnic_sub_crq_queue *scrq;
	int rc;

	scrq = kzalloc(sizeof(*scrq), GFP_KERNEL);
	if (!scrq)
		return NULL;

	scrq->msgs =
		(union sub_crq *)__get_free_pages(GFP_KERNEL | __GFP_ZERO, 2);
	if (!scrq->msgs) {
		dev_warn(dev, "Couldn't allocate crq queue messages page\n");
		goto zero_page_failed;
	}

	scrq->msg_token = dma_map_single(dev, scrq->msgs, 4 * PAGE_SIZE,
					 DMA_BIDIRECTIONAL);
	if (dma_mapping_error(dev, scrq->msg_token)) {
		dev_warn(dev, "Couldn't map crq queue messages page\n");
		goto map_failed;
	}

	rc = h_reg_sub_crq(adapter->vdev->unit_address, scrq->msg_token,
			   4 * PAGE_SIZE, &scrq->crq_num, &scrq->hw_irq);

	if (rc == H_RESOURCE)
		rc = ibmvnic_reset_crq(adapter);

	if (rc == H_CLOSED) {
		dev_warn(dev, "Partner adapter not ready, waiting.\n");
	} else if (rc) {
		dev_warn(dev, "Error %d registering sub-crq\n", rc);
		goto reg_failed;
	}

	scrq->adapter = adapter;
	scrq->size = 4 * PAGE_SIZE / sizeof(*scrq->msgs);
	spin_lock_init(&scrq->lock);

	netdev_dbg(adapter->netdev,
		   "sub-crq initialized, num %lx, hw_irq=%lx, irq=%x\n",
		   scrq->crq_num, scrq->hw_irq, scrq->irq);

	return scrq;

reg_failed:
	dma_unmap_single(dev, scrq->msg_token, 4 * PAGE_SIZE,
			 DMA_BIDIRECTIONAL);
map_failed:
	free_pages((unsigned long)scrq->msgs, 2);
zero_page_failed:
	kfree(scrq);

	return NULL;
}

static void release_sub_crqs(struct ibmvnic_adapter *adapter, bool do_h_free)
{
	int i;

	if (adapter->tx_scrq) {
		for (i = 0; i < adapter->num_active_tx_scrqs; i++) {
			if (!adapter->tx_scrq[i])
				continue;

			netdev_dbg(adapter->netdev, "Releasing tx_scrq[%d]\n",
				   i);
			if (adapter->tx_scrq[i]->irq) {
				free_irq(adapter->tx_scrq[i]->irq,
					 adapter->tx_scrq[i]);
				irq_dispose_mapping(adapter->tx_scrq[i]->irq);
				adapter->tx_scrq[i]->irq = 0;
			}

			release_sub_crq_queue(adapter, adapter->tx_scrq[i],
					      do_h_free);
		}

		kfree(adapter->tx_scrq);
		adapter->tx_scrq = NULL;
		adapter->num_active_tx_scrqs = 0;
	}

	if (adapter->rx_scrq) {
		for (i = 0; i < adapter->num_active_rx_scrqs; i++) {
			if (!adapter->rx_scrq[i])
				continue;

			netdev_dbg(adapter->netdev, "Releasing rx_scrq[%d]\n",
				   i);
			if (adapter->rx_scrq[i]->irq) {
				free_irq(adapter->rx_scrq[i]->irq,
					 adapter->rx_scrq[i]);
				irq_dispose_mapping(adapter->rx_scrq[i]->irq);
				adapter->rx_scrq[i]->irq = 0;
			}

			release_sub_crq_queue(adapter, adapter->rx_scrq[i],
					      do_h_free);
		}

		kfree(adapter->rx_scrq);
		adapter->rx_scrq = NULL;
		adapter->num_active_rx_scrqs = 0;
	}
}

static int disable_scrq_irq(struct ibmvnic_adapter *adapter,
			    struct ibmvnic_sub_crq_queue *scrq)
{
	struct device *dev = &adapter->vdev->dev;
	unsigned long rc;

	rc = plpar_hcall_norets(H_VIOCTL, adapter->vdev->unit_address,
				H_DISABLE_VIO_INTERRUPT, scrq->hw_irq, 0, 0);
	if (rc)
		dev_err(dev, "Couldn't disable scrq irq 0x%lx. rc=%ld\n",
			scrq->hw_irq, rc);
	return rc;
}

static int enable_scrq_irq(struct ibmvnic_adapter *adapter,
			   struct ibmvnic_sub_crq_queue *scrq)
{
	struct device *dev = &adapter->vdev->dev;
	unsigned long rc;

	if (scrq->hw_irq > 0x100000000ULL) {
		dev_err(dev, "bad hw_irq = %lx\n", scrq->hw_irq);
		return 1;
	}

	if (test_bit(0, &adapter->resetting) &&
	    adapter->reset_reason == VNIC_RESET_MOBILITY) {
		u64 val = (0xff000000) | scrq->hw_irq;

		rc = plpar_hcall_norets(H_EOI, val);
		/* H_EOI would fail with rc = H_FUNCTION when running
		 * in XIVE mode which is expected, but not an error.
		 */
		if (rc && (rc != H_FUNCTION))
			dev_err(dev, "H_EOI FAILED irq 0x%llx. rc=%ld\n",
				val, rc);
	}

	rc = plpar_hcall_norets(H_VIOCTL, adapter->vdev->unit_address,
				H_ENABLE_VIO_INTERRUPT, scrq->hw_irq, 0, 0);
	if (rc)
		dev_err(dev, "Couldn't enable scrq irq 0x%lx. rc=%ld\n",
			scrq->hw_irq, rc);
	return rc;
}

static int ibmvnic_complete_tx(struct ibmvnic_adapter *adapter,
			       struct ibmvnic_sub_crq_queue *scrq)
{
	struct device *dev = &adapter->vdev->dev;
	struct ibmvnic_tx_pool *tx_pool;
	struct ibmvnic_tx_buff *txbuff;
	union sub_crq *next;
	int index;
	int i, j;

restart_loop:
	while (pending_scrq(adapter, scrq)) {
		unsigned int pool = scrq->pool_index;
		int num_entries = 0;

		next = ibmvnic_next_scrq(adapter, scrq);
		for (i = 0; i < next->tx_comp.num_comps; i++) {
			if (next->tx_comp.rcs[i]) {
				dev_err(dev, "tx error %x\n",
					next->tx_comp.rcs[i]);
				continue;
			}
			index = be32_to_cpu(next->tx_comp.correlators[i]);
			if (index & IBMVNIC_TSO_POOL_MASK) {
				tx_pool = &adapter->tso_pool[pool];
				index &= ~IBMVNIC_TSO_POOL_MASK;
			} else {
				tx_pool = &adapter->tx_pool[pool];
			}

			txbuff = &tx_pool->tx_buff[index];

			for (j = 0; j < IBMVNIC_MAX_FRAGS_PER_CRQ; j++) {
				if (!txbuff->data_dma[j])
					continue;

				txbuff->data_dma[j] = 0;
			}

			if (txbuff->last_frag) {
				dev_kfree_skb_any(txbuff->skb);
				txbuff->skb = NULL;
			}

			num_entries += txbuff->num_entries;

			tx_pool->free_map[tx_pool->producer_index] = index;
			tx_pool->producer_index =
				(tx_pool->producer_index + 1) %
					tx_pool->num_buffers;
		}
		/* remove tx_comp scrq*/
		next->tx_comp.first = 0;

		if (atomic_sub_return(num_entries, &scrq->used) <=
		    (adapter->req_tx_entries_per_subcrq / 2) &&
		    __netif_subqueue_stopped(adapter->netdev,
					     scrq->pool_index)) {
			netif_wake_subqueue(adapter->netdev, scrq->pool_index);
			netdev_dbg(adapter->netdev, "Started queue %d\n",
				   scrq->pool_index);
		}
	}

	enable_scrq_irq(adapter, scrq);

	if (pending_scrq(adapter, scrq)) {
		disable_scrq_irq(adapter, scrq);
		goto restart_loop;
	}

	return 0;
}

static irqreturn_t ibmvnic_interrupt_tx(int irq, void *instance)
{
	struct ibmvnic_sub_crq_queue *scrq = instance;
	struct ibmvnic_adapter *adapter = scrq->adapter;

	disable_scrq_irq(adapter, scrq);
	ibmvnic_complete_tx(adapter, scrq);

	return IRQ_HANDLED;
}

static irqreturn_t ibmvnic_interrupt_rx(int irq, void *instance)
{
	struct ibmvnic_sub_crq_queue *scrq = instance;
	struct ibmvnic_adapter *adapter = scrq->adapter;

	/* When booting a kdump kernel we can hit pending interrupts
	 * prior to completing driver initialization.
	 */
	if (unlikely(adapter->state != VNIC_OPEN))
		return IRQ_NONE;

	adapter->rx_stats_buffers[scrq->scrq_num].interrupts++;

	if (napi_schedule_prep(&adapter->napi[scrq->scrq_num])) {
		disable_scrq_irq(adapter, scrq);
		__napi_schedule(&adapter->napi[scrq->scrq_num]);
	}

	return IRQ_HANDLED;
}

static int init_sub_crq_irqs(struct ibmvnic_adapter *adapter)
{
	struct device *dev = &adapter->vdev->dev;
	struct ibmvnic_sub_crq_queue *scrq;
	int i = 0, j = 0;
	int rc = 0;

	for (i = 0; i < adapter->req_tx_queues; i++) {
		netdev_dbg(adapter->netdev, "Initializing tx_scrq[%d] irq\n",
			   i);
		scrq = adapter->tx_scrq[i];
		scrq->irq = irq_create_mapping(NULL, scrq->hw_irq);

		if (!scrq->irq) {
			rc = -EINVAL;
			dev_err(dev, "Error mapping irq\n");
			goto req_tx_irq_failed;
		}

		snprintf(scrq->name, sizeof(scrq->name), "ibmvnic-%x-tx%d",
			 adapter->vdev->unit_address, i);
		rc = request_irq(scrq->irq, ibmvnic_interrupt_tx,
				 0, scrq->name, scrq);

		if (rc) {
			dev_err(dev, "Couldn't register tx irq 0x%x. rc=%d\n",
				scrq->irq, rc);
			irq_dispose_mapping(scrq->irq);
			goto req_tx_irq_failed;
		}
	}

	for (i = 0; i < adapter->req_rx_queues; i++) {
		netdev_dbg(adapter->netdev, "Initializing rx_scrq[%d] irq\n",
			   i);
		scrq = adapter->rx_scrq[i];
		scrq->irq = irq_create_mapping(NULL, scrq->hw_irq);
		if (!scrq->irq) {
			rc = -EINVAL;
			dev_err(dev, "Error mapping irq\n");
			goto req_rx_irq_failed;
		}
		snprintf(scrq->name, sizeof(scrq->name), "ibmvnic-%x-rx%d",
			 adapter->vdev->unit_address, i);
		rc = request_irq(scrq->irq, ibmvnic_interrupt_rx,
				 0, scrq->name, scrq);
		if (rc) {
			dev_err(dev, "Couldn't register rx irq 0x%x. rc=%d\n",
				scrq->irq, rc);
			irq_dispose_mapping(scrq->irq);
			goto req_rx_irq_failed;
		}
	}
	return rc;

req_rx_irq_failed:
	for (j = 0; j < i; j++) {
		free_irq(adapter->rx_scrq[j]->irq, adapter->rx_scrq[j]);
		irq_dispose_mapping(adapter->rx_scrq[j]->irq);
	}
	i = adapter->req_tx_queues;
req_tx_irq_failed:
	for (j = 0; j < i; j++) {
		free_irq(adapter->tx_scrq[j]->irq, adapter->tx_scrq[j]);
		irq_dispose_mapping(adapter->tx_scrq[j]->irq);
	}
	release_sub_crqs(adapter, 1);
	return rc;
}

static int init_sub_crqs(struct ibmvnic_adapter *adapter)
{
	struct device *dev = &adapter->vdev->dev;
	struct ibmvnic_sub_crq_queue **allqueues;
	int registered_queues = 0;
	int total_queues;
	int more = 0;
	int i;

	total_queues = adapter->req_tx_queues + adapter->req_rx_queues;

	allqueues = kcalloc(total_queues, sizeof(*allqueues), GFP_KERNEL);
	if (!allqueues)
		return -1;

	for (i = 0; i < total_queues; i++) {
		allqueues[i] = init_sub_crq_queue(adapter);
		if (!allqueues[i]) {
			dev_warn(dev, "Couldn't allocate all sub-crqs\n");
			break;
		}
		registered_queues++;
	}

	/* Make sure we were able to register the minimum number of queues */
	if (registered_queues <
	    adapter->min_tx_queues + adapter->min_rx_queues) {
		dev_err(dev, "Fatal: Couldn't init  min number of sub-crqs\n");
		goto tx_failed;
	}

	/* Distribute the failed allocated queues*/
	for (i = 0; i < total_queues - registered_queues + more ; i++) {
		netdev_dbg(adapter->netdev, "Reducing number of queues\n");
		switch (i % 3) {
		case 0:
			if (adapter->req_rx_queues > adapter->min_rx_queues)
				adapter->req_rx_queues--;
			else
				more++;
			break;
		case 1:
			if (adapter->req_tx_queues > adapter->min_tx_queues)
				adapter->req_tx_queues--;
			else
				more++;
			break;
		}
	}

	adapter->tx_scrq = kcalloc(adapter->req_tx_queues,
				   sizeof(*adapter->tx_scrq), GFP_KERNEL);
	if (!adapter->tx_scrq)
		goto tx_failed;

	for (i = 0; i < adapter->req_tx_queues; i++) {
		adapter->tx_scrq[i] = allqueues[i];
		adapter->tx_scrq[i]->pool_index = i;
		adapter->num_active_tx_scrqs++;
	}

	adapter->rx_scrq = kcalloc(adapter->req_rx_queues,
				   sizeof(*adapter->rx_scrq), GFP_KERNEL);
	if (!adapter->rx_scrq)
		goto rx_failed;

	for (i = 0; i < adapter->req_rx_queues; i++) {
		adapter->rx_scrq[i] = allqueues[i + adapter->req_tx_queues];
		adapter->rx_scrq[i]->scrq_num = i;
		adapter->num_active_rx_scrqs++;
	}

	kfree(allqueues);
	return 0;

rx_failed:
	kfree(adapter->tx_scrq);
	adapter->tx_scrq = NULL;
tx_failed:
	for (i = 0; i < registered_queues; i++)
		release_sub_crq_queue(adapter, allqueues[i], 1);
	kfree(allqueues);
	return -1;
}

static void send_request_cap(struct ibmvnic_adapter *adapter, int retry)
{
	struct device *dev = &adapter->vdev->dev;
	union ibmvnic_crq crq;
	int max_entries;

	if (!retry) {
		/* Sub-CRQ entries are 32 byte long */
		int entries_page = 4 * PAGE_SIZE / (sizeof(u64) * 4);

		if (adapter->min_tx_entries_per_subcrq > entries_page ||
		    adapter->min_rx_add_entries_per_subcrq > entries_page) {
			dev_err(dev, "Fatal, invalid entries per sub-crq\n");
			return;
		}

		if (adapter->desired.mtu)
			adapter->req_mtu = adapter->desired.mtu;
		else
			adapter->req_mtu = adapter->netdev->mtu + ETH_HLEN;

		if (!adapter->desired.tx_entries)
			adapter->desired.tx_entries =
					adapter->max_tx_entries_per_subcrq;
		if (!adapter->desired.rx_entries)
			adapter->desired.rx_entries =
					adapter->max_rx_add_entries_per_subcrq;

		max_entries = IBMVNIC_MAX_LTB_SIZE /
			      (adapter->req_mtu + IBMVNIC_BUFFER_HLEN);

		if ((adapter->req_mtu + IBMVNIC_BUFFER_HLEN) *
			adapter->desired.tx_entries > IBMVNIC_MAX_LTB_SIZE) {
			adapter->desired.tx_entries = max_entries;
		}

		if ((adapter->req_mtu + IBMVNIC_BUFFER_HLEN) *
			adapter->desired.rx_entries > IBMVNIC_MAX_LTB_SIZE) {
			adapter->desired.rx_entries = max_entries;
		}

		if (adapter->desired.tx_entries)
			adapter->req_tx_entries_per_subcrq =
					adapter->desired.tx_entries;
		else
			adapter->req_tx_entries_per_subcrq =
					adapter->max_tx_entries_per_subcrq;

		if (adapter->desired.rx_entries)
			adapter->req_rx_add_entries_per_subcrq =
					adapter->desired.rx_entries;
		else
			adapter->req_rx_add_entries_per_subcrq =
					adapter->max_rx_add_entries_per_subcrq;

		if (adapter->desired.tx_queues)
			adapter->req_tx_queues =
					adapter->desired.tx_queues;
		else
			adapter->req_tx_queues =
					adapter->opt_tx_comp_sub_queues;

		if (adapter->desired.rx_queues)
			adapter->req_rx_queues =
					adapter->desired.rx_queues;
		else
			adapter->req_rx_queues =
					adapter->opt_rx_comp_queues;

		adapter->req_rx_add_queues = adapter->max_rx_add_queues;
	}

	memset(&crq, 0, sizeof(crq));
	crq.request_capability.first = IBMVNIC_CRQ_CMD;
	crq.request_capability.cmd = REQUEST_CAPABILITY;

	crq.request_capability.capability = cpu_to_be16(REQ_TX_QUEUES);
	crq.request_capability.number = cpu_to_be64(adapter->req_tx_queues);
	atomic_inc(&adapter->running_cap_crqs);
	ibmvnic_send_crq(adapter, &crq);

	crq.request_capability.capability = cpu_to_be16(REQ_RX_QUEUES);
	crq.request_capability.number = cpu_to_be64(adapter->req_rx_queues);
	atomic_inc(&adapter->running_cap_crqs);
	ibmvnic_send_crq(adapter, &crq);

	crq.request_capability.capability = cpu_to_be16(REQ_RX_ADD_QUEUES);
	crq.request_capability.number = cpu_to_be64(adapter->req_rx_add_queues);
	atomic_inc(&adapter->running_cap_crqs);
	ibmvnic_send_crq(adapter, &crq);

	crq.request_capability.capability =
	    cpu_to_be16(REQ_TX_ENTRIES_PER_SUBCRQ);
	crq.request_capability.number =
	    cpu_to_be64(adapter->req_tx_entries_per_subcrq);
	atomic_inc(&adapter->running_cap_crqs);
	ibmvnic_send_crq(adapter, &crq);

	crq.request_capability.capability =
	    cpu_to_be16(REQ_RX_ADD_ENTRIES_PER_SUBCRQ);
	crq.request_capability.number =
	    cpu_to_be64(adapter->req_rx_add_entries_per_subcrq);
	atomic_inc(&adapter->running_cap_crqs);
	ibmvnic_send_crq(adapter, &crq);

	crq.request_capability.capability = cpu_to_be16(REQ_MTU);
	crq.request_capability.number = cpu_to_be64(adapter->req_mtu);
	atomic_inc(&adapter->running_cap_crqs);
	ibmvnic_send_crq(adapter, &crq);

	if (adapter->netdev->flags & IFF_PROMISC) {
		if (adapter->promisc_supported) {
			crq.request_capability.capability =
			    cpu_to_be16(PROMISC_REQUESTED);
			crq.request_capability.number = cpu_to_be64(1);
			atomic_inc(&adapter->running_cap_crqs);
			ibmvnic_send_crq(adapter, &crq);
		}
	} else {
		crq.request_capability.capability =
		    cpu_to_be16(PROMISC_REQUESTED);
		crq.request_capability.number = cpu_to_be64(0);
		atomic_inc(&adapter->running_cap_crqs);
		ibmvnic_send_crq(adapter, &crq);
	}
}

static int pending_scrq(struct ibmvnic_adapter *adapter,
			struct ibmvnic_sub_crq_queue *scrq)
{
	union sub_crq *entry = &scrq->msgs[scrq->cur];

	if (entry->generic.first & IBMVNIC_CRQ_CMD_RSP)
		return 1;
	else
		return 0;
}

static union sub_crq *ibmvnic_next_scrq(struct ibmvnic_adapter *adapter,
					struct ibmvnic_sub_crq_queue *scrq)
{
	union sub_crq *entry;
	unsigned long flags;

	spin_lock_irqsave(&scrq->lock, flags);
	entry = &scrq->msgs[scrq->cur];
	if (entry->generic.first & IBMVNIC_CRQ_CMD_RSP) {
		if (++scrq->cur == scrq->size)
			scrq->cur = 0;
	} else {
		entry = NULL;
	}
	spin_unlock_irqrestore(&scrq->lock, flags);

	return entry;
}

static union ibmvnic_crq *ibmvnic_next_crq(struct ibmvnic_adapter *adapter)
{
	struct ibmvnic_crq_queue *queue = &adapter->crq;
	union ibmvnic_crq *crq;

	crq = &queue->msgs[queue->cur];
	if (crq->generic.first & IBMVNIC_CRQ_CMD_RSP) {
		if (++queue->cur == queue->size)
			queue->cur = 0;
	} else {
		crq = NULL;
	}

	return crq;
}

static void print_subcrq_error(struct device *dev, int rc, const char *func)
{
	switch (rc) {
	case H_PARAMETER:
		dev_warn_ratelimited(dev,
				     "%s failed: Send request is malformed or adapter failover pending. (rc=%d)\n",
				     func, rc);
		break;
	case H_CLOSED:
		dev_warn_ratelimited(dev,
				     "%s failed: Backing queue closed. Adapter is down or failover pending. (rc=%d)\n",
				     func, rc);
		break;
	default:
		dev_err_ratelimited(dev, "%s failed: (rc=%d)\n", func, rc);
		break;
	}
}

static int send_subcrq(struct ibmvnic_adapter *adapter, u64 remote_handle,
		       union sub_crq *sub_crq)
{
	unsigned int ua = adapter->vdev->unit_address;
	struct device *dev = &adapter->vdev->dev;
	u64 *u64_crq = (u64 *)sub_crq;
	int rc;

	netdev_dbg(adapter->netdev,
		   "Sending sCRQ %016lx: %016lx %016lx %016lx %016lx\n",
		   (unsigned long int)cpu_to_be64(remote_handle),
		   (unsigned long int)cpu_to_be64(u64_crq[0]),
		   (unsigned long int)cpu_to_be64(u64_crq[1]),
		   (unsigned long int)cpu_to_be64(u64_crq[2]),
		   (unsigned long int)cpu_to_be64(u64_crq[3]));

	/* Make sure the hypervisor sees the complete request */
	mb();

	rc = plpar_hcall_norets(H_SEND_SUB_CRQ, ua,
				cpu_to_be64(remote_handle),
				cpu_to_be64(u64_crq[0]),
				cpu_to_be64(u64_crq[1]),
				cpu_to_be64(u64_crq[2]),
				cpu_to_be64(u64_crq[3]));

	if (rc)
		print_subcrq_error(dev, rc, __func__);

	return rc;
}

static int send_subcrq_indirect(struct ibmvnic_adapter *adapter,
				u64 remote_handle, u64 ioba, u64 num_entries)
{
	unsigned int ua = adapter->vdev->unit_address;
	struct device *dev = &adapter->vdev->dev;
	int rc;

	/* Make sure the hypervisor sees the complete request */
	mb();
	rc = plpar_hcall_norets(H_SEND_SUB_CRQ_INDIRECT, ua,
				cpu_to_be64(remote_handle),
				ioba, num_entries);

	if (rc)
		print_subcrq_error(dev, rc, __func__);

	return rc;
}

static int ibmvnic_send_crq(struct ibmvnic_adapter *adapter,
			    union ibmvnic_crq *crq)
{
	unsigned int ua = adapter->vdev->unit_address;
	struct device *dev = &adapter->vdev->dev;
	u64 *u64_crq = (u64 *)crq;
	int rc;

	netdev_dbg(adapter->netdev, "Sending CRQ: %016lx %016lx\n",
		   (unsigned long int)cpu_to_be64(u64_crq[0]),
		   (unsigned long int)cpu_to_be64(u64_crq[1]));

	if (!adapter->crq.active &&
	    crq->generic.first != IBMVNIC_CRQ_INIT_CMD) {
		dev_warn(dev, "Invalid request detected while CRQ is inactive, possible device state change during reset\n");
		return -EINVAL;
	}

	/* Make sure the hypervisor sees the complete request */
	mb();

	rc = plpar_hcall_norets(H_SEND_CRQ, ua,
				cpu_to_be64(u64_crq[0]),
				cpu_to_be64(u64_crq[1]));

	if (rc) {
		if (rc == H_CLOSED) {
			dev_warn(dev, "CRQ Queue closed\n");
			/* do not reset, report the fail, wait for passive init from server */
		}

		dev_warn(dev, "Send error (rc=%d)\n", rc);
	}

	return rc;
}

static int ibmvnic_send_crq_init(struct ibmvnic_adapter *adapter)
{
	struct device *dev = &adapter->vdev->dev;
	union ibmvnic_crq crq;
	int retries = 100;
	int rc;

	memset(&crq, 0, sizeof(crq));
	crq.generic.first = IBMVNIC_CRQ_INIT_CMD;
	crq.generic.cmd = IBMVNIC_CRQ_INIT;
	netdev_dbg(adapter->netdev, "Sending CRQ init\n");

	do {
		rc = ibmvnic_send_crq(adapter, &crq);
		if (rc != H_CLOSED)
			break;
		retries--;
		msleep(50);

	} while (retries > 0);

	if (rc) {
		dev_err(dev, "Failed to send init request, rc = %d\n", rc);
		return rc;
	}

	return 0;
}

static int send_version_xchg(struct ibmvnic_adapter *adapter)
{
	union ibmvnic_crq crq;

	memset(&crq, 0, sizeof(crq));
	crq.version_exchange.first = IBMVNIC_CRQ_CMD;
	crq.version_exchange.cmd = VERSION_EXCHANGE;
	crq.version_exchange.version = cpu_to_be16(ibmvnic_version);

	return ibmvnic_send_crq(adapter, &crq);
}

struct vnic_login_client_data {
	u8	type;
	__be16	len;
	char	name[];
} __packed;

static int vnic_client_data_len(struct ibmvnic_adapter *adapter)
{
	int len;

	/* Calculate the amount of buffer space needed for the
	 * vnic client data in the login buffer. There are four entries,
	 * OS name, LPAR name, device name, and a null last entry.
	 */
	len = 4 * sizeof(struct vnic_login_client_data);
	len += 6; /* "Linux" plus NULL */
	len += strlen(utsname()->nodename) + 1;
	len += strlen(adapter->netdev->name) + 1;

	return len;
}

static void vnic_add_client_data(struct ibmvnic_adapter *adapter,
				 struct vnic_login_client_data *vlcd)
{
	const char *os_name = "Linux";
	int len;

	/* Type 1 - LPAR OS */
	vlcd->type = 1;
	len = strlen(os_name) + 1;
	vlcd->len = cpu_to_be16(len);
	strncpy(vlcd->name, os_name, len);
	vlcd = (struct vnic_login_client_data *)(vlcd->name + len);

	/* Type 2 - LPAR name */
	vlcd->type = 2;
	len = strlen(utsname()->nodename) + 1;
	vlcd->len = cpu_to_be16(len);
	strncpy(vlcd->name, utsname()->nodename, len);
	vlcd = (struct vnic_login_client_data *)(vlcd->name + len);

	/* Type 3 - device name */
	vlcd->type = 3;
	len = strlen(adapter->netdev->name) + 1;
	vlcd->len = cpu_to_be16(len);
	strncpy(vlcd->name, adapter->netdev->name, len);
}

static int send_login(struct ibmvnic_adapter *adapter)
{
	struct ibmvnic_login_rsp_buffer *login_rsp_buffer;
	struct ibmvnic_login_buffer *login_buffer;
	struct device *dev = &adapter->vdev->dev;
	dma_addr_t rsp_buffer_token;
	dma_addr_t buffer_token;
	size_t rsp_buffer_size;
	union ibmvnic_crq crq;
	size_t buffer_size;
	__be64 *tx_list_p;
	__be64 *rx_list_p;
	int client_data_len;
	struct vnic_login_client_data *vlcd;
	int i;

	if (!adapter->tx_scrq || !adapter->rx_scrq) {
		netdev_err(adapter->netdev,
			   "RX or TX queues are not allocated, device login failed\n");
		return -1;
	}

	release_login_rsp_buffer(adapter);
	client_data_len = vnic_client_data_len(adapter);

	buffer_size =
	    sizeof(struct ibmvnic_login_buffer) +
	    sizeof(u64) * (adapter->req_tx_queues + adapter->req_rx_queues) +
	    client_data_len;

	login_buffer = kzalloc(buffer_size, GFP_ATOMIC);
	if (!login_buffer)
		goto buf_alloc_failed;

	buffer_token = dma_map_single(dev, login_buffer, buffer_size,
				      DMA_TO_DEVICE);
	if (dma_mapping_error(dev, buffer_token)) {
		dev_err(dev, "Couldn't map login buffer\n");
		goto buf_map_failed;
	}

	rsp_buffer_size = sizeof(struct ibmvnic_login_rsp_buffer) +
			  sizeof(u64) * adapter->req_tx_queues +
			  sizeof(u64) * adapter->req_rx_queues +
			  sizeof(u64) * adapter->req_rx_queues +
			  sizeof(u8) * IBMVNIC_TX_DESC_VERSIONS;

	login_rsp_buffer = kmalloc(rsp_buffer_size, GFP_ATOMIC);
	if (!login_rsp_buffer)
		goto buf_rsp_alloc_failed;

	rsp_buffer_token = dma_map_single(dev, login_rsp_buffer,
					  rsp_buffer_size, DMA_FROM_DEVICE);
	if (dma_mapping_error(dev, rsp_buffer_token)) {
		dev_err(dev, "Couldn't map login rsp buffer\n");
		goto buf_rsp_map_failed;
	}

	adapter->login_buf = login_buffer;
	adapter->login_buf_token = buffer_token;
	adapter->login_buf_sz = buffer_size;
	adapter->login_rsp_buf = login_rsp_buffer;
	adapter->login_rsp_buf_token = rsp_buffer_token;
	adapter->login_rsp_buf_sz = rsp_buffer_size;

	login_buffer->len = cpu_to_be32(buffer_size);
	login_buffer->version = cpu_to_be32(INITIAL_VERSION_LB);
	login_buffer->num_txcomp_subcrqs = cpu_to_be32(adapter->req_tx_queues);
	login_buffer->off_txcomp_subcrqs =
	    cpu_to_be32(sizeof(struct ibmvnic_login_buffer));
	login_buffer->num_rxcomp_subcrqs = cpu_to_be32(adapter->req_rx_queues);
	login_buffer->off_rxcomp_subcrqs =
	    cpu_to_be32(sizeof(struct ibmvnic_login_buffer) +
			sizeof(u64) * adapter->req_tx_queues);
	login_buffer->login_rsp_ioba = cpu_to_be32(rsp_buffer_token);
	login_buffer->login_rsp_len = cpu_to_be32(rsp_buffer_size);

	tx_list_p = (__be64 *)((char *)login_buffer +
				      sizeof(struct ibmvnic_login_buffer));
	rx_list_p = (__be64 *)((char *)login_buffer +
				      sizeof(struct ibmvnic_login_buffer) +
				      sizeof(u64) * adapter->req_tx_queues);

	for (i = 0; i < adapter->req_tx_queues; i++) {
		if (adapter->tx_scrq[i]) {
			tx_list_p[i] = cpu_to_be64(adapter->tx_scrq[i]->
						   crq_num);
		}
	}

	for (i = 0; i < adapter->req_rx_queues; i++) {
		if (adapter->rx_scrq[i]) {
			rx_list_p[i] = cpu_to_be64(adapter->rx_scrq[i]->
						   crq_num);
		}
	}

	/* Insert vNIC login client data */
	vlcd = (struct vnic_login_client_data *)
		((char *)rx_list_p + (sizeof(u64) * adapter->req_rx_queues));
	login_buffer->client_data_offset =
			cpu_to_be32((char *)vlcd - (char *)login_buffer);
	login_buffer->client_data_len = cpu_to_be32(client_data_len);

	vnic_add_client_data(adapter, vlcd);

	netdev_dbg(adapter->netdev, "Login Buffer:\n");
	for (i = 0; i < (adapter->login_buf_sz - 1) / 8 + 1; i++) {
		netdev_dbg(adapter->netdev, "%016lx\n",
			   ((unsigned long int *)(adapter->login_buf))[i]);
	}

	memset(&crq, 0, sizeof(crq));
	crq.login.first = IBMVNIC_CRQ_CMD;
	crq.login.cmd = LOGIN;
	crq.login.ioba = cpu_to_be32(buffer_token);
	crq.login.len = cpu_to_be32(buffer_size);
	ibmvnic_send_crq(adapter, &crq);

	return 0;

buf_rsp_map_failed:
	kfree(login_rsp_buffer);
buf_rsp_alloc_failed:
	dma_unmap_single(dev, buffer_token, buffer_size, DMA_TO_DEVICE);
buf_map_failed:
	kfree(login_buffer);
buf_alloc_failed:
	return -1;
}

static int send_request_map(struct ibmvnic_adapter *adapter, dma_addr_t addr,
			    u32 len, u8 map_id)
{
	union ibmvnic_crq crq;

	memset(&crq, 0, sizeof(crq));
	crq.request_map.first = IBMVNIC_CRQ_CMD;
	crq.request_map.cmd = REQUEST_MAP;
	crq.request_map.map_id = map_id;
	crq.request_map.ioba = cpu_to_be32(addr);
	crq.request_map.len = cpu_to_be32(len);
	return ibmvnic_send_crq(adapter, &crq);
}

static int send_request_unmap(struct ibmvnic_adapter *adapter, u8 map_id)
{
	union ibmvnic_crq crq;

	memset(&crq, 0, sizeof(crq));
	crq.request_unmap.first = IBMVNIC_CRQ_CMD;
	crq.request_unmap.cmd = REQUEST_UNMAP;
	crq.request_unmap.map_id = map_id;
	return ibmvnic_send_crq(adapter, &crq);
}

static void send_query_map(struct ibmvnic_adapter *adapter)
{
	union ibmvnic_crq crq;

	memset(&crq, 0, sizeof(crq));
	crq.query_map.first = IBMVNIC_CRQ_CMD;
	crq.query_map.cmd = QUERY_MAP;
	ibmvnic_send_crq(adapter, &crq);
}

/* Send a series of CRQs requesting various capabilities of the VNIC server */
static void send_query_cap(struct ibmvnic_adapter *adapter)
{
	union ibmvnic_crq crq;

	atomic_set(&adapter->running_cap_crqs, 0);
	memset(&crq, 0, sizeof(crq));
	crq.query_capability.first = IBMVNIC_CRQ_CMD;
	crq.query_capability.cmd = QUERY_CAPABILITY;

	crq.query_capability.capability = cpu_to_be16(MIN_TX_QUEUES);
	atomic_inc(&adapter->running_cap_crqs);
	ibmvnic_send_crq(adapter, &crq);

	crq.query_capability.capability = cpu_to_be16(MIN_RX_QUEUES);
	atomic_inc(&adapter->running_cap_crqs);
	ibmvnic_send_crq(adapter, &crq);

	crq.query_capability.capability = cpu_to_be16(MIN_RX_ADD_QUEUES);
	atomic_inc(&adapter->running_cap_crqs);
	ibmvnic_send_crq(adapter, &crq);

	crq.query_capability.capability = cpu_to_be16(MAX_TX_QUEUES);
	atomic_inc(&adapter->running_cap_crqs);
	ibmvnic_send_crq(adapter, &crq);

	crq.query_capability.capability = cpu_to_be16(MAX_RX_QUEUES);
	atomic_inc(&adapter->running_cap_crqs);
	ibmvnic_send_crq(adapter, &crq);

	crq.query_capability.capability = cpu_to_be16(MAX_RX_ADD_QUEUES);
	atomic_inc(&adapter->running_cap_crqs);
	ibmvnic_send_crq(adapter, &crq);

	crq.query_capability.capability =
	    cpu_to_be16(MIN_TX_ENTRIES_PER_SUBCRQ);
	atomic_inc(&adapter->running_cap_crqs);
	ibmvnic_send_crq(adapter, &crq);

	crq.query_capability.capability =
	    cpu_to_be16(MIN_RX_ADD_ENTRIES_PER_SUBCRQ);
	atomic_inc(&adapter->running_cap_crqs);
	ibmvnic_send_crq(adapter, &crq);

	crq.query_capability.capability =
	    cpu_to_be16(MAX_TX_ENTRIES_PER_SUBCRQ);
	atomic_inc(&adapter->running_cap_crqs);
	ibmvnic_send_crq(adapter, &crq);

	crq.query_capability.capability =
	    cpu_to_be16(MAX_RX_ADD_ENTRIES_PER_SUBCRQ);
	atomic_inc(&adapter->running_cap_crqs);
	ibmvnic_send_crq(adapter, &crq);

	crq.query_capability.capability = cpu_to_be16(TCP_IP_OFFLOAD);
	atomic_inc(&adapter->running_cap_crqs);
	ibmvnic_send_crq(adapter, &crq);

	crq.query_capability.capability = cpu_to_be16(PROMISC_SUPPORTED);
	atomic_inc(&adapter->running_cap_crqs);
	ibmvnic_send_crq(adapter, &crq);

	crq.query_capability.capability = cpu_to_be16(MIN_MTU);
	atomic_inc(&adapter->running_cap_crqs);
	ibmvnic_send_crq(adapter, &crq);

	crq.query_capability.capability = cpu_to_be16(MAX_MTU);
	atomic_inc(&adapter->running_cap_crqs);
	ibmvnic_send_crq(adapter, &crq);

	crq.query_capability.capability = cpu_to_be16(MAX_MULTICAST_FILTERS);
	atomic_inc(&adapter->running_cap_crqs);
	ibmvnic_send_crq(adapter, &crq);

	crq.query_capability.capability = cpu_to_be16(VLAN_HEADER_INSERTION);
	atomic_inc(&adapter->running_cap_crqs);
	ibmvnic_send_crq(adapter, &crq);

	crq.query_capability.capability = cpu_to_be16(RX_VLAN_HEADER_INSERTION);
	atomic_inc(&adapter->running_cap_crqs);
	ibmvnic_send_crq(adapter, &crq);

	crq.query_capability.capability = cpu_to_be16(MAX_TX_SG_ENTRIES);
	atomic_inc(&adapter->running_cap_crqs);
	ibmvnic_send_crq(adapter, &crq);

	crq.query_capability.capability = cpu_to_be16(RX_SG_SUPPORTED);
	atomic_inc(&adapter->running_cap_crqs);
	ibmvnic_send_crq(adapter, &crq);

	crq.query_capability.capability = cpu_to_be16(OPT_TX_COMP_SUB_QUEUES);
	atomic_inc(&adapter->running_cap_crqs);
	ibmvnic_send_crq(adapter, &crq);

	crq.query_capability.capability = cpu_to_be16(OPT_RX_COMP_QUEUES);
	atomic_inc(&adapter->running_cap_crqs);
	ibmvnic_send_crq(adapter, &crq);

	crq.query_capability.capability =
			cpu_to_be16(OPT_RX_BUFADD_Q_PER_RX_COMP_Q);
	atomic_inc(&adapter->running_cap_crqs);
	ibmvnic_send_crq(adapter, &crq);

	crq.query_capability.capability =
			cpu_to_be16(OPT_TX_ENTRIES_PER_SUBCRQ);
	atomic_inc(&adapter->running_cap_crqs);
	ibmvnic_send_crq(adapter, &crq);

	crq.query_capability.capability =
			cpu_to_be16(OPT_RXBA_ENTRIES_PER_SUBCRQ);
	atomic_inc(&adapter->running_cap_crqs);
	ibmvnic_send_crq(adapter, &crq);

	crq.query_capability.capability = cpu_to_be16(TX_RX_DESC_REQ);
	atomic_inc(&adapter->running_cap_crqs);
	ibmvnic_send_crq(adapter, &crq);
}

static void send_query_ip_offload(struct ibmvnic_adapter *adapter)
{
	int buf_sz = sizeof(struct ibmvnic_query_ip_offload_buffer);
	struct device *dev = &adapter->vdev->dev;
	union ibmvnic_crq crq;

	adapter->ip_offload_tok =
		dma_map_single(dev,
			       &adapter->ip_offload_buf,
			       buf_sz,
			       DMA_FROM_DEVICE);

	if (dma_mapping_error(dev, adapter->ip_offload_tok)) {
		if (!firmware_has_feature(FW_FEATURE_CMO))
			dev_err(dev, "Couldn't map offload buffer\n");
		return;
	}

	memset(&crq, 0, sizeof(crq));
	crq.query_ip_offload.first = IBMVNIC_CRQ_CMD;
	crq.query_ip_offload.cmd = QUERY_IP_OFFLOAD;
	crq.query_ip_offload.len = cpu_to_be32(buf_sz);
	crq.query_ip_offload.ioba =
	    cpu_to_be32(adapter->ip_offload_tok);

	ibmvnic_send_crq(adapter, &crq);
}

static void send_control_ip_offload(struct ibmvnic_adapter *adapter)
{
	struct ibmvnic_control_ip_offload_buffer *ctrl_buf = &adapter->ip_offload_ctrl;
	struct ibmvnic_query_ip_offload_buffer *buf = &adapter->ip_offload_buf;
	struct device *dev = &adapter->vdev->dev;
	netdev_features_t old_hw_features = 0;
	union ibmvnic_crq crq;

	adapter->ip_offload_ctrl_tok =
		dma_map_single(dev,
			       ctrl_buf,
			       sizeof(adapter->ip_offload_ctrl),
			       DMA_TO_DEVICE);

	if (dma_mapping_error(dev, adapter->ip_offload_ctrl_tok)) {
		dev_err(dev, "Couldn't map ip offload control buffer\n");
		return;
	}

	ctrl_buf->len = cpu_to_be32(sizeof(adapter->ip_offload_ctrl));
	ctrl_buf->version = cpu_to_be32(INITIAL_VERSION_IOB);
	ctrl_buf->ipv4_chksum = buf->ipv4_chksum;
	ctrl_buf->ipv6_chksum = buf->ipv6_chksum;
	ctrl_buf->tcp_ipv4_chksum = buf->tcp_ipv4_chksum;
	ctrl_buf->udp_ipv4_chksum = buf->udp_ipv4_chksum;
	ctrl_buf->tcp_ipv6_chksum = buf->tcp_ipv6_chksum;
	ctrl_buf->udp_ipv6_chksum = buf->udp_ipv6_chksum;
	ctrl_buf->large_tx_ipv4 = buf->large_tx_ipv4;
	ctrl_buf->large_tx_ipv6 = buf->large_tx_ipv6;

	/* large_rx disabled for now, additional features needed */
	ctrl_buf->large_rx_ipv4 = 0;
	ctrl_buf->large_rx_ipv6 = 0;

	if (adapter->state != VNIC_PROBING) {
		old_hw_features = adapter->netdev->hw_features;
		adapter->netdev->hw_features = 0;
	}

	adapter->netdev->hw_features = NETIF_F_SG | NETIF_F_GSO | NETIF_F_GRO;

	if (buf->tcp_ipv4_chksum || buf->udp_ipv4_chksum)
		adapter->netdev->hw_features |= NETIF_F_IP_CSUM;

	if (buf->tcp_ipv6_chksum || buf->udp_ipv6_chksum)
		adapter->netdev->hw_features |= NETIF_F_IPV6_CSUM;

	if ((adapter->netdev->features &
	    (NETIF_F_IP_CSUM | NETIF_F_IPV6_CSUM)))
		adapter->netdev->hw_features |= NETIF_F_RXCSUM;

	if (buf->large_tx_ipv4)
		adapter->netdev->hw_features |= NETIF_F_TSO;
	if (buf->large_tx_ipv6)
		adapter->netdev->hw_features |= NETIF_F_TSO6;

	if (adapter->state == VNIC_PROBING) {
		adapter->netdev->features |= adapter->netdev->hw_features;
	} else if (old_hw_features != adapter->netdev->hw_features) {
		netdev_features_t tmp = 0;

		/* disable features no longer supported */
		adapter->netdev->features &= adapter->netdev->hw_features;
		/* turn on features now supported if previously enabled */
		tmp = (old_hw_features ^ adapter->netdev->hw_features) &
			adapter->netdev->hw_features;
		adapter->netdev->features |=
				tmp & adapter->netdev->wanted_features;
	}

	memset(&crq, 0, sizeof(crq));
	crq.control_ip_offload.first = IBMVNIC_CRQ_CMD;
	crq.control_ip_offload.cmd = CONTROL_IP_OFFLOAD;
	crq.control_ip_offload.len =
	    cpu_to_be32(sizeof(adapter->ip_offload_ctrl));
	crq.control_ip_offload.ioba = cpu_to_be32(adapter->ip_offload_ctrl_tok);
	ibmvnic_send_crq(adapter, &crq);
}

static void handle_vpd_size_rsp(union ibmvnic_crq *crq,
				struct ibmvnic_adapter *adapter)
{
	struct device *dev = &adapter->vdev->dev;

	if (crq->get_vpd_size_rsp.rc.code) {
		dev_err(dev, "Error retrieving VPD size, rc=%x\n",
			crq->get_vpd_size_rsp.rc.code);
		complete(&adapter->fw_done);
		return;
	}

	adapter->vpd->len = be64_to_cpu(crq->get_vpd_size_rsp.len);
	complete(&adapter->fw_done);
}

static void handle_vpd_rsp(union ibmvnic_crq *crq,
			   struct ibmvnic_adapter *adapter)
{
	struct device *dev = &adapter->vdev->dev;
	unsigned char *substr = NULL;
	u8 fw_level_len = 0;

	memset(adapter->fw_version, 0, 32);

	dma_unmap_single(dev, adapter->vpd->dma_addr, adapter->vpd->len,
			 DMA_FROM_DEVICE);

	if (crq->get_vpd_rsp.rc.code) {
		dev_err(dev, "Error retrieving VPD from device, rc=%x\n",
			crq->get_vpd_rsp.rc.code);
		goto complete;
	}

	/* get the position of the firmware version info
	 * located after the ASCII 'RM' substring in the buffer
	 */
	substr = strnstr(adapter->vpd->buff, "RM", adapter->vpd->len);
	if (!substr) {
		dev_info(dev, "Warning - No FW level has been provided in the VPD buffer by the VIOS Server\n");
		goto complete;
	}

	/* get length of firmware level ASCII substring */
	if ((substr + 2) < (adapter->vpd->buff + adapter->vpd->len)) {
		fw_level_len = *(substr + 2);
	} else {
		dev_info(dev, "Length of FW substr extrapolated VDP buff\n");
		goto complete;
	}

	/* copy firmware version string from vpd into adapter */
	if ((substr + 3 + fw_level_len) <
	    (adapter->vpd->buff + adapter->vpd->len)) {
		strncpy((char *)adapter->fw_version, substr + 3, fw_level_len);
	} else {
		dev_info(dev, "FW substr extrapolated VPD buff\n");
	}

complete:
	if (adapter->fw_version[0] == '\0')
		strncpy((char *)adapter->fw_version, "N/A", 3 * sizeof(char));
	complete(&adapter->fw_done);
}

static void handle_query_ip_offload_rsp(struct ibmvnic_adapter *adapter)
{
	struct device *dev = &adapter->vdev->dev;
	struct ibmvnic_query_ip_offload_buffer *buf = &adapter->ip_offload_buf;
	int i;

	dma_unmap_single(dev, adapter->ip_offload_tok,
			 sizeof(adapter->ip_offload_buf), DMA_FROM_DEVICE);

	netdev_dbg(adapter->netdev, "Query IP Offload Buffer:\n");
	for (i = 0; i < (sizeof(adapter->ip_offload_buf) - 1) / 8 + 1; i++)
		netdev_dbg(adapter->netdev, "%016lx\n",
			   ((unsigned long int *)(buf))[i]);

	netdev_dbg(adapter->netdev, "ipv4_chksum = %d\n", buf->ipv4_chksum);
	netdev_dbg(adapter->netdev, "ipv6_chksum = %d\n", buf->ipv6_chksum);
	netdev_dbg(adapter->netdev, "tcp_ipv4_chksum = %d\n",
		   buf->tcp_ipv4_chksum);
	netdev_dbg(adapter->netdev, "tcp_ipv6_chksum = %d\n",
		   buf->tcp_ipv6_chksum);
	netdev_dbg(adapter->netdev, "udp_ipv4_chksum = %d\n",
		   buf->udp_ipv4_chksum);
	netdev_dbg(adapter->netdev, "udp_ipv6_chksum = %d\n",
		   buf->udp_ipv6_chksum);
	netdev_dbg(adapter->netdev, "large_tx_ipv4 = %d\n",
		   buf->large_tx_ipv4);
	netdev_dbg(adapter->netdev, "large_tx_ipv6 = %d\n",
		   buf->large_tx_ipv6);
	netdev_dbg(adapter->netdev, "large_rx_ipv4 = %d\n",
		   buf->large_rx_ipv4);
	netdev_dbg(adapter->netdev, "large_rx_ipv6 = %d\n",
		   buf->large_rx_ipv6);
	netdev_dbg(adapter->netdev, "max_ipv4_hdr_sz = %d\n",
		   buf->max_ipv4_header_size);
	netdev_dbg(adapter->netdev, "max_ipv6_hdr_sz = %d\n",
		   buf->max_ipv6_header_size);
	netdev_dbg(adapter->netdev, "max_tcp_hdr_size = %d\n",
		   buf->max_tcp_header_size);
	netdev_dbg(adapter->netdev, "max_udp_hdr_size = %d\n",
		   buf->max_udp_header_size);
	netdev_dbg(adapter->netdev, "max_large_tx_size = %d\n",
		   buf->max_large_tx_size);
	netdev_dbg(adapter->netdev, "max_large_rx_size = %d\n",
		   buf->max_large_rx_size);
	netdev_dbg(adapter->netdev, "ipv6_ext_hdr = %d\n",
		   buf->ipv6_extension_header);
	netdev_dbg(adapter->netdev, "tcp_pseudosum_req = %d\n",
		   buf->tcp_pseudosum_req);
	netdev_dbg(adapter->netdev, "num_ipv6_ext_hd = %d\n",
		   buf->num_ipv6_ext_headers);
	netdev_dbg(adapter->netdev, "off_ipv6_ext_hd = %d\n",
		   buf->off_ipv6_ext_headers);

	send_control_ip_offload(adapter);
}

static const char *ibmvnic_fw_err_cause(u16 cause)
{
	switch (cause) {
	case ADAPTER_PROBLEM:
		return "adapter problem";
	case BUS_PROBLEM:
		return "bus problem";
	case FW_PROBLEM:
		return "firmware problem";
	case DD_PROBLEM:
		return "device driver problem";
	case EEH_RECOVERY:
		return "EEH recovery";
	case FW_UPDATED:
		return "firmware updated";
	case LOW_MEMORY:
		return "low Memory";
	default:
		return "unknown";
	}
}

static void handle_error_indication(union ibmvnic_crq *crq,
				    struct ibmvnic_adapter *adapter)
{
	struct device *dev = &adapter->vdev->dev;
	u16 cause;

	cause = be16_to_cpu(crq->error_indication.error_cause);

	dev_warn_ratelimited(dev,
			     "Firmware reports %serror, cause: %s. Starting recovery...\n",
			     crq->error_indication.flags
				& IBMVNIC_FATAL_ERROR ? "FATAL " : "",
			     ibmvnic_fw_err_cause(cause));

	if (crq->error_indication.flags & IBMVNIC_FATAL_ERROR)
		ibmvnic_reset(adapter, VNIC_RESET_FATAL);
	else
		ibmvnic_reset(adapter, VNIC_RESET_NON_FATAL);
}

static int handle_change_mac_rsp(union ibmvnic_crq *crq,
				 struct ibmvnic_adapter *adapter)
{
	struct net_device *netdev = adapter->netdev;
	struct device *dev = &adapter->vdev->dev;
	long rc;

	rc = crq->change_mac_addr_rsp.rc.code;
	if (rc) {
		dev_err(dev, "Error %ld in CHANGE_MAC_ADDR_RSP\n", rc);
		goto out;
	}
	/* crq->change_mac_addr.mac_addr is the requested one
	 * crq->change_mac_addr_rsp.mac_addr is the returned valid one.
	 */
	ether_addr_copy(netdev->dev_addr,
			&crq->change_mac_addr_rsp.mac_addr[0]);
	ether_addr_copy(adapter->mac_addr,
			&crq->change_mac_addr_rsp.mac_addr[0]);
out:
	complete(&adapter->fw_done);
	return rc;
}

static void handle_request_cap_rsp(union ibmvnic_crq *crq,
				   struct ibmvnic_adapter *adapter)
{
	struct device *dev = &adapter->vdev->dev;
	u64 *req_value;
	char *name;

	atomic_dec(&adapter->running_cap_crqs);
	switch (be16_to_cpu(crq->request_capability_rsp.capability)) {
	case REQ_TX_QUEUES:
		req_value = &adapter->req_tx_queues;
		name = "tx";
		break;
	case REQ_RX_QUEUES:
		req_value = &adapter->req_rx_queues;
		name = "rx";
		break;
	case REQ_RX_ADD_QUEUES:
		req_value = &adapter->req_rx_add_queues;
		name = "rx_add";
		break;
	case REQ_TX_ENTRIES_PER_SUBCRQ:
		req_value = &adapter->req_tx_entries_per_subcrq;
		name = "tx_entries_per_subcrq";
		break;
	case REQ_RX_ADD_ENTRIES_PER_SUBCRQ:
		req_value = &adapter->req_rx_add_entries_per_subcrq;
		name = "rx_add_entries_per_subcrq";
		break;
	case REQ_MTU:
		req_value = &adapter->req_mtu;
		name = "mtu";
		break;
	case PROMISC_REQUESTED:
		req_value = &adapter->promisc;
		name = "promisc";
		break;
	default:
		dev_err(dev, "Got invalid cap request rsp %d\n",
			crq->request_capability.capability);
		return;
	}

	switch (crq->request_capability_rsp.rc.code) {
	case SUCCESS:
		break;
	case PARTIALSUCCESS:
		dev_info(dev, "req=%lld, rsp=%ld in %s queue, retrying.\n",
			 *req_value,
			 (long int)be64_to_cpu(crq->request_capability_rsp.
					       number), name);

		if (be16_to_cpu(crq->request_capability_rsp.capability) ==
		    REQ_MTU) {
			pr_err("mtu of %llu is not supported. Reverting.\n",
			       *req_value);
			*req_value = adapter->fallback.mtu;
		} else {
			*req_value =
				be64_to_cpu(crq->request_capability_rsp.number);
		}

		send_request_cap(adapter, 1);
		return;
	default:
		dev_err(dev, "Error %d in request cap rsp\n",
			crq->request_capability_rsp.rc.code);
		return;
	}

	/* Done receiving requested capabilities, query IP offload support */
	if (atomic_read(&adapter->running_cap_crqs) == 0) {
		adapter->wait_capability = false;
		send_query_ip_offload(adapter);
	}
}

static int handle_login_rsp(union ibmvnic_crq *login_rsp_crq,
			    struct ibmvnic_adapter *adapter)
{
	struct device *dev = &adapter->vdev->dev;
	struct net_device *netdev = adapter->netdev;
	struct ibmvnic_login_rsp_buffer *login_rsp = adapter->login_rsp_buf;
	struct ibmvnic_login_buffer *login = adapter->login_buf;
	u64 *tx_handle_array;
	u64 *rx_handle_array;
	int num_tx_pools;
	int num_rx_pools;
	u64 *size_array;
	int i;

	dma_unmap_single(dev, adapter->login_buf_token, adapter->login_buf_sz,
			 DMA_TO_DEVICE);
	dma_unmap_single(dev, adapter->login_rsp_buf_token,
			 adapter->login_rsp_buf_sz, DMA_FROM_DEVICE);

	/* If the number of queues requested can't be allocated by the
	 * server, the login response will return with code 1. We will need
	 * to resend the login buffer with fewer queues requested.
	 */
	if (login_rsp_crq->generic.rc.code) {
		adapter->init_done_rc = login_rsp_crq->generic.rc.code;
		complete(&adapter->init_done);
		return 0;
	}

	netdev->mtu = adapter->req_mtu - ETH_HLEN;

	netdev_dbg(adapter->netdev, "Login Response Buffer:\n");
	for (i = 0; i < (adapter->login_rsp_buf_sz - 1) / 8 + 1; i++) {
		netdev_dbg(adapter->netdev, "%016lx\n",
			   ((unsigned long int *)(adapter->login_rsp_buf))[i]);
	}

	/* Sanity checks */
	if (login->num_txcomp_subcrqs != login_rsp->num_txsubm_subcrqs ||
	    (be32_to_cpu(login->num_rxcomp_subcrqs) *
	     adapter->req_rx_add_queues !=
	     be32_to_cpu(login_rsp->num_rxadd_subcrqs))) {
		dev_err(dev, "FATAL: Inconsistent login and login rsp\n");
		ibmvnic_remove(adapter->vdev);
		return -EIO;
	}
	size_array = (u64 *)((u8 *)(adapter->login_rsp_buf) +
		be32_to_cpu(adapter->login_rsp_buf->off_rxadd_buff_size));
	/* variable buffer sizes are not supported, so just read the
	 * first entry.
	 */
	adapter->cur_rx_buf_sz = be64_to_cpu(size_array[0]);

	num_tx_pools = be32_to_cpu(adapter->login_rsp_buf->num_txsubm_subcrqs);
	num_rx_pools = be32_to_cpu(adapter->login_rsp_buf->num_rxadd_subcrqs);

	tx_handle_array = (u64 *)((u8 *)(adapter->login_rsp_buf) +
				  be32_to_cpu(adapter->login_rsp_buf->off_txsubm_subcrqs));
	rx_handle_array = (u64 *)((u8 *)(adapter->login_rsp_buf) +
				  be32_to_cpu(adapter->login_rsp_buf->off_rxadd_subcrqs));

	for (i = 0; i < num_tx_pools; i++)
		adapter->tx_scrq[i]->handle = tx_handle_array[i];

	for (i = 0; i < num_rx_pools; i++)
		adapter->rx_scrq[i]->handle = rx_handle_array[i];

	adapter->num_active_tx_scrqs = num_tx_pools;
	adapter->num_active_rx_scrqs = num_rx_pools;
	release_login_rsp_buffer(adapter);
	release_login_buffer(adapter);
	complete(&adapter->init_done);

	return 0;
}

static void handle_request_unmap_rsp(union ibmvnic_crq *crq,
				     struct ibmvnic_adapter *adapter)
{
	struct device *dev = &adapter->vdev->dev;
	long rc;

	rc = crq->request_unmap_rsp.rc.code;
	if (rc)
		dev_err(dev, "Error %ld in REQUEST_UNMAP_RSP\n", rc);
}

static void handle_query_map_rsp(union ibmvnic_crq *crq,
				 struct ibmvnic_adapter *adapter)
{
	struct net_device *netdev = adapter->netdev;
	struct device *dev = &adapter->vdev->dev;
	long rc;

	rc = crq->query_map_rsp.rc.code;
	if (rc) {
		dev_err(dev, "Error %ld in QUERY_MAP_RSP\n", rc);
		return;
	}
	netdev_dbg(netdev, "page_size = %d\ntot_pages = %d\nfree_pages = %d\n",
		   crq->query_map_rsp.page_size, crq->query_map_rsp.tot_pages,
		   crq->query_map_rsp.free_pages);
}

static void handle_query_cap_rsp(union ibmvnic_crq *crq,
				 struct ibmvnic_adapter *adapter)
{
	struct net_device *netdev = adapter->netdev;
	struct device *dev = &adapter->vdev->dev;
	long rc;

	atomic_dec(&adapter->running_cap_crqs);
	netdev_dbg(netdev, "Outstanding queries: %d\n",
		   atomic_read(&adapter->running_cap_crqs));
	rc = crq->query_capability.rc.code;
	if (rc) {
		dev_err(dev, "Error %ld in QUERY_CAP_RSP\n", rc);
		goto out;
	}

	switch (be16_to_cpu(crq->query_capability.capability)) {
	case MIN_TX_QUEUES:
		adapter->min_tx_queues =
		    be64_to_cpu(crq->query_capability.number);
		netdev_dbg(netdev, "min_tx_queues = %lld\n",
			   adapter->min_tx_queues);
		break;
	case MIN_RX_QUEUES:
		adapter->min_rx_queues =
		    be64_to_cpu(crq->query_capability.number);
		netdev_dbg(netdev, "min_rx_queues = %lld\n",
			   adapter->min_rx_queues);
		break;
	case MIN_RX_ADD_QUEUES:
		adapter->min_rx_add_queues =
		    be64_to_cpu(crq->query_capability.number);
		netdev_dbg(netdev, "min_rx_add_queues = %lld\n",
			   adapter->min_rx_add_queues);
		break;
	case MAX_TX_QUEUES:
		adapter->max_tx_queues =
		    be64_to_cpu(crq->query_capability.number);
		netdev_dbg(netdev, "max_tx_queues = %lld\n",
			   adapter->max_tx_queues);
		break;
	case MAX_RX_QUEUES:
		adapter->max_rx_queues =
		    be64_to_cpu(crq->query_capability.number);
		netdev_dbg(netdev, "max_rx_queues = %lld\n",
			   adapter->max_rx_queues);
		break;
	case MAX_RX_ADD_QUEUES:
		adapter->max_rx_add_queues =
		    be64_to_cpu(crq->query_capability.number);
		netdev_dbg(netdev, "max_rx_add_queues = %lld\n",
			   adapter->max_rx_add_queues);
		break;
	case MIN_TX_ENTRIES_PER_SUBCRQ:
		adapter->min_tx_entries_per_subcrq =
		    be64_to_cpu(crq->query_capability.number);
		netdev_dbg(netdev, "min_tx_entries_per_subcrq = %lld\n",
			   adapter->min_tx_entries_per_subcrq);
		break;
	case MIN_RX_ADD_ENTRIES_PER_SUBCRQ:
		adapter->min_rx_add_entries_per_subcrq =
		    be64_to_cpu(crq->query_capability.number);
		netdev_dbg(netdev, "min_rx_add_entrs_per_subcrq = %lld\n",
			   adapter->min_rx_add_entries_per_subcrq);
		break;
	case MAX_TX_ENTRIES_PER_SUBCRQ:
		adapter->max_tx_entries_per_subcrq =
		    be64_to_cpu(crq->query_capability.number);
		netdev_dbg(netdev, "max_tx_entries_per_subcrq = %lld\n",
			   adapter->max_tx_entries_per_subcrq);
		break;
	case MAX_RX_ADD_ENTRIES_PER_SUBCRQ:
		adapter->max_rx_add_entries_per_subcrq =
		    be64_to_cpu(crq->query_capability.number);
		netdev_dbg(netdev, "max_rx_add_entrs_per_subcrq = %lld\n",
			   adapter->max_rx_add_entries_per_subcrq);
		break;
	case TCP_IP_OFFLOAD:
		adapter->tcp_ip_offload =
		    be64_to_cpu(crq->query_capability.number);
		netdev_dbg(netdev, "tcp_ip_offload = %lld\n",
			   adapter->tcp_ip_offload);
		break;
	case PROMISC_SUPPORTED:
		adapter->promisc_supported =
		    be64_to_cpu(crq->query_capability.number);
		netdev_dbg(netdev, "promisc_supported = %lld\n",
			   adapter->promisc_supported);
		break;
	case MIN_MTU:
		adapter->min_mtu = be64_to_cpu(crq->query_capability.number);
		netdev->min_mtu = adapter->min_mtu - ETH_HLEN;
		netdev_dbg(netdev, "min_mtu = %lld\n", adapter->min_mtu);
		break;
	case MAX_MTU:
		adapter->max_mtu = be64_to_cpu(crq->query_capability.number);
		netdev->max_mtu = adapter->max_mtu - ETH_HLEN;
		netdev_dbg(netdev, "max_mtu = %lld\n", adapter->max_mtu);
		break;
	case MAX_MULTICAST_FILTERS:
		adapter->max_multicast_filters =
		    be64_to_cpu(crq->query_capability.number);
		netdev_dbg(netdev, "max_multicast_filters = %lld\n",
			   adapter->max_multicast_filters);
		break;
	case VLAN_HEADER_INSERTION:
		adapter->vlan_header_insertion =
		    be64_to_cpu(crq->query_capability.number);
		if (adapter->vlan_header_insertion)
			netdev->features |= NETIF_F_HW_VLAN_STAG_TX;
		netdev_dbg(netdev, "vlan_header_insertion = %lld\n",
			   adapter->vlan_header_insertion);
		break;
	case RX_VLAN_HEADER_INSERTION:
		adapter->rx_vlan_header_insertion =
		    be64_to_cpu(crq->query_capability.number);
		netdev_dbg(netdev, "rx_vlan_header_insertion = %lld\n",
			   adapter->rx_vlan_header_insertion);
		break;
	case MAX_TX_SG_ENTRIES:
		adapter->max_tx_sg_entries =
		    be64_to_cpu(crq->query_capability.number);
		netdev_dbg(netdev, "max_tx_sg_entries = %lld\n",
			   adapter->max_tx_sg_entries);
		break;
	case RX_SG_SUPPORTED:
		adapter->rx_sg_supported =
		    be64_to_cpu(crq->query_capability.number);
		netdev_dbg(netdev, "rx_sg_supported = %lld\n",
			   adapter->rx_sg_supported);
		break;
	case OPT_TX_COMP_SUB_QUEUES:
		adapter->opt_tx_comp_sub_queues =
		    be64_to_cpu(crq->query_capability.number);
		netdev_dbg(netdev, "opt_tx_comp_sub_queues = %lld\n",
			   adapter->opt_tx_comp_sub_queues);
		break;
	case OPT_RX_COMP_QUEUES:
		adapter->opt_rx_comp_queues =
		    be64_to_cpu(crq->query_capability.number);
		netdev_dbg(netdev, "opt_rx_comp_queues = %lld\n",
			   adapter->opt_rx_comp_queues);
		break;
	case OPT_RX_BUFADD_Q_PER_RX_COMP_Q:
		adapter->opt_rx_bufadd_q_per_rx_comp_q =
		    be64_to_cpu(crq->query_capability.number);
		netdev_dbg(netdev, "opt_rx_bufadd_q_per_rx_comp_q = %lld\n",
			   adapter->opt_rx_bufadd_q_per_rx_comp_q);
		break;
	case OPT_TX_ENTRIES_PER_SUBCRQ:
		adapter->opt_tx_entries_per_subcrq =
		    be64_to_cpu(crq->query_capability.number);
		netdev_dbg(netdev, "opt_tx_entries_per_subcrq = %lld\n",
			   adapter->opt_tx_entries_per_subcrq);
		break;
	case OPT_RXBA_ENTRIES_PER_SUBCRQ:
		adapter->opt_rxba_entries_per_subcrq =
		    be64_to_cpu(crq->query_capability.number);
		netdev_dbg(netdev, "opt_rxba_entries_per_subcrq = %lld\n",
			   adapter->opt_rxba_entries_per_subcrq);
		break;
	case TX_RX_DESC_REQ:
		adapter->tx_rx_desc_req = crq->query_capability.number;
		netdev_dbg(netdev, "tx_rx_desc_req = %llx\n",
			   adapter->tx_rx_desc_req);
		break;

	default:
		netdev_err(netdev, "Got invalid cap rsp %d\n",
			   crq->query_capability.capability);
	}

out:
	if (atomic_read(&adapter->running_cap_crqs) == 0) {
		adapter->wait_capability = false;
		send_request_cap(adapter, 0);
	}
}

static int send_query_phys_parms(struct ibmvnic_adapter *adapter)
{
	union ibmvnic_crq crq;
	int rc;

	memset(&crq, 0, sizeof(crq));
	crq.query_phys_parms.first = IBMVNIC_CRQ_CMD;
	crq.query_phys_parms.cmd = QUERY_PHYS_PARMS;

	mutex_lock(&adapter->fw_lock);
	adapter->fw_done_rc = 0;
	reinit_completion(&adapter->fw_done);

	rc = ibmvnic_send_crq(adapter, &crq);
	if (rc) {
		mutex_unlock(&adapter->fw_lock);
		return rc;
	}

	rc = ibmvnic_wait_for_completion(adapter, &adapter->fw_done, 10000);
	if (rc) {
		mutex_unlock(&adapter->fw_lock);
		return rc;
	}

	mutex_unlock(&adapter->fw_lock);
	return adapter->fw_done_rc ? -EIO : 0;
}

static int handle_query_phys_parms_rsp(union ibmvnic_crq *crq,
				       struct ibmvnic_adapter *adapter)
{
	struct net_device *netdev = adapter->netdev;
	int rc;
	__be32 rspeed = cpu_to_be32(crq->query_phys_parms_rsp.speed);

	rc = crq->query_phys_parms_rsp.rc.code;
	if (rc) {
		netdev_err(netdev, "Error %d in QUERY_PHYS_PARMS\n", rc);
		return rc;
	}
	switch (rspeed) {
	case IBMVNIC_10MBPS:
		adapter->speed = SPEED_10;
		break;
	case IBMVNIC_100MBPS:
		adapter->speed = SPEED_100;
		break;
	case IBMVNIC_1GBPS:
		adapter->speed = SPEED_1000;
		break;
	case IBMVNIC_10GBPS:
		adapter->speed = SPEED_10000;
		break;
	case IBMVNIC_25GBPS:
		adapter->speed = SPEED_25000;
		break;
	case IBMVNIC_40GBPS:
		adapter->speed = SPEED_40000;
		break;
	case IBMVNIC_50GBPS:
		adapter->speed = SPEED_50000;
		break;
	case IBMVNIC_100GBPS:
		adapter->speed = SPEED_100000;
		break;
	case IBMVNIC_200GBPS:
		adapter->speed = SPEED_200000;
		break;
	default:
		if (netif_carrier_ok(netdev))
			netdev_warn(netdev, "Unknown speed 0x%08x\n", rspeed);
		adapter->speed = SPEED_UNKNOWN;
	}
	if (crq->query_phys_parms_rsp.flags1 & IBMVNIC_FULL_DUPLEX)
		adapter->duplex = DUPLEX_FULL;
	else if (crq->query_phys_parms_rsp.flags1 & IBMVNIC_HALF_DUPLEX)
		adapter->duplex = DUPLEX_HALF;
	else
		adapter->duplex = DUPLEX_UNKNOWN;

	return rc;
}

static void ibmvnic_handle_crq(union ibmvnic_crq *crq,
			       struct ibmvnic_adapter *adapter)
{
	struct ibmvnic_generic_crq *gen_crq = &crq->generic;
	struct net_device *netdev = adapter->netdev;
	struct device *dev = &adapter->vdev->dev;
	u64 *u64_crq = (u64 *)crq;
	long rc;

	netdev_dbg(netdev, "Handling CRQ: %016lx %016lx\n",
		   (unsigned long int)cpu_to_be64(u64_crq[0]),
		   (unsigned long int)cpu_to_be64(u64_crq[1]));
	switch (gen_crq->first) {
	case IBMVNIC_CRQ_INIT_RSP:
		switch (gen_crq->cmd) {
		case IBMVNIC_CRQ_INIT:
			dev_info(dev, "Partner initialized\n");
			adapter->from_passive_init = true;
			if (!completion_done(&adapter->init_done)) {
				complete(&adapter->init_done);
				adapter->init_done_rc = -EIO;
			}
			ibmvnic_reset(adapter, VNIC_RESET_FAILOVER);
			break;
		case IBMVNIC_CRQ_INIT_COMPLETE:
			dev_info(dev, "Partner initialization complete\n");
			adapter->crq.active = true;
			send_version_xchg(adapter);
			break;
		default:
			dev_err(dev, "Unknown crq cmd: %d\n", gen_crq->cmd);
		}
		return;
	case IBMVNIC_CRQ_XPORT_EVENT:
		netif_carrier_off(netdev);
		adapter->crq.active = false;
		/* terminate any thread waiting for a response
		 * from the device
		 */
		if (!completion_done(&adapter->fw_done)) {
			adapter->fw_done_rc = -EIO;
			complete(&adapter->fw_done);
		}
		if (!completion_done(&adapter->stats_done))
			complete(&adapter->stats_done);
		if (test_bit(0, &adapter->resetting))
			adapter->force_reset_recovery = true;
		if (gen_crq->cmd == IBMVNIC_PARTITION_MIGRATED) {
			dev_info(dev, "Migrated, re-enabling adapter\n");
			ibmvnic_reset(adapter, VNIC_RESET_MOBILITY);
		} else if (gen_crq->cmd == IBMVNIC_DEVICE_FAILOVER) {
			dev_info(dev, "Backing device failover detected\n");
			adapter->failover_pending = true;
		} else {
			/* The adapter lost the connection */
			dev_err(dev, "Virtual Adapter failed (rc=%d)\n",
				gen_crq->cmd);
			ibmvnic_reset(adapter, VNIC_RESET_FATAL);
		}
		return;
	case IBMVNIC_CRQ_CMD_RSP:
		break;
	default:
		dev_err(dev, "Got an invalid msg type 0x%02x\n",
			gen_crq->first);
		return;
	}

	switch (gen_crq->cmd) {
	case VERSION_EXCHANGE_RSP:
		rc = crq->version_exchange_rsp.rc.code;
		if (rc) {
			dev_err(dev, "Error %ld in VERSION_EXCHG_RSP\n", rc);
			break;
		}
		ibmvnic_version =
			    be16_to_cpu(crq->version_exchange_rsp.version);
		dev_info(dev, "Partner protocol version is %d\n",
			 ibmvnic_version);
		send_query_cap(adapter);
		break;
	case QUERY_CAPABILITY_RSP:
		handle_query_cap_rsp(crq, adapter);
		break;
	case QUERY_MAP_RSP:
		handle_query_map_rsp(crq, adapter);
		break;
	case REQUEST_MAP_RSP:
		adapter->fw_done_rc = crq->request_map_rsp.rc.code;
		complete(&adapter->fw_done);
		break;
	case REQUEST_UNMAP_RSP:
		handle_request_unmap_rsp(crq, adapter);
		break;
	case REQUEST_CAPABILITY_RSP:
		handle_request_cap_rsp(crq, adapter);
		break;
	case LOGIN_RSP:
		netdev_dbg(netdev, "Got Login Response\n");
		handle_login_rsp(crq, adapter);
		break;
	case LOGICAL_LINK_STATE_RSP:
		netdev_dbg(netdev,
			   "Got Logical Link State Response, state: %d rc: %d\n",
			   crq->logical_link_state_rsp.link_state,
			   crq->logical_link_state_rsp.rc.code);
		adapter->logical_link_state =
		    crq->logical_link_state_rsp.link_state;
		adapter->init_done_rc = crq->logical_link_state_rsp.rc.code;
		complete(&adapter->init_done);
		break;
	case LINK_STATE_INDICATION:
		netdev_dbg(netdev, "Got Logical Link State Indication\n");
		adapter->phys_link_state =
		    crq->link_state_indication.phys_link_state;
		adapter->logical_link_state =
		    crq->link_state_indication.logical_link_state;
		if (adapter->phys_link_state && adapter->logical_link_state)
			netif_carrier_on(netdev);
		else
			netif_carrier_off(netdev);
		break;
	case CHANGE_MAC_ADDR_RSP:
		netdev_dbg(netdev, "Got MAC address change Response\n");
		adapter->fw_done_rc = handle_change_mac_rsp(crq, adapter);
		break;
	case ERROR_INDICATION:
		netdev_dbg(netdev, "Got Error Indication\n");
		handle_error_indication(crq, adapter);
		break;
	case REQUEST_STATISTICS_RSP:
		netdev_dbg(netdev, "Got Statistics Response\n");
		complete(&adapter->stats_done);
		break;
	case QUERY_IP_OFFLOAD_RSP:
		netdev_dbg(netdev, "Got Query IP offload Response\n");
		handle_query_ip_offload_rsp(adapter);
		break;
	case MULTICAST_CTRL_RSP:
		netdev_dbg(netdev, "Got multicast control Response\n");
		break;
	case CONTROL_IP_OFFLOAD_RSP:
		netdev_dbg(netdev, "Got Control IP offload Response\n");
		dma_unmap_single(dev, adapter->ip_offload_ctrl_tok,
				 sizeof(adapter->ip_offload_ctrl),
				 DMA_TO_DEVICE);
		complete(&adapter->init_done);
		break;
	case COLLECT_FW_TRACE_RSP:
		netdev_dbg(netdev, "Got Collect firmware trace Response\n");
		complete(&adapter->fw_done);
		break;
	case GET_VPD_SIZE_RSP:
		handle_vpd_size_rsp(crq, adapter);
		break;
	case GET_VPD_RSP:
		handle_vpd_rsp(crq, adapter);
		break;
	case QUERY_PHYS_PARMS_RSP:
		adapter->fw_done_rc = handle_query_phys_parms_rsp(crq, adapter);
		complete(&adapter->fw_done);
		break;
	default:
		netdev_err(netdev, "Got an invalid cmd type 0x%02x\n",
			   gen_crq->cmd);
	}
}

static irqreturn_t ibmvnic_interrupt(int irq, void *instance)
{
	struct ibmvnic_adapter *adapter = instance;

	tasklet_schedule(&adapter->tasklet);
	return IRQ_HANDLED;
}

static void ibmvnic_tasklet(struct tasklet_struct *t)
{
	struct ibmvnic_adapter *adapter = from_tasklet(adapter, t, tasklet);
	struct ibmvnic_crq_queue *queue = &adapter->crq;
	union ibmvnic_crq *crq;
	unsigned long flags;
	bool done = false;

	spin_lock_irqsave(&queue->lock, flags);
	while (!done) {
		/* Pull all the valid messages off the CRQ */
		while ((crq = ibmvnic_next_crq(adapter)) != NULL) {
			ibmvnic_handle_crq(crq, adapter);
			crq->generic.first = 0;
		}

		/* remain in tasklet until all
		 * capabilities responses are received
		 */
		if (!adapter->wait_capability)
			done = true;
	}
	/* if capabilities CRQ's were sent in this tasklet, the following
	 * tasklet must wait until all responses are received
	 */
	if (atomic_read(&adapter->running_cap_crqs) != 0)
		adapter->wait_capability = true;
	spin_unlock_irqrestore(&queue->lock, flags);
}

static int ibmvnic_reenable_crq_queue(struct ibmvnic_adapter *adapter)
{
	struct vio_dev *vdev = adapter->vdev;
	int rc;

	do {
		rc = plpar_hcall_norets(H_ENABLE_CRQ, vdev->unit_address);
	} while (rc == H_IN_PROGRESS || rc == H_BUSY || H_IS_LONG_BUSY(rc));

	if (rc)
		dev_err(&vdev->dev, "Error enabling adapter (rc=%d)\n", rc);

	return rc;
}

static int ibmvnic_reset_crq(struct ibmvnic_adapter *adapter)
{
	struct ibmvnic_crq_queue *crq = &adapter->crq;
	struct device *dev = &adapter->vdev->dev;
	struct vio_dev *vdev = adapter->vdev;
	int rc;

	/* Close the CRQ */
	do {
		rc = plpar_hcall_norets(H_FREE_CRQ, vdev->unit_address);
	} while (rc == H_BUSY || H_IS_LONG_BUSY(rc));

	/* Clean out the queue */
	memset(crq->msgs, 0, PAGE_SIZE);
	crq->cur = 0;
	crq->active = false;

	/* And re-open it again */
	rc = plpar_hcall_norets(H_REG_CRQ, vdev->unit_address,
				crq->msg_token, PAGE_SIZE);

	if (rc == H_CLOSED)
		/* Adapter is good, but other end is not ready */
		dev_warn(dev, "Partner adapter not ready\n");
	else if (rc != 0)
		dev_warn(dev, "Couldn't register crq (rc=%d)\n", rc);

	return rc;
}

static void release_crq_queue(struct ibmvnic_adapter *adapter)
{
	struct ibmvnic_crq_queue *crq = &adapter->crq;
	struct vio_dev *vdev = adapter->vdev;
	long rc;

	if (!crq->msgs)
		return;

	netdev_dbg(adapter->netdev, "Releasing CRQ\n");
	free_irq(vdev->irq, adapter);
	tasklet_kill(&adapter->tasklet);
	do {
		rc = plpar_hcall_norets(H_FREE_CRQ, vdev->unit_address);
	} while (rc == H_BUSY || H_IS_LONG_BUSY(rc));

	dma_unmap_single(&vdev->dev, crq->msg_token, PAGE_SIZE,
			 DMA_BIDIRECTIONAL);
	free_page((unsigned long)crq->msgs);
	crq->msgs = NULL;
	crq->active = false;
}

static int init_crq_queue(struct ibmvnic_adapter *adapter)
{
	struct ibmvnic_crq_queue *crq = &adapter->crq;
	struct device *dev = &adapter->vdev->dev;
	struct vio_dev *vdev = adapter->vdev;
	int rc, retrc = -ENOMEM;

	if (crq->msgs)
		return 0;

	crq->msgs = (union ibmvnic_crq *)get_zeroed_page(GFP_KERNEL);
	/* Should we allocate more than one page? */

	if (!crq->msgs)
		return -ENOMEM;

	crq->size = PAGE_SIZE / sizeof(*crq->msgs);
	crq->msg_token = dma_map_single(dev, crq->msgs, PAGE_SIZE,
					DMA_BIDIRECTIONAL);
	if (dma_mapping_error(dev, crq->msg_token))
		goto map_failed;

	rc = plpar_hcall_norets(H_REG_CRQ, vdev->unit_address,
				crq->msg_token, PAGE_SIZE);

	if (rc == H_RESOURCE)
		/* maybe kexecing and resource is busy. try a reset */
		rc = ibmvnic_reset_crq(adapter);
	retrc = rc;

	if (rc == H_CLOSED) {
		dev_warn(dev, "Partner adapter not ready\n");
	} else if (rc) {
		dev_warn(dev, "Error %d opening adapter\n", rc);
		goto reg_crq_failed;
	}

	retrc = 0;

	tasklet_setup(&adapter->tasklet, (void *)ibmvnic_tasklet);

	netdev_dbg(adapter->netdev, "registering irq 0x%x\n", vdev->irq);
	snprintf(crq->name, sizeof(crq->name), "ibmvnic-%x",
		 adapter->vdev->unit_address);
	rc = request_irq(vdev->irq, ibmvnic_interrupt, 0, crq->name, adapter);
	if (rc) {
		dev_err(dev, "Couldn't register irq 0x%x. rc=%d\n",
			vdev->irq, rc);
		goto req_irq_failed;
	}

	rc = vio_enable_interrupts(vdev);
	if (rc) {
		dev_err(dev, "Error %d enabling interrupts\n", rc);
		goto req_irq_failed;
	}

	crq->cur = 0;
	spin_lock_init(&crq->lock);

	return retrc;

req_irq_failed:
	tasklet_kill(&adapter->tasklet);
	do {
		rc = plpar_hcall_norets(H_FREE_CRQ, vdev->unit_address);
	} while (rc == H_BUSY || H_IS_LONG_BUSY(rc));
reg_crq_failed:
	dma_unmap_single(dev, crq->msg_token, PAGE_SIZE, DMA_BIDIRECTIONAL);
map_failed:
	free_page((unsigned long)crq->msgs);
	crq->msgs = NULL;
	return retrc;
}

static int ibmvnic_reset_init(struct ibmvnic_adapter *adapter, bool reset)
{
	struct device *dev = &adapter->vdev->dev;
	unsigned long timeout = msecs_to_jiffies(30000);
	u64 old_num_rx_queues, old_num_tx_queues;
	int rc;

	adapter->from_passive_init = false;

	if (reset) {
		old_num_rx_queues = adapter->req_rx_queues;
		old_num_tx_queues = adapter->req_tx_queues;
		reinit_completion(&adapter->init_done);
	}

	adapter->init_done_rc = 0;
	rc = ibmvnic_send_crq_init(adapter);
	if (rc) {
		dev_err(dev, "Send crq init failed with error %d\n", rc);
		return rc;
	}

	if (!wait_for_completion_timeout(&adapter->init_done, timeout)) {
		dev_err(dev, "Initialization sequence timed out\n");
		return -1;
	}

	if (adapter->init_done_rc) {
		release_crq_queue(adapter);
		return adapter->init_done_rc;
	}

	if (adapter->from_passive_init) {
		adapter->state = VNIC_OPEN;
		adapter->from_passive_init = false;
		return -1;
	}

	if (reset &&
	    test_bit(0, &adapter->resetting) && !adapter->wait_for_reset &&
	    adapter->reset_reason != VNIC_RESET_MOBILITY) {
		if (adapter->req_rx_queues != old_num_rx_queues ||
		    adapter->req_tx_queues != old_num_tx_queues) {
			release_sub_crqs(adapter, 0);
			rc = init_sub_crqs(adapter);
		} else {
			rc = reset_sub_crq_queues(adapter);
		}
	} else {
		rc = init_sub_crqs(adapter);
	}

	if (rc) {
		dev_err(dev, "Initialization of sub crqs failed\n");
		release_crq_queue(adapter);
		return rc;
	}

	rc = init_sub_crq_irqs(adapter);
	if (rc) {
		dev_err(dev, "Failed to initialize sub crq irqs\n");
		release_crq_queue(adapter);
	}

	return rc;
}

static struct device_attribute dev_attr_failover;

static int ibmvnic_probe(struct vio_dev *dev, const struct vio_device_id *id)
{
	struct ibmvnic_adapter *adapter;
	struct net_device *netdev;
	unsigned char *mac_addr_p;
	int rc;

	dev_dbg(&dev->dev, "entering ibmvnic_probe for UA 0x%x\n",
		dev->unit_address);

	mac_addr_p = (unsigned char *)vio_get_attribute(dev,
							VETH_MAC_ADDR, NULL);
	if (!mac_addr_p) {
		dev_err(&dev->dev,
			"(%s:%3.3d) ERROR: Can't find MAC_ADDR attribute\n",
			__FILE__, __LINE__);
		return 0;
	}

	netdev = alloc_etherdev_mq(sizeof(struct ibmvnic_adapter),
				   IBMVNIC_MAX_QUEUES);
	if (!netdev)
		return -ENOMEM;

	adapter = netdev_priv(netdev);
	adapter->state = VNIC_PROBING;
	dev_set_drvdata(&dev->dev, netdev);
	adapter->vdev = dev;
	adapter->netdev = netdev;

	ether_addr_copy(adapter->mac_addr, mac_addr_p);
	ether_addr_copy(netdev->dev_addr, adapter->mac_addr);
	netdev->irq = dev->irq;
	netdev->netdev_ops = &ibmvnic_netdev_ops;
	netdev->ethtool_ops = &ibmvnic_ethtool_ops;
	SET_NETDEV_DEV(netdev, &dev->dev);

	spin_lock_init(&adapter->stats_lock);

	INIT_WORK(&adapter->ibmvnic_reset, __ibmvnic_reset);
	INIT_DELAYED_WORK(&adapter->ibmvnic_delayed_reset,
			  __ibmvnic_delayed_reset);
	INIT_LIST_HEAD(&adapter->rwi_list);
	spin_lock_init(&adapter->rwi_lock);
	spin_lock_init(&adapter->state_lock);
	mutex_init(&adapter->fw_lock);
	init_completion(&adapter->init_done);
	init_completion(&adapter->fw_done);
	init_completion(&adapter->reset_done);
	init_completion(&adapter->stats_done);
	clear_bit(0, &adapter->resetting);

	do {
		rc = init_crq_queue(adapter);
		if (rc) {
			dev_err(&dev->dev, "Couldn't initialize crq. rc=%d\n",
				rc);
			goto ibmvnic_init_fail;
		}

		rc = ibmvnic_reset_init(adapter, false);
		if (rc && rc != EAGAIN)
			goto ibmvnic_init_fail;
	} while (rc == EAGAIN);

	rc = init_stats_buffers(adapter);
	if (rc)
		goto ibmvnic_init_fail;

	rc = init_stats_token(adapter);
	if (rc)
		goto ibmvnic_stats_fail;

	netdev->mtu = adapter->req_mtu - ETH_HLEN;
	netdev->min_mtu = adapter->min_mtu - ETH_HLEN;
	netdev->max_mtu = adapter->max_mtu - ETH_HLEN;

	rc = device_create_file(&dev->dev, &dev_attr_failover);
	if (rc)
		goto ibmvnic_dev_file_err;

	netif_carrier_off(netdev);
	rc = register_netdev(netdev);
	if (rc) {
		dev_err(&dev->dev, "failed to register netdev rc=%d\n", rc);
		goto ibmvnic_register_fail;
	}
	dev_info(&dev->dev, "ibmvnic registered\n");

	adapter->state = VNIC_PROBED;

	adapter->wait_for_reset = false;

	return 0;

ibmvnic_register_fail:
	device_remove_file(&dev->dev, &dev_attr_failover);

ibmvnic_dev_file_err:
	release_stats_token(adapter);

ibmvnic_stats_fail:
	release_stats_buffers(adapter);

ibmvnic_init_fail:
	release_sub_crqs(adapter, 1);
	release_crq_queue(adapter);
	mutex_destroy(&adapter->fw_lock);
	free_netdev(netdev);

	return rc;
}

static int ibmvnic_remove(struct vio_dev *dev)
{
	struct net_device *netdev = dev_get_drvdata(&dev->dev);
	struct ibmvnic_adapter *adapter = netdev_priv(netdev);
	unsigned long flags;

	spin_lock_irqsave(&adapter->state_lock, flags);
	if (adapter->state == VNIC_RESETTING) {
		spin_unlock_irqrestore(&adapter->state_lock, flags);
		return -EBUSY;
	}

	adapter->state = VNIC_REMOVING;
	spin_unlock_irqrestore(&adapter->state_lock, flags);

	flush_work(&adapter->ibmvnic_reset);
	flush_delayed_work(&adapter->ibmvnic_delayed_reset);

	rtnl_lock();
	unregister_netdevice(netdev);

	release_resources(adapter);
	release_sub_crqs(adapter, 1);
	release_crq_queue(adapter);

	release_stats_token(adapter);
	release_stats_buffers(adapter);

	adapter->state = VNIC_REMOVED;

	rtnl_unlock();
	mutex_destroy(&adapter->fw_lock);
	device_remove_file(&dev->dev, &dev_attr_failover);
	free_netdev(netdev);
	dev_set_drvdata(&dev->dev, NULL);

	return 0;
}

static ssize_t failover_store(struct device *dev, struct device_attribute *attr,
			      const char *buf, size_t count)
{
	struct net_device *netdev = dev_get_drvdata(dev);
	struct ibmvnic_adapter *adapter = netdev_priv(netdev);
	unsigned long retbuf[PLPAR_HCALL_BUFSIZE];
	__be64 session_token;
	long rc;

	if (!sysfs_streq(buf, "1"))
		return -EINVAL;

	rc = plpar_hcall(H_VIOCTL, retbuf, adapter->vdev->unit_address,
			 H_GET_SESSION_TOKEN, 0, 0, 0);
	if (rc) {
		netdev_err(netdev, "Couldn't retrieve session token, rc %ld\n",
			   rc);
		return -EINVAL;
	}

	session_token = (__be64)retbuf[0];
	netdev_dbg(netdev, "Initiating client failover, session id %llx\n",
		   be64_to_cpu(session_token));
	rc = plpar_hcall_norets(H_VIOCTL, adapter->vdev->unit_address,
				H_SESSION_ERR_DETECTED, session_token, 0, 0);
	if (rc) {
		netdev_err(netdev, "Client initiated failover failed, rc %ld\n",
			   rc);
		return -EINVAL;
	}

	return count;
}

static DEVICE_ATTR_WO(failover);

static unsigned long ibmvnic_get_desired_dma(struct vio_dev *vdev)
{
	struct net_device *netdev = dev_get_drvdata(&vdev->dev);
	struct ibmvnic_adapter *adapter;
	struct iommu_table *tbl;
	unsigned long ret = 0;
	int i;

	tbl = get_iommu_table_base(&vdev->dev);

	/* netdev inits at probe time along with the structures we need below*/
	if (!netdev)
		return IOMMU_PAGE_ALIGN(IBMVNIC_IO_ENTITLEMENT_DEFAULT, tbl);

	adapter = netdev_priv(netdev);

	ret += PAGE_SIZE; /* the crq message queue */
	ret += IOMMU_PAGE_ALIGN(sizeof(struct ibmvnic_statistics), tbl);

	for (i = 0; i < adapter->req_tx_queues + adapter->req_rx_queues; i++)
		ret += 4 * PAGE_SIZE; /* the scrq message queue */

	for (i = 0; i < adapter->num_active_rx_pools; i++)
		ret += adapter->rx_pool[i].size *
		    IOMMU_PAGE_ALIGN(adapter->rx_pool[i].buff_size, tbl);

	return ret;
}

static int ibmvnic_resume(struct device *dev)
{
	struct net_device *netdev = dev_get_drvdata(dev);
	struct ibmvnic_adapter *adapter = netdev_priv(netdev);

	if (adapter->state != VNIC_OPEN)
		return 0;

	tasklet_schedule(&adapter->tasklet);

	return 0;
}

static const struct vio_device_id ibmvnic_device_table[] = {
	{"network", "IBM,vnic"},
	{"", "" }
};
MODULE_DEVICE_TABLE(vio, ibmvnic_device_table);

static const struct dev_pm_ops ibmvnic_pm_ops = {
	.resume = ibmvnic_resume
};

static struct vio_driver ibmvnic_driver = {
	.id_table       = ibmvnic_device_table,
	.probe          = ibmvnic_probe,
	.remove         = ibmvnic_remove,
	.get_desired_dma = ibmvnic_get_desired_dma,
	.name		= ibmvnic_driver_name,
	.pm		= &ibmvnic_pm_ops,
};

/* module functions */
static int __init ibmvnic_module_init(void)
{
	pr_info("%s: %s %s\n", ibmvnic_driver_name, ibmvnic_driver_string,
		IBMVNIC_DRIVER_VERSION);

	return vio_register_driver(&ibmvnic_driver);
}

static void __exit ibmvnic_module_exit(void)
{
	vio_unregister_driver(&ibmvnic_driver);
}

module_init(ibmvnic_module_init);
module_exit(ibmvnic_module_exit);<|MERGE_RESOLUTION|>--- conflicted
+++ resolved
@@ -1850,8 +1850,11 @@
 	netdev_dbg(adapter->netdev, "Re-setting driver (%d)\n",
 		   rwi->reset_reason);
 
-<<<<<<< HEAD
-	rtnl_lock();
+	adapter->reset_reason = rwi->reset_reason;
+	/* requestor of VNIC_RESET_CHANGE_PARAM already has the rtnl lock */
+	if (!(adapter->reset_reason == VNIC_RESET_CHANGE_PARAM))
+		rtnl_lock();
+
 	/*
 	 * Now that we have the rtnl lock, clear any pending failover.
 	 * This will ensure ibmvnic_open() has either completed or will
@@ -1859,12 +1862,6 @@
 	 */
 	if (rwi->reset_reason == VNIC_RESET_FAILOVER)
 		adapter->failover_pending = false;
-=======
-	adapter->reset_reason = rwi->reset_reason;
-	/* requestor of VNIC_RESET_CHANGE_PARAM already has the rtnl lock */
-	if (!(adapter->reset_reason == VNIC_RESET_CHANGE_PARAM))
-		rtnl_lock();
->>>>>>> 626d667b
 
 	netif_carrier_off(netdev);
 
@@ -2160,11 +2157,7 @@
 		}
 		spin_unlock_irqrestore(&adapter->state_lock, flags);
 
-<<<<<<< HEAD
-		if (rwi->reset_reason == VNIC_RESET_CHANGE_PARAM) {
-			/* CHANGE_PARAM requestor holds rtnl_lock */
-			rc = do_change_param_reset(adapter, rwi, reset_state);
-		} else if (adapter->force_reset_recovery) {
+		if (adapter->force_reset_recovery) {
 			/*
 			 * Since we are doing a hard reset now, clear the
 			 * failover_pending flag so we don't ignore any
@@ -2172,9 +2165,6 @@
 			 */
 			adapter->failover_pending = false;
 
-=======
-		if (adapter->force_reset_recovery) {
->>>>>>> 626d667b
 			/* Transport event occurred during previous reset */
 			if (adapter->wait_for_reset) {
 				/* Previous was CHANGE_PARAM; caller locked */
