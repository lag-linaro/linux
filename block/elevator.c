// SPDX-License-Identifier: GPL-2.0
/*
 *  Block device elevator/IO-scheduler.
 *
 *  Copyright (C) 2000 Andrea Arcangeli <andrea@suse.de> SuSE
 *
 * 30042000 Jens Axboe <axboe@kernel.dk> :
 *
 * Split the elevator a bit so that it is possible to choose a different
 * one or even write a new "plug in". There are three pieces:
 * - elevator_fn, inserts a new request in the queue list
 * - elevator_merge_fn, decides whether a new buffer can be merged with
 *   an existing request
 * - elevator_dequeue_fn, called when a request is taken off the active list
 *
 * 20082000 Dave Jones <davej@suse.de> :
 * Removed tests for max-bomb-segments, which was breaking elvtune
 *  when run without -bN
 *
 * Jens:
 * - Rework again to work with bio instead of buffer_heads
 * - loose bi_dev comparisons, partition handling is right now
 * - completely modularize elevator setup and teardown
 *
 */
#include <linux/kernel.h>
#include <linux/fs.h>
#include <linux/blkdev.h>
#include <linux/bio.h>
#include <linux/module.h>
#include <linux/slab.h>
#include <linux/init.h>
#include <linux/compiler.h>
#include <linux/blktrace_api.h>
#include <linux/hash.h>
#include <linux/uaccess.h>
#include <linux/pm_runtime.h>

#include <trace/events/block.h>

#include "elevator.h"
#include "blk.h"
#include "blk-mq-sched.h"
#include "blk-pm.h"
#include "blk-wbt.h"
#include "blk-cgroup.h"

static DEFINE_SPINLOCK(elv_list_lock);
static LIST_HEAD(elv_list);

/*
 * Merge hash stuff.
 */
#define rq_hash_key(rq)		(blk_rq_pos(rq) + blk_rq_sectors(rq))

/*
 * Query io scheduler to see if the current process issuing bio may be
 * merged with rq.
 */
static int elv_iosched_allow_bio_merge(struct request *rq, struct bio *bio)
{
	struct request_queue *q = rq->q;
	struct elevator_queue *e = q->elevator;

	if (e->type->ops.allow_merge)
		return e->type->ops.allow_merge(q, rq, bio);

	return 1;
}

/*
 * can we safely merge with this request?
 */
bool elv_bio_merge_ok(struct request *rq, struct bio *bio)
{
	if (!blk_rq_merge_ok(rq, bio))
		return false;

	if (!elv_iosched_allow_bio_merge(rq, bio))
		return false;

	return true;
}
EXPORT_SYMBOL(elv_bio_merge_ok);

static inline bool elv_support_features(unsigned int elv_features,
					unsigned int required_features)
{
	return (required_features & elv_features) == required_features;
}

/**
 * elevator_match - Test an elevator name and features
 * @e: Scheduler to test
 * @name: Elevator name to test
 * @required_features: Features that the elevator must provide
 *
 * Return true if the elevator @e name matches @name and if @e provides all
 * the features specified by @required_features.
 */
static bool elevator_match(const struct elevator_type *e, const char *name,
			   unsigned int required_features)
{
	if (!elv_support_features(e->elevator_features, required_features))
		return false;
	if (!strcmp(e->elevator_name, name))
		return true;
	if (e->elevator_alias && !strcmp(e->elevator_alias, name))
		return true;

	return false;
}

/**
 * elevator_find - Find an elevator
 * @name: Name of the elevator to find
 * @required_features: Features that the elevator must provide
 *
 * Return the first registered scheduler with name @name and supporting the
 * features @required_features and NULL otherwise.
 */
static struct elevator_type *elevator_find(const char *name,
					   unsigned int required_features)
{
	struct elevator_type *e;

	list_for_each_entry(e, &elv_list, list) {
		if (elevator_match(e, name, required_features))
			return e;
	}

	return NULL;
}

static void elevator_put(struct elevator_type *e)
{
	module_put(e->elevator_owner);
}

static struct elevator_type *elevator_get(struct request_queue *q,
					  const char *name, bool try_loading)
{
	struct elevator_type *e;

	spin_lock(&elv_list_lock);

	e = elevator_find(name, q->required_elevator_features);
	if (!e && try_loading) {
		spin_unlock(&elv_list_lock);
		request_module("%s-iosched", name);
		spin_lock(&elv_list_lock);
		e = elevator_find(name, q->required_elevator_features);
	}

	if (e && !try_module_get(e->elevator_owner))
		e = NULL;

	spin_unlock(&elv_list_lock);
	return e;
}

static struct kobj_type elv_ktype;

struct elevator_queue *elevator_alloc(struct request_queue *q,
				  struct elevator_type *e)
{
	struct elevator_queue *eq;

	eq = kzalloc_node(sizeof(*eq), GFP_KERNEL, q->node);
	if (unlikely(!eq))
		return NULL;

	eq->type = e;
	kobject_init(&eq->kobj, &elv_ktype);
	mutex_init(&eq->sysfs_lock);
	hash_init(eq->hash);

	return eq;
}
EXPORT_SYMBOL(elevator_alloc);

static void elevator_release(struct kobject *kobj)
{
	struct elevator_queue *e;

	e = container_of(kobj, struct elevator_queue, kobj);
	elevator_put(e->type);
	kfree(e);
}

void elevator_exit(struct request_queue *q)
{
	struct elevator_queue *e = q->elevator;

<<<<<<< HEAD
=======
	ioc_clear_queue(q);
	blk_mq_sched_free_rqs(q);

>>>>>>> 95cd2cdc
	mutex_lock(&e->sysfs_lock);
	blk_mq_exit_sched(q, e);
	mutex_unlock(&e->sysfs_lock);

	kobject_put(&e->kobj);
}

static inline void __elv_rqhash_del(struct request *rq)
{
	hash_del(&rq->hash);
	rq->rq_flags &= ~RQF_HASHED;
}

void elv_rqhash_del(struct request_queue *q, struct request *rq)
{
	if (ELV_ON_HASH(rq))
		__elv_rqhash_del(rq);
}
EXPORT_SYMBOL_GPL(elv_rqhash_del);

void elv_rqhash_add(struct request_queue *q, struct request *rq)
{
	struct elevator_queue *e = q->elevator;

	BUG_ON(ELV_ON_HASH(rq));
	hash_add(e->hash, &rq->hash, rq_hash_key(rq));
	rq->rq_flags |= RQF_HASHED;
}
EXPORT_SYMBOL_GPL(elv_rqhash_add);

void elv_rqhash_reposition(struct request_queue *q, struct request *rq)
{
	__elv_rqhash_del(rq);
	elv_rqhash_add(q, rq);
}

struct request *elv_rqhash_find(struct request_queue *q, sector_t offset)
{
	struct elevator_queue *e = q->elevator;
	struct hlist_node *next;
	struct request *rq;

	hash_for_each_possible_safe(e->hash, rq, next, hash, offset) {
		BUG_ON(!ELV_ON_HASH(rq));

		if (unlikely(!rq_mergeable(rq))) {
			__elv_rqhash_del(rq);
			continue;
		}

		if (rq_hash_key(rq) == offset)
			return rq;
	}

	return NULL;
}

/*
 * RB-tree support functions for inserting/lookup/removal of requests
 * in a sorted RB tree.
 */
void elv_rb_add(struct rb_root *root, struct request *rq)
{
	struct rb_node **p = &root->rb_node;
	struct rb_node *parent = NULL;
	struct request *__rq;

	while (*p) {
		parent = *p;
		__rq = rb_entry(parent, struct request, rb_node);

		if (blk_rq_pos(rq) < blk_rq_pos(__rq))
			p = &(*p)->rb_left;
		else if (blk_rq_pos(rq) >= blk_rq_pos(__rq))
			p = &(*p)->rb_right;
	}

	rb_link_node(&rq->rb_node, parent, p);
	rb_insert_color(&rq->rb_node, root);
}
EXPORT_SYMBOL(elv_rb_add);

void elv_rb_del(struct rb_root *root, struct request *rq)
{
	BUG_ON(RB_EMPTY_NODE(&rq->rb_node));
	rb_erase(&rq->rb_node, root);
	RB_CLEAR_NODE(&rq->rb_node);
}
EXPORT_SYMBOL(elv_rb_del);

struct request *elv_rb_find(struct rb_root *root, sector_t sector)
{
	struct rb_node *n = root->rb_node;
	struct request *rq;

	while (n) {
		rq = rb_entry(n, struct request, rb_node);

		if (sector < blk_rq_pos(rq))
			n = n->rb_left;
		else if (sector > blk_rq_pos(rq))
			n = n->rb_right;
		else
			return rq;
	}

	return NULL;
}
EXPORT_SYMBOL(elv_rb_find);

enum elv_merge elv_merge(struct request_queue *q, struct request **req,
		struct bio *bio)
{
	struct elevator_queue *e = q->elevator;
	struct request *__rq;

	/*
	 * Levels of merges:
	 * 	nomerges:  No merges at all attempted
	 * 	noxmerges: Only simple one-hit cache try
	 * 	merges:	   All merge tries attempted
	 */
	if (blk_queue_nomerges(q) || !bio_mergeable(bio))
		return ELEVATOR_NO_MERGE;

	/*
	 * First try one-hit cache.
	 */
	if (q->last_merge && elv_bio_merge_ok(q->last_merge, bio)) {
		enum elv_merge ret = blk_try_merge(q->last_merge, bio);

		if (ret != ELEVATOR_NO_MERGE) {
			*req = q->last_merge;
			return ret;
		}
	}

	if (blk_queue_noxmerges(q))
		return ELEVATOR_NO_MERGE;

	/*
	 * See if our hash lookup can find a potential backmerge.
	 */
	__rq = elv_rqhash_find(q, bio->bi_iter.bi_sector);
	if (__rq && elv_bio_merge_ok(__rq, bio)) {
		*req = __rq;

		if (blk_discard_mergable(__rq))
			return ELEVATOR_DISCARD_MERGE;
		return ELEVATOR_BACK_MERGE;
	}

	if (e->type->ops.request_merge)
		return e->type->ops.request_merge(q, req, bio);

	return ELEVATOR_NO_MERGE;
}

/*
 * Attempt to do an insertion back merge. Only check for the case where
 * we can append 'rq' to an existing request, so we can throw 'rq' away
 * afterwards.
 *
 * Returns true if we merged, false otherwise. 'free' will contain all
 * requests that need to be freed.
 */
bool elv_attempt_insert_merge(struct request_queue *q, struct request *rq,
			      struct list_head *free)
{
	struct request *__rq;
	bool ret;

	if (blk_queue_nomerges(q))
		return false;

	/*
	 * First try one-hit cache.
	 */
	if (q->last_merge && blk_attempt_req_merge(q, q->last_merge, rq)) {
		list_add(&rq->queuelist, free);
		return true;
	}

	if (blk_queue_noxmerges(q))
		return false;

	ret = false;
	/*
	 * See if our hash lookup can find a potential backmerge.
	 */
	while (1) {
		__rq = elv_rqhash_find(q, blk_rq_pos(rq));
		if (!__rq || !blk_attempt_req_merge(q, __rq, rq))
			break;

		list_add(&rq->queuelist, free);
		/* The merged request could be merged with others, try again */
		ret = true;
		rq = __rq;
	}

	return ret;
}

void elv_merged_request(struct request_queue *q, struct request *rq,
		enum elv_merge type)
{
	struct elevator_queue *e = q->elevator;

	if (e->type->ops.request_merged)
		e->type->ops.request_merged(q, rq, type);

	if (type == ELEVATOR_BACK_MERGE)
		elv_rqhash_reposition(q, rq);

	q->last_merge = rq;
}

void elv_merge_requests(struct request_queue *q, struct request *rq,
			     struct request *next)
{
	struct elevator_queue *e = q->elevator;

	if (e->type->ops.requests_merged)
		e->type->ops.requests_merged(q, rq, next);

	elv_rqhash_reposition(q, rq);
	q->last_merge = rq;
}

struct request *elv_latter_request(struct request_queue *q, struct request *rq)
{
	struct elevator_queue *e = q->elevator;

	if (e->type->ops.next_request)
		return e->type->ops.next_request(q, rq);

	return NULL;
}

struct request *elv_former_request(struct request_queue *q, struct request *rq)
{
	struct elevator_queue *e = q->elevator;

	if (e->type->ops.former_request)
		return e->type->ops.former_request(q, rq);

	return NULL;
}

#define to_elv(atr) container_of((atr), struct elv_fs_entry, attr)

static ssize_t
elv_attr_show(struct kobject *kobj, struct attribute *attr, char *page)
{
	struct elv_fs_entry *entry = to_elv(attr);
	struct elevator_queue *e;
	ssize_t error;

	if (!entry->show)
		return -EIO;

	e = container_of(kobj, struct elevator_queue, kobj);
	mutex_lock(&e->sysfs_lock);
	error = e->type ? entry->show(e, page) : -ENOENT;
	mutex_unlock(&e->sysfs_lock);
	return error;
}

static ssize_t
elv_attr_store(struct kobject *kobj, struct attribute *attr,
	       const char *page, size_t length)
{
	struct elv_fs_entry *entry = to_elv(attr);
	struct elevator_queue *e;
	ssize_t error;

	if (!entry->store)
		return -EIO;

	e = container_of(kobj, struct elevator_queue, kobj);
	mutex_lock(&e->sysfs_lock);
	error = e->type ? entry->store(e, page, length) : -ENOENT;
	mutex_unlock(&e->sysfs_lock);
	return error;
}

static const struct sysfs_ops elv_sysfs_ops = {
	.show	= elv_attr_show,
	.store	= elv_attr_store,
};

static struct kobj_type elv_ktype = {
	.sysfs_ops	= &elv_sysfs_ops,
	.release	= elevator_release,
};

int elv_register_queue(struct request_queue *q, bool uevent)
{
	struct elevator_queue *e = q->elevator;
	int error;

	lockdep_assert_held(&q->sysfs_lock);

	error = kobject_add(&e->kobj, &q->kobj, "%s", "iosched");
	if (!error) {
		struct elv_fs_entry *attr = e->type->elevator_attrs;
		if (attr) {
			while (attr->attr.name) {
				if (sysfs_create_file(&e->kobj, &attr->attr))
					break;
				attr++;
			}
		}
		if (uevent)
			kobject_uevent(&e->kobj, KOBJ_ADD);

		e->registered = 1;
	}
	return error;
}

void elv_unregister_queue(struct request_queue *q)
{
	struct elevator_queue *e = q->elevator;

	lockdep_assert_held(&q->sysfs_lock);

	if (e && e->registered) {
		struct elevator_queue *e = q->elevator;

		kobject_uevent(&e->kobj, KOBJ_REMOVE);
		kobject_del(&e->kobj);

		e->registered = 0;
	}
}

int elv_register(struct elevator_type *e)
{
	/* insert_requests and dispatch_request are mandatory */
	if (WARN_ON_ONCE(!e->ops.insert_requests || !e->ops.dispatch_request))
		return -EINVAL;

	/* create icq_cache if requested */
	if (e->icq_size) {
		if (WARN_ON(e->icq_size < sizeof(struct io_cq)) ||
		    WARN_ON(e->icq_align < __alignof__(struct io_cq)))
			return -EINVAL;

		snprintf(e->icq_cache_name, sizeof(e->icq_cache_name),
			 "%s_io_cq", e->elevator_name);
		e->icq_cache = kmem_cache_create(e->icq_cache_name, e->icq_size,
						 e->icq_align, 0, NULL);
		if (!e->icq_cache)
			return -ENOMEM;
	}

	/* register, don't allow duplicate names */
	spin_lock(&elv_list_lock);
	if (elevator_find(e->elevator_name, 0)) {
		spin_unlock(&elv_list_lock);
		kmem_cache_destroy(e->icq_cache);
		return -EBUSY;
	}
	list_add_tail(&e->list, &elv_list);
	spin_unlock(&elv_list_lock);

	printk(KERN_INFO "io scheduler %s registered\n", e->elevator_name);

	return 0;
}
EXPORT_SYMBOL_GPL(elv_register);

void elv_unregister(struct elevator_type *e)
{
	/* unregister */
	spin_lock(&elv_list_lock);
	list_del_init(&e->list);
	spin_unlock(&elv_list_lock);

	/*
	 * Destroy icq_cache if it exists.  icq's are RCU managed.  Make
	 * sure all RCU operations are complete before proceeding.
	 */
	if (e->icq_cache) {
		rcu_barrier();
		kmem_cache_destroy(e->icq_cache);
		e->icq_cache = NULL;
	}
}
EXPORT_SYMBOL_GPL(elv_unregister);

int elevator_switch_mq(struct request_queue *q,
			      struct elevator_type *new_e)
{
	int ret;

	lockdep_assert_held(&q->sysfs_lock);

	if (q->elevator) {
<<<<<<< HEAD
		if (q->elevator->registered)
			elv_unregister_queue(q);

		ioc_clear_queue(q);
		blk_mq_sched_free_rqs(q);
=======
		elv_unregister_queue(q);
>>>>>>> 95cd2cdc
		elevator_exit(q);
	}

	ret = blk_mq_init_sched(q, new_e);
	if (ret)
		goto out;

	if (new_e) {
		ret = elv_register_queue(q, true);
		if (ret) {
<<<<<<< HEAD
			blk_mq_sched_free_rqs(q);
=======
>>>>>>> 95cd2cdc
			elevator_exit(q);
			goto out;
		}
	}

	if (new_e)
		blk_add_trace_msg(q, "elv switch: %s", new_e->elevator_name);
	else
		blk_add_trace_msg(q, "elv switch: none");

out:
	return ret;
}

static inline bool elv_support_iosched(struct request_queue *q)
{
	if (!queue_is_mq(q) ||
	    (q->tag_set && (q->tag_set->flags & BLK_MQ_F_NO_SCHED)))
		return false;
	return true;
}

/*
 * For single queue devices, default to using mq-deadline. If we have multiple
 * queues or mq-deadline is not available, default to "none".
 */
static struct elevator_type *elevator_get_default(struct request_queue *q)
{
	if (q->tag_set && q->tag_set->flags & BLK_MQ_F_NO_SCHED_BY_DEFAULT)
		return NULL;

	if (q->nr_hw_queues != 1 &&
	    !blk_mq_is_shared_tags(q->tag_set->flags))
		return NULL;

	return elevator_get(q, "mq-deadline", false);
}

/*
 * Get the first elevator providing the features required by the request queue.
 * Default to "none" if no matching elevator is found.
 */
static struct elevator_type *elevator_get_by_features(struct request_queue *q)
{
	struct elevator_type *e, *found = NULL;

	spin_lock(&elv_list_lock);

	list_for_each_entry(e, &elv_list, list) {
		if (elv_support_features(e->elevator_features,
					 q->required_elevator_features)) {
			found = e;
			break;
		}
	}

	if (found && !try_module_get(found->elevator_owner))
		found = NULL;

	spin_unlock(&elv_list_lock);
	return found;
}

/*
 * For a device queue that has no required features, use the default elevator
 * settings. Otherwise, use the first elevator available matching the required
 * features. If no suitable elevator is find or if the chosen elevator
 * initialization fails, fall back to the "none" elevator (no elevator).
 */
void elevator_init_mq(struct request_queue *q)
{
	struct elevator_type *e;
	int err;

	if (!elv_support_iosched(q))
		return;

	WARN_ON_ONCE(blk_queue_registered(q));

	if (unlikely(q->elevator))
		return;

	if (!q->required_elevator_features)
		e = elevator_get_default(q);
	else
		e = elevator_get_by_features(q);
	if (!e)
		return;

	/*
	 * We are called before adding disk, when there isn't any FS I/O,
	 * so freezing queue plus canceling dispatch work is enough to
	 * drain any dispatch activities originated from passthrough
	 * requests, then no need to quiesce queue which may add long boot
	 * latency, especially when lots of disks are involved.
	 */
	blk_mq_freeze_queue(q);
	blk_mq_cancel_work_sync(q);

	err = blk_mq_init_sched(q, e);

	blk_mq_unfreeze_queue(q);

	if (err) {
		pr_warn("\"%s\" elevator initialization failed, "
			"falling back to \"none\"\n", e->elevator_name);
		elevator_put(e);
	}
}

/*
 * switch to new_e io scheduler. be careful not to introduce deadlocks -
 * we don't free the old io scheduler, before we have allocated what we
 * need for the new one. this way we have a chance of going back to the old
 * one, if the new one fails init for some reason.
 */
static int elevator_switch(struct request_queue *q, struct elevator_type *new_e)
{
	int err;

	lockdep_assert_held(&q->sysfs_lock);

	blk_mq_freeze_queue(q);
	blk_mq_quiesce_queue(q);

	err = elevator_switch_mq(q, new_e);

	blk_mq_unquiesce_queue(q);
	blk_mq_unfreeze_queue(q);

	return err;
}

/*
 * Switch this queue to the given IO scheduler.
 */
static int __elevator_change(struct request_queue *q, const char *name)
{
	char elevator_name[ELV_NAME_MAX];
	struct elevator_type *e;

	/* Make sure queue is not in the middle of being removed */
	if (!blk_queue_registered(q))
		return -ENOENT;

	/*
	 * Special case for mq, turn off scheduling
	 */
	if (!strncmp(name, "none", 4)) {
		if (!q->elevator)
			return 0;
		return elevator_switch(q, NULL);
	}

	strlcpy(elevator_name, name, sizeof(elevator_name));
	e = elevator_get(q, strstrip(elevator_name), true);
	if (!e)
		return -EINVAL;

	if (q->elevator &&
	    elevator_match(q->elevator->type, elevator_name, 0)) {
		elevator_put(e);
		return 0;
	}

	return elevator_switch(q, e);
}

ssize_t elv_iosched_store(struct request_queue *q, const char *name,
			  size_t count)
{
	int ret;

	if (!elv_support_iosched(q))
		return count;

	ret = __elevator_change(q, name);
	if (!ret)
		return count;

	return ret;
}

ssize_t elv_iosched_show(struct request_queue *q, char *name)
{
	struct elevator_queue *e = q->elevator;
	struct elevator_type *elv = NULL;
	struct elevator_type *__e;
	int len = 0;

	if (!queue_is_mq(q))
		return sprintf(name, "none\n");

	if (!q->elevator)
		len += sprintf(name+len, "[none] ");
	else
		elv = e->type;

	spin_lock(&elv_list_lock);
	list_for_each_entry(__e, &elv_list, list) {
		if (elv && elevator_match(elv, __e->elevator_name, 0)) {
			len += sprintf(name+len, "[%s] ", elv->elevator_name);
			continue;
		}
		if (elv_support_iosched(q) &&
		    elevator_match(__e, __e->elevator_name,
				   q->required_elevator_features))
			len += sprintf(name+len, "%s ", __e->elevator_name);
	}
	spin_unlock(&elv_list_lock);

	if (q->elevator)
		len += sprintf(name+len, "none");

	len += sprintf(len+name, "\n");
	return len;
}

struct request *elv_rb_former_request(struct request_queue *q,
				      struct request *rq)
{
	struct rb_node *rbprev = rb_prev(&rq->rb_node);

	if (rbprev)
		return rb_entry_rq(rbprev);

	return NULL;
}
EXPORT_SYMBOL(elv_rb_former_request);

struct request *elv_rb_latter_request(struct request_queue *q,
				      struct request *rq)
{
	struct rb_node *rbnext = rb_next(&rq->rb_node);

	if (rbnext)
		return rb_entry_rq(rbnext);

	return NULL;
}
EXPORT_SYMBOL(elv_rb_latter_request);

static int __init elevator_setup(char *str)
{
	pr_warn("Kernel parameter elevator= does not have any effect anymore.\n"
		"Please use sysfs to set IO scheduler for individual devices.\n");
	return 1;
}

__setup("elevator=", elevator_setup);<|MERGE_RESOLUTION|>--- conflicted
+++ resolved
@@ -192,12 +192,9 @@
 {
 	struct elevator_queue *e = q->elevator;
 
-<<<<<<< HEAD
-=======
 	ioc_clear_queue(q);
 	blk_mq_sched_free_rqs(q);
 
->>>>>>> 95cd2cdc
 	mutex_lock(&e->sysfs_lock);
 	blk_mq_exit_sched(q, e);
 	mutex_unlock(&e->sysfs_lock);
@@ -599,15 +596,7 @@
 	lockdep_assert_held(&q->sysfs_lock);
 
 	if (q->elevator) {
-<<<<<<< HEAD
-		if (q->elevator->registered)
-			elv_unregister_queue(q);
-
-		ioc_clear_queue(q);
-		blk_mq_sched_free_rqs(q);
-=======
 		elv_unregister_queue(q);
->>>>>>> 95cd2cdc
 		elevator_exit(q);
 	}
 
@@ -618,10 +607,6 @@
 	if (new_e) {
 		ret = elv_register_queue(q, true);
 		if (ret) {
-<<<<<<< HEAD
-			blk_mq_sched_free_rqs(q);
-=======
->>>>>>> 95cd2cdc
 			elevator_exit(q);
 			goto out;
 		}
