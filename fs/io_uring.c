// SPDX-License-Identifier: GPL-2.0
/*
 * Shared application/kernel submission and completion ring pairs, for
 * supporting fast/efficient IO.
 *
 * A note on the read/write ordering memory barriers that are matched between
 * the application and kernel side.
 *
 * After the application reads the CQ ring tail, it must use an
 * appropriate smp_rmb() to pair with the smp_wmb() the kernel uses
 * before writing the tail (using smp_load_acquire to read the tail will
 * do). It also needs a smp_mb() before updating CQ head (ordering the
 * entry load(s) with the head store), pairing with an implicit barrier
 * through a control-dependency in io_get_cqring (smp_store_release to
 * store head will do). Failure to do so could lead to reading invalid
 * CQ entries.
 *
 * Likewise, the application must use an appropriate smp_wmb() before
 * writing the SQ tail (ordering SQ entry stores with the tail store),
 * which pairs with smp_load_acquire in io_get_sqring (smp_store_release
 * to store the tail will do). And it needs a barrier ordering the SQ
 * head load before writing new SQ entries (smp_load_acquire to read
 * head will do).
 *
 * When using the SQ poll thread (IORING_SETUP_SQPOLL), the application
 * needs to check the SQ flags for IORING_SQ_NEED_WAKEUP *after*
 * updating the SQ tail; a full memory barrier smp_mb() is needed
 * between.
 *
 * Also see the examples in the liburing library:
 *
 *	git://git.kernel.dk/liburing
 *
 * io_uring also uses READ/WRITE_ONCE() for _any_ store or load that happens
 * from data shared between the kernel and application. This is done both
 * for ordering purposes, but also to ensure that once a value is loaded from
 * data that the application could potentially modify, it remains stable.
 *
 * Copyright (C) 2018-2019 Jens Axboe
 * Copyright (c) 2018-2019 Christoph Hellwig
 */
#include <linux/kernel.h>
#include <linux/init.h>
#include <linux/errno.h>
#include <linux/syscalls.h>
#include <linux/compat.h>
#include <net/compat.h>
#include <linux/refcount.h>
#include <linux/uio.h>
#include <linux/bits.h>

#include <linux/sched/signal.h>
#include <linux/fs.h>
#include <linux/file.h>
#include <linux/fdtable.h>
#include <linux/mm.h>
#include <linux/mman.h>
#include <linux/percpu.h>
#include <linux/slab.h>
#include <linux/kthread.h>
#include <linux/blkdev.h>
#include <linux/bvec.h>
#include <linux/net.h>
#include <net/sock.h>
#include <net/af_unix.h>
#include <net/scm.h>
#include <linux/anon_inodes.h>
#include <linux/sched/mm.h>
#include <linux/uaccess.h>
#include <linux/nospec.h>
#include <linux/sizes.h>
#include <linux/hugetlb.h>
#include <linux/highmem.h>
#include <linux/namei.h>
#include <linux/fsnotify.h>
#include <linux/fadvise.h>
#include <linux/eventpoll.h>
#include <linux/fs_struct.h>
#include <linux/splice.h>
#include <linux/task_work.h>
#include <linux/pagemap.h>
#include <linux/io_uring.h>
#include <linux/blk-cgroup.h>
#include <linux/audit.h>

#define CREATE_TRACE_POINTS
#include <trace/events/io_uring.h>

#include <uapi/linux/io_uring.h>

#include "internal.h"
#include "io-wq.h"

#define IORING_MAX_ENTRIES	32768
#define IORING_MAX_CQ_ENTRIES	(2 * IORING_MAX_ENTRIES)

/*
 * Shift of 9 is 512 entries, or exactly one page on 64-bit archs
 */
#define IORING_FILE_TABLE_SHIFT	9
#define IORING_MAX_FILES_TABLE	(1U << IORING_FILE_TABLE_SHIFT)
#define IORING_FILE_TABLE_MASK	(IORING_MAX_FILES_TABLE - 1)
#define IORING_MAX_FIXED_FILES	(64 * IORING_MAX_FILES_TABLE)
#define IORING_MAX_RESTRICTIONS	(IORING_RESTRICTION_LAST + \
				 IORING_REGISTER_LAST + IORING_OP_LAST)

struct io_uring {
	u32 head ____cacheline_aligned_in_smp;
	u32 tail ____cacheline_aligned_in_smp;
};

/*
 * This data is shared with the application through the mmap at offsets
 * IORING_OFF_SQ_RING and IORING_OFF_CQ_RING.
 *
 * The offsets to the member fields are published through struct
 * io_sqring_offsets when calling io_uring_setup.
 */
struct io_rings {
	/*
	 * Head and tail offsets into the ring; the offsets need to be
	 * masked to get valid indices.
	 *
	 * The kernel controls head of the sq ring and the tail of the cq ring,
	 * and the application controls tail of the sq ring and the head of the
	 * cq ring.
	 */
	struct io_uring		sq, cq;
	/*
	 * Bitmasks to apply to head and tail offsets (constant, equals
	 * ring_entries - 1)
	 */
	u32			sq_ring_mask, cq_ring_mask;
	/* Ring sizes (constant, power of 2) */
	u32			sq_ring_entries, cq_ring_entries;
	/*
	 * Number of invalid entries dropped by the kernel due to
	 * invalid index stored in array
	 *
	 * Written by the kernel, shouldn't be modified by the
	 * application (i.e. get number of "new events" by comparing to
	 * cached value).
	 *
	 * After a new SQ head value was read by the application this
	 * counter includes all submissions that were dropped reaching
	 * the new SQ head (and possibly more).
	 */
	u32			sq_dropped;
	/*
	 * Runtime SQ flags
	 *
	 * Written by the kernel, shouldn't be modified by the
	 * application.
	 *
	 * The application needs a full memory barrier before checking
	 * for IORING_SQ_NEED_WAKEUP after updating the sq tail.
	 */
	u32			sq_flags;
	/*
	 * Runtime CQ flags
	 *
	 * Written by the application, shouldn't be modified by the
	 * kernel.
	 */
	u32                     cq_flags;
	/*
	 * Number of completion events lost because the queue was full;
	 * this should be avoided by the application by making sure
	 * there are not more requests pending than there is space in
	 * the completion queue.
	 *
	 * Written by the kernel, shouldn't be modified by the
	 * application (i.e. get number of "new events" by comparing to
	 * cached value).
	 *
	 * As completion events come in out of order this counter is not
	 * ordered with any other data.
	 */
	u32			cq_overflow;
	/*
	 * Ring buffer of completion events.
	 *
	 * The kernel writes completion events fresh every time they are
	 * produced, so the application is allowed to modify pending
	 * entries.
	 */
	struct io_uring_cqe	cqes[] ____cacheline_aligned_in_smp;
};

struct io_mapped_ubuf {
	u64		ubuf;
	size_t		len;
	struct		bio_vec *bvec;
	unsigned int	nr_bvecs;
	unsigned long	acct_pages;
};

struct fixed_file_table {
	struct file		**files;
};

struct fixed_file_ref_node {
	struct percpu_ref		refs;
	struct list_head		node;
	struct list_head		file_list;
	struct fixed_file_data		*file_data;
	struct llist_node		llist;
};

struct fixed_file_data {
	struct fixed_file_table		*table;
	struct io_ring_ctx		*ctx;

	struct fixed_file_ref_node	*node;
	struct percpu_ref		refs;
	struct completion		done;
	struct list_head		ref_list;
	spinlock_t			lock;
};

struct io_buffer {
	struct list_head list;
	__u64 addr;
	__s32 len;
	__u16 bid;
};

struct io_restriction {
	DECLARE_BITMAP(register_op, IORING_REGISTER_LAST);
	DECLARE_BITMAP(sqe_op, IORING_OP_LAST);
	u8 sqe_flags_allowed;
	u8 sqe_flags_required;
	bool registered;
};

struct io_sq_data {
	refcount_t		refs;
	struct mutex		lock;

	/* ctx's that are using this sqd */
	struct list_head	ctx_list;
	struct list_head	ctx_new_list;
	struct mutex		ctx_lock;

	struct task_struct	*thread;
	struct wait_queue_head	wait;
};

struct io_ring_ctx {
	struct {
		struct percpu_ref	refs;
	} ____cacheline_aligned_in_smp;

	struct {
		unsigned int		flags;
		unsigned int		compat: 1;
		unsigned int		limit_mem: 1;
		unsigned int		cq_overflow_flushed: 1;
		unsigned int		drain_next: 1;
		unsigned int		eventfd_async: 1;
		unsigned int		restricted: 1;

		/*
		 * Ring buffer of indices into array of io_uring_sqe, which is
		 * mmapped by the application using the IORING_OFF_SQES offset.
		 *
		 * This indirection could e.g. be used to assign fixed
		 * io_uring_sqe entries to operations and only submit them to
		 * the queue when needed.
		 *
		 * The kernel modifies neither the indices array nor the entries
		 * array.
		 */
		u32			*sq_array;
		unsigned		cached_sq_head;
		unsigned		sq_entries;
		unsigned		sq_mask;
		unsigned		sq_thread_idle;
		unsigned		cached_sq_dropped;
		unsigned		cached_cq_overflow;
		unsigned long		sq_check_overflow;

		struct list_head	defer_list;
		struct list_head	timeout_list;
		struct list_head	cq_overflow_list;

		wait_queue_head_t	inflight_wait;
		struct io_uring_sqe	*sq_sqes;
	} ____cacheline_aligned_in_smp;

	struct io_rings	*rings;

	/* IO offload */
	struct io_wq		*io_wq;

	/*
	 * For SQPOLL usage - we hold a reference to the parent task, so we
	 * have access to the ->files
	 */
	struct task_struct	*sqo_task;

	/* Only used for accounting purposes */
	struct mm_struct	*mm_account;

#ifdef CONFIG_BLK_CGROUP
	struct cgroup_subsys_state	*sqo_blkcg_css;
#endif

	struct io_sq_data	*sq_data;	/* if using sq thread polling */

	struct wait_queue_head	sqo_sq_wait;
	struct wait_queue_entry	sqo_wait_entry;
	struct list_head	sqd_list;

	/*
	 * If used, fixed file set. Writers must ensure that ->refs is dead,
	 * readers must ensure that ->refs is alive as long as the file* is
	 * used. Only updated through io_uring_register(2).
	 */
	struct fixed_file_data	*file_data;
	unsigned		nr_user_files;

	/* if used, fixed mapped user buffers */
	unsigned		nr_user_bufs;
	struct io_mapped_ubuf	*user_bufs;

	struct user_struct	*user;

	const struct cred	*creds;

#ifdef CONFIG_AUDIT
	kuid_t			loginuid;
	unsigned int		sessionid;
#endif

	struct completion	ref_comp;
	struct completion	sq_thread_comp;

	/* if all else fails... */
	struct io_kiocb		*fallback_req;

#if defined(CONFIG_UNIX)
	struct socket		*ring_sock;
#endif

	struct idr		io_buffer_idr;

	struct idr		personality_idr;

	struct {
		unsigned		cached_cq_tail;
		unsigned		cq_entries;
		unsigned		cq_mask;
		atomic_t		cq_timeouts;
		unsigned long		cq_check_overflow;
		struct wait_queue_head	cq_wait;
		struct fasync_struct	*cq_fasync;
		struct eventfd_ctx	*cq_ev_fd;
	} ____cacheline_aligned_in_smp;

	struct {
		struct mutex		uring_lock;
		wait_queue_head_t	wait;
	} ____cacheline_aligned_in_smp;

	struct {
		spinlock_t		completion_lock;

		/*
		 * ->iopoll_list is protected by the ctx->uring_lock for
		 * io_uring instances that don't use IORING_SETUP_SQPOLL.
		 * For SQPOLL, only the single threaded io_sq_thread() will
		 * manipulate the list, hence no extra locking is needed there.
		 */
		struct list_head	iopoll_list;
		struct hlist_head	*cancel_hash;
		unsigned		cancel_hash_bits;
		bool			poll_multi_file;

		spinlock_t		inflight_lock;
		struct list_head	inflight_list;
	} ____cacheline_aligned_in_smp;

	struct delayed_work		file_put_work;
	struct llist_head		file_put_llist;

	struct work_struct		exit_work;
	struct io_restriction		restrictions;
};

/*
 * First field must be the file pointer in all the
 * iocb unions! See also 'struct kiocb' in <linux/fs.h>
 */
struct io_poll_iocb {
	struct file			*file;
	union {
		struct wait_queue_head	*head;
		u64			addr;
	};
	__poll_t			events;
	bool				done;
	bool				canceled;
	struct wait_queue_entry		wait;
};

struct io_close {
	struct file			*file;
	struct file			*put_file;
	int				fd;
};

struct io_timeout_data {
	struct io_kiocb			*req;
	struct hrtimer			timer;
	struct timespec64		ts;
	enum hrtimer_mode		mode;
};

struct io_accept {
	struct file			*file;
	struct sockaddr __user		*addr;
	int __user			*addr_len;
	int				flags;
	unsigned long			nofile;
};

struct io_sync {
	struct file			*file;
	loff_t				len;
	loff_t				off;
	int				flags;
	int				mode;
};

struct io_cancel {
	struct file			*file;
	u64				addr;
};

struct io_timeout {
	struct file			*file;
	u32				off;
	u32				target_seq;
	struct list_head		list;
};

struct io_timeout_rem {
	struct file			*file;
	u64				addr;
};

struct io_rw {
	/* NOTE: kiocb has the file as the first member, so don't do it here */
	struct kiocb			kiocb;
	u64				addr;
	u64				len;
};

struct io_connect {
	struct file			*file;
	struct sockaddr __user		*addr;
	int				addr_len;
};

struct io_sr_msg {
	struct file			*file;
	union {
		struct user_msghdr __user *umsg;
		void __user		*buf;
	};
	int				msg_flags;
	int				bgid;
	size_t				len;
	struct io_buffer		*kbuf;
};

struct io_open {
	struct file			*file;
	int				dfd;
	struct filename			*filename;
	struct open_how			how;
	unsigned long			nofile;
};

struct io_files_update {
	struct file			*file;
	u64				arg;
	u32				nr_args;
	u32				offset;
};

struct io_fadvise {
	struct file			*file;
	u64				offset;
	u32				len;
	u32				advice;
};

struct io_madvise {
	struct file			*file;
	u64				addr;
	u32				len;
	u32				advice;
};

struct io_epoll {
	struct file			*file;
	int				epfd;
	int				op;
	int				fd;
	struct epoll_event		event;
};

struct io_splice {
	struct file			*file_out;
	struct file			*file_in;
	loff_t				off_out;
	loff_t				off_in;
	u64				len;
	unsigned int			flags;
};

struct io_provide_buf {
	struct file			*file;
	__u64				addr;
	__s32				len;
	__u32				bgid;
	__u16				nbufs;
	__u16				bid;
};

struct io_statx {
	struct file			*file;
	int				dfd;
	unsigned int			mask;
	unsigned int			flags;
	const char __user		*filename;
	struct statx __user		*buffer;
};

struct io_completion {
	struct file			*file;
	struct list_head		list;
	int				cflags;
};

struct io_async_connect {
	struct sockaddr_storage		address;
};

struct io_async_msghdr {
	struct iovec			fast_iov[UIO_FASTIOV];
	struct iovec			*iov;
	struct sockaddr __user		*uaddr;
	struct msghdr			msg;
	struct sockaddr_storage		addr;
};

struct io_async_rw {
	struct iovec			fast_iov[UIO_FASTIOV];
	const struct iovec		*free_iovec;
	struct iov_iter			iter;
	size_t				bytes_done;
	struct wait_page_queue		wpq;
};

enum {
	REQ_F_FIXED_FILE_BIT	= IOSQE_FIXED_FILE_BIT,
	REQ_F_IO_DRAIN_BIT	= IOSQE_IO_DRAIN_BIT,
	REQ_F_LINK_BIT		= IOSQE_IO_LINK_BIT,
	REQ_F_HARDLINK_BIT	= IOSQE_IO_HARDLINK_BIT,
	REQ_F_FORCE_ASYNC_BIT	= IOSQE_ASYNC_BIT,
	REQ_F_BUFFER_SELECT_BIT	= IOSQE_BUFFER_SELECT_BIT,

	REQ_F_LINK_HEAD_BIT,
	REQ_F_FAIL_LINK_BIT,
	REQ_F_INFLIGHT_BIT,
	REQ_F_CUR_POS_BIT,
	REQ_F_NOWAIT_BIT,
	REQ_F_LINK_TIMEOUT_BIT,
	REQ_F_ISREG_BIT,
	REQ_F_NEED_CLEANUP_BIT,
	REQ_F_POLLED_BIT,
	REQ_F_BUFFER_SELECTED_BIT,
	REQ_F_NO_FILE_TABLE_BIT,
	REQ_F_WORK_INITIALIZED_BIT,
	REQ_F_LTIMEOUT_ACTIVE_BIT,

	/* not a real bit, just to check we're not overflowing the space */
	__REQ_F_LAST_BIT,
};

enum {
	/* ctx owns file */
	REQ_F_FIXED_FILE	= BIT(REQ_F_FIXED_FILE_BIT),
	/* drain existing IO first */
	REQ_F_IO_DRAIN		= BIT(REQ_F_IO_DRAIN_BIT),
	/* linked sqes */
	REQ_F_LINK		= BIT(REQ_F_LINK_BIT),
	/* doesn't sever on completion < 0 */
	REQ_F_HARDLINK		= BIT(REQ_F_HARDLINK_BIT),
	/* IOSQE_ASYNC */
	REQ_F_FORCE_ASYNC	= BIT(REQ_F_FORCE_ASYNC_BIT),
	/* IOSQE_BUFFER_SELECT */
	REQ_F_BUFFER_SELECT	= BIT(REQ_F_BUFFER_SELECT_BIT),

	/* head of a link */
	REQ_F_LINK_HEAD		= BIT(REQ_F_LINK_HEAD_BIT),
	/* fail rest of links */
	REQ_F_FAIL_LINK		= BIT(REQ_F_FAIL_LINK_BIT),
	/* on inflight list */
	REQ_F_INFLIGHT		= BIT(REQ_F_INFLIGHT_BIT),
	/* read/write uses file position */
	REQ_F_CUR_POS		= BIT(REQ_F_CUR_POS_BIT),
	/* must not punt to workers */
	REQ_F_NOWAIT		= BIT(REQ_F_NOWAIT_BIT),
	/* has or had linked timeout */
	REQ_F_LINK_TIMEOUT	= BIT(REQ_F_LINK_TIMEOUT_BIT),
	/* regular file */
	REQ_F_ISREG		= BIT(REQ_F_ISREG_BIT),
	/* needs cleanup */
	REQ_F_NEED_CLEANUP	= BIT(REQ_F_NEED_CLEANUP_BIT),
	/* already went through poll handler */
	REQ_F_POLLED		= BIT(REQ_F_POLLED_BIT),
	/* buffer already selected */
	REQ_F_BUFFER_SELECTED	= BIT(REQ_F_BUFFER_SELECTED_BIT),
	/* doesn't need file table for this request */
	REQ_F_NO_FILE_TABLE	= BIT(REQ_F_NO_FILE_TABLE_BIT),
	/* io_wq_work is initialized */
	REQ_F_WORK_INITIALIZED	= BIT(REQ_F_WORK_INITIALIZED_BIT),
	/* linked timeout is active, i.e. prepared by link's head */
	REQ_F_LTIMEOUT_ACTIVE	= BIT(REQ_F_LTIMEOUT_ACTIVE_BIT),
};

struct async_poll {
	struct io_poll_iocb	poll;
	struct io_poll_iocb	*double_poll;
};

/*
 * NOTE! Each of the iocb union members has the file pointer
 * as the first entry in their struct definition. So you can
 * access the file pointer through any of the sub-structs,
 * or directly as just 'ki_filp' in this struct.
 */
struct io_kiocb {
	union {
		struct file		*file;
		struct io_rw		rw;
		struct io_poll_iocb	poll;
		struct io_accept	accept;
		struct io_sync		sync;
		struct io_cancel	cancel;
		struct io_timeout	timeout;
		struct io_timeout_rem	timeout_rem;
		struct io_connect	connect;
		struct io_sr_msg	sr_msg;
		struct io_open		open;
		struct io_close		close;
		struct io_files_update	files_update;
		struct io_fadvise	fadvise;
		struct io_madvise	madvise;
		struct io_epoll		epoll;
		struct io_splice	splice;
		struct io_provide_buf	pbuf;
		struct io_statx		statx;
		/* use only after cleaning per-op data, see io_clean_op() */
		struct io_completion	compl;
	};

	/* opcode allocated if it needs to store data for async defer */
	void				*async_data;
	u8				opcode;
	/* polled IO has completed */
	u8				iopoll_completed;

	u16				buf_index;
	u32				result;

	struct io_ring_ctx		*ctx;
	unsigned int			flags;
	refcount_t			refs;
	struct task_struct		*task;
	u64				user_data;

	struct list_head		link_list;

	/*
	 * 1. used with ctx->iopoll_list with reads/writes
	 * 2. to track reqs with ->files (see io_op_def::file_table)
	 */
	struct list_head		inflight_entry;

	struct percpu_ref		*fixed_file_refs;
	struct callback_head		task_work;
	/* for polled requests, i.e. IORING_OP_POLL_ADD and async armed poll */
	struct hlist_node		hash_node;
	struct async_poll		*apoll;
	struct io_wq_work		work;
};

struct io_defer_entry {
	struct list_head	list;
	struct io_kiocb		*req;
	u32			seq;
};

#define IO_IOPOLL_BATCH			8

struct io_comp_state {
	unsigned int		nr;
	struct list_head	list;
	struct io_ring_ctx	*ctx;
};

struct io_submit_state {
	struct blk_plug		plug;

	/*
	 * io_kiocb alloc cache
	 */
	void			*reqs[IO_IOPOLL_BATCH];
	unsigned int		free_reqs;

	/*
	 * Batch completion logic
	 */
	struct io_comp_state	comp;

	/*
	 * File reference cache
	 */
	struct file		*file;
	unsigned int		fd;
	unsigned int		has_refs;
	unsigned int		ios_left;
};

struct io_op_def {
	/* needs req->file assigned */
	unsigned		needs_file : 1;
	/* don't fail if file grab fails */
	unsigned		needs_file_no_error : 1;
	/* hash wq insertion if file is a regular file */
	unsigned		hash_reg_file : 1;
	/* unbound wq insertion if file is a non-regular file */
	unsigned		unbound_nonreg_file : 1;
	/* opcode is not supported by this kernel */
	unsigned		not_supported : 1;
	/* set if opcode supports polled "wait" */
	unsigned		pollin : 1;
	unsigned		pollout : 1;
	/* op supports buffer selection */
	unsigned		buffer_select : 1;
	/* must always have async data allocated */
	unsigned		needs_async_data : 1;
	/* size of async data needed, if any */
	unsigned short		async_size;
	unsigned		work_flags;
};

static const struct io_op_def io_op_defs[] = {
	[IORING_OP_NOP] = {},
	[IORING_OP_READV] = {
		.needs_file		= 1,
		.unbound_nonreg_file	= 1,
		.pollin			= 1,
		.buffer_select		= 1,
		.needs_async_data	= 1,
		.async_size		= sizeof(struct io_async_rw),
		.work_flags		= IO_WQ_WORK_MM | IO_WQ_WORK_BLKCG,
	},
	[IORING_OP_WRITEV] = {
		.needs_file		= 1,
		.hash_reg_file		= 1,
		.unbound_nonreg_file	= 1,
		.pollout		= 1,
		.needs_async_data	= 1,
		.async_size		= sizeof(struct io_async_rw),
		.work_flags		= IO_WQ_WORK_MM | IO_WQ_WORK_BLKCG |
						IO_WQ_WORK_FSIZE,
	},
	[IORING_OP_FSYNC] = {
		.needs_file		= 1,
		.work_flags		= IO_WQ_WORK_BLKCG,
	},
	[IORING_OP_READ_FIXED] = {
		.needs_file		= 1,
		.unbound_nonreg_file	= 1,
		.pollin			= 1,
		.async_size		= sizeof(struct io_async_rw),
		.work_flags		= IO_WQ_WORK_BLKCG | IO_WQ_WORK_MM,
	},
	[IORING_OP_WRITE_FIXED] = {
		.needs_file		= 1,
		.hash_reg_file		= 1,
		.unbound_nonreg_file	= 1,
		.pollout		= 1,
		.async_size		= sizeof(struct io_async_rw),
		.work_flags		= IO_WQ_WORK_BLKCG | IO_WQ_WORK_FSIZE |
						IO_WQ_WORK_MM,
	},
	[IORING_OP_POLL_ADD] = {
		.needs_file		= 1,
		.unbound_nonreg_file	= 1,
	},
	[IORING_OP_POLL_REMOVE] = {},
	[IORING_OP_SYNC_FILE_RANGE] = {
		.needs_file		= 1,
		.work_flags		= IO_WQ_WORK_BLKCG,
	},
	[IORING_OP_SENDMSG] = {
		.needs_file		= 1,
		.unbound_nonreg_file	= 1,
		.pollout		= 1,
		.needs_async_data	= 1,
		.async_size		= sizeof(struct io_async_msghdr),
		.work_flags		= IO_WQ_WORK_MM | IO_WQ_WORK_BLKCG |
						IO_WQ_WORK_FS,
	},
	[IORING_OP_RECVMSG] = {
		.needs_file		= 1,
		.unbound_nonreg_file	= 1,
		.pollin			= 1,
		.buffer_select		= 1,
		.needs_async_data	= 1,
		.async_size		= sizeof(struct io_async_msghdr),
		.work_flags		= IO_WQ_WORK_MM | IO_WQ_WORK_BLKCG |
						IO_WQ_WORK_FS,
	},
	[IORING_OP_TIMEOUT] = {
		.needs_async_data	= 1,
		.async_size		= sizeof(struct io_timeout_data),
		.work_flags		= IO_WQ_WORK_MM,
	},
	[IORING_OP_TIMEOUT_REMOVE] = {},
	[IORING_OP_ACCEPT] = {
		.needs_file		= 1,
		.unbound_nonreg_file	= 1,
		.pollin			= 1,
		.work_flags		= IO_WQ_WORK_MM | IO_WQ_WORK_FILES,
	},
	[IORING_OP_ASYNC_CANCEL] = {},
	[IORING_OP_LINK_TIMEOUT] = {
		.needs_async_data	= 1,
		.async_size		= sizeof(struct io_timeout_data),
		.work_flags		= IO_WQ_WORK_MM,
	},
	[IORING_OP_CONNECT] = {
		.needs_file		= 1,
		.unbound_nonreg_file	= 1,
		.pollout		= 1,
		.needs_async_data	= 1,
		.async_size		= sizeof(struct io_async_connect),
		.work_flags		= IO_WQ_WORK_MM,
	},
	[IORING_OP_FALLOCATE] = {
		.needs_file		= 1,
		.work_flags		= IO_WQ_WORK_BLKCG | IO_WQ_WORK_FSIZE,
	},
	[IORING_OP_OPENAT] = {
		.work_flags		= IO_WQ_WORK_FILES | IO_WQ_WORK_BLKCG |
						IO_WQ_WORK_FS,
	},
	[IORING_OP_CLOSE] = {
		.needs_file		= 1,
		.needs_file_no_error	= 1,
		.work_flags		= IO_WQ_WORK_FILES | IO_WQ_WORK_BLKCG,
	},
	[IORING_OP_FILES_UPDATE] = {
		.work_flags		= IO_WQ_WORK_FILES | IO_WQ_WORK_MM,
	},
	[IORING_OP_STATX] = {
		.work_flags		= IO_WQ_WORK_FILES | IO_WQ_WORK_MM |
						IO_WQ_WORK_FS | IO_WQ_WORK_BLKCG,
	},
	[IORING_OP_READ] = {
		.needs_file		= 1,
		.unbound_nonreg_file	= 1,
		.pollin			= 1,
		.buffer_select		= 1,
		.async_size		= sizeof(struct io_async_rw),
		.work_flags		= IO_WQ_WORK_MM | IO_WQ_WORK_BLKCG,
	},
	[IORING_OP_WRITE] = {
		.needs_file		= 1,
		.unbound_nonreg_file	= 1,
		.pollout		= 1,
		.async_size		= sizeof(struct io_async_rw),
		.work_flags		= IO_WQ_WORK_MM | IO_WQ_WORK_BLKCG |
						IO_WQ_WORK_FSIZE,
	},
	[IORING_OP_FADVISE] = {
		.needs_file		= 1,
		.work_flags		= IO_WQ_WORK_BLKCG,
	},
	[IORING_OP_MADVISE] = {
		.work_flags		= IO_WQ_WORK_MM | IO_WQ_WORK_BLKCG,
	},
	[IORING_OP_SEND] = {
		.needs_file		= 1,
		.unbound_nonreg_file	= 1,
		.pollout		= 1,
		.work_flags		= IO_WQ_WORK_MM | IO_WQ_WORK_BLKCG,
	},
	[IORING_OP_RECV] = {
		.needs_file		= 1,
		.unbound_nonreg_file	= 1,
		.pollin			= 1,
		.buffer_select		= 1,
		.work_flags		= IO_WQ_WORK_MM | IO_WQ_WORK_BLKCG,
	},
	[IORING_OP_OPENAT2] = {
		.work_flags		= IO_WQ_WORK_FILES | IO_WQ_WORK_FS |
						IO_WQ_WORK_BLKCG,
	},
	[IORING_OP_EPOLL_CTL] = {
		.unbound_nonreg_file	= 1,
		.work_flags		= IO_WQ_WORK_FILES,
	},
	[IORING_OP_SPLICE] = {
		.needs_file		= 1,
		.hash_reg_file		= 1,
		.unbound_nonreg_file	= 1,
		.work_flags		= IO_WQ_WORK_BLKCG,
	},
	[IORING_OP_PROVIDE_BUFFERS] = {},
	[IORING_OP_REMOVE_BUFFERS] = {},
	[IORING_OP_TEE] = {
		.needs_file		= 1,
		.hash_reg_file		= 1,
		.unbound_nonreg_file	= 1,
	},
};

enum io_mem_account {
	ACCT_LOCKED,
	ACCT_PINNED,
};

static void __io_complete_rw(struct io_kiocb *req, long res, long res2,
			     struct io_comp_state *cs);
static void io_cqring_fill_event(struct io_kiocb *req, long res);
static void io_put_req(struct io_kiocb *req);
static void io_put_req_deferred(struct io_kiocb *req, int nr);
static void io_double_put_req(struct io_kiocb *req);
static struct io_kiocb *io_prep_linked_timeout(struct io_kiocb *req);
static void __io_queue_linked_timeout(struct io_kiocb *req);
static void io_queue_linked_timeout(struct io_kiocb *req);
static int __io_sqe_files_update(struct io_ring_ctx *ctx,
				 struct io_uring_files_update *ip,
				 unsigned nr_args);
static void __io_clean_op(struct io_kiocb *req);
static struct file *io_file_get(struct io_submit_state *state,
				struct io_kiocb *req, int fd, bool fixed);
static void __io_queue_sqe(struct io_kiocb *req, struct io_comp_state *cs);
static void io_file_put_work(struct work_struct *work);

static ssize_t io_import_iovec(int rw, struct io_kiocb *req,
			       struct iovec **iovec, struct iov_iter *iter,
			       bool needs_lock);
static int io_setup_async_rw(struct io_kiocb *req, const struct iovec *iovec,
			     const struct iovec *fast_iov,
			     struct iov_iter *iter, bool force);

static struct kmem_cache *req_cachep;

static const struct file_operations io_uring_fops;

struct sock *io_uring_get_socket(struct file *file)
{
#if defined(CONFIG_UNIX)
	if (file->f_op == &io_uring_fops) {
		struct io_ring_ctx *ctx = file->private_data;

		return ctx->ring_sock->sk;
	}
#endif
	return NULL;
}
EXPORT_SYMBOL(io_uring_get_socket);

static inline void io_clean_op(struct io_kiocb *req)
{
	if (req->flags & (REQ_F_NEED_CLEANUP | REQ_F_BUFFER_SELECTED |
			  REQ_F_INFLIGHT))
		__io_clean_op(req);
}

static void io_sq_thread_drop_mm(void)
{
	struct mm_struct *mm = current->mm;

	if (mm) {
		kthread_unuse_mm(mm);
		mmput(mm);
	}
}

static int __io_sq_thread_acquire_mm(struct io_ring_ctx *ctx)
{
	if (!current->mm) {
		if (unlikely(!(ctx->flags & IORING_SETUP_SQPOLL) ||
			     !ctx->sqo_task->mm ||
			     !mmget_not_zero(ctx->sqo_task->mm)))
			return -EFAULT;
		kthread_use_mm(ctx->sqo_task->mm);
	}

	return 0;
}

static int io_sq_thread_acquire_mm(struct io_ring_ctx *ctx,
				   struct io_kiocb *req)
{
	if (!(io_op_defs[req->opcode].work_flags & IO_WQ_WORK_MM))
		return 0;
	return __io_sq_thread_acquire_mm(ctx);
}

static void io_sq_thread_associate_blkcg(struct io_ring_ctx *ctx,
					 struct cgroup_subsys_state **cur_css)

{
#ifdef CONFIG_BLK_CGROUP
	/* puts the old one when swapping */
	if (*cur_css != ctx->sqo_blkcg_css) {
		kthread_associate_blkcg(ctx->sqo_blkcg_css);
		*cur_css = ctx->sqo_blkcg_css;
	}
#endif
}

static void io_sq_thread_unassociate_blkcg(void)
{
#ifdef CONFIG_BLK_CGROUP
	kthread_associate_blkcg(NULL);
#endif
}

static inline void req_set_fail_links(struct io_kiocb *req)
{
	if ((req->flags & (REQ_F_LINK | REQ_F_HARDLINK)) == REQ_F_LINK)
		req->flags |= REQ_F_FAIL_LINK;
}

/*
 * None of these are dereferenced, they are simply used to check if any of
 * them have changed. If we're under current and check they are still the
 * same, we're fine to grab references to them for actual out-of-line use.
 */
static void io_init_identity(struct io_identity *id)
{
	id->files = current->files;
	id->mm = current->mm;
#ifdef CONFIG_BLK_CGROUP
	rcu_read_lock();
	id->blkcg_css = blkcg_css();
	rcu_read_unlock();
#endif
	id->creds = current_cred();
	id->nsproxy = current->nsproxy;
	id->fs = current->fs;
	id->fsize = rlimit(RLIMIT_FSIZE);
#ifdef CONFIG_AUDIT
	id->loginuid = current->loginuid;
	id->sessionid = current->sessionid;
#endif
	refcount_set(&id->count, 1);
}

static inline void __io_req_init_async(struct io_kiocb *req)
{
	memset(&req->work, 0, sizeof(req->work));
	req->flags |= REQ_F_WORK_INITIALIZED;
}

/*
 * Note: must call io_req_init_async() for the first time you
 * touch any members of io_wq_work.
 */
static inline void io_req_init_async(struct io_kiocb *req)
{
	struct io_uring_task *tctx = current->io_uring;

	if (req->flags & REQ_F_WORK_INITIALIZED)
		return;

	__io_req_init_async(req);

	/* Grab a ref if this isn't our static identity */
	req->work.identity = tctx->identity;
	if (tctx->identity != &tctx->__identity)
		refcount_inc(&req->work.identity->count);
}

static inline bool io_async_submit(struct io_ring_ctx *ctx)
{
	return ctx->flags & IORING_SETUP_SQPOLL;
}

static void io_ring_ctx_ref_free(struct percpu_ref *ref)
{
	struct io_ring_ctx *ctx = container_of(ref, struct io_ring_ctx, refs);

	complete(&ctx->ref_comp);
}

static inline bool io_is_timeout_noseq(struct io_kiocb *req)
{
	return !req->timeout.off;
}

static struct io_ring_ctx *io_ring_ctx_alloc(struct io_uring_params *p)
{
	struct io_ring_ctx *ctx;
	int hash_bits;

	ctx = kzalloc(sizeof(*ctx), GFP_KERNEL);
	if (!ctx)
		return NULL;

	ctx->fallback_req = kmem_cache_alloc(req_cachep, GFP_KERNEL);
	if (!ctx->fallback_req)
		goto err;

	/*
	 * Use 5 bits less than the max cq entries, that should give us around
	 * 32 entries per hash list if totally full and uniformly spread.
	 */
	hash_bits = ilog2(p->cq_entries);
	hash_bits -= 5;
	if (hash_bits <= 0)
		hash_bits = 1;
	ctx->cancel_hash_bits = hash_bits;
	ctx->cancel_hash = kmalloc((1U << hash_bits) * sizeof(struct hlist_head),
					GFP_KERNEL);
	if (!ctx->cancel_hash)
		goto err;
	__hash_init(ctx->cancel_hash, 1U << hash_bits);

	if (percpu_ref_init(&ctx->refs, io_ring_ctx_ref_free,
			    PERCPU_REF_ALLOW_REINIT, GFP_KERNEL))
		goto err;

	ctx->flags = p->flags;
	init_waitqueue_head(&ctx->sqo_sq_wait);
	INIT_LIST_HEAD(&ctx->sqd_list);
	init_waitqueue_head(&ctx->cq_wait);
	INIT_LIST_HEAD(&ctx->cq_overflow_list);
	init_completion(&ctx->ref_comp);
	init_completion(&ctx->sq_thread_comp);
	idr_init(&ctx->io_buffer_idr);
	idr_init(&ctx->personality_idr);
	mutex_init(&ctx->uring_lock);
	init_waitqueue_head(&ctx->wait);
	spin_lock_init(&ctx->completion_lock);
	INIT_LIST_HEAD(&ctx->iopoll_list);
	INIT_LIST_HEAD(&ctx->defer_list);
	INIT_LIST_HEAD(&ctx->timeout_list);
	init_waitqueue_head(&ctx->inflight_wait);
	spin_lock_init(&ctx->inflight_lock);
	INIT_LIST_HEAD(&ctx->inflight_list);
	INIT_DELAYED_WORK(&ctx->file_put_work, io_file_put_work);
	init_llist_head(&ctx->file_put_llist);
	return ctx;
err:
	if (ctx->fallback_req)
		kmem_cache_free(req_cachep, ctx->fallback_req);
	kfree(ctx->cancel_hash);
	kfree(ctx);
	return NULL;
}

static bool req_need_defer(struct io_kiocb *req, u32 seq)
{
	if (unlikely(req->flags & REQ_F_IO_DRAIN)) {
		struct io_ring_ctx *ctx = req->ctx;

		return seq != ctx->cached_cq_tail
				+ READ_ONCE(ctx->cached_cq_overflow);
	}

	return false;
}

static void __io_commit_cqring(struct io_ring_ctx *ctx)
{
	struct io_rings *rings = ctx->rings;

	/* order cqe stores with ring update */
	smp_store_release(&rings->cq.tail, ctx->cached_cq_tail);

	if (wq_has_sleeper(&ctx->cq_wait)) {
		wake_up_interruptible(&ctx->cq_wait);
		kill_fasync(&ctx->cq_fasync, SIGIO, POLL_IN);
	}
}

static void io_put_identity(struct io_uring_task *tctx, struct io_kiocb *req)
{
	if (req->work.identity == &tctx->__identity)
		return;
	if (refcount_dec_and_test(&req->work.identity->count))
		kfree(req->work.identity);
}

static void io_req_clean_work(struct io_kiocb *req)
{
	if (!(req->flags & REQ_F_WORK_INITIALIZED))
		return;

	req->flags &= ~REQ_F_WORK_INITIALIZED;

	if (req->work.flags & IO_WQ_WORK_MM) {
		mmdrop(req->work.identity->mm);
		req->work.flags &= ~IO_WQ_WORK_MM;
	}
#ifdef CONFIG_BLK_CGROUP
	if (req->work.flags & IO_WQ_WORK_BLKCG) {
		css_put(req->work.identity->blkcg_css);
		req->work.flags &= ~IO_WQ_WORK_BLKCG;
	}
#endif
	if (req->work.flags & IO_WQ_WORK_CREDS) {
		put_cred(req->work.identity->creds);
		req->work.flags &= ~IO_WQ_WORK_CREDS;
	}
	if (req->work.flags & IO_WQ_WORK_FS) {
		struct fs_struct *fs = req->work.identity->fs;

		spin_lock(&req->work.identity->fs->lock);
		if (--fs->users)
			fs = NULL;
		spin_unlock(&req->work.identity->fs->lock);
		if (fs)
			free_fs_struct(fs);
		req->work.flags &= ~IO_WQ_WORK_FS;
	}

	io_put_identity(req->task->io_uring, req);
}

/*
 * Create a private copy of io_identity, since some fields don't match
 * the current context.
 */
static bool io_identity_cow(struct io_kiocb *req)
{
	struct io_uring_task *tctx = current->io_uring;
	const struct cred *creds = NULL;
	struct io_identity *id;

	if (req->work.flags & IO_WQ_WORK_CREDS)
		creds = req->work.identity->creds;

	id = kmemdup(req->work.identity, sizeof(*id), GFP_KERNEL);
	if (unlikely(!id)) {
		req->work.flags |= IO_WQ_WORK_CANCEL;
		return false;
	}

	/*
	 * We can safely just re-init the creds we copied  Either the field
	 * matches the current one, or we haven't grabbed it yet. The only
	 * exception is ->creds, through registered personalities, so handle
	 * that one separately.
	 */
	io_init_identity(id);
	if (creds)
		req->work.identity->creds = creds;

	/* add one for this request */
	refcount_inc(&id->count);

	/* drop old identity, assign new one. one ref for req, one for tctx */
	if (req->work.identity != tctx->identity &&
	    refcount_sub_and_test(2, &req->work.identity->count))
		kfree(req->work.identity);

	req->work.identity = id;
	tctx->identity = id;
	return true;
}

static bool io_grab_identity(struct io_kiocb *req)
{
	const struct io_op_def *def = &io_op_defs[req->opcode];
	struct io_identity *id = req->work.identity;
	struct io_ring_ctx *ctx = req->ctx;

	if (def->work_flags & IO_WQ_WORK_FSIZE) {
		if (id->fsize != rlimit(RLIMIT_FSIZE))
			return false;
		req->work.flags |= IO_WQ_WORK_FSIZE;
	}

	if (!(req->work.flags & IO_WQ_WORK_FILES) &&
	    (def->work_flags & IO_WQ_WORK_FILES) &&
	    !(req->flags & REQ_F_NO_FILE_TABLE)) {
		if (id->files != current->files ||
		    id->nsproxy != current->nsproxy)
			return false;
		atomic_inc(&id->files->count);
		get_nsproxy(id->nsproxy);
		req->flags |= REQ_F_INFLIGHT;

		spin_lock_irq(&ctx->inflight_lock);
		list_add(&req->inflight_entry, &ctx->inflight_list);
		spin_unlock_irq(&ctx->inflight_lock);
		req->work.flags |= IO_WQ_WORK_FILES;
	}
#ifdef CONFIG_BLK_CGROUP
	if (!(req->work.flags & IO_WQ_WORK_BLKCG) &&
	    (def->work_flags & IO_WQ_WORK_BLKCG)) {
		rcu_read_lock();
		if (id->blkcg_css != blkcg_css()) {
			rcu_read_unlock();
			return false;
		}
		/*
		 * This should be rare, either the cgroup is dying or the task
		 * is moving cgroups. Just punt to root for the handful of ios.
		 */
		if (css_tryget_online(id->blkcg_css))
			req->work.flags |= IO_WQ_WORK_BLKCG;
		rcu_read_unlock();
	}
#endif
	if (!(req->work.flags & IO_WQ_WORK_CREDS)) {
		if (id->creds != current_cred())
			return false;
		get_cred(id->creds);
		req->work.flags |= IO_WQ_WORK_CREDS;
	}
#ifdef CONFIG_AUDIT
	if (!uid_eq(current->loginuid, id->loginuid) ||
	    current->sessionid != id->sessionid)
		return false;
#endif
	if (!(req->work.flags & IO_WQ_WORK_FS) &&
	    (def->work_flags & IO_WQ_WORK_FS)) {
		if (current->fs != id->fs)
			return false;
		spin_lock(&id->fs->lock);
		if (!id->fs->in_exec) {
			id->fs->users++;
			req->work.flags |= IO_WQ_WORK_FS;
		} else {
			req->work.flags |= IO_WQ_WORK_CANCEL;
		}
		spin_unlock(&current->fs->lock);
	}

	return true;
}

static void io_prep_async_work(struct io_kiocb *req)
{
	const struct io_op_def *def = &io_op_defs[req->opcode];
	struct io_ring_ctx *ctx = req->ctx;
	struct io_identity *id;

	io_req_init_async(req);
	id = req->work.identity;

	if (req->flags & REQ_F_ISREG) {
		if (def->hash_reg_file || (ctx->flags & IORING_SETUP_IOPOLL))
			io_wq_hash_work(&req->work, file_inode(req->file));
	} else {
		if (def->unbound_nonreg_file)
			req->work.flags |= IO_WQ_WORK_UNBOUND;
	}

	/* ->mm can never change on us */
	if (!(req->work.flags & IO_WQ_WORK_MM) &&
	    (def->work_flags & IO_WQ_WORK_MM)) {
		mmgrab(id->mm);
		req->work.flags |= IO_WQ_WORK_MM;
	}

	/* if we fail grabbing identity, we must COW, regrab, and retry */
	if (io_grab_identity(req))
		return;

	if (!io_identity_cow(req))
		return;

	/* can't fail at this point */
	if (!io_grab_identity(req))
		WARN_ON(1);
}

static void io_prep_async_link(struct io_kiocb *req)
{
	struct io_kiocb *cur;

	io_prep_async_work(req);
	if (req->flags & REQ_F_LINK_HEAD)
		list_for_each_entry(cur, &req->link_list, link_list)
			io_prep_async_work(cur);
}

static struct io_kiocb *__io_queue_async_work(struct io_kiocb *req)
{
	struct io_ring_ctx *ctx = req->ctx;
	struct io_kiocb *link = io_prep_linked_timeout(req);

	trace_io_uring_queue_async_work(ctx, io_wq_is_hashed(&req->work), req,
					&req->work, req->flags);
	io_wq_enqueue(ctx->io_wq, &req->work);
	return link;
}

static void io_queue_async_work(struct io_kiocb *req)
{
	struct io_kiocb *link;

	/* init ->work of the whole link before punting */
	io_prep_async_link(req);
	link = __io_queue_async_work(req);

	if (link)
		io_queue_linked_timeout(link);
}

static void io_kill_timeout(struct io_kiocb *req)
{
	struct io_timeout_data *io = req->async_data;
	int ret;

	ret = hrtimer_try_to_cancel(&io->timer);
	if (ret != -1) {
		atomic_set(&req->ctx->cq_timeouts,
			atomic_read(&req->ctx->cq_timeouts) + 1);
		list_del_init(&req->timeout.list);
		io_cqring_fill_event(req, 0);
		io_put_req_deferred(req, 1);
	}
}

static bool io_task_match(struct io_kiocb *req, struct task_struct *tsk)
{
	struct io_ring_ctx *ctx = req->ctx;

	if (!tsk || req->task == tsk)
		return true;
	if (ctx->flags & IORING_SETUP_SQPOLL) {
		if (ctx->sq_data && req->task == ctx->sq_data->thread)
			return true;
	}
	return false;
}

/*
 * Returns true if we found and killed one or more timeouts
 */
static bool io_kill_timeouts(struct io_ring_ctx *ctx, struct task_struct *tsk)
{
	struct io_kiocb *req, *tmp;
	int canceled = 0;

	spin_lock_irq(&ctx->completion_lock);
	list_for_each_entry_safe(req, tmp, &ctx->timeout_list, timeout.list) {
		if (io_task_match(req, tsk)) {
			io_kill_timeout(req);
			canceled++;
		}
	}
	spin_unlock_irq(&ctx->completion_lock);
	return canceled != 0;
}

static void __io_queue_deferred(struct io_ring_ctx *ctx)
{
	do {
		struct io_defer_entry *de = list_first_entry(&ctx->defer_list,
						struct io_defer_entry, list);
		struct io_kiocb *link;

		if (req_need_defer(de->req, de->seq))
			break;
		list_del_init(&de->list);
		/* punt-init is done before queueing for defer */
		link = __io_queue_async_work(de->req);
		if (link) {
			__io_queue_linked_timeout(link);
			/* drop submission reference */
			io_put_req_deferred(link, 1);
		}
		kfree(de);
	} while (!list_empty(&ctx->defer_list));
}

static void io_flush_timeouts(struct io_ring_ctx *ctx)
{
	while (!list_empty(&ctx->timeout_list)) {
		struct io_kiocb *req = list_first_entry(&ctx->timeout_list,
						struct io_kiocb, timeout.list);

		if (io_is_timeout_noseq(req))
			break;
		if (req->timeout.target_seq != ctx->cached_cq_tail
					- atomic_read(&ctx->cq_timeouts))
			break;

		list_del_init(&req->timeout.list);
		io_kill_timeout(req);
	}
}

static void io_commit_cqring(struct io_ring_ctx *ctx)
{
	io_flush_timeouts(ctx);
	__io_commit_cqring(ctx);

	if (unlikely(!list_empty(&ctx->defer_list)))
		__io_queue_deferred(ctx);
}

static inline bool io_sqring_full(struct io_ring_ctx *ctx)
{
	struct io_rings *r = ctx->rings;

	return READ_ONCE(r->sq.tail) - ctx->cached_sq_head == r->sq_ring_entries;
}

static struct io_uring_cqe *io_get_cqring(struct io_ring_ctx *ctx)
{
	struct io_rings *rings = ctx->rings;
	unsigned tail;

	tail = ctx->cached_cq_tail;
	/*
	 * writes to the cq entry need to come after reading head; the
	 * control dependency is enough as we're using WRITE_ONCE to
	 * fill the cq entry
	 */
	if (tail - READ_ONCE(rings->cq.head) == rings->cq_ring_entries)
		return NULL;

	ctx->cached_cq_tail++;
	return &rings->cqes[tail & ctx->cq_mask];
}

static inline bool io_should_trigger_evfd(struct io_ring_ctx *ctx)
{
	if (!ctx->cq_ev_fd)
		return false;
	if (READ_ONCE(ctx->rings->cq_flags) & IORING_CQ_EVENTFD_DISABLED)
		return false;
	if (!ctx->eventfd_async)
		return true;
	return io_wq_current_is_worker();
}

static void io_cqring_ev_posted(struct io_ring_ctx *ctx)
{
	if (waitqueue_active(&ctx->wait))
		wake_up(&ctx->wait);
	if (ctx->sq_data && waitqueue_active(&ctx->sq_data->wait))
		wake_up(&ctx->sq_data->wait);
	if (io_should_trigger_evfd(ctx))
		eventfd_signal(ctx->cq_ev_fd, 1);
}

static void io_cqring_mark_overflow(struct io_ring_ctx *ctx)
{
	if (list_empty(&ctx->cq_overflow_list)) {
		clear_bit(0, &ctx->sq_check_overflow);
		clear_bit(0, &ctx->cq_check_overflow);
		ctx->rings->sq_flags &= ~IORING_SQ_CQ_OVERFLOW;
	}
}

static inline bool io_match_files(struct io_kiocb *req,
				       struct files_struct *files)
{
	if (!files)
		return true;
	if ((req->flags & REQ_F_WORK_INITIALIZED) &&
	    (req->work.flags & IO_WQ_WORK_FILES))
		return req->work.identity->files == files;
	return false;
}

/* Returns true if there are no backlogged entries after the flush */
static bool io_cqring_overflow_flush(struct io_ring_ctx *ctx, bool force,
				     struct task_struct *tsk,
				     struct files_struct *files)
{
	struct io_rings *rings = ctx->rings;
	struct io_kiocb *req, *tmp;
	struct io_uring_cqe *cqe;
	unsigned long flags;
	LIST_HEAD(list);

	if (!force) {
		if (list_empty_careful(&ctx->cq_overflow_list))
			return true;
		if ((ctx->cached_cq_tail - READ_ONCE(rings->cq.head) ==
		    rings->cq_ring_entries))
			return false;
	}

	spin_lock_irqsave(&ctx->completion_lock, flags);

	/* if force is set, the ring is going away. always drop after that */
	if (force)
		ctx->cq_overflow_flushed = 1;

	cqe = NULL;
	list_for_each_entry_safe(req, tmp, &ctx->cq_overflow_list, compl.list) {
		if (tsk && req->task != tsk)
			continue;
		if (!io_match_files(req, files))
			continue;

		cqe = io_get_cqring(ctx);
		if (!cqe && !force)
			break;

		list_move(&req->compl.list, &list);
		if (cqe) {
			WRITE_ONCE(cqe->user_data, req->user_data);
			WRITE_ONCE(cqe->res, req->result);
			WRITE_ONCE(cqe->flags, req->compl.cflags);
		} else {
			ctx->cached_cq_overflow++;
			WRITE_ONCE(ctx->rings->cq_overflow,
				   ctx->cached_cq_overflow);
		}
	}

	io_commit_cqring(ctx);
	io_cqring_mark_overflow(ctx);

	spin_unlock_irqrestore(&ctx->completion_lock, flags);
	io_cqring_ev_posted(ctx);

	while (!list_empty(&list)) {
		req = list_first_entry(&list, struct io_kiocb, compl.list);
		list_del(&req->compl.list);
		io_put_req(req);
	}

	return cqe != NULL;
}

static void __io_cqring_fill_event(struct io_kiocb *req, long res, long cflags)
{
	struct io_ring_ctx *ctx = req->ctx;
	struct io_uring_cqe *cqe;

	trace_io_uring_complete(ctx, req->user_data, res);

	/*
	 * If we can't get a cq entry, userspace overflowed the
	 * submission (by quite a lot). Increment the overflow count in
	 * the ring.
	 */
	cqe = io_get_cqring(ctx);
	if (likely(cqe)) {
		WRITE_ONCE(cqe->user_data, req->user_data);
		WRITE_ONCE(cqe->res, res);
		WRITE_ONCE(cqe->flags, cflags);
	} else if (ctx->cq_overflow_flushed || req->task->io_uring->in_idle) {
		/*
		 * If we're in ring overflow flush mode, or in task cancel mode,
		 * then we cannot store the request for later flushing, we need
		 * to drop it on the floor.
		 */
		ctx->cached_cq_overflow++;
		WRITE_ONCE(ctx->rings->cq_overflow, ctx->cached_cq_overflow);
	} else {
		if (list_empty(&ctx->cq_overflow_list)) {
			set_bit(0, &ctx->sq_check_overflow);
			set_bit(0, &ctx->cq_check_overflow);
			ctx->rings->sq_flags |= IORING_SQ_CQ_OVERFLOW;
		}
		io_clean_op(req);
		req->result = res;
		req->compl.cflags = cflags;
		refcount_inc(&req->refs);
		list_add_tail(&req->compl.list, &ctx->cq_overflow_list);
	}
}

static void io_cqring_fill_event(struct io_kiocb *req, long res)
{
	__io_cqring_fill_event(req, res, 0);
}

static void io_cqring_add_event(struct io_kiocb *req, long res, long cflags)
{
	struct io_ring_ctx *ctx = req->ctx;
	unsigned long flags;

	spin_lock_irqsave(&ctx->completion_lock, flags);
	__io_cqring_fill_event(req, res, cflags);
	io_commit_cqring(ctx);
	spin_unlock_irqrestore(&ctx->completion_lock, flags);

	io_cqring_ev_posted(ctx);
}

static void io_submit_flush_completions(struct io_comp_state *cs)
{
	struct io_ring_ctx *ctx = cs->ctx;

	spin_lock_irq(&ctx->completion_lock);
	while (!list_empty(&cs->list)) {
		struct io_kiocb *req;

		req = list_first_entry(&cs->list, struct io_kiocb, compl.list);
		list_del(&req->compl.list);
		__io_cqring_fill_event(req, req->result, req->compl.cflags);

		/*
		 * io_free_req() doesn't care about completion_lock unless one
		 * of these flags is set. REQ_F_WORK_INITIALIZED is in the list
		 * because of a potential deadlock with req->work.fs->lock
		 */
		if (req->flags & (REQ_F_FAIL_LINK|REQ_F_LINK_TIMEOUT
				 |REQ_F_WORK_INITIALIZED)) {
			spin_unlock_irq(&ctx->completion_lock);
			io_put_req(req);
			spin_lock_irq(&ctx->completion_lock);
		} else {
			io_put_req(req);
		}
	}
	io_commit_cqring(ctx);
	spin_unlock_irq(&ctx->completion_lock);

	io_cqring_ev_posted(ctx);
	cs->nr = 0;
}

static void __io_req_complete(struct io_kiocb *req, long res, unsigned cflags,
			      struct io_comp_state *cs)
{
	if (!cs) {
		io_cqring_add_event(req, res, cflags);
		io_put_req(req);
	} else {
		io_clean_op(req);
		req->result = res;
		req->compl.cflags = cflags;
		list_add_tail(&req->compl.list, &cs->list);
		if (++cs->nr >= 32)
			io_submit_flush_completions(cs);
	}
}

static void io_req_complete(struct io_kiocb *req, long res)
{
	__io_req_complete(req, res, 0, NULL);
}

static inline bool io_is_fallback_req(struct io_kiocb *req)
{
	return req == (struct io_kiocb *)
			((unsigned long) req->ctx->fallback_req & ~1UL);
}

static struct io_kiocb *io_get_fallback_req(struct io_ring_ctx *ctx)
{
	struct io_kiocb *req;

	req = ctx->fallback_req;
	if (!test_and_set_bit_lock(0, (unsigned long *) &ctx->fallback_req))
		return req;

	return NULL;
}

static struct io_kiocb *io_alloc_req(struct io_ring_ctx *ctx,
				     struct io_submit_state *state)
{
	if (!state->free_reqs) {
		gfp_t gfp = GFP_KERNEL | __GFP_NOWARN;
		size_t sz;
		int ret;

		sz = min_t(size_t, state->ios_left, ARRAY_SIZE(state->reqs));
		ret = kmem_cache_alloc_bulk(req_cachep, gfp, sz, state->reqs);

		/*
		 * Bulk alloc is all-or-nothing. If we fail to get a batch,
		 * retry single alloc to be on the safe side.
		 */
		if (unlikely(ret <= 0)) {
			state->reqs[0] = kmem_cache_alloc(req_cachep, gfp);
			if (!state->reqs[0])
				goto fallback;
			ret = 1;
		}
		state->free_reqs = ret;
	}

	state->free_reqs--;
	return state->reqs[state->free_reqs];
fallback:
	return io_get_fallback_req(ctx);
}

static inline void io_put_file(struct io_kiocb *req, struct file *file,
			  bool fixed)
{
	if (fixed)
		percpu_ref_put(req->fixed_file_refs);
	else
		fput(file);
}

static void io_dismantle_req(struct io_kiocb *req)
{
	io_clean_op(req);

	if (req->async_data)
		kfree(req->async_data);
	if (req->file)
		io_put_file(req, req->file, (req->flags & REQ_F_FIXED_FILE));

	io_req_clean_work(req);
}

static void __io_free_req(struct io_kiocb *req)
{
	struct io_uring_task *tctx = req->task->io_uring;
	struct io_ring_ctx *ctx = req->ctx;

	io_dismantle_req(req);

	percpu_counter_dec(&tctx->inflight);
	if (tctx->in_idle)
		wake_up(&tctx->wait);
	put_task_struct(req->task);

	if (likely(!io_is_fallback_req(req)))
		kmem_cache_free(req_cachep, req);
	else
		clear_bit_unlock(0, (unsigned long *) &ctx->fallback_req);
	percpu_ref_put(&ctx->refs);
}

static bool io_link_cancel_timeout(struct io_kiocb *req)
{
	struct io_timeout_data *io = req->async_data;
	struct io_ring_ctx *ctx = req->ctx;
	int ret;

	ret = hrtimer_try_to_cancel(&io->timer);
	if (ret != -1) {
		io_cqring_fill_event(req, -ECANCELED);
		io_commit_cqring(ctx);
		req->flags &= ~REQ_F_LINK_HEAD;
		io_put_req_deferred(req, 1);
		return true;
	}

	return false;
}

static bool __io_kill_linked_timeout(struct io_kiocb *req)
{
	struct io_kiocb *link;
	bool wake_ev;

	if (list_empty(&req->link_list))
		return false;
	link = list_first_entry(&req->link_list, struct io_kiocb, link_list);
	if (link->opcode != IORING_OP_LINK_TIMEOUT)
		return false;
	/*
	 * Can happen if a linked timeout fired and link had been like
	 * req -> link t-out -> link t-out [-> ...]
	 */
	if (!(link->flags & REQ_F_LTIMEOUT_ACTIVE))
		return false;

	list_del_init(&link->link_list);
	wake_ev = io_link_cancel_timeout(link);
	req->flags &= ~REQ_F_LINK_TIMEOUT;
	return wake_ev;
}

static void io_kill_linked_timeout(struct io_kiocb *req)
{
	struct io_ring_ctx *ctx = req->ctx;
	unsigned long flags;
	bool wake_ev;

	spin_lock_irqsave(&ctx->completion_lock, flags);
	wake_ev = __io_kill_linked_timeout(req);
	spin_unlock_irqrestore(&ctx->completion_lock, flags);

	if (wake_ev)
		io_cqring_ev_posted(ctx);
}

static struct io_kiocb *io_req_link_next(struct io_kiocb *req)
{
	struct io_kiocb *nxt;

	/*
	 * The list should never be empty when we are called here. But could
	 * potentially happen if the chain is messed up, check to be on the
	 * safe side.
	 */
	if (unlikely(list_empty(&req->link_list)))
		return NULL;

	nxt = list_first_entry(&req->link_list, struct io_kiocb, link_list);
	list_del_init(&req->link_list);
	if (!list_empty(&nxt->link_list))
		nxt->flags |= REQ_F_LINK_HEAD;
	return nxt;
}

/*
 * Called if REQ_F_LINK_HEAD is set, and we fail the head request
 */
static void io_fail_links(struct io_kiocb *req)
{
	struct io_ring_ctx *ctx = req->ctx;
	unsigned long flags;

	spin_lock_irqsave(&ctx->completion_lock, flags);
	while (!list_empty(&req->link_list)) {
		struct io_kiocb *link = list_first_entry(&req->link_list,
						struct io_kiocb, link_list);

		list_del_init(&link->link_list);
		trace_io_uring_fail_link(req, link);

		io_cqring_fill_event(link, -ECANCELED);

		/*
		 * It's ok to free under spinlock as they're not linked anymore,
		 * but avoid REQ_F_WORK_INITIALIZED because it may deadlock on
		 * work.fs->lock.
		 */
		if (link->flags & REQ_F_WORK_INITIALIZED)
			io_put_req_deferred(link, 2);
		else
			io_double_put_req(link);
	}

	io_commit_cqring(ctx);
	spin_unlock_irqrestore(&ctx->completion_lock, flags);

	io_cqring_ev_posted(ctx);
}

static struct io_kiocb *__io_req_find_next(struct io_kiocb *req)
{
	req->flags &= ~REQ_F_LINK_HEAD;
	if (req->flags & REQ_F_LINK_TIMEOUT)
		io_kill_linked_timeout(req);

	/*
	 * If LINK is set, we have dependent requests in this chain. If we
	 * didn't fail this request, queue the first one up, moving any other
	 * dependencies to the next request. In case of failure, fail the rest
	 * of the chain.
	 */
	if (likely(!(req->flags & REQ_F_FAIL_LINK)))
		return io_req_link_next(req);
	io_fail_links(req);
	return NULL;
}

static struct io_kiocb *io_req_find_next(struct io_kiocb *req)
{
	if (likely(!(req->flags & REQ_F_LINK_HEAD)))
		return NULL;
	return __io_req_find_next(req);
}

static int io_req_task_work_add(struct io_kiocb *req, bool twa_signal_ok)
{
	struct task_struct *tsk = req->task;
	struct io_ring_ctx *ctx = req->ctx;
	enum task_work_notify_mode notify;
	int ret;

	if (tsk->flags & PF_EXITING)
		return -ESRCH;

	if (tsk->flags & PF_EXITING)
		return -ESRCH;

	/*
	 * SQPOLL kernel thread doesn't need notification, just a wakeup. For
	 * all other cases, use TWA_SIGNAL unconditionally to ensure we're
	 * processing task_work. There's no reliable way to tell if TWA_RESUME
	 * will do the job.
	 */
	notify = TWA_NONE;
	if (!(ctx->flags & IORING_SETUP_SQPOLL) && twa_signal_ok)
		notify = TWA_SIGNAL;

	ret = task_work_add(tsk, &req->task_work, notify);
	if (!ret)
		wake_up_process(tsk);

	return ret;
}

static void __io_req_task_cancel(struct io_kiocb *req, int error)
{
	struct io_ring_ctx *ctx = req->ctx;

	spin_lock_irq(&ctx->completion_lock);
	io_cqring_fill_event(req, error);
	io_commit_cqring(ctx);
	spin_unlock_irq(&ctx->completion_lock);

	io_cqring_ev_posted(ctx);
	req_set_fail_links(req);
	io_double_put_req(req);
}

static void io_req_task_cancel(struct callback_head *cb)
{
	struct io_kiocb *req = container_of(cb, struct io_kiocb, task_work);
	struct io_ring_ctx *ctx = req->ctx;

	__io_req_task_cancel(req, -ECANCELED);
	percpu_ref_put(&ctx->refs);
}

static void __io_req_task_submit(struct io_kiocb *req)
{
	struct io_ring_ctx *ctx = req->ctx;

	if (!__io_sq_thread_acquire_mm(ctx)) {
		mutex_lock(&ctx->uring_lock);
		__io_queue_sqe(req, NULL);
		mutex_unlock(&ctx->uring_lock);
	} else {
		__io_req_task_cancel(req, -EFAULT);
	}
}

static void io_req_task_submit(struct callback_head *cb)
{
	struct io_kiocb *req = container_of(cb, struct io_kiocb, task_work);
	struct io_ring_ctx *ctx = req->ctx;

	__io_req_task_submit(req);
	percpu_ref_put(&ctx->refs);
}

static void io_req_task_queue(struct io_kiocb *req)
{
	int ret;

	init_task_work(&req->task_work, io_req_task_submit);
	percpu_ref_get(&req->ctx->refs);

	ret = io_req_task_work_add(req, true);
	if (unlikely(ret)) {
		struct task_struct *tsk;

		init_task_work(&req->task_work, io_req_task_cancel);
		tsk = io_wq_get_task(req->ctx->io_wq);
		task_work_add(tsk, &req->task_work, TWA_NONE);
		wake_up_process(tsk);
	}
}

static void io_queue_next(struct io_kiocb *req)
{
	struct io_kiocb *nxt = io_req_find_next(req);

	if (nxt)
		io_req_task_queue(nxt);
}

static void io_free_req(struct io_kiocb *req)
{
	io_queue_next(req);
	__io_free_req(req);
}

struct req_batch {
	void *reqs[IO_IOPOLL_BATCH];
	int to_free;

	struct task_struct	*task;
	int			task_refs;
};

static inline void io_init_req_batch(struct req_batch *rb)
{
	rb->to_free = 0;
	rb->task_refs = 0;
	rb->task = NULL;
}

static void __io_req_free_batch_flush(struct io_ring_ctx *ctx,
				      struct req_batch *rb)
{
	kmem_cache_free_bulk(req_cachep, rb->to_free, rb->reqs);
	percpu_ref_put_many(&ctx->refs, rb->to_free);
	rb->to_free = 0;
}

static void io_req_free_batch_finish(struct io_ring_ctx *ctx,
				     struct req_batch *rb)
{
	if (rb->to_free)
		__io_req_free_batch_flush(ctx, rb);
	if (rb->task) {
		struct io_uring_task *tctx = rb->task->io_uring;

		percpu_counter_sub(&tctx->inflight, rb->task_refs);
		put_task_struct_many(rb->task, rb->task_refs);
		rb->task = NULL;
	}
}

static void io_req_free_batch(struct req_batch *rb, struct io_kiocb *req)
{
	if (unlikely(io_is_fallback_req(req))) {
		io_free_req(req);
		return;
	}
	if (req->flags & REQ_F_LINK_HEAD)
		io_queue_next(req);

	if (req->task != rb->task) {
		if (rb->task) {
			struct io_uring_task *tctx = rb->task->io_uring;

			percpu_counter_sub(&tctx->inflight, rb->task_refs);
			put_task_struct_many(rb->task, rb->task_refs);
		}
		rb->task = req->task;
		rb->task_refs = 0;
	}
	rb->task_refs++;

	io_dismantle_req(req);
	rb->reqs[rb->to_free++] = req;
	if (unlikely(rb->to_free == ARRAY_SIZE(rb->reqs)))
		__io_req_free_batch_flush(req->ctx, rb);
}

/*
 * Drop reference to request, return next in chain (if there is one) if this
 * was the last reference to this request.
 */
static struct io_kiocb *io_put_req_find_next(struct io_kiocb *req)
{
	struct io_kiocb *nxt = NULL;

	if (refcount_dec_and_test(&req->refs)) {
		nxt = io_req_find_next(req);
		__io_free_req(req);
	}
	return nxt;
}

static void io_put_req(struct io_kiocb *req)
{
	if (refcount_dec_and_test(&req->refs))
		io_free_req(req);
}

static void io_put_req_deferred_cb(struct callback_head *cb)
{
	struct io_kiocb *req = container_of(cb, struct io_kiocb, task_work);

	io_free_req(req);
}

static void io_free_req_deferred(struct io_kiocb *req)
{
	int ret;

	init_task_work(&req->task_work, io_put_req_deferred_cb);
	ret = io_req_task_work_add(req, true);
	if (unlikely(ret)) {
		struct task_struct *tsk;

		tsk = io_wq_get_task(req->ctx->io_wq);
		task_work_add(tsk, &req->task_work, TWA_NONE);
		wake_up_process(tsk);
	}
}

static inline void io_put_req_deferred(struct io_kiocb *req, int refs)
{
	if (refcount_sub_and_test(refs, &req->refs))
		io_free_req_deferred(req);
}

static struct io_wq_work *io_steal_work(struct io_kiocb *req)
{
	struct io_kiocb *nxt;

	/*
	 * A ref is owned by io-wq in which context we're. So, if that's the
	 * last one, it's safe to steal next work. False negatives are Ok,
	 * it just will be re-punted async in io_put_work()
	 */
	if (refcount_read(&req->refs) != 1)
		return NULL;

	nxt = io_req_find_next(req);
	return nxt ? &nxt->work : NULL;
}

static void io_double_put_req(struct io_kiocb *req)
{
	/* drop both submit and complete references */
	if (refcount_sub_and_test(2, &req->refs))
		io_free_req(req);
}

static unsigned io_cqring_events(struct io_ring_ctx *ctx, bool noflush)
{
	struct io_rings *rings = ctx->rings;

	if (test_bit(0, &ctx->cq_check_overflow)) {
		/*
		 * noflush == true is from the waitqueue handler, just ensure
		 * we wake up the task, and the next invocation will flush the
		 * entries. We cannot safely to it from here.
		 */
		if (noflush && !list_empty(&ctx->cq_overflow_list))
			return -1U;

		io_cqring_overflow_flush(ctx, false, NULL, NULL);
	}

	/* See comment at the top of this file */
	smp_rmb();
	return ctx->cached_cq_tail - READ_ONCE(rings->cq.head);
}

static inline unsigned int io_sqring_entries(struct io_ring_ctx *ctx)
{
	struct io_rings *rings = ctx->rings;

	/* make sure SQ entry isn't read before tail */
	return smp_load_acquire(&rings->sq.tail) - ctx->cached_sq_head;
}

static unsigned int io_put_kbuf(struct io_kiocb *req, struct io_buffer *kbuf)
{
	unsigned int cflags;

	cflags = kbuf->bid << IORING_CQE_BUFFER_SHIFT;
	cflags |= IORING_CQE_F_BUFFER;
	req->flags &= ~REQ_F_BUFFER_SELECTED;
	kfree(kbuf);
	return cflags;
}

static inline unsigned int io_put_rw_kbuf(struct io_kiocb *req)
{
	struct io_buffer *kbuf;

	kbuf = (struct io_buffer *) (unsigned long) req->rw.addr;
	return io_put_kbuf(req, kbuf);
}

static inline bool io_run_task_work(void)
{
	/*
	 * Not safe to run on exiting task, and the task_work handling will
	 * not add work to such a task.
	 */
	if (unlikely(current->flags & PF_EXITING))
		return false;
	if (current->task_works) {
		__set_current_state(TASK_RUNNING);
		task_work_run();
		return true;
	}

	return false;
}

static void io_iopoll_queue(struct list_head *again)
{
	struct io_kiocb *req;

	do {
		req = list_first_entry(again, struct io_kiocb, inflight_entry);
		list_del(&req->inflight_entry);
		__io_complete_rw(req, -EAGAIN, 0, NULL);
	} while (!list_empty(again));
}

/*
 * Find and free completed poll iocbs
 */
static void io_iopoll_complete(struct io_ring_ctx *ctx, unsigned int *nr_events,
			       struct list_head *done)
{
	struct req_batch rb;
	struct io_kiocb *req;
	LIST_HEAD(again);

	/* order with ->result store in io_complete_rw_iopoll() */
	smp_rmb();

	io_init_req_batch(&rb);
	while (!list_empty(done)) {
		int cflags = 0;

		req = list_first_entry(done, struct io_kiocb, inflight_entry);
		if (READ_ONCE(req->result) == -EAGAIN) {
			req->result = 0;
			req->iopoll_completed = 0;
			list_move_tail(&req->inflight_entry, &again);
			continue;
		}
		list_del(&req->inflight_entry);

		if (req->flags & REQ_F_BUFFER_SELECTED)
			cflags = io_put_rw_kbuf(req);

		__io_cqring_fill_event(req, req->result, cflags);
		(*nr_events)++;

		if (refcount_dec_and_test(&req->refs))
			io_req_free_batch(&rb, req);
	}

	io_commit_cqring(ctx);
	if (ctx->flags & IORING_SETUP_SQPOLL)
		io_cqring_ev_posted(ctx);
	io_req_free_batch_finish(ctx, &rb);

	if (!list_empty(&again))
		io_iopoll_queue(&again);
}

static int io_do_iopoll(struct io_ring_ctx *ctx, unsigned int *nr_events,
			long min)
{
	struct io_kiocb *req, *tmp;
	LIST_HEAD(done);
	bool spin;
	int ret;

	/*
	 * Only spin for completions if we don't have multiple devices hanging
	 * off our complete list, and we're under the requested amount.
	 */
	spin = !ctx->poll_multi_file && *nr_events < min;

	ret = 0;
	list_for_each_entry_safe(req, tmp, &ctx->iopoll_list, inflight_entry) {
		struct kiocb *kiocb = &req->rw.kiocb;

		/*
		 * Move completed and retryable entries to our local lists.
		 * If we find a request that requires polling, break out
		 * and complete those lists first, if we have entries there.
		 */
		if (READ_ONCE(req->iopoll_completed)) {
			list_move_tail(&req->inflight_entry, &done);
			continue;
		}
		if (!list_empty(&done))
			break;

		ret = kiocb->ki_filp->f_op->iopoll(kiocb, spin);
		if (ret < 0)
			break;

		/* iopoll may have completed current req */
		if (READ_ONCE(req->iopoll_completed))
			list_move_tail(&req->inflight_entry, &done);

		if (ret && spin)
			spin = false;
		ret = 0;
	}

	if (!list_empty(&done))
		io_iopoll_complete(ctx, nr_events, &done);

	return ret;
}

/*
 * Poll for a minimum of 'min' events. Note that if min == 0 we consider that a
 * non-spinning poll check - we'll still enter the driver poll loop, but only
 * as a non-spinning completion check.
 */
static int io_iopoll_getevents(struct io_ring_ctx *ctx, unsigned int *nr_events,
				long min)
{
	while (!list_empty(&ctx->iopoll_list) && !need_resched()) {
		int ret;

		ret = io_do_iopoll(ctx, nr_events, min);
		if (ret < 0)
			return ret;
		if (*nr_events >= min)
			return 0;
	}

	return 1;
}

/*
 * We can't just wait for polled events to come to us, we have to actively
 * find and complete them.
 */
static void io_iopoll_try_reap_events(struct io_ring_ctx *ctx)
{
	if (!(ctx->flags & IORING_SETUP_IOPOLL))
		return;

	mutex_lock(&ctx->uring_lock);
	while (!list_empty(&ctx->iopoll_list)) {
		unsigned int nr_events = 0;

		io_do_iopoll(ctx, &nr_events, 0);

		/* let it sleep and repeat later if can't complete a request */
		if (nr_events == 0)
			break;
		/*
		 * Ensure we allow local-to-the-cpu processing to take place,
		 * in this case we need to ensure that we reap all events.
		 * Also let task_work, etc. to progress by releasing the mutex
		 */
		if (need_resched()) {
			mutex_unlock(&ctx->uring_lock);
			cond_resched();
			mutex_lock(&ctx->uring_lock);
		}
	}
	mutex_unlock(&ctx->uring_lock);
}

static int io_iopoll_check(struct io_ring_ctx *ctx, long min)
{
	unsigned int nr_events = 0;
	int iters = 0, ret = 0;

	/*
	 * We disallow the app entering submit/complete with polling, but we
	 * still need to lock the ring to prevent racing with polled issue
	 * that got punted to a workqueue.
	 */
	mutex_lock(&ctx->uring_lock);
	do {
		/*
		 * Don't enter poll loop if we already have events pending.
		 * If we do, we can potentially be spinning for commands that
		 * already triggered a CQE (eg in error).
		 */
		if (io_cqring_events(ctx, false))
			break;

		/*
		 * If a submit got punted to a workqueue, we can have the
		 * application entering polling for a command before it gets
		 * issued. That app will hold the uring_lock for the duration
		 * of the poll right here, so we need to take a breather every
		 * now and then to ensure that the issue has a chance to add
		 * the poll to the issued list. Otherwise we can spin here
		 * forever, while the workqueue is stuck trying to acquire the
		 * very same mutex.
		 */
		if (!(++iters & 7)) {
			mutex_unlock(&ctx->uring_lock);
			io_run_task_work();
			mutex_lock(&ctx->uring_lock);
		}

		ret = io_iopoll_getevents(ctx, &nr_events, min);
		if (ret <= 0)
			break;
		ret = 0;
	} while (min && !nr_events && !need_resched());

	mutex_unlock(&ctx->uring_lock);
	return ret;
}

static void kiocb_end_write(struct io_kiocb *req)
{
	/*
	 * Tell lockdep we inherited freeze protection from submission
	 * thread.
	 */
	if (req->flags & REQ_F_ISREG) {
		struct inode *inode = file_inode(req->file);

		__sb_writers_acquired(inode->i_sb, SB_FREEZE_WRITE);
	}
	file_end_write(req->file);
}

static void io_complete_rw_common(struct kiocb *kiocb, long res,
				  struct io_comp_state *cs)
{
	struct io_kiocb *req = container_of(kiocb, struct io_kiocb, rw.kiocb);
	int cflags = 0;

	if (kiocb->ki_flags & IOCB_WRITE)
		kiocb_end_write(req);

	if (res != req->result)
		req_set_fail_links(req);
	if (req->flags & REQ_F_BUFFER_SELECTED)
		cflags = io_put_rw_kbuf(req);
	__io_req_complete(req, res, cflags, cs);
}

#ifdef CONFIG_BLOCK
static bool io_resubmit_prep(struct io_kiocb *req, int error)
{
	struct iovec inline_vecs[UIO_FASTIOV], *iovec = inline_vecs;
	ssize_t ret = -ECANCELED;
	struct iov_iter iter;
	int rw;

	if (error) {
		ret = error;
		goto end_req;
	}

	switch (req->opcode) {
	case IORING_OP_READV:
	case IORING_OP_READ_FIXED:
	case IORING_OP_READ:
		rw = READ;
		break;
	case IORING_OP_WRITEV:
	case IORING_OP_WRITE_FIXED:
	case IORING_OP_WRITE:
		rw = WRITE;
		break;
	default:
		printk_once(KERN_WARNING "io_uring: bad opcode in resubmit %d\n",
				req->opcode);
		goto end_req;
	}

<<<<<<< HEAD
	if (!req->io) {
=======
	if (!req->async_data) {
>>>>>>> d73e873b
		ret = io_import_iovec(rw, req, &iovec, &iter, false);
		if (ret < 0)
			goto end_req;
		ret = io_setup_async_rw(req, iovec, inline_vecs, &iter, false);
		if (!ret)
			return true;
		kfree(iovec);
	} else {
		return true;
	}
end_req:
	req_set_fail_links(req);
	io_req_complete(req, ret);
	return false;
}
#endif

static bool io_rw_reissue(struct io_kiocb *req, long res)
{
#ifdef CONFIG_BLOCK
	umode_t mode = file_inode(req->file)->i_mode;
	int ret;

	if (!S_ISBLK(mode) && !S_ISREG(mode))
		return false;
	if ((res != -EAGAIN && res != -EOPNOTSUPP) || io_wq_current_is_worker())
		return false;

	ret = io_sq_thread_acquire_mm(req->ctx, req);

	if (io_resubmit_prep(req, ret)) {
		refcount_inc(&req->refs);
		io_queue_async_work(req);
		return true;
	}

#endif
	return false;
}

static void __io_complete_rw(struct io_kiocb *req, long res, long res2,
			     struct io_comp_state *cs)
{
	if (!io_rw_reissue(req, res))
		io_complete_rw_common(&req->rw.kiocb, res, cs);
}

static void io_complete_rw(struct kiocb *kiocb, long res, long res2)
{
	struct io_kiocb *req = container_of(kiocb, struct io_kiocb, rw.kiocb);

	__io_complete_rw(req, res, res2, NULL);
}

static void io_complete_rw_iopoll(struct kiocb *kiocb, long res, long res2)
{
	struct io_kiocb *req = container_of(kiocb, struct io_kiocb, rw.kiocb);

	if (kiocb->ki_flags & IOCB_WRITE)
		kiocb_end_write(req);

	if (res != -EAGAIN && res != req->result)
		req_set_fail_links(req);

	WRITE_ONCE(req->result, res);
	/* order with io_poll_complete() checking ->result */
	smp_wmb();
	WRITE_ONCE(req->iopoll_completed, 1);
}

/*
 * After the iocb has been issued, it's safe to be found on the poll list.
 * Adding the kiocb to the list AFTER submission ensures that we don't
 * find it from a io_iopoll_getevents() thread before the issuer is done
 * accessing the kiocb cookie.
 */
static void io_iopoll_req_issued(struct io_kiocb *req)
{
	struct io_ring_ctx *ctx = req->ctx;

	/*
	 * Track whether we have multiple files in our lists. This will impact
	 * how we do polling eventually, not spinning if we're on potentially
	 * different devices.
	 */
	if (list_empty(&ctx->iopoll_list)) {
		ctx->poll_multi_file = false;
	} else if (!ctx->poll_multi_file) {
		struct io_kiocb *list_req;

		list_req = list_first_entry(&ctx->iopoll_list, struct io_kiocb,
						inflight_entry);
		if (list_req->file != req->file)
			ctx->poll_multi_file = true;
	}

	/*
	 * For fast devices, IO may have already completed. If it has, add
	 * it to the front so we find it first.
	 */
	if (READ_ONCE(req->iopoll_completed))
		list_add(&req->inflight_entry, &ctx->iopoll_list);
	else
		list_add_tail(&req->inflight_entry, &ctx->iopoll_list);

	if ((ctx->flags & IORING_SETUP_SQPOLL) &&
	    wq_has_sleeper(&ctx->sq_data->wait))
		wake_up(&ctx->sq_data->wait);
}

static void __io_state_file_put(struct io_submit_state *state)
{
	if (state->has_refs)
		fput_many(state->file, state->has_refs);
	state->file = NULL;
}

static inline void io_state_file_put(struct io_submit_state *state)
{
	if (state->file)
		__io_state_file_put(state);
}

/*
 * Get as many references to a file as we have IOs left in this submission,
 * assuming most submissions are for one file, or at least that each file
 * has more than one submission.
 */
static struct file *__io_file_get(struct io_submit_state *state, int fd)
{
	if (!state)
		return fget(fd);

	if (state->file) {
		if (state->fd == fd) {
			state->has_refs--;
			return state->file;
		}
		__io_state_file_put(state);
	}
	state->file = fget_many(fd, state->ios_left);
	if (!state->file)
		return NULL;

	state->fd = fd;
	state->has_refs = state->ios_left - 1;
	return state->file;
}

static bool io_bdev_nowait(struct block_device *bdev)
{
#ifdef CONFIG_BLOCK
	return !bdev || blk_queue_nowait(bdev_get_queue(bdev));
#else
	return true;
#endif
}

/*
 * If we tracked the file through the SCM inflight mechanism, we could support
 * any file. For now, just ensure that anything potentially problematic is done
 * inline.
 */
static bool io_file_supports_async(struct file *file, int rw)
{
	umode_t mode = file_inode(file)->i_mode;

	if (S_ISBLK(mode)) {
		if (io_bdev_nowait(file->f_inode->i_bdev))
			return true;
		return false;
	}
	if (S_ISCHR(mode) || S_ISSOCK(mode))
		return true;
	if (S_ISREG(mode)) {
		if (io_bdev_nowait(file->f_inode->i_sb->s_bdev) &&
		    file->f_op != &io_uring_fops)
			return true;
		return false;
	}

	/* any ->read/write should understand O_NONBLOCK */
	if (file->f_flags & O_NONBLOCK)
		return true;

	if (!(file->f_mode & FMODE_NOWAIT))
		return false;

	if (rw == READ)
		return file->f_op->read_iter != NULL;

	return file->f_op->write_iter != NULL;
}

static int io_prep_rw(struct io_kiocb *req, const struct io_uring_sqe *sqe)
{
	struct io_ring_ctx *ctx = req->ctx;
	struct kiocb *kiocb = &req->rw.kiocb;
	unsigned ioprio;
	int ret;

	if (S_ISREG(file_inode(req->file)->i_mode))
		req->flags |= REQ_F_ISREG;

	kiocb->ki_pos = READ_ONCE(sqe->off);
	if (kiocb->ki_pos == -1 && !(req->file->f_mode & FMODE_STREAM)) {
		req->flags |= REQ_F_CUR_POS;
		kiocb->ki_pos = req->file->f_pos;
	}
	kiocb->ki_hint = ki_hint_validate(file_write_hint(kiocb->ki_filp));
	kiocb->ki_flags = iocb_flags(kiocb->ki_filp);
	ret = kiocb_set_rw_flags(kiocb, READ_ONCE(sqe->rw_flags));
	if (unlikely(ret))
		return ret;

	ioprio = READ_ONCE(sqe->ioprio);
	if (ioprio) {
		ret = ioprio_check_cap(ioprio);
		if (ret)
			return ret;

		kiocb->ki_ioprio = ioprio;
	} else
		kiocb->ki_ioprio = get_current_ioprio();

	/* don't allow async punt if RWF_NOWAIT was requested */
	if (kiocb->ki_flags & IOCB_NOWAIT)
		req->flags |= REQ_F_NOWAIT;

	if (ctx->flags & IORING_SETUP_IOPOLL) {
		if (!(kiocb->ki_flags & IOCB_DIRECT) ||
		    !kiocb->ki_filp->f_op->iopoll)
			return -EOPNOTSUPP;

		kiocb->ki_flags |= IOCB_HIPRI;
		kiocb->ki_complete = io_complete_rw_iopoll;
		req->iopoll_completed = 0;
	} else {
		if (kiocb->ki_flags & IOCB_HIPRI)
			return -EINVAL;
		kiocb->ki_complete = io_complete_rw;
	}

	req->rw.addr = READ_ONCE(sqe->addr);
	req->rw.len = READ_ONCE(sqe->len);
	req->buf_index = READ_ONCE(sqe->buf_index);
	return 0;
}

static inline void io_rw_done(struct kiocb *kiocb, ssize_t ret)
{
	switch (ret) {
	case -EIOCBQUEUED:
		break;
	case -ERESTARTSYS:
	case -ERESTARTNOINTR:
	case -ERESTARTNOHAND:
	case -ERESTART_RESTARTBLOCK:
		/*
		 * We can't just restart the syscall, since previously
		 * submitted sqes may already be in progress. Just fail this
		 * IO with EINTR.
		 */
		ret = -EINTR;
		fallthrough;
	default:
		kiocb->ki_complete(kiocb, ret, 0);
	}
}

static void kiocb_done(struct kiocb *kiocb, ssize_t ret,
		       struct io_comp_state *cs)
{
	struct io_kiocb *req = container_of(kiocb, struct io_kiocb, rw.kiocb);
	struct io_async_rw *io = req->async_data;

	/* add previously done IO, if any */
	if (io && io->bytes_done > 0) {
		if (ret < 0)
			ret = io->bytes_done;
		else
			ret += io->bytes_done;
	}

	if (req->flags & REQ_F_CUR_POS)
		req->file->f_pos = kiocb->ki_pos;
	if (ret >= 0 && kiocb->ki_complete == io_complete_rw)
		__io_complete_rw(req, ret, 0, cs);
	else
		io_rw_done(kiocb, ret);
}

static ssize_t io_import_fixed(struct io_kiocb *req, int rw,
			       struct iov_iter *iter)
{
	struct io_ring_ctx *ctx = req->ctx;
	size_t len = req->rw.len;
	struct io_mapped_ubuf *imu;
	u16 index, buf_index = req->buf_index;
	size_t offset;
	u64 buf_addr;

	if (unlikely(buf_index >= ctx->nr_user_bufs))
		return -EFAULT;
	index = array_index_nospec(buf_index, ctx->nr_user_bufs);
	imu = &ctx->user_bufs[index];
	buf_addr = req->rw.addr;

	/* overflow */
	if (buf_addr + len < buf_addr)
		return -EFAULT;
	/* not inside the mapped region */
	if (buf_addr < imu->ubuf || buf_addr + len > imu->ubuf + imu->len)
		return -EFAULT;

	/*
	 * May not be a start of buffer, set size appropriately
	 * and advance us to the beginning.
	 */
	offset = buf_addr - imu->ubuf;
	iov_iter_bvec(iter, rw, imu->bvec, imu->nr_bvecs, offset + len);

	if (offset) {
		/*
		 * Don't use iov_iter_advance() here, as it's really slow for
		 * using the latter parts of a big fixed buffer - it iterates
		 * over each segment manually. We can cheat a bit here, because
		 * we know that:
		 *
		 * 1) it's a BVEC iter, we set it up
		 * 2) all bvecs are PAGE_SIZE in size, except potentially the
		 *    first and last bvec
		 *
		 * So just find our index, and adjust the iterator afterwards.
		 * If the offset is within the first bvec (or the whole first
		 * bvec, just use iov_iter_advance(). This makes it easier
		 * since we can just skip the first segment, which may not
		 * be PAGE_SIZE aligned.
		 */
		const struct bio_vec *bvec = imu->bvec;

		if (offset <= bvec->bv_len) {
			iov_iter_advance(iter, offset);
		} else {
			unsigned long seg_skip;

			/* skip first vec */
			offset -= bvec->bv_len;
			seg_skip = 1 + (offset >> PAGE_SHIFT);

			iter->bvec = bvec + seg_skip;
			iter->nr_segs -= seg_skip;
			iter->count -= bvec->bv_len + offset;
			iter->iov_offset = offset & ~PAGE_MASK;
		}
	}

	return len;
}

static void io_ring_submit_unlock(struct io_ring_ctx *ctx, bool needs_lock)
{
	if (needs_lock)
		mutex_unlock(&ctx->uring_lock);
}

static void io_ring_submit_lock(struct io_ring_ctx *ctx, bool needs_lock)
{
	/*
	 * "Normal" inline submissions always hold the uring_lock, since we
	 * grab it from the system call. Same is true for the SQPOLL offload.
	 * The only exception is when we've detached the request and issue it
	 * from an async worker thread, grab the lock for that case.
	 */
	if (needs_lock)
		mutex_lock(&ctx->uring_lock);
}

static struct io_buffer *io_buffer_select(struct io_kiocb *req, size_t *len,
					  int bgid, struct io_buffer *kbuf,
					  bool needs_lock)
{
	struct io_buffer *head;

	if (req->flags & REQ_F_BUFFER_SELECTED)
		return kbuf;

	io_ring_submit_lock(req->ctx, needs_lock);

	lockdep_assert_held(&req->ctx->uring_lock);

	head = idr_find(&req->ctx->io_buffer_idr, bgid);
	if (head) {
		if (!list_empty(&head->list)) {
			kbuf = list_last_entry(&head->list, struct io_buffer,
							list);
			list_del(&kbuf->list);
		} else {
			kbuf = head;
			idr_remove(&req->ctx->io_buffer_idr, bgid);
		}
		if (*len > kbuf->len)
			*len = kbuf->len;
	} else {
		kbuf = ERR_PTR(-ENOBUFS);
	}

	io_ring_submit_unlock(req->ctx, needs_lock);

	return kbuf;
}

static void __user *io_rw_buffer_select(struct io_kiocb *req, size_t *len,
					bool needs_lock)
{
	struct io_buffer *kbuf;
	u16 bgid;

	kbuf = (struct io_buffer *) (unsigned long) req->rw.addr;
	bgid = req->buf_index;
	kbuf = io_buffer_select(req, len, bgid, kbuf, needs_lock);
	if (IS_ERR(kbuf))
		return kbuf;
	req->rw.addr = (u64) (unsigned long) kbuf;
	req->flags |= REQ_F_BUFFER_SELECTED;
	return u64_to_user_ptr(kbuf->addr);
}

#ifdef CONFIG_COMPAT
static ssize_t io_compat_import(struct io_kiocb *req, struct iovec *iov,
				bool needs_lock)
{
	struct compat_iovec __user *uiov;
	compat_ssize_t clen;
	void __user *buf;
	ssize_t len;

	uiov = u64_to_user_ptr(req->rw.addr);
	if (!access_ok(uiov, sizeof(*uiov)))
		return -EFAULT;
	if (__get_user(clen, &uiov->iov_len))
		return -EFAULT;
	if (clen < 0)
		return -EINVAL;

	len = clen;
	buf = io_rw_buffer_select(req, &len, needs_lock);
	if (IS_ERR(buf))
		return PTR_ERR(buf);
	iov[0].iov_base = buf;
	iov[0].iov_len = (compat_size_t) len;
	return 0;
}
#endif

static ssize_t __io_iov_buffer_select(struct io_kiocb *req, struct iovec *iov,
				      bool needs_lock)
{
	struct iovec __user *uiov = u64_to_user_ptr(req->rw.addr);
	void __user *buf;
	ssize_t len;

	if (copy_from_user(iov, uiov, sizeof(*uiov)))
		return -EFAULT;

	len = iov[0].iov_len;
	if (len < 0)
		return -EINVAL;
	buf = io_rw_buffer_select(req, &len, needs_lock);
	if (IS_ERR(buf))
		return PTR_ERR(buf);
	iov[0].iov_base = buf;
	iov[0].iov_len = len;
	return 0;
}

static ssize_t io_iov_buffer_select(struct io_kiocb *req, struct iovec *iov,
				    bool needs_lock)
{
	if (req->flags & REQ_F_BUFFER_SELECTED) {
		struct io_buffer *kbuf;

		kbuf = (struct io_buffer *) (unsigned long) req->rw.addr;
		iov[0].iov_base = u64_to_user_ptr(kbuf->addr);
		iov[0].iov_len = kbuf->len;
		return 0;
	}
	if (!req->rw.len)
		return 0;
	else if (req->rw.len > 1)
		return -EINVAL;

#ifdef CONFIG_COMPAT
	if (req->ctx->compat)
		return io_compat_import(req, iov, needs_lock);
#endif

	return __io_iov_buffer_select(req, iov, needs_lock);
}

static ssize_t __io_import_iovec(int rw, struct io_kiocb *req,
				 struct iovec **iovec, struct iov_iter *iter,
				 bool needs_lock)
{
	void __user *buf = u64_to_user_ptr(req->rw.addr);
	size_t sqe_len = req->rw.len;
	ssize_t ret;
	u8 opcode;

	opcode = req->opcode;
	if (opcode == IORING_OP_READ_FIXED || opcode == IORING_OP_WRITE_FIXED) {
		*iovec = NULL;
		return io_import_fixed(req, rw, iter);
	}

	/* buffer index only valid with fixed read/write, or buffer select  */
	if (req->buf_index && !(req->flags & REQ_F_BUFFER_SELECT))
		return -EINVAL;

	if (opcode == IORING_OP_READ || opcode == IORING_OP_WRITE) {
		if (req->flags & REQ_F_BUFFER_SELECT) {
			buf = io_rw_buffer_select(req, &sqe_len, needs_lock);
			if (IS_ERR(buf))
				return PTR_ERR(buf);
			req->rw.len = sqe_len;
		}

		ret = import_single_range(rw, buf, sqe_len, *iovec, iter);
		*iovec = NULL;
		return ret < 0 ? ret : sqe_len;
	}

	if (req->flags & REQ_F_BUFFER_SELECT) {
		ret = io_iov_buffer_select(req, *iovec, needs_lock);
		if (!ret) {
			ret = (*iovec)->iov_len;
			iov_iter_init(iter, rw, *iovec, 1, ret);
		}
		*iovec = NULL;
		return ret;
	}

	return __import_iovec(rw, buf, sqe_len, UIO_FASTIOV, iovec, iter,
			      req->ctx->compat);
}

static ssize_t io_import_iovec(int rw, struct io_kiocb *req,
			       struct iovec **iovec, struct iov_iter *iter,
			       bool needs_lock)
{
	struct io_async_rw *iorw = req->async_data;

	if (!iorw)
		return __io_import_iovec(rw, req, iovec, iter, needs_lock);
	*iovec = NULL;
	return iov_iter_count(&iorw->iter);
}

static inline loff_t *io_kiocb_ppos(struct kiocb *kiocb)
{
	return (kiocb->ki_filp->f_mode & FMODE_STREAM) ? NULL : &kiocb->ki_pos;
}

/*
 * For files that don't have ->read_iter() and ->write_iter(), handle them
 * by looping over ->read() or ->write() manually.
 */
static ssize_t loop_rw_iter(int rw, struct io_kiocb *req, struct iov_iter *iter)
{
	struct kiocb *kiocb = &req->rw.kiocb;
	struct file *file = req->file;
	ssize_t ret = 0;

	/*
	 * Don't support polled IO through this interface, and we can't
	 * support non-blocking either. For the latter, this just causes
	 * the kiocb to be handled from an async context.
	 */
	if (kiocb->ki_flags & IOCB_HIPRI)
		return -EOPNOTSUPP;
	if (kiocb->ki_flags & IOCB_NOWAIT)
		return -EAGAIN;

	while (iov_iter_count(iter)) {
		struct iovec iovec;
		ssize_t nr;

		if (!iov_iter_is_bvec(iter)) {
			iovec = iov_iter_iovec(iter);
		} else {
			iovec.iov_base = u64_to_user_ptr(req->rw.addr);
			iovec.iov_len = req->rw.len;
		}

		if (rw == READ) {
			nr = file->f_op->read(file, iovec.iov_base,
					      iovec.iov_len, io_kiocb_ppos(kiocb));
		} else {
			nr = file->f_op->write(file, iovec.iov_base,
					       iovec.iov_len, io_kiocb_ppos(kiocb));
		}

		if (nr < 0) {
			if (!ret)
				ret = nr;
			break;
		}
		ret += nr;
		if (nr != iovec.iov_len)
			break;
		req->rw.len -= nr;
		req->rw.addr += nr;
		iov_iter_advance(iter, nr);
	}

	return ret;
}

static void io_req_map_rw(struct io_kiocb *req, const struct iovec *iovec,
			  const struct iovec *fast_iov, struct iov_iter *iter)
{
	struct io_async_rw *rw = req->async_data;

	memcpy(&rw->iter, iter, sizeof(*iter));
	rw->free_iovec = iovec;
	rw->bytes_done = 0;
	/* can only be fixed buffers, no need to do anything */
	if (iter->type == ITER_BVEC)
		return;
	if (!iovec) {
		unsigned iov_off = 0;

		rw->iter.iov = rw->fast_iov;
		if (iter->iov != fast_iov) {
			iov_off = iter->iov - fast_iov;
			rw->iter.iov += iov_off;
		}
		if (rw->fast_iov != fast_iov)
			memcpy(rw->fast_iov + iov_off, fast_iov + iov_off,
			       sizeof(struct iovec) * iter->nr_segs);
	} else {
		req->flags |= REQ_F_NEED_CLEANUP;
	}
}

static inline int __io_alloc_async_data(struct io_kiocb *req)
{
	WARN_ON_ONCE(!io_op_defs[req->opcode].async_size);
	req->async_data = kmalloc(io_op_defs[req->opcode].async_size, GFP_KERNEL);
	return req->async_data == NULL;
}

static int io_alloc_async_data(struct io_kiocb *req)
{
	if (!io_op_defs[req->opcode].needs_async_data)
		return 0;

	return  __io_alloc_async_data(req);
}

static int io_setup_async_rw(struct io_kiocb *req, const struct iovec *iovec,
			     const struct iovec *fast_iov,
			     struct iov_iter *iter, bool force)
{
	if (!force && !io_op_defs[req->opcode].needs_async_data)
		return 0;
	if (!req->async_data) {
		if (__io_alloc_async_data(req))
			return -ENOMEM;

		io_req_map_rw(req, iovec, fast_iov, iter);
	}
	return 0;
}

static inline int io_rw_prep_async(struct io_kiocb *req, int rw)
{
	struct io_async_rw *iorw = req->async_data;
	struct iovec *iov = iorw->fast_iov;
	ssize_t ret;

	ret = __io_import_iovec(rw, req, &iov, &iorw->iter, false);
	if (unlikely(ret < 0))
		return ret;

	iorw->bytes_done = 0;
	iorw->free_iovec = iov;
	if (iov)
		req->flags |= REQ_F_NEED_CLEANUP;
	return 0;
}

static int io_read_prep(struct io_kiocb *req, const struct io_uring_sqe *sqe)
{
	ssize_t ret;

	ret = io_prep_rw(req, sqe);
	if (ret)
		return ret;

	if (unlikely(!(req->file->f_mode & FMODE_READ)))
		return -EBADF;

	/* either don't need iovec imported or already have it */
	if (!req->async_data)
		return 0;
	return io_rw_prep_async(req, READ);
}

/*
 * This is our waitqueue callback handler, registered through lock_page_async()
 * when we initially tried to do the IO with the iocb armed our waitqueue.
 * This gets called when the page is unlocked, and we generally expect that to
 * happen when the page IO is completed and the page is now uptodate. This will
 * queue a task_work based retry of the operation, attempting to copy the data
 * again. If the latter fails because the page was NOT uptodate, then we will
 * do a thread based blocking retry of the operation. That's the unexpected
 * slow path.
 */
static int io_async_buf_func(struct wait_queue_entry *wait, unsigned mode,
			     int sync, void *arg)
{
	struct wait_page_queue *wpq;
	struct io_kiocb *req = wait->private;
	struct wait_page_key *key = arg;
	int ret;

	wpq = container_of(wait, struct wait_page_queue, wait);

	if (!wake_page_match(wpq, key))
		return 0;

	req->rw.kiocb.ki_flags &= ~IOCB_WAITQ;
	list_del_init(&wait->entry);

	init_task_work(&req->task_work, io_req_task_submit);
	percpu_ref_get(&req->ctx->refs);

	/* submit ref gets dropped, acquire a new one */
	refcount_inc(&req->refs);
	ret = io_req_task_work_add(req, true);
	if (unlikely(ret)) {
		struct task_struct *tsk;

		/* queue just for cancelation */
		init_task_work(&req->task_work, io_req_task_cancel);
		tsk = io_wq_get_task(req->ctx->io_wq);
		task_work_add(tsk, &req->task_work, TWA_NONE);
		wake_up_process(tsk);
	}
	return 1;
}

/*
 * This controls whether a given IO request should be armed for async page
 * based retry. If we return false here, the request is handed to the async
 * worker threads for retry. If we're doing buffered reads on a regular file,
 * we prepare a private wait_page_queue entry and retry the operation. This
 * will either succeed because the page is now uptodate and unlocked, or it
 * will register a callback when the page is unlocked at IO completion. Through
 * that callback, io_uring uses task_work to setup a retry of the operation.
 * That retry will attempt the buffered read again. The retry will generally
 * succeed, or in rare cases where it fails, we then fall back to using the
 * async worker threads for a blocking retry.
 */
static bool io_rw_should_retry(struct io_kiocb *req)
{
	struct io_async_rw *rw = req->async_data;
	struct wait_page_queue *wait = &rw->wpq;
	struct kiocb *kiocb = &req->rw.kiocb;

	/* never retry for NOWAIT, we just complete with -EAGAIN */
	if (req->flags & REQ_F_NOWAIT)
		return false;

	/* Only for buffered IO */
	if (kiocb->ki_flags & (IOCB_DIRECT | IOCB_HIPRI))
		return false;

	/*
	 * just use poll if we can, and don't attempt if the fs doesn't
	 * support callback based unlocks
	 */
	if (file_can_poll(req->file) || !(req->file->f_mode & FMODE_BUF_RASYNC))
		return false;

	wait->wait.func = io_async_buf_func;
	wait->wait.private = req;
	wait->wait.flags = 0;
	INIT_LIST_HEAD(&wait->wait.entry);
	kiocb->ki_flags |= IOCB_WAITQ;
	kiocb->ki_flags &= ~IOCB_NOWAIT;
	kiocb->ki_waitq = wait;
	return true;
}

static int io_iter_do_read(struct io_kiocb *req, struct iov_iter *iter)
{
	if (req->file->f_op->read_iter)
		return call_read_iter(req->file, &req->rw.kiocb, iter);
	else if (req->file->f_op->read)
		return loop_rw_iter(READ, req, iter);
	else
		return -EINVAL;
}

static int io_read(struct io_kiocb *req, bool force_nonblock,
		   struct io_comp_state *cs)
{
	struct iovec inline_vecs[UIO_FASTIOV], *iovec = inline_vecs;
	struct kiocb *kiocb = &req->rw.kiocb;
	struct iov_iter __iter, *iter = &__iter;
	struct io_async_rw *rw = req->async_data;
	ssize_t io_size, ret, ret2;
	size_t iov_count;
	bool no_async;

	if (rw)
		iter = &rw->iter;

	ret = io_import_iovec(READ, req, &iovec, iter, !force_nonblock);
	if (ret < 0)
		return ret;
	iov_count = iov_iter_count(iter);
	io_size = ret;
	req->result = io_size;
	ret = 0;

	/* Ensure we clear previously set non-block flag */
	if (!force_nonblock)
		kiocb->ki_flags &= ~IOCB_NOWAIT;
	else
		kiocb->ki_flags |= IOCB_NOWAIT;


	/* If the file doesn't support async, just async punt */
	no_async = force_nonblock && !io_file_supports_async(req->file, READ);
	if (no_async)
		goto copy_iov;

	ret = rw_verify_area(READ, req->file, io_kiocb_ppos(kiocb), iov_count);
	if (unlikely(ret))
		goto out_free;

	ret = io_iter_do_read(req, iter);

	if (!ret) {
		goto done;
	} else if (ret == -EIOCBQUEUED) {
		ret = 0;
		goto out_free;
	} else if (ret == -EAGAIN) {
		/* IOPOLL retry should happen for io-wq threads */
		if (!force_nonblock && !(req->ctx->flags & IORING_SETUP_IOPOLL))
			goto done;
		/* no retry on NONBLOCK marked file */
		if (req->file->f_flags & O_NONBLOCK)
			goto done;
		/* some cases will consume bytes even on error returns */
		iov_iter_revert(iter, iov_count - iov_iter_count(iter));
		ret = 0;
		goto copy_iov;
	} else if (ret < 0) {
		/* make sure -ERESTARTSYS -> -EINTR is done */
		goto done;
	}

	/* read it all, or we did blocking attempt. no retry. */
	if (!iov_iter_count(iter) || !force_nonblock ||
	    (req->file->f_flags & O_NONBLOCK))
		goto done;

	io_size -= ret;
copy_iov:
	ret2 = io_setup_async_rw(req, iovec, inline_vecs, iter, true);
	if (ret2) {
		ret = ret2;
		goto out_free;
	}
	if (no_async)
		return -EAGAIN;
<<<<<<< HEAD
=======
	rw = req->async_data;
>>>>>>> d73e873b
	/* it's copied and will be cleaned with ->io */
	iovec = NULL;
	/* now use our persistent iterator, if we aren't already */
	iter = &rw->iter;
retry:
	rw->bytes_done += ret;
	/* if we can retry, do so with the callbacks armed */
	if (!io_rw_should_retry(req)) {
		kiocb->ki_flags &= ~IOCB_WAITQ;
		return -EAGAIN;
	}

	/*
	 * Now retry read with the IOCB_WAITQ parts set in the iocb. If we
	 * get -EIOCBQUEUED, then we'll get a notification when the desired
	 * page gets unlocked. We can also get a partial read here, and if we
	 * do, then just retry at the new offset.
	 */
	ret = io_iter_do_read(req, iter);
	if (ret == -EIOCBQUEUED) {
		ret = 0;
		goto out_free;
	} else if (ret > 0 && ret < io_size) {
		/* we got some bytes, but not all. retry. */
		goto retry;
	}
done:
	kiocb_done(kiocb, ret, cs);
	ret = 0;
out_free:
	/* it's reportedly faster than delegating the null check to kfree() */
	if (iovec)
		kfree(iovec);
	return ret;
}

static int io_write_prep(struct io_kiocb *req, const struct io_uring_sqe *sqe)
{
	ssize_t ret;

	ret = io_prep_rw(req, sqe);
	if (ret)
		return ret;

	if (unlikely(!(req->file->f_mode & FMODE_WRITE)))
		return -EBADF;

	/* either don't need iovec imported or already have it */
	if (!req->async_data)
		return 0;
	return io_rw_prep_async(req, WRITE);
}

static int io_write(struct io_kiocb *req, bool force_nonblock,
		    struct io_comp_state *cs)
{
	struct iovec inline_vecs[UIO_FASTIOV], *iovec = inline_vecs;
	struct kiocb *kiocb = &req->rw.kiocb;
	struct iov_iter __iter, *iter = &__iter;
	struct io_async_rw *rw = req->async_data;
	size_t iov_count;
	ssize_t ret, ret2, io_size;

	if (rw)
		iter = &rw->iter;

	ret = io_import_iovec(WRITE, req, &iovec, iter, !force_nonblock);
	if (ret < 0)
		return ret;
	iov_count = iov_iter_count(iter);
	io_size = ret;
	req->result = io_size;

	/* Ensure we clear previously set non-block flag */
	if (!force_nonblock)
		kiocb->ki_flags &= ~IOCB_NOWAIT;
	else
		kiocb->ki_flags |= IOCB_NOWAIT;

	/* If the file doesn't support async, just async punt */
	if (force_nonblock && !io_file_supports_async(req->file, WRITE))
		goto copy_iov;

	/* file path doesn't support NOWAIT for non-direct_IO */
	if (force_nonblock && !(kiocb->ki_flags & IOCB_DIRECT) &&
	    (req->flags & REQ_F_ISREG))
		goto copy_iov;

	ret = rw_verify_area(WRITE, req->file, io_kiocb_ppos(kiocb), iov_count);
	if (unlikely(ret))
		goto out_free;

	/*
	 * Open-code file_start_write here to grab freeze protection,
	 * which will be released by another thread in
	 * io_complete_rw().  Fool lockdep by telling it the lock got
	 * released so that it doesn't complain about the held lock when
	 * we return to userspace.
	 */
	if (req->flags & REQ_F_ISREG) {
		__sb_start_write(file_inode(req->file)->i_sb,
					SB_FREEZE_WRITE, true);
		__sb_writers_release(file_inode(req->file)->i_sb,
					SB_FREEZE_WRITE);
	}
	kiocb->ki_flags |= IOCB_WRITE;

	if (req->file->f_op->write_iter)
		ret2 = call_write_iter(req->file, kiocb, iter);
	else if (req->file->f_op->write)
		ret2 = loop_rw_iter(WRITE, req, iter);
	else
		ret2 = -EINVAL;

	/*
	 * Raw bdev writes will return -EOPNOTSUPP for IOCB_NOWAIT. Just
	 * retry them without IOCB_NOWAIT.
	 */
	if (ret2 == -EOPNOTSUPP && (kiocb->ki_flags & IOCB_NOWAIT))
		ret2 = -EAGAIN;
	/* no retry on NONBLOCK marked file */
	if (ret2 == -EAGAIN && (req->file->f_flags & O_NONBLOCK))
		goto done;
	if (!force_nonblock || ret2 != -EAGAIN) {
		/* IOPOLL retry should happen for io-wq threads */
		if ((req->ctx->flags & IORING_SETUP_IOPOLL) && ret2 == -EAGAIN)
			goto copy_iov;
done:
		kiocb_done(kiocb, ret2, cs);
	} else {
copy_iov:
		/* some cases will consume bytes even on error returns */
		iov_iter_revert(iter, iov_count - iov_iter_count(iter));
		ret = io_setup_async_rw(req, iovec, inline_vecs, iter, false);
		if (!ret)
			return -EAGAIN;
	}
out_free:
	/* it's reportedly faster than delegating the null check to kfree() */
	if (iovec)
		kfree(iovec);
	return ret;
}

static int __io_splice_prep(struct io_kiocb *req,
			    const struct io_uring_sqe *sqe)
{
	struct io_splice* sp = &req->splice;
	unsigned int valid_flags = SPLICE_F_FD_IN_FIXED | SPLICE_F_ALL;

	if (unlikely(req->ctx->flags & IORING_SETUP_IOPOLL))
		return -EINVAL;

	sp->file_in = NULL;
	sp->len = READ_ONCE(sqe->len);
	sp->flags = READ_ONCE(sqe->splice_flags);

	if (unlikely(sp->flags & ~valid_flags))
		return -EINVAL;

	sp->file_in = io_file_get(NULL, req, READ_ONCE(sqe->splice_fd_in),
				  (sp->flags & SPLICE_F_FD_IN_FIXED));
	if (!sp->file_in)
		return -EBADF;
	req->flags |= REQ_F_NEED_CLEANUP;

	if (!S_ISREG(file_inode(sp->file_in)->i_mode)) {
		/*
		 * Splice operation will be punted aync, and here need to
		 * modify io_wq_work.flags, so initialize io_wq_work firstly.
		 */
		io_req_init_async(req);
		req->work.flags |= IO_WQ_WORK_UNBOUND;
	}

	return 0;
}

static int io_tee_prep(struct io_kiocb *req,
		       const struct io_uring_sqe *sqe)
{
	if (READ_ONCE(sqe->splice_off_in) || READ_ONCE(sqe->off))
		return -EINVAL;
	return __io_splice_prep(req, sqe);
}

static int io_tee(struct io_kiocb *req, bool force_nonblock)
{
	struct io_splice *sp = &req->splice;
	struct file *in = sp->file_in;
	struct file *out = sp->file_out;
	unsigned int flags = sp->flags & ~SPLICE_F_FD_IN_FIXED;
	long ret = 0;

	if (force_nonblock)
		return -EAGAIN;
	if (sp->len)
		ret = do_tee(in, out, sp->len, flags);

	io_put_file(req, in, (sp->flags & SPLICE_F_FD_IN_FIXED));
	req->flags &= ~REQ_F_NEED_CLEANUP;

	if (ret != sp->len)
		req_set_fail_links(req);
	io_req_complete(req, ret);
	return 0;
}

static int io_splice_prep(struct io_kiocb *req, const struct io_uring_sqe *sqe)
{
	struct io_splice* sp = &req->splice;

	sp->off_in = READ_ONCE(sqe->splice_off_in);
	sp->off_out = READ_ONCE(sqe->off);
	return __io_splice_prep(req, sqe);
}

static int io_splice(struct io_kiocb *req, bool force_nonblock)
{
	struct io_splice *sp = &req->splice;
	struct file *in = sp->file_in;
	struct file *out = sp->file_out;
	unsigned int flags = sp->flags & ~SPLICE_F_FD_IN_FIXED;
	loff_t *poff_in, *poff_out;
	long ret = 0;

	if (force_nonblock)
		return -EAGAIN;

	poff_in = (sp->off_in == -1) ? NULL : &sp->off_in;
	poff_out = (sp->off_out == -1) ? NULL : &sp->off_out;

	if (sp->len)
		ret = do_splice(in, poff_in, out, poff_out, sp->len, flags);

	io_put_file(req, in, (sp->flags & SPLICE_F_FD_IN_FIXED));
	req->flags &= ~REQ_F_NEED_CLEANUP;

	if (ret != sp->len)
		req_set_fail_links(req);
	io_req_complete(req, ret);
	return 0;
}

/*
 * IORING_OP_NOP just posts a completion event, nothing else.
 */
static int io_nop(struct io_kiocb *req, struct io_comp_state *cs)
{
	struct io_ring_ctx *ctx = req->ctx;

	if (unlikely(ctx->flags & IORING_SETUP_IOPOLL))
		return -EINVAL;

	__io_req_complete(req, 0, 0, cs);
	return 0;
}

static int io_prep_fsync(struct io_kiocb *req, const struct io_uring_sqe *sqe)
{
	struct io_ring_ctx *ctx = req->ctx;

	if (!req->file)
		return -EBADF;

	if (unlikely(ctx->flags & IORING_SETUP_IOPOLL))
		return -EINVAL;
	if (unlikely(sqe->addr || sqe->ioprio || sqe->buf_index))
		return -EINVAL;

	req->sync.flags = READ_ONCE(sqe->fsync_flags);
	if (unlikely(req->sync.flags & ~IORING_FSYNC_DATASYNC))
		return -EINVAL;

	req->sync.off = READ_ONCE(sqe->off);
	req->sync.len = READ_ONCE(sqe->len);
	return 0;
}

static int io_fsync(struct io_kiocb *req, bool force_nonblock)
{
	loff_t end = req->sync.off + req->sync.len;
	int ret;

	/* fsync always requires a blocking context */
	if (force_nonblock)
		return -EAGAIN;

	ret = vfs_fsync_range(req->file, req->sync.off,
				end > 0 ? end : LLONG_MAX,
				req->sync.flags & IORING_FSYNC_DATASYNC);
	if (ret < 0)
		req_set_fail_links(req);
	io_req_complete(req, ret);
	return 0;
}

static int io_fallocate_prep(struct io_kiocb *req,
			     const struct io_uring_sqe *sqe)
{
	if (sqe->ioprio || sqe->buf_index || sqe->rw_flags)
		return -EINVAL;
	if (unlikely(req->ctx->flags & IORING_SETUP_IOPOLL))
		return -EINVAL;

	req->sync.off = READ_ONCE(sqe->off);
	req->sync.len = READ_ONCE(sqe->addr);
	req->sync.mode = READ_ONCE(sqe->len);
	return 0;
}

static int io_fallocate(struct io_kiocb *req, bool force_nonblock)
{
	int ret;

	/* fallocate always requiring blocking context */
	if (force_nonblock)
		return -EAGAIN;
	ret = vfs_fallocate(req->file, req->sync.mode, req->sync.off,
				req->sync.len);
	if (ret < 0)
		req_set_fail_links(req);
	io_req_complete(req, ret);
	return 0;
}

static int __io_openat_prep(struct io_kiocb *req, const struct io_uring_sqe *sqe)
{
	const char __user *fname;
	int ret;

	if (unlikely(sqe->ioprio || sqe->buf_index))
		return -EINVAL;
	if (unlikely(req->flags & REQ_F_FIXED_FILE))
		return -EBADF;

	/* open.how should be already initialised */
	if (!(req->open.how.flags & O_PATH) && force_o_largefile())
		req->open.how.flags |= O_LARGEFILE;

	req->open.dfd = READ_ONCE(sqe->fd);
	fname = u64_to_user_ptr(READ_ONCE(sqe->addr));
	req->open.filename = getname(fname);
	if (IS_ERR(req->open.filename)) {
		ret = PTR_ERR(req->open.filename);
		req->open.filename = NULL;
		return ret;
	}
	req->open.nofile = rlimit(RLIMIT_NOFILE);
	req->flags |= REQ_F_NEED_CLEANUP;
	return 0;
}

static int io_openat_prep(struct io_kiocb *req, const struct io_uring_sqe *sqe)
{
	u64 flags, mode;

	if (unlikely(req->ctx->flags & (IORING_SETUP_IOPOLL|IORING_SETUP_SQPOLL)))
		return -EINVAL;
<<<<<<< HEAD
	if (req->flags & REQ_F_NEED_CLEANUP)
		return 0;
=======
>>>>>>> d73e873b
	mode = READ_ONCE(sqe->len);
	flags = READ_ONCE(sqe->open_flags);
	req->open.how = build_open_how(flags, mode);
	return __io_openat_prep(req, sqe);
}

static int io_openat2_prep(struct io_kiocb *req, const struct io_uring_sqe *sqe)
{
	struct open_how __user *how;
	size_t len;
	int ret;

	if (unlikely(req->ctx->flags & (IORING_SETUP_IOPOLL|IORING_SETUP_SQPOLL)))
		return -EINVAL;
<<<<<<< HEAD
	if (req->flags & REQ_F_NEED_CLEANUP)
		return 0;
=======
>>>>>>> d73e873b
	how = u64_to_user_ptr(READ_ONCE(sqe->addr2));
	len = READ_ONCE(sqe->len);
	if (len < OPEN_HOW_SIZE_VER0)
		return -EINVAL;

	ret = copy_struct_from_user(&req->open.how, sizeof(req->open.how), how,
					len);
	if (ret)
		return ret;

	return __io_openat_prep(req, sqe);
}

static int io_openat2(struct io_kiocb *req, bool force_nonblock)
{
	struct open_flags op;
	struct file *file;
	int ret;

	if (force_nonblock)
		return -EAGAIN;

	ret = build_open_flags(&req->open.how, &op);
	if (ret)
		goto err;

	ret = __get_unused_fd_flags(req->open.how.flags, req->open.nofile);
	if (ret < 0)
		goto err;

	file = do_filp_open(req->open.dfd, req->open.filename, &op);
	if (IS_ERR(file)) {
		put_unused_fd(ret);
		ret = PTR_ERR(file);
	} else {
		fsnotify_open(file);
		fd_install(ret, file);
	}
err:
	putname(req->open.filename);
	req->flags &= ~REQ_F_NEED_CLEANUP;
	if (ret < 0)
		req_set_fail_links(req);
	io_req_complete(req, ret);
	return 0;
}

static int io_openat(struct io_kiocb *req, bool force_nonblock)
{
	return io_openat2(req, force_nonblock);
}

static int io_remove_buffers_prep(struct io_kiocb *req,
				  const struct io_uring_sqe *sqe)
{
	struct io_provide_buf *p = &req->pbuf;
	u64 tmp;

	if (sqe->ioprio || sqe->rw_flags || sqe->addr || sqe->len || sqe->off)
		return -EINVAL;

	tmp = READ_ONCE(sqe->fd);
	if (!tmp || tmp > USHRT_MAX)
		return -EINVAL;

	memset(p, 0, sizeof(*p));
	p->nbufs = tmp;
	p->bgid = READ_ONCE(sqe->buf_group);
	return 0;
}

static int __io_remove_buffers(struct io_ring_ctx *ctx, struct io_buffer *buf,
			       int bgid, unsigned nbufs)
{
	unsigned i = 0;

	/* shouldn't happen */
	if (!nbufs)
		return 0;

	/* the head kbuf is the list itself */
	while (!list_empty(&buf->list)) {
		struct io_buffer *nxt;

		nxt = list_first_entry(&buf->list, struct io_buffer, list);
		list_del(&nxt->list);
		kfree(nxt);
		if (++i == nbufs)
			return i;
	}
	i++;
	kfree(buf);
	idr_remove(&ctx->io_buffer_idr, bgid);

	return i;
}

static int io_remove_buffers(struct io_kiocb *req, bool force_nonblock,
			     struct io_comp_state *cs)
{
	struct io_provide_buf *p = &req->pbuf;
	struct io_ring_ctx *ctx = req->ctx;
	struct io_buffer *head;
	int ret = 0;

	io_ring_submit_lock(ctx, !force_nonblock);

	lockdep_assert_held(&ctx->uring_lock);

	ret = -ENOENT;
	head = idr_find(&ctx->io_buffer_idr, p->bgid);
	if (head)
		ret = __io_remove_buffers(ctx, head, p->bgid, p->nbufs);

	io_ring_submit_lock(ctx, !force_nonblock);
	if (ret < 0)
		req_set_fail_links(req);
	__io_req_complete(req, ret, 0, cs);
	return 0;
}

static int io_provide_buffers_prep(struct io_kiocb *req,
				   const struct io_uring_sqe *sqe)
{
	struct io_provide_buf *p = &req->pbuf;
	u64 tmp;

	if (sqe->ioprio || sqe->rw_flags)
		return -EINVAL;

	tmp = READ_ONCE(sqe->fd);
	if (!tmp || tmp > USHRT_MAX)
		return -E2BIG;
	p->nbufs = tmp;
	p->addr = READ_ONCE(sqe->addr);
	p->len = READ_ONCE(sqe->len);

	if (!access_ok(u64_to_user_ptr(p->addr), (p->len * p->nbufs)))
		return -EFAULT;

	p->bgid = READ_ONCE(sqe->buf_group);
	tmp = READ_ONCE(sqe->off);
	if (tmp > USHRT_MAX)
		return -E2BIG;
	p->bid = tmp;
	return 0;
}

static int io_add_buffers(struct io_provide_buf *pbuf, struct io_buffer **head)
{
	struct io_buffer *buf;
	u64 addr = pbuf->addr;
	int i, bid = pbuf->bid;

	for (i = 0; i < pbuf->nbufs; i++) {
		buf = kmalloc(sizeof(*buf), GFP_KERNEL);
		if (!buf)
			break;

		buf->addr = addr;
		buf->len = pbuf->len;
		buf->bid = bid;
		addr += pbuf->len;
		bid++;
		if (!*head) {
			INIT_LIST_HEAD(&buf->list);
			*head = buf;
		} else {
			list_add_tail(&buf->list, &(*head)->list);
		}
	}

	return i ? i : -ENOMEM;
}

static int io_provide_buffers(struct io_kiocb *req, bool force_nonblock,
			      struct io_comp_state *cs)
{
	struct io_provide_buf *p = &req->pbuf;
	struct io_ring_ctx *ctx = req->ctx;
	struct io_buffer *head, *list;
	int ret = 0;

	io_ring_submit_lock(ctx, !force_nonblock);

	lockdep_assert_held(&ctx->uring_lock);

	list = head = idr_find(&ctx->io_buffer_idr, p->bgid);

	ret = io_add_buffers(p, &head);
	if (ret < 0)
		goto out;

	if (!list) {
		ret = idr_alloc(&ctx->io_buffer_idr, head, p->bgid, p->bgid + 1,
					GFP_KERNEL);
		if (ret < 0) {
			__io_remove_buffers(ctx, head, p->bgid, -1U);
			goto out;
		}
	}
out:
	io_ring_submit_unlock(ctx, !force_nonblock);
	if (ret < 0)
		req_set_fail_links(req);
	__io_req_complete(req, ret, 0, cs);
	return 0;
}

static int io_epoll_ctl_prep(struct io_kiocb *req,
			     const struct io_uring_sqe *sqe)
{
#if defined(CONFIG_EPOLL)
	if (sqe->ioprio || sqe->buf_index)
		return -EINVAL;
	if (unlikely(req->ctx->flags & (IORING_SETUP_IOPOLL | IORING_SETUP_SQPOLL)))
		return -EINVAL;

	req->epoll.epfd = READ_ONCE(sqe->fd);
	req->epoll.op = READ_ONCE(sqe->len);
	req->epoll.fd = READ_ONCE(sqe->off);

	if (ep_op_has_event(req->epoll.op)) {
		struct epoll_event __user *ev;

		ev = u64_to_user_ptr(READ_ONCE(sqe->addr));
		if (copy_from_user(&req->epoll.event, ev, sizeof(*ev)))
			return -EFAULT;
	}

	return 0;
#else
	return -EOPNOTSUPP;
#endif
}

static int io_epoll_ctl(struct io_kiocb *req, bool force_nonblock,
			struct io_comp_state *cs)
{
#if defined(CONFIG_EPOLL)
	struct io_epoll *ie = &req->epoll;
	int ret;

	ret = do_epoll_ctl(ie->epfd, ie->op, ie->fd, &ie->event, force_nonblock);
	if (force_nonblock && ret == -EAGAIN)
		return -EAGAIN;

	if (ret < 0)
		req_set_fail_links(req);
	__io_req_complete(req, ret, 0, cs);
	return 0;
#else
	return -EOPNOTSUPP;
#endif
}

static int io_madvise_prep(struct io_kiocb *req, const struct io_uring_sqe *sqe)
{
#if defined(CONFIG_ADVISE_SYSCALLS) && defined(CONFIG_MMU)
	if (sqe->ioprio || sqe->buf_index || sqe->off)
		return -EINVAL;
	if (unlikely(req->ctx->flags & IORING_SETUP_IOPOLL))
		return -EINVAL;

	req->madvise.addr = READ_ONCE(sqe->addr);
	req->madvise.len = READ_ONCE(sqe->len);
	req->madvise.advice = READ_ONCE(sqe->fadvise_advice);
	return 0;
#else
	return -EOPNOTSUPP;
#endif
}

static int io_madvise(struct io_kiocb *req, bool force_nonblock)
{
#if defined(CONFIG_ADVISE_SYSCALLS) && defined(CONFIG_MMU)
	struct io_madvise *ma = &req->madvise;
	int ret;

	if (force_nonblock)
		return -EAGAIN;

	ret = do_madvise(current->mm, ma->addr, ma->len, ma->advice);
	if (ret < 0)
		req_set_fail_links(req);
	io_req_complete(req, ret);
	return 0;
#else
	return -EOPNOTSUPP;
#endif
}

static int io_fadvise_prep(struct io_kiocb *req, const struct io_uring_sqe *sqe)
{
	if (sqe->ioprio || sqe->buf_index || sqe->addr)
		return -EINVAL;
	if (unlikely(req->ctx->flags & IORING_SETUP_IOPOLL))
		return -EINVAL;

	req->fadvise.offset = READ_ONCE(sqe->off);
	req->fadvise.len = READ_ONCE(sqe->len);
	req->fadvise.advice = READ_ONCE(sqe->fadvise_advice);
	return 0;
}

static int io_fadvise(struct io_kiocb *req, bool force_nonblock)
{
	struct io_fadvise *fa = &req->fadvise;
	int ret;

	if (force_nonblock) {
		switch (fa->advice) {
		case POSIX_FADV_NORMAL:
		case POSIX_FADV_RANDOM:
		case POSIX_FADV_SEQUENTIAL:
			break;
		default:
			return -EAGAIN;
		}
	}

	ret = vfs_fadvise(req->file, fa->offset, fa->len, fa->advice);
	if (ret < 0)
		req_set_fail_links(req);
	io_req_complete(req, ret);
	return 0;
}

static int io_statx_prep(struct io_kiocb *req, const struct io_uring_sqe *sqe)
{
	if (unlikely(req->ctx->flags & (IORING_SETUP_IOPOLL | IORING_SETUP_SQPOLL)))
		return -EINVAL;
	if (sqe->ioprio || sqe->buf_index)
		return -EINVAL;
	if (req->flags & REQ_F_FIXED_FILE)
		return -EBADF;

	req->statx.dfd = READ_ONCE(sqe->fd);
	req->statx.mask = READ_ONCE(sqe->len);
	req->statx.filename = u64_to_user_ptr(READ_ONCE(sqe->addr));
	req->statx.buffer = u64_to_user_ptr(READ_ONCE(sqe->addr2));
	req->statx.flags = READ_ONCE(sqe->statx_flags);

	return 0;
}

static int io_statx(struct io_kiocb *req, bool force_nonblock)
{
	struct io_statx *ctx = &req->statx;
	int ret;

	if (force_nonblock) {
		/* only need file table for an actual valid fd */
		if (ctx->dfd == -1 || ctx->dfd == AT_FDCWD)
			req->flags |= REQ_F_NO_FILE_TABLE;
		return -EAGAIN;
	}

	ret = do_statx(ctx->dfd, ctx->filename, ctx->flags, ctx->mask,
		       ctx->buffer);

	if (ret < 0)
		req_set_fail_links(req);
	io_req_complete(req, ret);
	return 0;
}

static int io_close_prep(struct io_kiocb *req, const struct io_uring_sqe *sqe)
{
	/*
	 * If we queue this for async, it must not be cancellable. That would
	 * leave the 'file' in an undeterminate state, and here need to modify
	 * io_wq_work.flags, so initialize io_wq_work firstly.
	 */
	io_req_init_async(req);
	req->work.flags |= IO_WQ_WORK_NO_CANCEL;

	if (unlikely(req->ctx->flags & (IORING_SETUP_IOPOLL|IORING_SETUP_SQPOLL)))
		return -EINVAL;
	if (sqe->ioprio || sqe->off || sqe->addr || sqe->len ||
	    sqe->rw_flags || sqe->buf_index)
		return -EINVAL;
	if (req->flags & REQ_F_FIXED_FILE)
		return -EBADF;

	req->close.fd = READ_ONCE(sqe->fd);
	if ((req->file && req->file->f_op == &io_uring_fops))
		return -EBADF;

	req->close.put_file = NULL;
	return 0;
}

static int io_close(struct io_kiocb *req, bool force_nonblock,
		    struct io_comp_state *cs)
{
	struct io_close *close = &req->close;
	int ret;

	/* might be already done during nonblock submission */
	if (!close->put_file) {
		ret = __close_fd_get_file(close->fd, &close->put_file);
		if (ret < 0)
			return (ret == -ENOENT) ? -EBADF : ret;
	}

	/* if the file has a flush method, be safe and punt to async */
	if (close->put_file->f_op->flush && force_nonblock) {
		/* was never set, but play safe */
		req->flags &= ~REQ_F_NOWAIT;
		/* avoid grabbing files - we don't need the files */
		req->flags |= REQ_F_NO_FILE_TABLE;
		return -EAGAIN;
	}

	/* No ->flush() or already async, safely close from here */
	ret = filp_close(close->put_file, req->work.identity->files);
	if (ret < 0)
		req_set_fail_links(req);
	fput(close->put_file);
	close->put_file = NULL;
	__io_req_complete(req, ret, 0, cs);
	return 0;
}

static int io_prep_sfr(struct io_kiocb *req, const struct io_uring_sqe *sqe)
{
	struct io_ring_ctx *ctx = req->ctx;

	if (!req->file)
		return -EBADF;

	if (unlikely(ctx->flags & IORING_SETUP_IOPOLL))
		return -EINVAL;
	if (unlikely(sqe->addr || sqe->ioprio || sqe->buf_index))
		return -EINVAL;

	req->sync.off = READ_ONCE(sqe->off);
	req->sync.len = READ_ONCE(sqe->len);
	req->sync.flags = READ_ONCE(sqe->sync_range_flags);
	return 0;
}

static int io_sync_file_range(struct io_kiocb *req, bool force_nonblock)
{
	int ret;

	/* sync_file_range always requires a blocking context */
	if (force_nonblock)
		return -EAGAIN;

	ret = sync_file_range(req->file, req->sync.off, req->sync.len,
				req->sync.flags);
	if (ret < 0)
		req_set_fail_links(req);
	io_req_complete(req, ret);
	return 0;
}

#if defined(CONFIG_NET)
static int io_setup_async_msg(struct io_kiocb *req,
			      struct io_async_msghdr *kmsg)
{
	struct io_async_msghdr *async_msg = req->async_data;

	if (async_msg)
		return -EAGAIN;
	if (io_alloc_async_data(req)) {
		if (kmsg->iov != kmsg->fast_iov)
			kfree(kmsg->iov);
		return -ENOMEM;
	}
	async_msg = req->async_data;
	req->flags |= REQ_F_NEED_CLEANUP;
	memcpy(async_msg, kmsg, sizeof(*kmsg));
	return -EAGAIN;
}

static int io_sendmsg_copy_hdr(struct io_kiocb *req,
			       struct io_async_msghdr *iomsg)
{
	iomsg->iov = iomsg->fast_iov;
	iomsg->msg.msg_name = &iomsg->addr;
	return sendmsg_copy_msghdr(&iomsg->msg, req->sr_msg.umsg,
				   req->sr_msg.msg_flags, &iomsg->iov);
}

static int io_sendmsg_prep(struct io_kiocb *req, const struct io_uring_sqe *sqe)
{
	struct io_async_msghdr *async_msg = req->async_data;
	struct io_sr_msg *sr = &req->sr_msg;
	int ret;

	if (unlikely(req->ctx->flags & IORING_SETUP_IOPOLL))
		return -EINVAL;

	sr->msg_flags = READ_ONCE(sqe->msg_flags);
	sr->umsg = u64_to_user_ptr(READ_ONCE(sqe->addr));
	sr->len = READ_ONCE(sqe->len);

#ifdef CONFIG_COMPAT
	if (req->ctx->compat)
		sr->msg_flags |= MSG_CMSG_COMPAT;
#endif

	if (!async_msg || !io_op_defs[req->opcode].needs_async_data)
		return 0;
	ret = io_sendmsg_copy_hdr(req, async_msg);
	if (!ret)
		req->flags |= REQ_F_NEED_CLEANUP;
	return ret;
}

static int io_sendmsg(struct io_kiocb *req, bool force_nonblock,
		      struct io_comp_state *cs)
{
	struct io_async_msghdr iomsg, *kmsg;
	struct socket *sock;
	unsigned flags;
	int ret;

	sock = sock_from_file(req->file, &ret);
	if (unlikely(!sock))
		return ret;

	if (req->async_data) {
		kmsg = req->async_data;
		kmsg->msg.msg_name = &kmsg->addr;
		/* if iov is set, it's allocated already */
		if (!kmsg->iov)
			kmsg->iov = kmsg->fast_iov;
		kmsg->msg.msg_iter.iov = kmsg->iov;
	} else {
		ret = io_sendmsg_copy_hdr(req, &iomsg);
		if (ret)
			return ret;
		kmsg = &iomsg;
	}

	flags = req->sr_msg.msg_flags;
	if (flags & MSG_DONTWAIT)
		req->flags |= REQ_F_NOWAIT;
	else if (force_nonblock)
		flags |= MSG_DONTWAIT;

	ret = __sys_sendmsg_sock(sock, &kmsg->msg, flags);
	if (force_nonblock && ret == -EAGAIN)
		return io_setup_async_msg(req, kmsg);
	if (ret == -ERESTARTSYS)
		ret = -EINTR;

	if (kmsg->iov != kmsg->fast_iov)
		kfree(kmsg->iov);
	req->flags &= ~REQ_F_NEED_CLEANUP;
	if (ret < 0)
		req_set_fail_links(req);
	__io_req_complete(req, ret, 0, cs);
	return 0;
}

static int io_send(struct io_kiocb *req, bool force_nonblock,
		   struct io_comp_state *cs)
{
	struct io_sr_msg *sr = &req->sr_msg;
	struct msghdr msg;
	struct iovec iov;
	struct socket *sock;
	unsigned flags;
	int ret;

	sock = sock_from_file(req->file, &ret);
	if (unlikely(!sock))
		return ret;

	ret = import_single_range(WRITE, sr->buf, sr->len, &iov, &msg.msg_iter);
	if (unlikely(ret))
		return ret;

	msg.msg_name = NULL;
	msg.msg_control = NULL;
	msg.msg_controllen = 0;
	msg.msg_namelen = 0;

	flags = req->sr_msg.msg_flags;
	if (flags & MSG_DONTWAIT)
		req->flags |= REQ_F_NOWAIT;
	else if (force_nonblock)
		flags |= MSG_DONTWAIT;

	msg.msg_flags = flags;
	ret = sock_sendmsg(sock, &msg);
	if (force_nonblock && ret == -EAGAIN)
		return -EAGAIN;
	if (ret == -ERESTARTSYS)
		ret = -EINTR;

	if (ret < 0)
		req_set_fail_links(req);
	__io_req_complete(req, ret, 0, cs);
	return 0;
}

static int __io_recvmsg_copy_hdr(struct io_kiocb *req,
				 struct io_async_msghdr *iomsg)
{
	struct io_sr_msg *sr = &req->sr_msg;
	struct iovec __user *uiov;
	size_t iov_len;
	int ret;

	ret = __copy_msghdr_from_user(&iomsg->msg, sr->umsg,
					&iomsg->uaddr, &uiov, &iov_len);
	if (ret)
		return ret;

	if (req->flags & REQ_F_BUFFER_SELECT) {
		if (iov_len > 1)
			return -EINVAL;
		if (copy_from_user(iomsg->iov, uiov, sizeof(*uiov)))
			return -EFAULT;
		sr->len = iomsg->iov[0].iov_len;
		iov_iter_init(&iomsg->msg.msg_iter, READ, iomsg->iov, 1,
				sr->len);
		iomsg->iov = NULL;
	} else {
		ret = __import_iovec(READ, uiov, iov_len, UIO_FASTIOV,
				     &iomsg->iov, &iomsg->msg.msg_iter,
				     false);
		if (ret > 0)
			ret = 0;
	}

	return ret;
}

#ifdef CONFIG_COMPAT
static int __io_compat_recvmsg_copy_hdr(struct io_kiocb *req,
					struct io_async_msghdr *iomsg)
{
	struct compat_msghdr __user *msg_compat;
	struct io_sr_msg *sr = &req->sr_msg;
	struct compat_iovec __user *uiov;
	compat_uptr_t ptr;
	compat_size_t len;
	int ret;

	msg_compat = (struct compat_msghdr __user *) sr->umsg;
	ret = __get_compat_msghdr(&iomsg->msg, msg_compat, &iomsg->uaddr,
					&ptr, &len);
	if (ret)
		return ret;

	uiov = compat_ptr(ptr);
	if (req->flags & REQ_F_BUFFER_SELECT) {
		compat_ssize_t clen;

		if (len > 1)
			return -EINVAL;
		if (!access_ok(uiov, sizeof(*uiov)))
			return -EFAULT;
		if (__get_user(clen, &uiov->iov_len))
			return -EFAULT;
		if (clen < 0)
			return -EINVAL;
		sr->len = iomsg->iov[0].iov_len;
		iomsg->iov = NULL;
	} else {
		ret = __import_iovec(READ, (struct iovec __user *)uiov, len,
				   UIO_FASTIOV, &iomsg->iov,
				   &iomsg->msg.msg_iter, true);
		if (ret < 0)
			return ret;
	}

	return 0;
}
#endif

static int io_recvmsg_copy_hdr(struct io_kiocb *req,
			       struct io_async_msghdr *iomsg)
{
	iomsg->msg.msg_name = &iomsg->addr;
	iomsg->iov = iomsg->fast_iov;

#ifdef CONFIG_COMPAT
	if (req->ctx->compat)
		return __io_compat_recvmsg_copy_hdr(req, iomsg);
#endif

	return __io_recvmsg_copy_hdr(req, iomsg);
}

static struct io_buffer *io_recv_buffer_select(struct io_kiocb *req,
					       bool needs_lock)
{
	struct io_sr_msg *sr = &req->sr_msg;
	struct io_buffer *kbuf;

	kbuf = io_buffer_select(req, &sr->len, sr->bgid, sr->kbuf, needs_lock);
	if (IS_ERR(kbuf))
		return kbuf;

	sr->kbuf = kbuf;
	req->flags |= REQ_F_BUFFER_SELECTED;
	return kbuf;
}

static inline unsigned int io_put_recv_kbuf(struct io_kiocb *req)
{
	return io_put_kbuf(req, req->sr_msg.kbuf);
}

static int io_recvmsg_prep(struct io_kiocb *req,
			   const struct io_uring_sqe *sqe)
{
	struct io_async_msghdr *async_msg = req->async_data;
	struct io_sr_msg *sr = &req->sr_msg;
	int ret;

	if (unlikely(req->ctx->flags & IORING_SETUP_IOPOLL))
		return -EINVAL;

	sr->msg_flags = READ_ONCE(sqe->msg_flags);
	sr->umsg = u64_to_user_ptr(READ_ONCE(sqe->addr));
	sr->len = READ_ONCE(sqe->len);
	sr->bgid = READ_ONCE(sqe->buf_group);

#ifdef CONFIG_COMPAT
	if (req->ctx->compat)
		sr->msg_flags |= MSG_CMSG_COMPAT;
#endif

	if (!async_msg || !io_op_defs[req->opcode].needs_async_data)
		return 0;
	ret = io_recvmsg_copy_hdr(req, async_msg);
	if (!ret)
		req->flags |= REQ_F_NEED_CLEANUP;
	return ret;
}

static int io_recvmsg(struct io_kiocb *req, bool force_nonblock,
		      struct io_comp_state *cs)
{
	struct io_async_msghdr iomsg, *kmsg;
	struct socket *sock;
	struct io_buffer *kbuf;
	unsigned flags;
	int ret, cflags = 0;

	sock = sock_from_file(req->file, &ret);
	if (unlikely(!sock))
		return ret;

	if (req->async_data) {
		kmsg = req->async_data;
		kmsg->msg.msg_name = &kmsg->addr;
		/* if iov is set, it's allocated already */
		if (!kmsg->iov)
			kmsg->iov = kmsg->fast_iov;
		kmsg->msg.msg_iter.iov = kmsg->iov;
	} else {
		ret = io_recvmsg_copy_hdr(req, &iomsg);
		if (ret)
			return ret;
		kmsg = &iomsg;
	}

	if (req->flags & REQ_F_BUFFER_SELECT) {
		kbuf = io_recv_buffer_select(req, !force_nonblock);
		if (IS_ERR(kbuf))
			return PTR_ERR(kbuf);
		kmsg->fast_iov[0].iov_base = u64_to_user_ptr(kbuf->addr);
		iov_iter_init(&kmsg->msg.msg_iter, READ, kmsg->iov,
				1, req->sr_msg.len);
	}

	flags = req->sr_msg.msg_flags;
	if (flags & MSG_DONTWAIT)
		req->flags |= REQ_F_NOWAIT;
	else if (force_nonblock)
		flags |= MSG_DONTWAIT;

	ret = __sys_recvmsg_sock(sock, &kmsg->msg, req->sr_msg.umsg,
					kmsg->uaddr, flags);
	if (force_nonblock && ret == -EAGAIN)
		return io_setup_async_msg(req, kmsg);
	if (ret == -ERESTARTSYS)
		ret = -EINTR;

	if (req->flags & REQ_F_BUFFER_SELECTED)
		cflags = io_put_recv_kbuf(req);
	if (kmsg->iov != kmsg->fast_iov)
		kfree(kmsg->iov);
	req->flags &= ~REQ_F_NEED_CLEANUP;
	if (ret < 0)
		req_set_fail_links(req);
	__io_req_complete(req, ret, cflags, cs);
	return 0;
}

static int io_recv(struct io_kiocb *req, bool force_nonblock,
		   struct io_comp_state *cs)
{
	struct io_buffer *kbuf;
	struct io_sr_msg *sr = &req->sr_msg;
	struct msghdr msg;
	void __user *buf = sr->buf;
	struct socket *sock;
	struct iovec iov;
	unsigned flags;
	int ret, cflags = 0;

	sock = sock_from_file(req->file, &ret);
	if (unlikely(!sock))
		return ret;

	if (req->flags & REQ_F_BUFFER_SELECT) {
		kbuf = io_recv_buffer_select(req, !force_nonblock);
		if (IS_ERR(kbuf))
			return PTR_ERR(kbuf);
		buf = u64_to_user_ptr(kbuf->addr);
	}

	ret = import_single_range(READ, buf, sr->len, &iov, &msg.msg_iter);
	if (unlikely(ret))
		goto out_free;

	msg.msg_name = NULL;
	msg.msg_control = NULL;
	msg.msg_controllen = 0;
	msg.msg_namelen = 0;
	msg.msg_iocb = NULL;
	msg.msg_flags = 0;

	flags = req->sr_msg.msg_flags;
	if (flags & MSG_DONTWAIT)
		req->flags |= REQ_F_NOWAIT;
	else if (force_nonblock)
		flags |= MSG_DONTWAIT;

	ret = sock_recvmsg(sock, &msg, flags);
	if (force_nonblock && ret == -EAGAIN)
		return -EAGAIN;
	if (ret == -ERESTARTSYS)
		ret = -EINTR;
out_free:
	if (req->flags & REQ_F_BUFFER_SELECTED)
		cflags = io_put_recv_kbuf(req);
	if (ret < 0)
		req_set_fail_links(req);
	__io_req_complete(req, ret, cflags, cs);
	return 0;
}

static int io_accept_prep(struct io_kiocb *req, const struct io_uring_sqe *sqe)
{
	struct io_accept *accept = &req->accept;

	if (unlikely(req->ctx->flags & (IORING_SETUP_IOPOLL|IORING_SETUP_SQPOLL)))
		return -EINVAL;
	if (sqe->ioprio || sqe->len || sqe->buf_index)
		return -EINVAL;

	accept->addr = u64_to_user_ptr(READ_ONCE(sqe->addr));
	accept->addr_len = u64_to_user_ptr(READ_ONCE(sqe->addr2));
	accept->flags = READ_ONCE(sqe->accept_flags);
	accept->nofile = rlimit(RLIMIT_NOFILE);
	return 0;
}

static int io_accept(struct io_kiocb *req, bool force_nonblock,
		     struct io_comp_state *cs)
{
	struct io_accept *accept = &req->accept;
	unsigned int file_flags = force_nonblock ? O_NONBLOCK : 0;
	int ret;

	if (req->file->f_flags & O_NONBLOCK)
		req->flags |= REQ_F_NOWAIT;

	ret = __sys_accept4_file(req->file, file_flags, accept->addr,
					accept->addr_len, accept->flags,
					accept->nofile);
	if (ret == -EAGAIN && force_nonblock)
		return -EAGAIN;
	if (ret < 0) {
		if (ret == -ERESTARTSYS)
			ret = -EINTR;
		req_set_fail_links(req);
	}
	__io_req_complete(req, ret, 0, cs);
	return 0;
}

static int io_connect_prep(struct io_kiocb *req, const struct io_uring_sqe *sqe)
{
	struct io_connect *conn = &req->connect;
	struct io_async_connect *io = req->async_data;

	if (unlikely(req->ctx->flags & (IORING_SETUP_IOPOLL|IORING_SETUP_SQPOLL)))
		return -EINVAL;
	if (sqe->ioprio || sqe->len || sqe->buf_index || sqe->rw_flags)
		return -EINVAL;

	conn->addr = u64_to_user_ptr(READ_ONCE(sqe->addr));
	conn->addr_len =  READ_ONCE(sqe->addr2);

	if (!io)
		return 0;

	return move_addr_to_kernel(conn->addr, conn->addr_len,
					&io->address);
}

static int io_connect(struct io_kiocb *req, bool force_nonblock,
		      struct io_comp_state *cs)
{
	struct io_async_connect __io, *io;
	unsigned file_flags;
	int ret;

	if (req->async_data) {
		io = req->async_data;
	} else {
		ret = move_addr_to_kernel(req->connect.addr,
						req->connect.addr_len,
						&__io.address);
		if (ret)
			goto out;
		io = &__io;
	}

	file_flags = force_nonblock ? O_NONBLOCK : 0;

	ret = __sys_connect_file(req->file, &io->address,
					req->connect.addr_len, file_flags);
	if ((ret == -EAGAIN || ret == -EINPROGRESS) && force_nonblock) {
		if (req->async_data)
			return -EAGAIN;
		if (io_alloc_async_data(req)) {
			ret = -ENOMEM;
			goto out;
		}
		io = req->async_data;
		memcpy(req->async_data, &__io, sizeof(__io));
		return -EAGAIN;
	}
	if (ret == -ERESTARTSYS)
		ret = -EINTR;
out:
	if (ret < 0)
		req_set_fail_links(req);
	__io_req_complete(req, ret, 0, cs);
	return 0;
}
#else /* !CONFIG_NET */
static int io_sendmsg_prep(struct io_kiocb *req, const struct io_uring_sqe *sqe)
{
	return -EOPNOTSUPP;
}

static int io_sendmsg(struct io_kiocb *req, bool force_nonblock,
		      struct io_comp_state *cs)
{
	return -EOPNOTSUPP;
}

static int io_send(struct io_kiocb *req, bool force_nonblock,
		   struct io_comp_state *cs)
{
	return -EOPNOTSUPP;
}

static int io_recvmsg_prep(struct io_kiocb *req,
			   const struct io_uring_sqe *sqe)
{
	return -EOPNOTSUPP;
}

static int io_recvmsg(struct io_kiocb *req, bool force_nonblock,
		      struct io_comp_state *cs)
{
	return -EOPNOTSUPP;
}

static int io_recv(struct io_kiocb *req, bool force_nonblock,
		   struct io_comp_state *cs)
{
	return -EOPNOTSUPP;
}

static int io_accept_prep(struct io_kiocb *req, const struct io_uring_sqe *sqe)
{
	return -EOPNOTSUPP;
}

static int io_accept(struct io_kiocb *req, bool force_nonblock,
		     struct io_comp_state *cs)
{
	return -EOPNOTSUPP;
}

static int io_connect_prep(struct io_kiocb *req, const struct io_uring_sqe *sqe)
{
	return -EOPNOTSUPP;
}

static int io_connect(struct io_kiocb *req, bool force_nonblock,
		      struct io_comp_state *cs)
{
	return -EOPNOTSUPP;
}
#endif /* CONFIG_NET */

struct io_poll_table {
	struct poll_table_struct pt;
	struct io_kiocb *req;
	int error;
};

static int __io_async_wake(struct io_kiocb *req, struct io_poll_iocb *poll,
			   __poll_t mask, task_work_func_t func)
{
	bool twa_signal_ok;
	int ret;

	/* for instances that support it check for an event match first: */
	if (mask && !(mask & poll->events))
		return 0;

	trace_io_uring_task_add(req->ctx, req->opcode, req->user_data, mask);

	list_del_init(&poll->wait.entry);

	req->result = mask;
	init_task_work(&req->task_work, func);
	percpu_ref_get(&req->ctx->refs);

	/*
	 * If we using the signalfd wait_queue_head for this wakeup, then
	 * it's not safe to use TWA_SIGNAL as we could be recursing on the
	 * tsk->sighand->siglock on doing the wakeup. Should not be needed
	 * either, as the normal wakeup will suffice.
	 */
	twa_signal_ok = (poll->head != &req->task->sighand->signalfd_wqh);

	/*
	 * If this fails, then the task is exiting. When a task exits, the
	 * work gets canceled, so just cancel this request as well instead
	 * of executing it. We can't safely execute it anyway, as we may not
	 * have the needed state needed for it anyway.
	 */
	ret = io_req_task_work_add(req, twa_signal_ok);
	if (unlikely(ret)) {
		struct task_struct *tsk;

		WRITE_ONCE(poll->canceled, true);
		tsk = io_wq_get_task(req->ctx->io_wq);
		task_work_add(tsk, &req->task_work, TWA_NONE);
		wake_up_process(tsk);
	}
	return 1;
}

static bool io_poll_rewait(struct io_kiocb *req, struct io_poll_iocb *poll)
	__acquires(&req->ctx->completion_lock)
{
	struct io_ring_ctx *ctx = req->ctx;

	if (!req->result && !READ_ONCE(poll->canceled)) {
		struct poll_table_struct pt = { ._key = poll->events };

		req->result = vfs_poll(req->file, &pt) & poll->events;
	}

	spin_lock_irq(&ctx->completion_lock);
	if (!req->result && !READ_ONCE(poll->canceled)) {
		add_wait_queue(poll->head, &poll->wait);
		return true;
	}

	return false;
}

static struct io_poll_iocb *io_poll_get_double(struct io_kiocb *req)
{
	/* pure poll stashes this in ->async_data, poll driven retry elsewhere */
	if (req->opcode == IORING_OP_POLL_ADD)
		return req->async_data;
	return req->apoll->double_poll;
}

static struct io_poll_iocb *io_poll_get_single(struct io_kiocb *req)
{
	if (req->opcode == IORING_OP_POLL_ADD)
		return &req->poll;
	return &req->apoll->poll;
}

static void io_poll_remove_double(struct io_kiocb *req)
{
	struct io_poll_iocb *poll = io_poll_get_double(req);

	lockdep_assert_held(&req->ctx->completion_lock);

	if (poll && poll->head) {
		struct wait_queue_head *head = poll->head;

		spin_lock(&head->lock);
		list_del_init(&poll->wait.entry);
		if (poll->wait.private)
			refcount_dec(&req->refs);
		poll->head = NULL;
		spin_unlock(&head->lock);
	}
}

static void io_poll_complete(struct io_kiocb *req, __poll_t mask, int error)
{
	struct io_ring_ctx *ctx = req->ctx;

	io_poll_remove_double(req);
	req->poll.done = true;
	io_cqring_fill_event(req, error ? error : mangle_poll(mask));
	io_commit_cqring(ctx);
}

static void io_poll_task_func(struct callback_head *cb)
{
	struct io_kiocb *req = container_of(cb, struct io_kiocb, task_work);
	struct io_ring_ctx *ctx = req->ctx;
	struct io_kiocb *nxt;

	if (io_poll_rewait(req, &req->poll)) {
		spin_unlock_irq(&ctx->completion_lock);
	} else {
		hash_del(&req->hash_node);
		io_poll_complete(req, req->result, 0);
		spin_unlock_irq(&ctx->completion_lock);

		nxt = io_put_req_find_next(req);
		io_cqring_ev_posted(ctx);
		if (nxt)
			__io_req_task_submit(nxt);
	}

	percpu_ref_put(&ctx->refs);
}

static int io_poll_double_wake(struct wait_queue_entry *wait, unsigned mode,
			       int sync, void *key)
{
	struct io_kiocb *req = wait->private;
	struct io_poll_iocb *poll = io_poll_get_single(req);
	__poll_t mask = key_to_poll(key);

	/* for instances that support it check for an event match first: */
	if (mask && !(mask & poll->events))
		return 0;

	list_del_init(&wait->entry);

	if (poll && poll->head) {
		bool done;

		spin_lock(&poll->head->lock);
		done = list_empty(&poll->wait.entry);
		if (!done)
			list_del_init(&poll->wait.entry);
		/* make sure double remove sees this as being gone */
		wait->private = NULL;
		spin_unlock(&poll->head->lock);
		if (!done)
			__io_async_wake(req, poll, mask, io_poll_task_func);
	}
	refcount_dec(&req->refs);
	return 1;
}

static void io_init_poll_iocb(struct io_poll_iocb *poll, __poll_t events,
			      wait_queue_func_t wake_func)
{
	poll->head = NULL;
	poll->done = false;
	poll->canceled = false;
	poll->events = events;
	INIT_LIST_HEAD(&poll->wait.entry);
	init_waitqueue_func_entry(&poll->wait, wake_func);
}

static void __io_queue_proc(struct io_poll_iocb *poll, struct io_poll_table *pt,
			    struct wait_queue_head *head,
			    struct io_poll_iocb **poll_ptr)
{
	struct io_kiocb *req = pt->req;

	/*
	 * If poll->head is already set, it's because the file being polled
	 * uses multiple waitqueues for poll handling (eg one for read, one
	 * for write). Setup a separate io_poll_iocb if this happens.
	 */
	if (unlikely(poll->head)) {
		struct io_poll_iocb *poll_one = poll;

		/* already have a 2nd entry, fail a third attempt */
		if (*poll_ptr) {
			pt->error = -EINVAL;
			return;
		}
		poll = kmalloc(sizeof(*poll), GFP_ATOMIC);
		if (!poll) {
			pt->error = -ENOMEM;
			return;
		}
		io_init_poll_iocb(poll, poll_one->events, io_poll_double_wake);
		refcount_inc(&req->refs);
		poll->wait.private = req;
		*poll_ptr = poll;
	}

	pt->error = 0;
	poll->head = head;

	if (poll->events & EPOLLEXCLUSIVE)
		add_wait_queue_exclusive(head, &poll->wait);
	else
		add_wait_queue(head, &poll->wait);
}

static void io_async_queue_proc(struct file *file, struct wait_queue_head *head,
			       struct poll_table_struct *p)
{
	struct io_poll_table *pt = container_of(p, struct io_poll_table, pt);
	struct async_poll *apoll = pt->req->apoll;

	__io_queue_proc(&apoll->poll, pt, head, &apoll->double_poll);
}

static void io_async_task_func(struct callback_head *cb)
{
	struct io_kiocb *req = container_of(cb, struct io_kiocb, task_work);
	struct async_poll *apoll = req->apoll;
	struct io_ring_ctx *ctx = req->ctx;

	trace_io_uring_task_run(req->ctx, req->opcode, req->user_data);

	if (io_poll_rewait(req, &apoll->poll)) {
		spin_unlock_irq(&ctx->completion_lock);
		percpu_ref_put(&ctx->refs);
		return;
	}

	/* If req is still hashed, it cannot have been canceled. Don't check. */
	if (hash_hashed(&req->hash_node))
		hash_del(&req->hash_node);

	io_poll_remove_double(req);
	spin_unlock_irq(&ctx->completion_lock);

	if (!READ_ONCE(apoll->poll.canceled))
		__io_req_task_submit(req);
	else
		__io_req_task_cancel(req, -ECANCELED);

	percpu_ref_put(&ctx->refs);
	kfree(apoll->double_poll);
	kfree(apoll);
}

static int io_async_wake(struct wait_queue_entry *wait, unsigned mode, int sync,
			void *key)
{
	struct io_kiocb *req = wait->private;
	struct io_poll_iocb *poll = &req->apoll->poll;

	trace_io_uring_poll_wake(req->ctx, req->opcode, req->user_data,
					key_to_poll(key));

	return __io_async_wake(req, poll, key_to_poll(key), io_async_task_func);
}

static void io_poll_req_insert(struct io_kiocb *req)
{
	struct io_ring_ctx *ctx = req->ctx;
	struct hlist_head *list;

	list = &ctx->cancel_hash[hash_long(req->user_data, ctx->cancel_hash_bits)];
	hlist_add_head(&req->hash_node, list);
}

static __poll_t __io_arm_poll_handler(struct io_kiocb *req,
				      struct io_poll_iocb *poll,
				      struct io_poll_table *ipt, __poll_t mask,
				      wait_queue_func_t wake_func)
	__acquires(&ctx->completion_lock)
{
	struct io_ring_ctx *ctx = req->ctx;
	bool cancel = false;

	INIT_HLIST_NODE(&req->hash_node);
	io_init_poll_iocb(poll, mask, wake_func);
	poll->file = req->file;
	poll->wait.private = req;

	ipt->pt._key = mask;
	ipt->req = req;
	ipt->error = -EINVAL;

	mask = vfs_poll(req->file, &ipt->pt) & poll->events;

	spin_lock_irq(&ctx->completion_lock);
	if (likely(poll->head)) {
		spin_lock(&poll->head->lock);
		if (unlikely(list_empty(&poll->wait.entry))) {
			if (ipt->error)
				cancel = true;
			ipt->error = 0;
			mask = 0;
		}
		if (mask || ipt->error)
			list_del_init(&poll->wait.entry);
		else if (cancel)
			WRITE_ONCE(poll->canceled, true);
		else if (!poll->done) /* actually waiting for an event */
			io_poll_req_insert(req);
		spin_unlock(&poll->head->lock);
	}

	return mask;
}

static bool io_arm_poll_handler(struct io_kiocb *req)
{
	const struct io_op_def *def = &io_op_defs[req->opcode];
	struct io_ring_ctx *ctx = req->ctx;
	struct async_poll *apoll;
	struct io_poll_table ipt;
	__poll_t mask, ret;
	int rw;

	if (!req->file || !file_can_poll(req->file))
		return false;
	if (req->flags & REQ_F_POLLED)
		return false;
	if (def->pollin)
		rw = READ;
	else if (def->pollout)
		rw = WRITE;
	else
		return false;
	/* if we can't nonblock try, then no point in arming a poll handler */
	if (!io_file_supports_async(req->file, rw))
		return false;

	apoll = kmalloc(sizeof(*apoll), GFP_ATOMIC);
	if (unlikely(!apoll))
		return false;
	apoll->double_poll = NULL;

	req->flags |= REQ_F_POLLED;
	req->apoll = apoll;

	mask = 0;
	if (def->pollin)
		mask |= POLLIN | POLLRDNORM;
	if (def->pollout)
		mask |= POLLOUT | POLLWRNORM;

	/* If reading from MSG_ERRQUEUE using recvmsg, ignore POLLIN */
	if ((req->opcode == IORING_OP_RECVMSG) &&
	    (req->sr_msg.msg_flags & MSG_ERRQUEUE))
		mask &= ~POLLIN;

	mask |= POLLERR | POLLPRI;

	ipt.pt._qproc = io_async_queue_proc;

	ret = __io_arm_poll_handler(req, &apoll->poll, &ipt, mask,
					io_async_wake);
	if (ret || ipt.error) {
		io_poll_remove_double(req);
		spin_unlock_irq(&ctx->completion_lock);
		kfree(apoll->double_poll);
		kfree(apoll);
		return false;
	}
	spin_unlock_irq(&ctx->completion_lock);
	trace_io_uring_poll_arm(ctx, req->opcode, req->user_data, mask,
					apoll->poll.events);
	return true;
}

static bool __io_poll_remove_one(struct io_kiocb *req,
				 struct io_poll_iocb *poll)
{
	bool do_complete = false;

	spin_lock(&poll->head->lock);
	WRITE_ONCE(poll->canceled, true);
	if (!list_empty(&poll->wait.entry)) {
		list_del_init(&poll->wait.entry);
		do_complete = true;
	}
	spin_unlock(&poll->head->lock);
	hash_del(&req->hash_node);
	return do_complete;
}

static bool io_poll_remove_one(struct io_kiocb *req)
{
	bool do_complete;

	io_poll_remove_double(req);

	if (req->opcode == IORING_OP_POLL_ADD) {
		do_complete = __io_poll_remove_one(req, &req->poll);
	} else {
		struct async_poll *apoll = req->apoll;

		/* non-poll requests have submit ref still */
		do_complete = __io_poll_remove_one(req, &apoll->poll);
		if (do_complete) {
			io_put_req(req);
			kfree(apoll->double_poll);
			kfree(apoll);
		}
	}

	if (do_complete) {
		io_cqring_fill_event(req, -ECANCELED);
		io_commit_cqring(req->ctx);
		req_set_fail_links(req);
		io_put_req_deferred(req, 1);
	}

	return do_complete;
}

/*
 * Returns true if we found and killed one or more poll requests
 */
static bool io_poll_remove_all(struct io_ring_ctx *ctx, struct task_struct *tsk)
{
	struct hlist_node *tmp;
	struct io_kiocb *req;
	int posted = 0, i;

	spin_lock_irq(&ctx->completion_lock);
	for (i = 0; i < (1U << ctx->cancel_hash_bits); i++) {
		struct hlist_head *list;

		list = &ctx->cancel_hash[i];
		hlist_for_each_entry_safe(req, tmp, list, hash_node) {
			if (io_task_match(req, tsk))
				posted += io_poll_remove_one(req);
		}
	}
	spin_unlock_irq(&ctx->completion_lock);

	if (posted)
		io_cqring_ev_posted(ctx);

	return posted != 0;
}

static int io_poll_cancel(struct io_ring_ctx *ctx, __u64 sqe_addr)
{
	struct hlist_head *list;
	struct io_kiocb *req;

	list = &ctx->cancel_hash[hash_long(sqe_addr, ctx->cancel_hash_bits)];
	hlist_for_each_entry(req, list, hash_node) {
		if (sqe_addr != req->user_data)
			continue;
		if (io_poll_remove_one(req))
			return 0;
		return -EALREADY;
	}

	return -ENOENT;
}

static int io_poll_remove_prep(struct io_kiocb *req,
			       const struct io_uring_sqe *sqe)
{
	if (unlikely(req->ctx->flags & IORING_SETUP_IOPOLL))
		return -EINVAL;
	if (sqe->ioprio || sqe->off || sqe->len || sqe->buf_index ||
	    sqe->poll_events)
		return -EINVAL;

	req->poll.addr = READ_ONCE(sqe->addr);
	return 0;
}

/*
 * Find a running poll command that matches one specified in sqe->addr,
 * and remove it if found.
 */
static int io_poll_remove(struct io_kiocb *req)
{
	struct io_ring_ctx *ctx = req->ctx;
	u64 addr;
	int ret;

	addr = req->poll.addr;
	spin_lock_irq(&ctx->completion_lock);
	ret = io_poll_cancel(ctx, addr);
	spin_unlock_irq(&ctx->completion_lock);

	if (ret < 0)
		req_set_fail_links(req);
	io_req_complete(req, ret);
	return 0;
}

static int io_poll_wake(struct wait_queue_entry *wait, unsigned mode, int sync,
			void *key)
{
	struct io_kiocb *req = wait->private;
	struct io_poll_iocb *poll = &req->poll;

	return __io_async_wake(req, poll, key_to_poll(key), io_poll_task_func);
}

static void io_poll_queue_proc(struct file *file, struct wait_queue_head *head,
			       struct poll_table_struct *p)
{
	struct io_poll_table *pt = container_of(p, struct io_poll_table, pt);

	__io_queue_proc(&pt->req->poll, pt, head, (struct io_poll_iocb **) &pt->req->async_data);
}

static int io_poll_add_prep(struct io_kiocb *req, const struct io_uring_sqe *sqe)
{
	struct io_poll_iocb *poll = &req->poll;
	u32 events;

	if (unlikely(req->ctx->flags & IORING_SETUP_IOPOLL))
		return -EINVAL;
	if (sqe->addr || sqe->ioprio || sqe->off || sqe->len || sqe->buf_index)
		return -EINVAL;

	events = READ_ONCE(sqe->poll32_events);
#ifdef __BIG_ENDIAN
	events = swahw32(events);
#endif
	poll->events = demangle_poll(events) | EPOLLERR | EPOLLHUP |
		       (events & EPOLLEXCLUSIVE);
	return 0;
}

static int io_poll_add(struct io_kiocb *req)
{
	struct io_poll_iocb *poll = &req->poll;
	struct io_ring_ctx *ctx = req->ctx;
	struct io_poll_table ipt;
	__poll_t mask;

	ipt.pt._qproc = io_poll_queue_proc;

	mask = __io_arm_poll_handler(req, &req->poll, &ipt, poll->events,
					io_poll_wake);

	if (mask) { /* no async, we'd stolen it */
		ipt.error = 0;
		io_poll_complete(req, mask, 0);
	}
	spin_unlock_irq(&ctx->completion_lock);

	if (mask) {
		io_cqring_ev_posted(ctx);
		io_put_req(req);
	}
	return ipt.error;
}

static enum hrtimer_restart io_timeout_fn(struct hrtimer *timer)
{
	struct io_timeout_data *data = container_of(timer,
						struct io_timeout_data, timer);
	struct io_kiocb *req = data->req;
	struct io_ring_ctx *ctx = req->ctx;
	unsigned long flags;

	spin_lock_irqsave(&ctx->completion_lock, flags);
	list_del_init(&req->timeout.list);
	atomic_set(&req->ctx->cq_timeouts,
		atomic_read(&req->ctx->cq_timeouts) + 1);

	io_cqring_fill_event(req, -ETIME);
	io_commit_cqring(ctx);
	spin_unlock_irqrestore(&ctx->completion_lock, flags);

	io_cqring_ev_posted(ctx);
	req_set_fail_links(req);
	io_put_req(req);
	return HRTIMER_NORESTART;
}

static int __io_timeout_cancel(struct io_kiocb *req)
{
	struct io_timeout_data *io = req->async_data;
	int ret;

	ret = hrtimer_try_to_cancel(&io->timer);
	if (ret == -1)
		return -EALREADY;
	list_del_init(&req->timeout.list);

	req_set_fail_links(req);
	io_cqring_fill_event(req, -ECANCELED);
	io_put_req_deferred(req, 1);
	return 0;
}

static int io_timeout_cancel(struct io_ring_ctx *ctx, __u64 user_data)
{
	struct io_kiocb *req;
	int ret = -ENOENT;

	list_for_each_entry(req, &ctx->timeout_list, timeout.list) {
		if (user_data == req->user_data) {
			ret = 0;
			break;
		}
	}

	if (ret == -ENOENT)
		return ret;

	return __io_timeout_cancel(req);
}

static int io_timeout_remove_prep(struct io_kiocb *req,
				  const struct io_uring_sqe *sqe)
{
	if (unlikely(req->ctx->flags & IORING_SETUP_IOPOLL))
		return -EINVAL;
	if (unlikely(req->flags & (REQ_F_FIXED_FILE | REQ_F_BUFFER_SELECT)))
		return -EINVAL;
	if (sqe->ioprio || sqe->buf_index || sqe->len || sqe->timeout_flags)
		return -EINVAL;

	req->timeout_rem.addr = READ_ONCE(sqe->addr);
	return 0;
}

/*
 * Remove or update an existing timeout command
 */
static int io_timeout_remove(struct io_kiocb *req)
{
	struct io_ring_ctx *ctx = req->ctx;
	int ret;

	spin_lock_irq(&ctx->completion_lock);
	ret = io_timeout_cancel(ctx, req->timeout_rem.addr);

	io_cqring_fill_event(req, ret);
	io_commit_cqring(ctx);
	spin_unlock_irq(&ctx->completion_lock);
	io_cqring_ev_posted(ctx);
	if (ret < 0)
		req_set_fail_links(req);
	io_put_req(req);
	return 0;
}

static int io_timeout_prep(struct io_kiocb *req, const struct io_uring_sqe *sqe,
			   bool is_timeout_link)
{
	struct io_timeout_data *data;
	unsigned flags;
	u32 off = READ_ONCE(sqe->off);

	if (unlikely(req->ctx->flags & IORING_SETUP_IOPOLL))
		return -EINVAL;
	if (sqe->ioprio || sqe->buf_index || sqe->len != 1)
		return -EINVAL;
	if (off && is_timeout_link)
		return -EINVAL;
	flags = READ_ONCE(sqe->timeout_flags);
	if (flags & ~IORING_TIMEOUT_ABS)
		return -EINVAL;

	req->timeout.off = off;

	if (!req->async_data && io_alloc_async_data(req))
		return -ENOMEM;

	data = req->async_data;
	data->req = req;

	if (get_timespec64(&data->ts, u64_to_user_ptr(sqe->addr)))
		return -EFAULT;

	if (flags & IORING_TIMEOUT_ABS)
		data->mode = HRTIMER_MODE_ABS;
	else
		data->mode = HRTIMER_MODE_REL;

	hrtimer_init(&data->timer, CLOCK_MONOTONIC, data->mode);
	return 0;
}

static int io_timeout(struct io_kiocb *req)
{
	struct io_ring_ctx *ctx = req->ctx;
	struct io_timeout_data *data = req->async_data;
	struct list_head *entry;
	u32 tail, off = req->timeout.off;

	spin_lock_irq(&ctx->completion_lock);

	/*
	 * sqe->off holds how many events that need to occur for this
	 * timeout event to be satisfied. If it isn't set, then this is
	 * a pure timeout request, sequence isn't used.
	 */
	if (io_is_timeout_noseq(req)) {
		entry = ctx->timeout_list.prev;
		goto add;
	}

	tail = ctx->cached_cq_tail - atomic_read(&ctx->cq_timeouts);
	req->timeout.target_seq = tail + off;

	/*
	 * Insertion sort, ensuring the first entry in the list is always
	 * the one we need first.
	 */
	list_for_each_prev(entry, &ctx->timeout_list) {
		struct io_kiocb *nxt = list_entry(entry, struct io_kiocb,
						  timeout.list);

		if (io_is_timeout_noseq(nxt))
			continue;
		/* nxt.seq is behind @tail, otherwise would've been completed */
		if (off >= nxt->timeout.target_seq - tail)
			break;
	}
add:
	list_add(&req->timeout.list, entry);
	data->timer.function = io_timeout_fn;
	hrtimer_start(&data->timer, timespec64_to_ktime(data->ts), data->mode);
	spin_unlock_irq(&ctx->completion_lock);
	return 0;
}

static bool io_cancel_cb(struct io_wq_work *work, void *data)
{
	struct io_kiocb *req = container_of(work, struct io_kiocb, work);

	return req->user_data == (unsigned long) data;
}

static int io_async_cancel_one(struct io_ring_ctx *ctx, void *sqe_addr)
{
	enum io_wq_cancel cancel_ret;
	int ret = 0;

	cancel_ret = io_wq_cancel_cb(ctx->io_wq, io_cancel_cb, sqe_addr, false);
	switch (cancel_ret) {
	case IO_WQ_CANCEL_OK:
		ret = 0;
		break;
	case IO_WQ_CANCEL_RUNNING:
		ret = -EALREADY;
		break;
	case IO_WQ_CANCEL_NOTFOUND:
		ret = -ENOENT;
		break;
	}

	return ret;
}

static void io_async_find_and_cancel(struct io_ring_ctx *ctx,
				     struct io_kiocb *req, __u64 sqe_addr,
				     int success_ret)
{
	unsigned long flags;
	int ret;

	ret = io_async_cancel_one(ctx, (void *) (unsigned long) sqe_addr);
	if (ret != -ENOENT) {
		spin_lock_irqsave(&ctx->completion_lock, flags);
		goto done;
	}

	spin_lock_irqsave(&ctx->completion_lock, flags);
	ret = io_timeout_cancel(ctx, sqe_addr);
	if (ret != -ENOENT)
		goto done;
	ret = io_poll_cancel(ctx, sqe_addr);
done:
	if (!ret)
		ret = success_ret;
	io_cqring_fill_event(req, ret);
	io_commit_cqring(ctx);
	spin_unlock_irqrestore(&ctx->completion_lock, flags);
	io_cqring_ev_posted(ctx);

	if (ret < 0)
		req_set_fail_links(req);
	io_put_req(req);
}

static int io_async_cancel_prep(struct io_kiocb *req,
				const struct io_uring_sqe *sqe)
{
	if (unlikely(req->ctx->flags & IORING_SETUP_IOPOLL))
		return -EINVAL;
	if (unlikely(req->flags & (REQ_F_FIXED_FILE | REQ_F_BUFFER_SELECT)))
		return -EINVAL;
	if (sqe->ioprio || sqe->off || sqe->len || sqe->cancel_flags)
		return -EINVAL;

	req->cancel.addr = READ_ONCE(sqe->addr);
	return 0;
}

static int io_async_cancel(struct io_kiocb *req)
{
	struct io_ring_ctx *ctx = req->ctx;

	io_async_find_and_cancel(ctx, req, req->cancel.addr, 0);
	return 0;
}

static int io_files_update_prep(struct io_kiocb *req,
				const struct io_uring_sqe *sqe)
{
	if (unlikely(req->ctx->flags & IORING_SETUP_SQPOLL))
		return -EINVAL;
	if (unlikely(req->flags & (REQ_F_FIXED_FILE | REQ_F_BUFFER_SELECT)))
		return -EINVAL;
	if (sqe->ioprio || sqe->rw_flags)
		return -EINVAL;

	req->files_update.offset = READ_ONCE(sqe->off);
	req->files_update.nr_args = READ_ONCE(sqe->len);
	if (!req->files_update.nr_args)
		return -EINVAL;
	req->files_update.arg = READ_ONCE(sqe->addr);
	return 0;
}

static int io_files_update(struct io_kiocb *req, bool force_nonblock,
			   struct io_comp_state *cs)
{
	struct io_ring_ctx *ctx = req->ctx;
	struct io_uring_files_update up;
	int ret;

	if (force_nonblock)
		return -EAGAIN;

	up.offset = req->files_update.offset;
	up.fds = req->files_update.arg;

	mutex_lock(&ctx->uring_lock);
	ret = __io_sqe_files_update(ctx, &up, req->files_update.nr_args);
	mutex_unlock(&ctx->uring_lock);

	if (ret < 0)
		req_set_fail_links(req);
	__io_req_complete(req, ret, 0, cs);
	return 0;
}

static int io_req_prep(struct io_kiocb *req, const struct io_uring_sqe *sqe)
{
<<<<<<< HEAD
	ssize_t ret = 0;

	if (!sqe)
		return 0;

	if (io_alloc_async_ctx(req))
		return -EAGAIN;
	ret = io_prep_work_files(req);
	if (unlikely(ret))
		return ret;

	io_prep_async_work(req);

=======
>>>>>>> d73e873b
	switch (req->opcode) {
	case IORING_OP_NOP:
		return 0;
	case IORING_OP_READV:
	case IORING_OP_READ_FIXED:
	case IORING_OP_READ:
		return io_read_prep(req, sqe);
	case IORING_OP_WRITEV:
	case IORING_OP_WRITE_FIXED:
	case IORING_OP_WRITE:
		return io_write_prep(req, sqe);
	case IORING_OP_POLL_ADD:
		return io_poll_add_prep(req, sqe);
	case IORING_OP_POLL_REMOVE:
		return io_poll_remove_prep(req, sqe);
	case IORING_OP_FSYNC:
		return io_prep_fsync(req, sqe);
	case IORING_OP_SYNC_FILE_RANGE:
		return io_prep_sfr(req, sqe);
	case IORING_OP_SENDMSG:
	case IORING_OP_SEND:
		return io_sendmsg_prep(req, sqe);
	case IORING_OP_RECVMSG:
	case IORING_OP_RECV:
		return io_recvmsg_prep(req, sqe);
	case IORING_OP_CONNECT:
		return io_connect_prep(req, sqe);
	case IORING_OP_TIMEOUT:
		return io_timeout_prep(req, sqe, false);
	case IORING_OP_TIMEOUT_REMOVE:
		return io_timeout_remove_prep(req, sqe);
	case IORING_OP_ASYNC_CANCEL:
		return io_async_cancel_prep(req, sqe);
	case IORING_OP_LINK_TIMEOUT:
		return io_timeout_prep(req, sqe, true);
	case IORING_OP_ACCEPT:
		return io_accept_prep(req, sqe);
	case IORING_OP_FALLOCATE:
		return io_fallocate_prep(req, sqe);
	case IORING_OP_OPENAT:
		return io_openat_prep(req, sqe);
	case IORING_OP_CLOSE:
		return io_close_prep(req, sqe);
	case IORING_OP_FILES_UPDATE:
		return io_files_update_prep(req, sqe);
	case IORING_OP_STATX:
		return io_statx_prep(req, sqe);
	case IORING_OP_FADVISE:
		return io_fadvise_prep(req, sqe);
	case IORING_OP_MADVISE:
		return io_madvise_prep(req, sqe);
	case IORING_OP_OPENAT2:
		return io_openat2_prep(req, sqe);
	case IORING_OP_EPOLL_CTL:
		return io_epoll_ctl_prep(req, sqe);
	case IORING_OP_SPLICE:
		return io_splice_prep(req, sqe);
	case IORING_OP_PROVIDE_BUFFERS:
		return io_provide_buffers_prep(req, sqe);
	case IORING_OP_REMOVE_BUFFERS:
		return io_remove_buffers_prep(req, sqe);
	case IORING_OP_TEE:
		return io_tee_prep(req, sqe);
	}

	printk_once(KERN_WARNING "io_uring: unhandled opcode %d\n",
			req->opcode);
	return-EINVAL;
}

static int io_req_defer_prep(struct io_kiocb *req,
			     const struct io_uring_sqe *sqe)
{
	if (!sqe)
		return 0;
	if (io_alloc_async_data(req))
		return -EAGAIN;
	return io_req_prep(req, sqe);
}

static u32 io_get_sequence(struct io_kiocb *req)
{
	struct io_kiocb *pos;
	struct io_ring_ctx *ctx = req->ctx;
	u32 total_submitted, nr_reqs = 1;

	if (req->flags & REQ_F_LINK_HEAD)
		list_for_each_entry(pos, &req->link_list, link_list)
			nr_reqs++;

	total_submitted = ctx->cached_sq_head - ctx->cached_sq_dropped;
	return total_submitted - nr_reqs;
}

static int io_req_defer(struct io_kiocb *req, const struct io_uring_sqe *sqe)
{
	struct io_ring_ctx *ctx = req->ctx;
	struct io_defer_entry *de;
	int ret;
	u32 seq;

	/* Still need defer if there is pending req in defer list. */
	if (likely(list_empty_careful(&ctx->defer_list) &&
		!(req->flags & REQ_F_IO_DRAIN)))
		return 0;

	seq = io_get_sequence(req);
	/* Still a chance to pass the sequence check */
	if (!req_need_defer(req, seq) && list_empty_careful(&ctx->defer_list))
		return 0;

	if (!req->async_data) {
		ret = io_req_defer_prep(req, sqe);
		if (ret)
			return ret;
	}
	io_prep_async_link(req);
	de = kmalloc(sizeof(*de), GFP_KERNEL);
	if (!de)
		return -ENOMEM;

	spin_lock_irq(&ctx->completion_lock);
	if (!req_need_defer(req, seq) && list_empty(&ctx->defer_list)) {
		spin_unlock_irq(&ctx->completion_lock);
		kfree(de);
		io_queue_async_work(req);
		return -EIOCBQUEUED;
	}

	trace_io_uring_defer(ctx, req, req->user_data);
	de->req = req;
	de->seq = seq;
	list_add_tail(&de->list, &ctx->defer_list);
	spin_unlock_irq(&ctx->completion_lock);
	return -EIOCBQUEUED;
}

static void io_req_drop_files(struct io_kiocb *req)
{
	struct io_ring_ctx *ctx = req->ctx;
	unsigned long flags;

	spin_lock_irqsave(&ctx->inflight_lock, flags);
	list_del(&req->inflight_entry);
	if (waitqueue_active(&ctx->inflight_wait))
		wake_up(&ctx->inflight_wait);
	spin_unlock_irqrestore(&ctx->inflight_lock, flags);
	req->flags &= ~REQ_F_INFLIGHT;
	put_files_struct(req->work.identity->files);
	put_nsproxy(req->work.identity->nsproxy);
	req->work.flags &= ~IO_WQ_WORK_FILES;
}

static void __io_clean_op(struct io_kiocb *req)
{
	if (req->flags & REQ_F_BUFFER_SELECTED) {
		switch (req->opcode) {
		case IORING_OP_READV:
		case IORING_OP_READ_FIXED:
		case IORING_OP_READ:
			kfree((void *)(unsigned long)req->rw.addr);
			break;
		case IORING_OP_RECVMSG:
		case IORING_OP_RECV:
			kfree(req->sr_msg.kbuf);
			break;
		}
		req->flags &= ~REQ_F_BUFFER_SELECTED;
	}

	if (req->flags & REQ_F_NEED_CLEANUP) {
		switch (req->opcode) {
		case IORING_OP_READV:
		case IORING_OP_READ_FIXED:
		case IORING_OP_READ:
		case IORING_OP_WRITEV:
		case IORING_OP_WRITE_FIXED:
		case IORING_OP_WRITE: {
			struct io_async_rw *io = req->async_data;
			if (io->free_iovec)
				kfree(io->free_iovec);
			break;
			}
		case IORING_OP_RECVMSG:
		case IORING_OP_SENDMSG: {
			struct io_async_msghdr *io = req->async_data;
			if (io->iov != io->fast_iov)
				kfree(io->iov);
			break;
			}
		case IORING_OP_SPLICE:
		case IORING_OP_TEE:
			io_put_file(req, req->splice.file_in,
				    (req->splice.flags & SPLICE_F_FD_IN_FIXED));
			break;
		case IORING_OP_OPENAT:
		case IORING_OP_OPENAT2:
			if (req->open.filename)
				putname(req->open.filename);
			break;
		}
		req->flags &= ~REQ_F_NEED_CLEANUP;
	}

	if (req->flags & REQ_F_INFLIGHT)
		io_req_drop_files(req);
}

static int io_issue_sqe(struct io_kiocb *req, bool force_nonblock,
			struct io_comp_state *cs)
{
	struct io_ring_ctx *ctx = req->ctx;
	int ret;

	switch (req->opcode) {
	case IORING_OP_NOP:
		ret = io_nop(req, cs);
		break;
	case IORING_OP_READV:
	case IORING_OP_READ_FIXED:
	case IORING_OP_READ:
		ret = io_read(req, force_nonblock, cs);
		break;
	case IORING_OP_WRITEV:
	case IORING_OP_WRITE_FIXED:
	case IORING_OP_WRITE:
		ret = io_write(req, force_nonblock, cs);
		break;
	case IORING_OP_FSYNC:
		ret = io_fsync(req, force_nonblock);
		break;
	case IORING_OP_POLL_ADD:
		ret = io_poll_add(req);
		break;
	case IORING_OP_POLL_REMOVE:
		ret = io_poll_remove(req);
		break;
	case IORING_OP_SYNC_FILE_RANGE:
		ret = io_sync_file_range(req, force_nonblock);
		break;
	case IORING_OP_SENDMSG:
		ret = io_sendmsg(req, force_nonblock, cs);
		break;
	case IORING_OP_SEND:
		ret = io_send(req, force_nonblock, cs);
		break;
	case IORING_OP_RECVMSG:
		ret = io_recvmsg(req, force_nonblock, cs);
		break;
	case IORING_OP_RECV:
		ret = io_recv(req, force_nonblock, cs);
		break;
	case IORING_OP_TIMEOUT:
		ret = io_timeout(req);
		break;
	case IORING_OP_TIMEOUT_REMOVE:
		ret = io_timeout_remove(req);
		break;
	case IORING_OP_ACCEPT:
		ret = io_accept(req, force_nonblock, cs);
		break;
	case IORING_OP_CONNECT:
		ret = io_connect(req, force_nonblock, cs);
		break;
	case IORING_OP_ASYNC_CANCEL:
		ret = io_async_cancel(req);
		break;
	case IORING_OP_FALLOCATE:
		ret = io_fallocate(req, force_nonblock);
		break;
	case IORING_OP_OPENAT:
		ret = io_openat(req, force_nonblock);
		break;
	case IORING_OP_CLOSE:
		ret = io_close(req, force_nonblock, cs);
		break;
	case IORING_OP_FILES_UPDATE:
		ret = io_files_update(req, force_nonblock, cs);
		break;
	case IORING_OP_STATX:
		ret = io_statx(req, force_nonblock);
		break;
	case IORING_OP_FADVISE:
		ret = io_fadvise(req, force_nonblock);
		break;
	case IORING_OP_MADVISE:
		ret = io_madvise(req, force_nonblock);
		break;
	case IORING_OP_OPENAT2:
		ret = io_openat2(req, force_nonblock);
		break;
	case IORING_OP_EPOLL_CTL:
		ret = io_epoll_ctl(req, force_nonblock, cs);
		break;
	case IORING_OP_SPLICE:
		ret = io_splice(req, force_nonblock);
		break;
	case IORING_OP_PROVIDE_BUFFERS:
		ret = io_provide_buffers(req, force_nonblock, cs);
		break;
	case IORING_OP_REMOVE_BUFFERS:
		ret = io_remove_buffers(req, force_nonblock, cs);
		break;
	case IORING_OP_TEE:
		ret = io_tee(req, force_nonblock);
		break;
	default:
		ret = -EINVAL;
		break;
	}

	if (ret)
		return ret;

	/* If the op doesn't have a file, we're not polling for it */
	if ((ctx->flags & IORING_SETUP_IOPOLL) && req->file) {
		const bool in_async = io_wq_current_is_worker();

		/* workqueue context doesn't hold uring_lock, grab it now */
		if (in_async)
			mutex_lock(&ctx->uring_lock);

		io_iopoll_req_issued(req);

		if (in_async)
			mutex_unlock(&ctx->uring_lock);
	}

	return 0;
}

static struct io_wq_work *io_wq_submit_work(struct io_wq_work *work)
{
	struct io_kiocb *req = container_of(work, struct io_kiocb, work);
	struct io_kiocb *timeout;
	int ret = 0;

	timeout = io_prep_linked_timeout(req);
	if (timeout)
		io_queue_linked_timeout(timeout);

	/* if NO_CANCEL is set, we must still run the work */
	if ((work->flags & (IO_WQ_WORK_CANCEL|IO_WQ_WORK_NO_CANCEL)) ==
				IO_WQ_WORK_CANCEL) {
		ret = -ECANCELED;
	}

	if (!ret) {
		do {
			ret = io_issue_sqe(req, false, NULL);
			/*
			 * We can get EAGAIN for polled IO even though we're
			 * forcing a sync submission from here, since we can't
			 * wait for request slots on the block side.
			 */
			if (ret != -EAGAIN)
				break;
			cond_resched();
		} while (1);
	}

	if (ret) {
		req_set_fail_links(req);
		io_req_complete(req, ret);
	}

	return io_steal_work(req);
}

static inline struct file *io_file_from_index(struct io_ring_ctx *ctx,
					      int index)
{
	struct fixed_file_table *table;

	table = &ctx->file_data->table[index >> IORING_FILE_TABLE_SHIFT];
	return table->files[index & IORING_FILE_TABLE_MASK];
}

static struct file *io_file_get(struct io_submit_state *state,
				struct io_kiocb *req, int fd, bool fixed)
{
	struct io_ring_ctx *ctx = req->ctx;
	struct file *file;

	if (fixed) {
		if (unlikely((unsigned int)fd >= ctx->nr_user_files))
			return NULL;
		fd = array_index_nospec(fd, ctx->nr_user_files);
		file = io_file_from_index(ctx, fd);
		if (file) {
			req->fixed_file_refs = &ctx->file_data->node->refs;
			percpu_ref_get(req->fixed_file_refs);
		}
	} else {
		trace_io_uring_file_get(ctx, fd);
		file = __io_file_get(state, fd);
	}

	return file;
}

static int io_req_set_file(struct io_submit_state *state, struct io_kiocb *req,
			   int fd)
{
	bool fixed;

	fixed = (req->flags & REQ_F_FIXED_FILE) != 0;
	if (unlikely(!fixed && io_async_submit(req->ctx)))
		return -EBADF;

	req->file = io_file_get(state, req, fd, fixed);
	if (req->file || io_op_defs[req->opcode].needs_file_no_error)
		return 0;
	return -EBADF;
}

static enum hrtimer_restart io_link_timeout_fn(struct hrtimer *timer)
{
	struct io_timeout_data *data = container_of(timer,
						struct io_timeout_data, timer);
	struct io_kiocb *req = data->req;
	struct io_ring_ctx *ctx = req->ctx;
	struct io_kiocb *prev = NULL;
	unsigned long flags;

	spin_lock_irqsave(&ctx->completion_lock, flags);

	/*
	 * We don't expect the list to be empty, that will only happen if we
	 * race with the completion of the linked work.
	 */
	if (!list_empty(&req->link_list)) {
		prev = list_entry(req->link_list.prev, struct io_kiocb,
				  link_list);
		if (refcount_inc_not_zero(&prev->refs))
			list_del_init(&req->link_list);
		else
			prev = NULL;
	}

	spin_unlock_irqrestore(&ctx->completion_lock, flags);

	if (prev) {
		req_set_fail_links(prev);
		io_async_find_and_cancel(ctx, req, prev->user_data, -ETIME);
		io_put_req(prev);
	} else {
		io_req_complete(req, -ETIME);
	}
	return HRTIMER_NORESTART;
}

static void __io_queue_linked_timeout(struct io_kiocb *req)
{
	/*
	 * If the list is now empty, then our linked request finished before
	 * we got a chance to setup the timer
	 */
	if (!list_empty(&req->link_list)) {
		struct io_timeout_data *data = req->async_data;

		data->timer.function = io_link_timeout_fn;
		hrtimer_start(&data->timer, timespec64_to_ktime(data->ts),
				data->mode);
	}
}

static void io_queue_linked_timeout(struct io_kiocb *req)
{
	struct io_ring_ctx *ctx = req->ctx;

	spin_lock_irq(&ctx->completion_lock);
	__io_queue_linked_timeout(req);
	spin_unlock_irq(&ctx->completion_lock);

	/* drop submission reference */
	io_put_req(req);
}

static struct io_kiocb *io_prep_linked_timeout(struct io_kiocb *req)
{
	struct io_kiocb *nxt;

	if (!(req->flags & REQ_F_LINK_HEAD))
		return NULL;
	if (req->flags & REQ_F_LINK_TIMEOUT)
		return NULL;

	nxt = list_first_entry_or_null(&req->link_list, struct io_kiocb,
					link_list);
	if (!nxt || nxt->opcode != IORING_OP_LINK_TIMEOUT)
		return NULL;

	nxt->flags |= REQ_F_LTIMEOUT_ACTIVE;
	req->flags |= REQ_F_LINK_TIMEOUT;
	return nxt;
}

static void __io_queue_sqe(struct io_kiocb *req, struct io_comp_state *cs)
{
	struct io_kiocb *linked_timeout;
	struct io_kiocb *nxt;
	const struct cred *old_creds = NULL;
	int ret;

again:
	linked_timeout = io_prep_linked_timeout(req);

	if ((req->flags & REQ_F_WORK_INITIALIZED) &&
	    (req->work.flags & IO_WQ_WORK_CREDS) &&
	    req->work.identity->creds != current_cred()) {
		if (old_creds)
			revert_creds(old_creds);
		if (old_creds == req->work.identity->creds)
			old_creds = NULL; /* restored original creds */
		else
			old_creds = override_creds(req->work.identity->creds);
	}

	ret = io_issue_sqe(req, true, cs);

	/*
	 * We async punt it if the file wasn't marked NOWAIT, or if the file
	 * doesn't support non-blocking read/write attempts
	 */
	if (ret == -EAGAIN && !(req->flags & REQ_F_NOWAIT)) {
		if (!io_arm_poll_handler(req)) {
punt:
			/*
			 * Queued up for async execution, worker will release
			 * submit reference when the iocb is actually submitted.
			 */
			io_queue_async_work(req);
		}

		if (linked_timeout)
			io_queue_linked_timeout(linked_timeout);
		goto exit;
	}

	if (unlikely(ret)) {
		/* un-prep timeout, so it'll be killed as any other linked */
		req->flags &= ~REQ_F_LINK_TIMEOUT;
		req_set_fail_links(req);
		io_put_req(req);
		io_req_complete(req, ret);
		goto exit;
	}

	/* drop submission reference */
	nxt = io_put_req_find_next(req);
	if (linked_timeout)
		io_queue_linked_timeout(linked_timeout);

	if (nxt) {
		req = nxt;

		if (req->flags & REQ_F_FORCE_ASYNC) {
			linked_timeout = NULL;
			goto punt;
		}
		goto again;
	}
exit:
	if (old_creds)
		revert_creds(old_creds);
}

static void io_queue_sqe(struct io_kiocb *req, const struct io_uring_sqe *sqe,
			 struct io_comp_state *cs)
{
	int ret;

	ret = io_req_defer(req, sqe);
	if (ret) {
		if (ret != -EIOCBQUEUED) {
fail_req:
			req_set_fail_links(req);
			io_put_req(req);
			io_req_complete(req, ret);
		}
	} else if (req->flags & REQ_F_FORCE_ASYNC) {
		if (!req->async_data) {
			ret = io_req_defer_prep(req, sqe);
			if (unlikely(ret))
				goto fail_req;
		}

		/*
		 * Never try inline submit of IOSQE_ASYNC is set, go straight
		 * to async execution.
		 */
		io_req_init_async(req);
		req->work.flags |= IO_WQ_WORK_CONCURRENT;
		io_queue_async_work(req);
	} else {
		if (sqe) {
			ret = io_req_prep(req, sqe);
			if (unlikely(ret))
				goto fail_req;
		}
		__io_queue_sqe(req, cs);
	}
}

static inline void io_queue_link_head(struct io_kiocb *req,
				      struct io_comp_state *cs)
{
	if (unlikely(req->flags & REQ_F_FAIL_LINK)) {
		io_put_req(req);
		io_req_complete(req, -ECANCELED);
	} else
		io_queue_sqe(req, NULL, cs);
}

static int io_submit_sqe(struct io_kiocb *req, const struct io_uring_sqe *sqe,
			 struct io_kiocb **link, struct io_comp_state *cs)
{
	struct io_ring_ctx *ctx = req->ctx;
	int ret;

	/*
	 * If we already have a head request, queue this one for async
	 * submittal once the head completes. If we don't have a head but
	 * IOSQE_IO_LINK is set in the sqe, start a new head. This one will be
	 * submitted sync once the chain is complete. If none of those
	 * conditions are true (normal request), then just queue it.
	 */
	if (*link) {
		struct io_kiocb *head = *link;

		/*
		 * Taking sequential execution of a link, draining both sides
		 * of the link also fullfils IOSQE_IO_DRAIN semantics for all
		 * requests in the link. So, it drains the head and the
		 * next after the link request. The last one is done via
		 * drain_next flag to persist the effect across calls.
		 */
		if (req->flags & REQ_F_IO_DRAIN) {
			head->flags |= REQ_F_IO_DRAIN;
			ctx->drain_next = 1;
		}
		ret = io_req_defer_prep(req, sqe);
		if (unlikely(ret)) {
			/* fail even hard links since we don't submit */
			head->flags |= REQ_F_FAIL_LINK;
			return ret;
		}
		trace_io_uring_link(ctx, req, head);
		list_add_tail(&req->link_list, &head->link_list);

		/* last request of a link, enqueue the link */
		if (!(req->flags & (REQ_F_LINK | REQ_F_HARDLINK))) {
			io_queue_link_head(head, cs);
			*link = NULL;
		}
	} else {
		if (unlikely(ctx->drain_next)) {
			req->flags |= REQ_F_IO_DRAIN;
			ctx->drain_next = 0;
		}
		if (req->flags & (REQ_F_LINK | REQ_F_HARDLINK)) {
			req->flags |= REQ_F_LINK_HEAD;
			INIT_LIST_HEAD(&req->link_list);

			ret = io_req_defer_prep(req, sqe);
			if (unlikely(ret))
				req->flags |= REQ_F_FAIL_LINK;
			*link = req;
		} else {
			io_queue_sqe(req, sqe, cs);
		}
	}

	return 0;
}

/*
 * Batched submission is done, ensure local IO is flushed out.
 */
static void io_submit_state_end(struct io_submit_state *state)
{
	if (!list_empty(&state->comp.list))
		io_submit_flush_completions(&state->comp);
	blk_finish_plug(&state->plug);
	io_state_file_put(state);
	if (state->free_reqs)
		kmem_cache_free_bulk(req_cachep, state->free_reqs, state->reqs);
}

/*
 * Start submission side cache.
 */
static void io_submit_state_start(struct io_submit_state *state,
				  struct io_ring_ctx *ctx, unsigned int max_ios)
{
	blk_start_plug(&state->plug);
	state->comp.nr = 0;
	INIT_LIST_HEAD(&state->comp.list);
	state->comp.ctx = ctx;
	state->free_reqs = 0;
	state->file = NULL;
	state->ios_left = max_ios;
}

static void io_commit_sqring(struct io_ring_ctx *ctx)
{
	struct io_rings *rings = ctx->rings;

	/*
	 * Ensure any loads from the SQEs are done at this point,
	 * since once we write the new head, the application could
	 * write new data to them.
	 */
	smp_store_release(&rings->sq.head, ctx->cached_sq_head);
}

/*
 * Fetch an sqe, if one is available. Note that sqe_ptr will point to memory
 * that is mapped by userspace. This means that care needs to be taken to
 * ensure that reads are stable, as we cannot rely on userspace always
 * being a good citizen. If members of the sqe are validated and then later
 * used, it's important that those reads are done through READ_ONCE() to
 * prevent a re-load down the line.
 */
static const struct io_uring_sqe *io_get_sqe(struct io_ring_ctx *ctx)
{
	u32 *sq_array = ctx->sq_array;
	unsigned head;

	/*
	 * The cached sq head (or cq tail) serves two purposes:
	 *
	 * 1) allows us to batch the cost of updating the user visible
	 *    head updates.
	 * 2) allows the kernel side to track the head on its own, even
	 *    though the application is the one updating it.
	 */
	head = READ_ONCE(sq_array[ctx->cached_sq_head & ctx->sq_mask]);
	if (likely(head < ctx->sq_entries))
		return &ctx->sq_sqes[head];

	/* drop invalid entries */
	ctx->cached_sq_dropped++;
	WRITE_ONCE(ctx->rings->sq_dropped, ctx->cached_sq_dropped);
	return NULL;
}

static inline void io_consume_sqe(struct io_ring_ctx *ctx)
{
	ctx->cached_sq_head++;
}

/*
 * Check SQE restrictions (opcode and flags).
 *
 * Returns 'true' if SQE is allowed, 'false' otherwise.
 */
static inline bool io_check_restriction(struct io_ring_ctx *ctx,
					struct io_kiocb *req,
					unsigned int sqe_flags)
{
	if (!ctx->restricted)
		return true;

	if (!test_bit(req->opcode, ctx->restrictions.sqe_op))
		return false;

	if ((sqe_flags & ctx->restrictions.sqe_flags_required) !=
	    ctx->restrictions.sqe_flags_required)
		return false;

	if (sqe_flags & ~(ctx->restrictions.sqe_flags_allowed |
			  ctx->restrictions.sqe_flags_required))
		return false;

	return true;
}

#define SQE_VALID_FLAGS	(IOSQE_FIXED_FILE|IOSQE_IO_DRAIN|IOSQE_IO_LINK|	\
				IOSQE_IO_HARDLINK | IOSQE_ASYNC | \
				IOSQE_BUFFER_SELECT)

static int io_init_req(struct io_ring_ctx *ctx, struct io_kiocb *req,
		       const struct io_uring_sqe *sqe,
		       struct io_submit_state *state)
{
	unsigned int sqe_flags;
	int id, ret;

	req->opcode = READ_ONCE(sqe->opcode);
	req->user_data = READ_ONCE(sqe->user_data);
	req->async_data = NULL;
	req->file = NULL;
	req->ctx = ctx;
	req->flags = 0;
	/* one is dropped after submission, the other at completion */
	refcount_set(&req->refs, 2);
	req->task = current;
	req->result = 0;

	if (unlikely(req->opcode >= IORING_OP_LAST))
		return -EINVAL;

	if (unlikely(io_sq_thread_acquire_mm(ctx, req)))
		return -EFAULT;

	sqe_flags = READ_ONCE(sqe->flags);
	/* enforce forwards compatibility on users */
	if (unlikely(sqe_flags & ~SQE_VALID_FLAGS))
		return -EINVAL;

	if (unlikely(!io_check_restriction(ctx, req, sqe_flags)))
		return -EACCES;

	if ((sqe_flags & IOSQE_BUFFER_SELECT) &&
	    !io_op_defs[req->opcode].buffer_select)
		return -EOPNOTSUPP;

	id = READ_ONCE(sqe->personality);
	if (id) {
		struct io_identity *iod;

		iod = idr_find(&ctx->personality_idr, id);
		if (unlikely(!iod))
			return -EINVAL;
		refcount_inc(&iod->count);

		__io_req_init_async(req);
		get_cred(iod->creds);
		req->work.identity = iod;
		req->work.flags |= IO_WQ_WORK_CREDS;
	}

	/* same numerical values with corresponding REQ_F_*, safe to copy */
	req->flags |= sqe_flags;

	if (!io_op_defs[req->opcode].needs_file)
		return 0;

	ret = io_req_set_file(state, req, READ_ONCE(sqe->fd));
	state->ios_left--;
	return ret;
}

static int io_submit_sqes(struct io_ring_ctx *ctx, unsigned int nr)
{
	struct io_submit_state state;
	struct io_kiocb *link = NULL;
	int i, submitted = 0;

	/* if we have a backlog and couldn't flush it all, return BUSY */
	if (test_bit(0, &ctx->sq_check_overflow)) {
		if (!list_empty(&ctx->cq_overflow_list) &&
		    !io_cqring_overflow_flush(ctx, false, NULL, NULL))
			return -EBUSY;
	}

	/* make sure SQ entry isn't read before tail */
	nr = min3(nr, ctx->sq_entries, io_sqring_entries(ctx));

	if (!percpu_ref_tryget_many(&ctx->refs, nr))
		return -EAGAIN;

	percpu_counter_add(&current->io_uring->inflight, nr);
	refcount_add(nr, &current->usage);

	io_submit_state_start(&state, ctx, nr);

	for (i = 0; i < nr; i++) {
		const struct io_uring_sqe *sqe;
		struct io_kiocb *req;
		int err;

		sqe = io_get_sqe(ctx);
		if (unlikely(!sqe)) {
			io_consume_sqe(ctx);
			break;
		}
		req = io_alloc_req(ctx, &state);
		if (unlikely(!req)) {
			if (!submitted)
				submitted = -EAGAIN;
			break;
		}
		io_consume_sqe(ctx);
		/* will complete beyond this point, count as submitted */
		submitted++;

		err = io_init_req(ctx, req, sqe, &state);
		if (unlikely(err)) {
fail_req:
			io_put_req(req);
			io_req_complete(req, err);
			break;
		}

		trace_io_uring_submit_sqe(ctx, req->opcode, req->user_data,
						true, io_async_submit(ctx));
		err = io_submit_sqe(req, sqe, &link, &state.comp);
		if (err)
			goto fail_req;
	}

	if (unlikely(submitted != nr)) {
		int ref_used = (submitted == -EAGAIN) ? 0 : submitted;
		struct io_uring_task *tctx = current->io_uring;
		int unused = nr - ref_used;

		percpu_ref_put_many(&ctx->refs, unused);
		percpu_counter_sub(&tctx->inflight, unused);
		put_task_struct_many(current, unused);
	}
	if (link)
		io_queue_link_head(link, &state.comp);
	io_submit_state_end(&state);

	 /* Commit SQ ring head once we've consumed and submitted all SQEs */
	io_commit_sqring(ctx);

	return submitted;
}

static inline void io_ring_set_wakeup_flag(struct io_ring_ctx *ctx)
{
	/* Tell userspace we may need a wakeup call */
	spin_lock_irq(&ctx->completion_lock);
	ctx->rings->sq_flags |= IORING_SQ_NEED_WAKEUP;
	spin_unlock_irq(&ctx->completion_lock);
}

static inline void io_ring_clear_wakeup_flag(struct io_ring_ctx *ctx)
{
	spin_lock_irq(&ctx->completion_lock);
	ctx->rings->sq_flags &= ~IORING_SQ_NEED_WAKEUP;
	spin_unlock_irq(&ctx->completion_lock);
}

static int io_sq_wake_function(struct wait_queue_entry *wqe, unsigned mode,
			       int sync, void *key)
{
	struct io_ring_ctx *ctx = container_of(wqe, struct io_ring_ctx, sqo_wait_entry);
	int ret;

	ret = autoremove_wake_function(wqe, mode, sync, key);
	if (ret) {
		unsigned long flags;

		spin_lock_irqsave(&ctx->completion_lock, flags);
		ctx->rings->sq_flags &= ~IORING_SQ_NEED_WAKEUP;
		spin_unlock_irqrestore(&ctx->completion_lock, flags);
	}
	return ret;
}

enum sq_ret {
	SQT_IDLE	= 1,
	SQT_SPIN	= 2,
	SQT_DID_WORK	= 4,
};

static enum sq_ret __io_sq_thread(struct io_ring_ctx *ctx,
				  unsigned long start_jiffies, bool cap_entries)
{
	unsigned long timeout = start_jiffies + ctx->sq_thread_idle;
	struct io_sq_data *sqd = ctx->sq_data;
	unsigned int to_submit;
	int ret = 0;

again:
	if (!list_empty(&ctx->iopoll_list)) {
		unsigned nr_events = 0;

		mutex_lock(&ctx->uring_lock);
		if (!list_empty(&ctx->iopoll_list) && !need_resched())
			io_do_iopoll(ctx, &nr_events, 0);
		mutex_unlock(&ctx->uring_lock);
	}

	to_submit = io_sqring_entries(ctx);

	/*
	 * If submit got -EBUSY, flag us as needing the application
	 * to enter the kernel to reap and flush events.
	 */
	if (!to_submit || ret == -EBUSY || need_resched()) {
		/*
		 * Drop cur_mm before scheduling, we can't hold it for
		 * long periods (or over schedule()). Do this before
		 * adding ourselves to the waitqueue, as the unuse/drop
		 * may sleep.
		 */
		io_sq_thread_drop_mm();

		/*
		 * We're polling. If we're within the defined idle
		 * period, then let us spin without work before going
		 * to sleep. The exception is if we got EBUSY doing
		 * more IO, we should wait for the application to
		 * reap events and wake us up.
		 */
		if (!list_empty(&ctx->iopoll_list) || need_resched() ||
		    (!time_after(jiffies, timeout) && ret != -EBUSY &&
		    !percpu_ref_is_dying(&ctx->refs)))
			return SQT_SPIN;

		prepare_to_wait(&sqd->wait, &ctx->sqo_wait_entry,
					TASK_INTERRUPTIBLE);

		/*
		 * While doing polled IO, before going to sleep, we need
		 * to check if there are new reqs added to iopoll_list,
		 * it is because reqs may have been punted to io worker
		 * and will be added to iopoll_list later, hence check
		 * the iopoll_list again.
		 */
		if ((ctx->flags & IORING_SETUP_IOPOLL) &&
		    !list_empty_careful(&ctx->iopoll_list)) {
			finish_wait(&sqd->wait, &ctx->sqo_wait_entry);
			goto again;
		}

		to_submit = io_sqring_entries(ctx);
		if (!to_submit || ret == -EBUSY)
			return SQT_IDLE;
	}

	finish_wait(&sqd->wait, &ctx->sqo_wait_entry);
	io_ring_clear_wakeup_flag(ctx);

	/* if we're handling multiple rings, cap submit size for fairness */
	if (cap_entries && to_submit > 8)
		to_submit = 8;

	mutex_lock(&ctx->uring_lock);
	if (likely(!percpu_ref_is_dying(&ctx->refs)))
		ret = io_submit_sqes(ctx, to_submit);
	mutex_unlock(&ctx->uring_lock);

	if (!io_sqring_full(ctx) && wq_has_sleeper(&ctx->sqo_sq_wait))
		wake_up(&ctx->sqo_sq_wait);

	return SQT_DID_WORK;
}

static void io_sqd_init_new(struct io_sq_data *sqd)
{
	struct io_ring_ctx *ctx;

	while (!list_empty(&sqd->ctx_new_list)) {
		ctx = list_first_entry(&sqd->ctx_new_list, struct io_ring_ctx, sqd_list);
		init_wait(&ctx->sqo_wait_entry);
		ctx->sqo_wait_entry.func = io_sq_wake_function;
		list_move_tail(&ctx->sqd_list, &sqd->ctx_list);
		complete(&ctx->sq_thread_comp);
	}
}

static int io_sq_thread(void *data)
{
	struct cgroup_subsys_state *cur_css = NULL;
	const struct cred *old_cred = NULL;
	struct io_sq_data *sqd = data;
	struct io_ring_ctx *ctx;
	unsigned long start_jiffies;

	start_jiffies = jiffies;
	while (!kthread_should_stop()) {
		enum sq_ret ret = 0;
		bool cap_entries;

		/*
		 * Any changes to the sqd lists are synchronized through the
		 * kthread parking. This synchronizes the thread vs users,
		 * the users are synchronized on the sqd->ctx_lock.
		 */
		if (kthread_should_park())
			kthread_parkme();

		if (unlikely(!list_empty(&sqd->ctx_new_list)))
			io_sqd_init_new(sqd);

		cap_entries = !list_is_singular(&sqd->ctx_list);

		list_for_each_entry(ctx, &sqd->ctx_list, sqd_list) {
			if (current->cred != ctx->creds) {
				if (old_cred)
					revert_creds(old_cred);
				old_cred = override_creds(ctx->creds);
			}
			io_sq_thread_associate_blkcg(ctx, &cur_css);
#ifdef CONFIG_AUDIT
			current->loginuid = ctx->loginuid;
			current->sessionid = ctx->sessionid;
#endif

			ret |= __io_sq_thread(ctx, start_jiffies, cap_entries);

			io_sq_thread_drop_mm();
		}

		if (ret & SQT_SPIN) {
			io_run_task_work();
			cond_resched();
		} else if (ret == SQT_IDLE) {
			if (kthread_should_park())
				continue;
			list_for_each_entry(ctx, &sqd->ctx_list, sqd_list)
				io_ring_set_wakeup_flag(ctx);
			schedule();
			start_jiffies = jiffies;
			list_for_each_entry(ctx, &sqd->ctx_list, sqd_list)
				io_ring_clear_wakeup_flag(ctx);
		}
	}

	io_run_task_work();

	if (cur_css)
		io_sq_thread_unassociate_blkcg();
	if (old_cred)
		revert_creds(old_cred);

	kthread_parkme();

	return 0;
}

struct io_wait_queue {
	struct wait_queue_entry wq;
	struct io_ring_ctx *ctx;
	unsigned to_wait;
	unsigned nr_timeouts;
};

static inline bool io_should_wake(struct io_wait_queue *iowq, bool noflush)
{
	struct io_ring_ctx *ctx = iowq->ctx;

	/*
	 * Wake up if we have enough events, or if a timeout occurred since we
	 * started waiting. For timeouts, we always want to return to userspace,
	 * regardless of event count.
	 */
	return io_cqring_events(ctx, noflush) >= iowq->to_wait ||
			atomic_read(&ctx->cq_timeouts) != iowq->nr_timeouts;
}

static int io_wake_function(struct wait_queue_entry *curr, unsigned int mode,
			    int wake_flags, void *key)
{
	struct io_wait_queue *iowq = container_of(curr, struct io_wait_queue,
							wq);

	/* use noflush == true, as we can't safely rely on locking context */
	if (!io_should_wake(iowq, true))
		return -1;

	return autoremove_wake_function(curr, mode, wake_flags, key);
}

static int io_run_task_work_sig(void)
{
	if (io_run_task_work())
		return 1;
	if (!signal_pending(current))
		return 0;
	if (current->jobctl & JOBCTL_TASK_WORK) {
		spin_lock_irq(&current->sighand->siglock);
		current->jobctl &= ~JOBCTL_TASK_WORK;
		recalc_sigpending();
		spin_unlock_irq(&current->sighand->siglock);
		return 1;
	}
	return -EINTR;
}

/*
 * Wait until events become available, if we don't already have some. The
 * application must reap them itself, as they reside on the shared cq ring.
 */
static int io_cqring_wait(struct io_ring_ctx *ctx, int min_events,
			  const sigset_t __user *sig, size_t sigsz)
{
	struct io_wait_queue iowq = {
		.wq = {
			.private	= current,
			.func		= io_wake_function,
			.entry		= LIST_HEAD_INIT(iowq.wq.entry),
		},
		.ctx		= ctx,
		.to_wait	= min_events,
	};
	struct io_rings *rings = ctx->rings;
	int ret = 0;

	do {
		if (io_cqring_events(ctx, false) >= min_events)
			return 0;
		if (!io_run_task_work())
			break;
	} while (1);

	if (sig) {
#ifdef CONFIG_COMPAT
		if (in_compat_syscall())
			ret = set_compat_user_sigmask((const compat_sigset_t __user *)sig,
						      sigsz);
		else
#endif
			ret = set_user_sigmask(sig, sigsz);

		if (ret)
			return ret;
	}

	iowq.nr_timeouts = atomic_read(&ctx->cq_timeouts);
	trace_io_uring_cqring_wait(ctx, min_events);
	do {
		prepare_to_wait_exclusive(&ctx->wait, &iowq.wq,
						TASK_INTERRUPTIBLE);
		/* make sure we run task_work before checking for signals */
		ret = io_run_task_work_sig();
		if (ret > 0)
			continue;
		else if (ret < 0)
			break;
		if (io_should_wake(&iowq, false))
			break;
		schedule();
	} while (1);
	finish_wait(&ctx->wait, &iowq.wq);

	restore_saved_sigmask_unless(ret == -EINTR);

	return READ_ONCE(rings->cq.head) == READ_ONCE(rings->cq.tail) ? ret : 0;
}

static void __io_sqe_files_unregister(struct io_ring_ctx *ctx)
{
#if defined(CONFIG_UNIX)
	if (ctx->ring_sock) {
		struct sock *sock = ctx->ring_sock->sk;
		struct sk_buff *skb;

		while ((skb = skb_dequeue(&sock->sk_receive_queue)) != NULL)
			kfree_skb(skb);
	}
#else
	int i;

	for (i = 0; i < ctx->nr_user_files; i++) {
		struct file *file;

		file = io_file_from_index(ctx, i);
		if (file)
			fput(file);
	}
#endif
}

static void io_file_ref_kill(struct percpu_ref *ref)
{
	struct fixed_file_data *data;

	data = container_of(ref, struct fixed_file_data, refs);
	complete(&data->done);
}

static int io_sqe_files_unregister(struct io_ring_ctx *ctx)
{
	struct fixed_file_data *data = ctx->file_data;
	struct fixed_file_ref_node *ref_node = NULL;
	unsigned nr_tables, i;

	if (!data)
		return -ENXIO;

	spin_lock(&data->lock);
	if (!list_empty(&data->ref_list))
		ref_node = list_first_entry(&data->ref_list,
				struct fixed_file_ref_node, node);
	spin_unlock(&data->lock);
	if (ref_node)
		percpu_ref_kill(&ref_node->refs);

	percpu_ref_kill(&data->refs);

	/* wait for all refs nodes to complete */
	flush_delayed_work(&ctx->file_put_work);
	wait_for_completion(&data->done);

	__io_sqe_files_unregister(ctx);
	nr_tables = DIV_ROUND_UP(ctx->nr_user_files, IORING_MAX_FILES_TABLE);
	for (i = 0; i < nr_tables; i++)
		kfree(data->table[i].files);
	kfree(data->table);
	percpu_ref_exit(&data->refs);
	kfree(data);
	ctx->file_data = NULL;
	ctx->nr_user_files = 0;
	return 0;
}

static void io_put_sq_data(struct io_sq_data *sqd)
{
	if (refcount_dec_and_test(&sqd->refs)) {
		/*
		 * The park is a bit of a work-around, without it we get
		 * warning spews on shutdown with SQPOLL set and affinity
		 * set to a single CPU.
		 */
		if (sqd->thread) {
			kthread_park(sqd->thread);
			kthread_stop(sqd->thread);
		}

		kfree(sqd);
	}
}

static struct io_sq_data *io_attach_sq_data(struct io_uring_params *p)
{
	struct io_ring_ctx *ctx_attach;
	struct io_sq_data *sqd;
	struct fd f;

	f = fdget(p->wq_fd);
	if (!f.file)
		return ERR_PTR(-ENXIO);
	if (f.file->f_op != &io_uring_fops) {
		fdput(f);
		return ERR_PTR(-EINVAL);
	}

	ctx_attach = f.file->private_data;
	sqd = ctx_attach->sq_data;
	if (!sqd) {
		fdput(f);
		return ERR_PTR(-EINVAL);
	}

	refcount_inc(&sqd->refs);
	fdput(f);
	return sqd;
}

static struct io_sq_data *io_get_sq_data(struct io_uring_params *p)
{
	struct io_sq_data *sqd;

	if (p->flags & IORING_SETUP_ATTACH_WQ)
		return io_attach_sq_data(p);

	sqd = kzalloc(sizeof(*sqd), GFP_KERNEL);
	if (!sqd)
		return ERR_PTR(-ENOMEM);

	refcount_set(&sqd->refs, 1);
	INIT_LIST_HEAD(&sqd->ctx_list);
	INIT_LIST_HEAD(&sqd->ctx_new_list);
	mutex_init(&sqd->ctx_lock);
	mutex_init(&sqd->lock);
	init_waitqueue_head(&sqd->wait);
	return sqd;
}

static void io_sq_thread_unpark(struct io_sq_data *sqd)
	__releases(&sqd->lock)
{
	if (!sqd->thread)
		return;
	kthread_unpark(sqd->thread);
	mutex_unlock(&sqd->lock);
}

static void io_sq_thread_park(struct io_sq_data *sqd)
	__acquires(&sqd->lock)
{
	if (!sqd->thread)
		return;
	mutex_lock(&sqd->lock);
	kthread_park(sqd->thread);
}

static void io_sq_thread_stop(struct io_ring_ctx *ctx)
{
	struct io_sq_data *sqd = ctx->sq_data;

	if (sqd) {
		if (sqd->thread) {
			/*
			 * We may arrive here from the error branch in
			 * io_sq_offload_create() where the kthread is created
			 * without being waked up, thus wake it up now to make
			 * sure the wait will complete.
			 */
			wake_up_process(sqd->thread);
			wait_for_completion(&ctx->sq_thread_comp);

			io_sq_thread_park(sqd);
		}

		mutex_lock(&sqd->ctx_lock);
		list_del(&ctx->sqd_list);
		mutex_unlock(&sqd->ctx_lock);

		if (sqd->thread) {
			finish_wait(&sqd->wait, &ctx->sqo_wait_entry);
			io_sq_thread_unpark(sqd);
		}

		io_put_sq_data(sqd);
		ctx->sq_data = NULL;
	}
}

static void io_finish_async(struct io_ring_ctx *ctx)
{
	io_sq_thread_stop(ctx);

	if (ctx->io_wq) {
		io_wq_destroy(ctx->io_wq);
		ctx->io_wq = NULL;
	}
}

#if defined(CONFIG_UNIX)
/*
 * Ensure the UNIX gc is aware of our file set, so we are certain that
 * the io_uring can be safely unregistered on process exit, even if we have
 * loops in the file referencing.
 */
static int __io_sqe_files_scm(struct io_ring_ctx *ctx, int nr, int offset)
{
	struct sock *sk = ctx->ring_sock->sk;
	struct scm_fp_list *fpl;
	struct sk_buff *skb;
	int i, nr_files;

	fpl = kzalloc(sizeof(*fpl), GFP_KERNEL);
	if (!fpl)
		return -ENOMEM;

	skb = alloc_skb(0, GFP_KERNEL);
	if (!skb) {
		kfree(fpl);
		return -ENOMEM;
	}

	skb->sk = sk;

	nr_files = 0;
	fpl->user = get_uid(ctx->user);
	for (i = 0; i < nr; i++) {
		struct file *file = io_file_from_index(ctx, i + offset);

		if (!file)
			continue;
		fpl->fp[nr_files] = get_file(file);
		unix_inflight(fpl->user, fpl->fp[nr_files]);
		nr_files++;
	}

	if (nr_files) {
		fpl->max = SCM_MAX_FD;
		fpl->count = nr_files;
		UNIXCB(skb).fp = fpl;
		skb->destructor = unix_destruct_scm;
		refcount_add(skb->truesize, &sk->sk_wmem_alloc);
		skb_queue_head(&sk->sk_receive_queue, skb);

		for (i = 0; i < nr_files; i++)
			fput(fpl->fp[i]);
	} else {
		kfree_skb(skb);
		kfree(fpl);
	}

	return 0;
}

/*
 * If UNIX sockets are enabled, fd passing can cause a reference cycle which
 * causes regular reference counting to break down. We rely on the UNIX
 * garbage collection to take care of this problem for us.
 */
static int io_sqe_files_scm(struct io_ring_ctx *ctx)
{
	unsigned left, total;
	int ret = 0;

	total = 0;
	left = ctx->nr_user_files;
	while (left) {
		unsigned this_files = min_t(unsigned, left, SCM_MAX_FD);

		ret = __io_sqe_files_scm(ctx, this_files, total);
		if (ret)
			break;
		left -= this_files;
		total += this_files;
	}

	if (!ret)
		return 0;

	while (total < ctx->nr_user_files) {
		struct file *file = io_file_from_index(ctx, total);

		if (file)
			fput(file);
		total++;
	}

	return ret;
}
#else
static int io_sqe_files_scm(struct io_ring_ctx *ctx)
{
	return 0;
}
#endif

static int io_sqe_alloc_file_tables(struct fixed_file_data *file_data,
				    unsigned nr_tables, unsigned nr_files)
{
	int i;

	for (i = 0; i < nr_tables; i++) {
		struct fixed_file_table *table = &file_data->table[i];
		unsigned this_files;

		this_files = min(nr_files, IORING_MAX_FILES_TABLE);
		table->files = kcalloc(this_files, sizeof(struct file *),
					GFP_KERNEL);
		if (!table->files)
			break;
		nr_files -= this_files;
	}

	if (i == nr_tables)
		return 0;

	for (i = 0; i < nr_tables; i++) {
		struct fixed_file_table *table = &file_data->table[i];
		kfree(table->files);
	}
	return 1;
}

static void io_ring_file_put(struct io_ring_ctx *ctx, struct file *file)
{
#if defined(CONFIG_UNIX)
	struct sock *sock = ctx->ring_sock->sk;
	struct sk_buff_head list, *head = &sock->sk_receive_queue;
	struct sk_buff *skb;
	int i;

	__skb_queue_head_init(&list);

	/*
	 * Find the skb that holds this file in its SCM_RIGHTS. When found,
	 * remove this entry and rearrange the file array.
	 */
	skb = skb_dequeue(head);
	while (skb) {
		struct scm_fp_list *fp;

		fp = UNIXCB(skb).fp;
		for (i = 0; i < fp->count; i++) {
			int left;

			if (fp->fp[i] != file)
				continue;

			unix_notinflight(fp->user, fp->fp[i]);
			left = fp->count - 1 - i;
			if (left) {
				memmove(&fp->fp[i], &fp->fp[i + 1],
						left * sizeof(struct file *));
			}
			fp->count--;
			if (!fp->count) {
				kfree_skb(skb);
				skb = NULL;
			} else {
				__skb_queue_tail(&list, skb);
			}
			fput(file);
			file = NULL;
			break;
		}

		if (!file)
			break;

		__skb_queue_tail(&list, skb);

		skb = skb_dequeue(head);
	}

	if (skb_peek(&list)) {
		spin_lock_irq(&head->lock);
		while ((skb = __skb_dequeue(&list)) != NULL)
			__skb_queue_tail(head, skb);
		spin_unlock_irq(&head->lock);
	}
#else
	fput(file);
#endif
}

struct io_file_put {
	struct list_head list;
	struct file *file;
};

static void __io_file_put_work(struct fixed_file_ref_node *ref_node)
{
	struct fixed_file_data *file_data = ref_node->file_data;
	struct io_ring_ctx *ctx = file_data->ctx;
	struct io_file_put *pfile, *tmp;

	list_for_each_entry_safe(pfile, tmp, &ref_node->file_list, list) {
		list_del(&pfile->list);
		io_ring_file_put(ctx, pfile->file);
		kfree(pfile);
	}

	spin_lock(&file_data->lock);
	list_del(&ref_node->node);
	spin_unlock(&file_data->lock);

	percpu_ref_exit(&ref_node->refs);
	kfree(ref_node);
	percpu_ref_put(&file_data->refs);
}

static void io_file_put_work(struct work_struct *work)
{
	struct io_ring_ctx *ctx;
	struct llist_node *node;

	ctx = container_of(work, struct io_ring_ctx, file_put_work.work);
	node = llist_del_all(&ctx->file_put_llist);

	while (node) {
		struct fixed_file_ref_node *ref_node;
		struct llist_node *next = node->next;

		ref_node = llist_entry(node, struct fixed_file_ref_node, llist);
		__io_file_put_work(ref_node);
		node = next;
	}
}

static void io_file_data_ref_zero(struct percpu_ref *ref)
{
	struct fixed_file_ref_node *ref_node;
	struct io_ring_ctx *ctx;
	bool first_add;
	int delay = HZ;

	ref_node = container_of(ref, struct fixed_file_ref_node, refs);
	ctx = ref_node->file_data->ctx;

	if (percpu_ref_is_dying(&ctx->file_data->refs))
		delay = 0;

	first_add = llist_add(&ref_node->llist, &ctx->file_put_llist);
	if (!delay)
		mod_delayed_work(system_wq, &ctx->file_put_work, 0);
	else if (first_add)
		queue_delayed_work(system_wq, &ctx->file_put_work, delay);
}

static struct fixed_file_ref_node *alloc_fixed_file_ref_node(
			struct io_ring_ctx *ctx)
{
	struct fixed_file_ref_node *ref_node;

	ref_node = kzalloc(sizeof(*ref_node), GFP_KERNEL);
	if (!ref_node)
		return ERR_PTR(-ENOMEM);

	if (percpu_ref_init(&ref_node->refs, io_file_data_ref_zero,
			    0, GFP_KERNEL)) {
		kfree(ref_node);
		return ERR_PTR(-ENOMEM);
	}
	INIT_LIST_HEAD(&ref_node->node);
	INIT_LIST_HEAD(&ref_node->file_list);
	ref_node->file_data = ctx->file_data;
	return ref_node;
}

static void destroy_fixed_file_ref_node(struct fixed_file_ref_node *ref_node)
{
	percpu_ref_exit(&ref_node->refs);
	kfree(ref_node);
}

static int io_sqe_files_register(struct io_ring_ctx *ctx, void __user *arg,
				 unsigned nr_args)
{
	__s32 __user *fds = (__s32 __user *) arg;
	unsigned nr_tables, i;
	struct file *file;
	int fd, ret = -ENOMEM;
	struct fixed_file_ref_node *ref_node;
	struct fixed_file_data *file_data;

	if (ctx->file_data)
		return -EBUSY;
	if (!nr_args)
		return -EINVAL;
	if (nr_args > IORING_MAX_FIXED_FILES)
		return -EMFILE;

	file_data = kzalloc(sizeof(*ctx->file_data), GFP_KERNEL);
	if (!file_data)
		return -ENOMEM;
	file_data->ctx = ctx;
	init_completion(&file_data->done);
	INIT_LIST_HEAD(&file_data->ref_list);
	spin_lock_init(&file_data->lock);

	nr_tables = DIV_ROUND_UP(nr_args, IORING_MAX_FILES_TABLE);
	file_data->table = kcalloc(nr_tables, sizeof(*file_data->table),
				   GFP_KERNEL);
	if (!file_data->table)
		goto out_free;

	if (percpu_ref_init(&file_data->refs, io_file_ref_kill,
				PERCPU_REF_ALLOW_REINIT, GFP_KERNEL))
		goto out_free;

	if (io_sqe_alloc_file_tables(file_data, nr_tables, nr_args))
		goto out_ref;
	ctx->file_data = file_data;

	for (i = 0; i < nr_args; i++, ctx->nr_user_files++) {
		struct fixed_file_table *table;
		unsigned index;

		if (copy_from_user(&fd, &fds[i], sizeof(fd))) {
			ret = -EFAULT;
			goto out_fput;
		}
		/* allow sparse sets */
		if (fd == -1)
			continue;

		file = fget(fd);
		ret = -EBADF;
		if (!file)
			goto out_fput;

		/*
		 * Don't allow io_uring instances to be registered. If UNIX
		 * isn't enabled, then this causes a reference cycle and this
		 * instance can never get freed. If UNIX is enabled we'll
		 * handle it just fine, but there's still no point in allowing
		 * a ring fd as it doesn't support regular read/write anyway.
		 */
		if (file->f_op == &io_uring_fops) {
			fput(file);
			goto out_fput;
		}
		table = &file_data->table[i >> IORING_FILE_TABLE_SHIFT];
		index = i & IORING_FILE_TABLE_MASK;
		table->files[index] = file;
	}

	ret = io_sqe_files_scm(ctx);
	if (ret) {
		io_sqe_files_unregister(ctx);
		return ret;
	}

	ref_node = alloc_fixed_file_ref_node(ctx);
	if (IS_ERR(ref_node)) {
		io_sqe_files_unregister(ctx);
		return PTR_ERR(ref_node);
	}

	file_data->node = ref_node;
	spin_lock(&file_data->lock);
	list_add(&ref_node->node, &file_data->ref_list);
	spin_unlock(&file_data->lock);
	percpu_ref_get(&file_data->refs);
	return ret;
out_fput:
	for (i = 0; i < ctx->nr_user_files; i++) {
		file = io_file_from_index(ctx, i);
		if (file)
			fput(file);
	}
	for (i = 0; i < nr_tables; i++)
		kfree(file_data->table[i].files);
	ctx->nr_user_files = 0;
out_ref:
	percpu_ref_exit(&file_data->refs);
out_free:
	kfree(file_data->table);
	kfree(file_data);
	ctx->file_data = NULL;
	return ret;
}

static int io_sqe_file_register(struct io_ring_ctx *ctx, struct file *file,
				int index)
{
#if defined(CONFIG_UNIX)
	struct sock *sock = ctx->ring_sock->sk;
	struct sk_buff_head *head = &sock->sk_receive_queue;
	struct sk_buff *skb;

	/*
	 * See if we can merge this file into an existing skb SCM_RIGHTS
	 * file set. If there's no room, fall back to allocating a new skb
	 * and filling it in.
	 */
	spin_lock_irq(&head->lock);
	skb = skb_peek(head);
	if (skb) {
		struct scm_fp_list *fpl = UNIXCB(skb).fp;

		if (fpl->count < SCM_MAX_FD) {
			__skb_unlink(skb, head);
			spin_unlock_irq(&head->lock);
			fpl->fp[fpl->count] = get_file(file);
			unix_inflight(fpl->user, fpl->fp[fpl->count]);
			fpl->count++;
			spin_lock_irq(&head->lock);
			__skb_queue_head(head, skb);
		} else {
			skb = NULL;
		}
	}
	spin_unlock_irq(&head->lock);

	if (skb) {
		fput(file);
		return 0;
	}

	return __io_sqe_files_scm(ctx, 1, index);
#else
	return 0;
#endif
}

static int io_queue_file_removal(struct fixed_file_data *data,
				 struct file *file)
{
	struct io_file_put *pfile;
	struct fixed_file_ref_node *ref_node = data->node;

	pfile = kzalloc(sizeof(*pfile), GFP_KERNEL);
	if (!pfile)
		return -ENOMEM;

	pfile->file = file;
	list_add(&pfile->list, &ref_node->file_list);

	return 0;
}

static int __io_sqe_files_update(struct io_ring_ctx *ctx,
				 struct io_uring_files_update *up,
				 unsigned nr_args)
{
	struct fixed_file_data *data = ctx->file_data;
	struct fixed_file_ref_node *ref_node;
	struct file *file;
	__s32 __user *fds;
	int fd, i, err;
	__u32 done;
	bool needs_switch = false;

	if (check_add_overflow(up->offset, nr_args, &done))
		return -EOVERFLOW;
	if (done > ctx->nr_user_files)
		return -EINVAL;

	ref_node = alloc_fixed_file_ref_node(ctx);
	if (IS_ERR(ref_node))
		return PTR_ERR(ref_node);

	done = 0;
	fds = u64_to_user_ptr(up->fds);
	while (nr_args) {
		struct fixed_file_table *table;
		unsigned index;

		err = 0;
		if (copy_from_user(&fd, &fds[done], sizeof(fd))) {
			err = -EFAULT;
			break;
		}
		i = array_index_nospec(up->offset, ctx->nr_user_files);
		table = &ctx->file_data->table[i >> IORING_FILE_TABLE_SHIFT];
		index = i & IORING_FILE_TABLE_MASK;
		if (table->files[index]) {
			file = table->files[index];
			err = io_queue_file_removal(data, file);
			if (err)
				break;
			table->files[index] = NULL;
			needs_switch = true;
		}
		if (fd != -1) {
			file = fget(fd);
			if (!file) {
				err = -EBADF;
				break;
			}
			/*
			 * Don't allow io_uring instances to be registered. If
			 * UNIX isn't enabled, then this causes a reference
			 * cycle and this instance can never get freed. If UNIX
			 * is enabled we'll handle it just fine, but there's
			 * still no point in allowing a ring fd as it doesn't
			 * support regular read/write anyway.
			 */
			if (file->f_op == &io_uring_fops) {
				fput(file);
				err = -EBADF;
				break;
			}
			table->files[index] = file;
			err = io_sqe_file_register(ctx, file, i);
			if (err) {
				table->files[index] = NULL;
				fput(file);
				break;
			}
		}
		nr_args--;
		done++;
		up->offset++;
	}

	if (needs_switch) {
		percpu_ref_kill(&data->node->refs);
		spin_lock(&data->lock);
		list_add(&ref_node->node, &data->ref_list);
		data->node = ref_node;
		spin_unlock(&data->lock);
		percpu_ref_get(&ctx->file_data->refs);
	} else
		destroy_fixed_file_ref_node(ref_node);

	return done ? done : err;
}

static int io_sqe_files_update(struct io_ring_ctx *ctx, void __user *arg,
			       unsigned nr_args)
{
	struct io_uring_files_update up;

	if (!ctx->file_data)
		return -ENXIO;
	if (!nr_args)
		return -EINVAL;
	if (copy_from_user(&up, arg, sizeof(up)))
		return -EFAULT;
	if (up.resv)
		return -EINVAL;

	return __io_sqe_files_update(ctx, &up, nr_args);
}

static void io_free_work(struct io_wq_work *work)
{
	struct io_kiocb *req = container_of(work, struct io_kiocb, work);

	/* Consider that io_steal_work() relies on this ref */
	io_put_req(req);
}

static int io_init_wq_offload(struct io_ring_ctx *ctx,
			      struct io_uring_params *p)
{
	struct io_wq_data data;
	struct fd f;
	struct io_ring_ctx *ctx_attach;
	unsigned int concurrency;
	int ret = 0;

	data.user = ctx->user;
	data.free_work = io_free_work;
	data.do_work = io_wq_submit_work;

	if (!(p->flags & IORING_SETUP_ATTACH_WQ)) {
		/* Do QD, or 4 * CPUS, whatever is smallest */
		concurrency = min(ctx->sq_entries, 4 * num_online_cpus());

		ctx->io_wq = io_wq_create(concurrency, &data);
		if (IS_ERR(ctx->io_wq)) {
			ret = PTR_ERR(ctx->io_wq);
			ctx->io_wq = NULL;
		}
		return ret;
	}

	f = fdget(p->wq_fd);
	if (!f.file)
		return -EBADF;

	if (f.file->f_op != &io_uring_fops) {
		ret = -EINVAL;
		goto out_fput;
	}

	ctx_attach = f.file->private_data;
	/* @io_wq is protected by holding the fd */
	if (!io_wq_get(ctx_attach->io_wq, &data)) {
		ret = -EINVAL;
		goto out_fput;
	}

	ctx->io_wq = ctx_attach->io_wq;
out_fput:
	fdput(f);
	return ret;
}

static int io_uring_alloc_task_context(struct task_struct *task)
{
	struct io_uring_task *tctx;
	int ret;

	tctx = kmalloc(sizeof(*tctx), GFP_KERNEL);
	if (unlikely(!tctx))
		return -ENOMEM;

	ret = percpu_counter_init(&tctx->inflight, 0, GFP_KERNEL);
	if (unlikely(ret)) {
		kfree(tctx);
		return ret;
	}

	xa_init(&tctx->xa);
	init_waitqueue_head(&tctx->wait);
	tctx->last = NULL;
	tctx->in_idle = 0;
	io_init_identity(&tctx->__identity);
	tctx->identity = &tctx->__identity;
	task->io_uring = tctx;
	return 0;
}

void __io_uring_free(struct task_struct *tsk)
{
	struct io_uring_task *tctx = tsk->io_uring;

	WARN_ON_ONCE(!xa_empty(&tctx->xa));
	WARN_ON_ONCE(refcount_read(&tctx->identity->count) != 1);
	if (tctx->identity != &tctx->__identity)
		kfree(tctx->identity);
	percpu_counter_destroy(&tctx->inflight);
	kfree(tctx);
	tsk->io_uring = NULL;
}

static int io_sq_offload_create(struct io_ring_ctx *ctx,
				struct io_uring_params *p)
{
	int ret;

	if (ctx->flags & IORING_SETUP_SQPOLL) {
		struct io_sq_data *sqd;

		ret = -EPERM;
		if (!capable(CAP_SYS_ADMIN))
			goto err;

		sqd = io_get_sq_data(p);
		if (IS_ERR(sqd)) {
			ret = PTR_ERR(sqd);
			goto err;
		}

		ctx->sq_data = sqd;
		io_sq_thread_park(sqd);
		mutex_lock(&sqd->ctx_lock);
		list_add(&ctx->sqd_list, &sqd->ctx_new_list);
		mutex_unlock(&sqd->ctx_lock);
		io_sq_thread_unpark(sqd);

		ctx->sq_thread_idle = msecs_to_jiffies(p->sq_thread_idle);
		if (!ctx->sq_thread_idle)
			ctx->sq_thread_idle = HZ;

		if (sqd->thread)
			goto done;

		if (p->flags & IORING_SETUP_SQ_AFF) {
			int cpu = p->sq_thread_cpu;

			ret = -EINVAL;
			if (cpu >= nr_cpu_ids)
				goto err;
			if (!cpu_online(cpu))
				goto err;

			sqd->thread = kthread_create_on_cpu(io_sq_thread, sqd,
							cpu, "io_uring-sq");
		} else {
			sqd->thread = kthread_create(io_sq_thread, sqd,
							"io_uring-sq");
		}
		if (IS_ERR(sqd->thread)) {
			ret = PTR_ERR(sqd->thread);
			sqd->thread = NULL;
			goto err;
		}
		ret = io_uring_alloc_task_context(sqd->thread);
		if (ret)
			goto err;
	} else if (p->flags & IORING_SETUP_SQ_AFF) {
		/* Can't have SQ_AFF without SQPOLL */
		ret = -EINVAL;
		goto err;
	}

done:
	ret = io_init_wq_offload(ctx, p);
	if (ret)
		goto err;

	return 0;
err:
	io_finish_async(ctx);
	return ret;
}

static void io_sq_offload_start(struct io_ring_ctx *ctx)
{
	struct io_sq_data *sqd = ctx->sq_data;

	if ((ctx->flags & IORING_SETUP_SQPOLL) && sqd->thread)
		wake_up_process(sqd->thread);
}

static inline void __io_unaccount_mem(struct user_struct *user,
				      unsigned long nr_pages)
{
	atomic_long_sub(nr_pages, &user->locked_vm);
}

static inline int __io_account_mem(struct user_struct *user,
				   unsigned long nr_pages)
{
	unsigned long page_limit, cur_pages, new_pages;

	/* Don't allow more pages than we can safely lock */
	page_limit = rlimit(RLIMIT_MEMLOCK) >> PAGE_SHIFT;

	do {
		cur_pages = atomic_long_read(&user->locked_vm);
		new_pages = cur_pages + nr_pages;
		if (new_pages > page_limit)
			return -ENOMEM;
	} while (atomic_long_cmpxchg(&user->locked_vm, cur_pages,
					new_pages) != cur_pages);

	return 0;
}

static void io_unaccount_mem(struct io_ring_ctx *ctx, unsigned long nr_pages,
			     enum io_mem_account acct)
{
	if (ctx->limit_mem)
		__io_unaccount_mem(ctx->user, nr_pages);

	if (ctx->mm_account) {
		if (acct == ACCT_LOCKED)
			ctx->mm_account->locked_vm -= nr_pages;
		else if (acct == ACCT_PINNED)
			atomic64_sub(nr_pages, &ctx->mm_account->pinned_vm);
	}
}

static int io_account_mem(struct io_ring_ctx *ctx, unsigned long nr_pages,
			  enum io_mem_account acct)
{
	int ret;

	if (ctx->limit_mem) {
		ret = __io_account_mem(ctx->user, nr_pages);
		if (ret)
			return ret;
	}

	if (ctx->mm_account) {
		if (acct == ACCT_LOCKED)
			ctx->mm_account->locked_vm += nr_pages;
		else if (acct == ACCT_PINNED)
			atomic64_add(nr_pages, &ctx->mm_account->pinned_vm);
	}

	return 0;
}

static void io_mem_free(void *ptr)
{
	struct page *page;

	if (!ptr)
		return;

	page = virt_to_head_page(ptr);
	if (put_page_testzero(page))
		free_compound_page(page);
}

static void *io_mem_alloc(size_t size)
{
	gfp_t gfp_flags = GFP_KERNEL | __GFP_ZERO | __GFP_NOWARN | __GFP_COMP |
				__GFP_NORETRY;

	return (void *) __get_free_pages(gfp_flags, get_order(size));
}

static unsigned long rings_size(unsigned sq_entries, unsigned cq_entries,
				size_t *sq_offset)
{
	struct io_rings *rings;
	size_t off, sq_array_size;

	off = struct_size(rings, cqes, cq_entries);
	if (off == SIZE_MAX)
		return SIZE_MAX;

#ifdef CONFIG_SMP
	off = ALIGN(off, SMP_CACHE_BYTES);
	if (off == 0)
		return SIZE_MAX;
#endif

	if (sq_offset)
		*sq_offset = off;

	sq_array_size = array_size(sizeof(u32), sq_entries);
	if (sq_array_size == SIZE_MAX)
		return SIZE_MAX;

	if (check_add_overflow(off, sq_array_size, &off))
		return SIZE_MAX;

	return off;
}

static unsigned long ring_pages(unsigned sq_entries, unsigned cq_entries)
{
	size_t pages;

	pages = (size_t)1 << get_order(
		rings_size(sq_entries, cq_entries, NULL));
	pages += (size_t)1 << get_order(
		array_size(sizeof(struct io_uring_sqe), sq_entries));

	return pages;
}

static int io_sqe_buffer_unregister(struct io_ring_ctx *ctx)
{
	int i, j;

	if (!ctx->user_bufs)
		return -ENXIO;

	for (i = 0; i < ctx->nr_user_bufs; i++) {
		struct io_mapped_ubuf *imu = &ctx->user_bufs[i];

		for (j = 0; j < imu->nr_bvecs; j++)
			unpin_user_page(imu->bvec[j].bv_page);

		if (imu->acct_pages)
			io_unaccount_mem(ctx, imu->acct_pages, ACCT_PINNED);
		kvfree(imu->bvec);
		imu->nr_bvecs = 0;
	}

	kfree(ctx->user_bufs);
	ctx->user_bufs = NULL;
	ctx->nr_user_bufs = 0;
	return 0;
}

static int io_copy_iov(struct io_ring_ctx *ctx, struct iovec *dst,
		       void __user *arg, unsigned index)
{
	struct iovec __user *src;

#ifdef CONFIG_COMPAT
	if (ctx->compat) {
		struct compat_iovec __user *ciovs;
		struct compat_iovec ciov;

		ciovs = (struct compat_iovec __user *) arg;
		if (copy_from_user(&ciov, &ciovs[index], sizeof(ciov)))
			return -EFAULT;

		dst->iov_base = u64_to_user_ptr((u64)ciov.iov_base);
		dst->iov_len = ciov.iov_len;
		return 0;
	}
#endif
	src = (struct iovec __user *) arg;
	if (copy_from_user(dst, &src[index], sizeof(*dst)))
		return -EFAULT;
	return 0;
}

/*
 * Not super efficient, but this is just a registration time. And we do cache
 * the last compound head, so generally we'll only do a full search if we don't
 * match that one.
 *
 * We check if the given compound head page has already been accounted, to
 * avoid double accounting it. This allows us to account the full size of the
 * page, not just the constituent pages of a huge page.
 */
static bool headpage_already_acct(struct io_ring_ctx *ctx, struct page **pages,
				  int nr_pages, struct page *hpage)
{
	int i, j;

	/* check current page array */
	for (i = 0; i < nr_pages; i++) {
		if (!PageCompound(pages[i]))
			continue;
		if (compound_head(pages[i]) == hpage)
			return true;
	}

	/* check previously registered pages */
	for (i = 0; i < ctx->nr_user_bufs; i++) {
		struct io_mapped_ubuf *imu = &ctx->user_bufs[i];

		for (j = 0; j < imu->nr_bvecs; j++) {
			if (!PageCompound(imu->bvec[j].bv_page))
				continue;
			if (compound_head(imu->bvec[j].bv_page) == hpage)
				return true;
		}
	}

	return false;
}

static int io_buffer_account_pin(struct io_ring_ctx *ctx, struct page **pages,
				 int nr_pages, struct io_mapped_ubuf *imu,
				 struct page **last_hpage)
{
	int i, ret;

	for (i = 0; i < nr_pages; i++) {
		if (!PageCompound(pages[i])) {
			imu->acct_pages++;
		} else {
			struct page *hpage;

			hpage = compound_head(pages[i]);
			if (hpage == *last_hpage)
				continue;
			*last_hpage = hpage;
			if (headpage_already_acct(ctx, pages, i, hpage))
				continue;
			imu->acct_pages += page_size(hpage) >> PAGE_SHIFT;
		}
	}

	if (!imu->acct_pages)
		return 0;

	ret = io_account_mem(ctx, imu->acct_pages, ACCT_PINNED);
	if (ret)
		imu->acct_pages = 0;
	return ret;
}

static int io_sqe_buffer_register(struct io_ring_ctx *ctx, void __user *arg,
				  unsigned nr_args)
{
	struct vm_area_struct **vmas = NULL;
	struct page **pages = NULL;
	struct page *last_hpage = NULL;
	int i, j, got_pages = 0;
	int ret = -EINVAL;

	if (ctx->user_bufs)
		return -EBUSY;
	if (!nr_args || nr_args > UIO_MAXIOV)
		return -EINVAL;

	ctx->user_bufs = kcalloc(nr_args, sizeof(struct io_mapped_ubuf),
					GFP_KERNEL);
	if (!ctx->user_bufs)
		return -ENOMEM;

	for (i = 0; i < nr_args; i++) {
		struct io_mapped_ubuf *imu = &ctx->user_bufs[i];
		unsigned long off, start, end, ubuf;
		int pret, nr_pages;
		struct iovec iov;
		size_t size;

		ret = io_copy_iov(ctx, &iov, arg, i);
		if (ret)
			goto err;

		/*
		 * Don't impose further limits on the size and buffer
		 * constraints here, we'll -EINVAL later when IO is
		 * submitted if they are wrong.
		 */
		ret = -EFAULT;
		if (!iov.iov_base || !iov.iov_len)
			goto err;

		/* arbitrary limit, but we need something */
		if (iov.iov_len > SZ_1G)
			goto err;

		ubuf = (unsigned long) iov.iov_base;
		end = (ubuf + iov.iov_len + PAGE_SIZE - 1) >> PAGE_SHIFT;
		start = ubuf >> PAGE_SHIFT;
		nr_pages = end - start;

		ret = 0;
		if (!pages || nr_pages > got_pages) {
			kvfree(vmas);
			kvfree(pages);
			pages = kvmalloc_array(nr_pages, sizeof(struct page *),
						GFP_KERNEL);
			vmas = kvmalloc_array(nr_pages,
					sizeof(struct vm_area_struct *),
					GFP_KERNEL);
			if (!pages || !vmas) {
				ret = -ENOMEM;
				goto err;
			}
			got_pages = nr_pages;
		}

		imu->bvec = kvmalloc_array(nr_pages, sizeof(struct bio_vec),
						GFP_KERNEL);
		ret = -ENOMEM;
		if (!imu->bvec)
			goto err;

		ret = 0;
		mmap_read_lock(current->mm);
		pret = pin_user_pages(ubuf, nr_pages,
				      FOLL_WRITE | FOLL_LONGTERM,
				      pages, vmas);
		if (pret == nr_pages) {
			/* don't support file backed memory */
			for (j = 0; j < nr_pages; j++) {
				struct vm_area_struct *vma = vmas[j];

				if (vma->vm_file &&
				    !is_file_hugepages(vma->vm_file)) {
					ret = -EOPNOTSUPP;
					break;
				}
			}
		} else {
			ret = pret < 0 ? pret : -EFAULT;
		}
		mmap_read_unlock(current->mm);
		if (ret) {
			/*
			 * if we did partial map, or found file backed vmas,
			 * release any pages we did get
			 */
			if (pret > 0)
				unpin_user_pages(pages, pret);
			kvfree(imu->bvec);
			goto err;
		}

		ret = io_buffer_account_pin(ctx, pages, pret, imu, &last_hpage);
		if (ret) {
			unpin_user_pages(pages, pret);
			kvfree(imu->bvec);
			goto err;
		}

		off = ubuf & ~PAGE_MASK;
		size = iov.iov_len;
		for (j = 0; j < nr_pages; j++) {
			size_t vec_len;

			vec_len = min_t(size_t, size, PAGE_SIZE - off);
			imu->bvec[j].bv_page = pages[j];
			imu->bvec[j].bv_len = vec_len;
			imu->bvec[j].bv_offset = off;
			off = 0;
			size -= vec_len;
		}
		/* store original address for later verification */
		imu->ubuf = ubuf;
		imu->len = iov.iov_len;
		imu->nr_bvecs = nr_pages;

		ctx->nr_user_bufs++;
	}
	kvfree(pages);
	kvfree(vmas);
	return 0;
err:
	kvfree(pages);
	kvfree(vmas);
	io_sqe_buffer_unregister(ctx);
	return ret;
}

static int io_eventfd_register(struct io_ring_ctx *ctx, void __user *arg)
{
	__s32 __user *fds = arg;
	int fd;

	if (ctx->cq_ev_fd)
		return -EBUSY;

	if (copy_from_user(&fd, fds, sizeof(*fds)))
		return -EFAULT;

	ctx->cq_ev_fd = eventfd_ctx_fdget(fd);
	if (IS_ERR(ctx->cq_ev_fd)) {
		int ret = PTR_ERR(ctx->cq_ev_fd);
		ctx->cq_ev_fd = NULL;
		return ret;
	}

	return 0;
}

static int io_eventfd_unregister(struct io_ring_ctx *ctx)
{
	if (ctx->cq_ev_fd) {
		eventfd_ctx_put(ctx->cq_ev_fd);
		ctx->cq_ev_fd = NULL;
		return 0;
	}

	return -ENXIO;
}

static int __io_destroy_buffers(int id, void *p, void *data)
{
	struct io_ring_ctx *ctx = data;
	struct io_buffer *buf = p;

	__io_remove_buffers(ctx, buf, id, -1U);
	return 0;
}

static void io_destroy_buffers(struct io_ring_ctx *ctx)
{
	idr_for_each(&ctx->io_buffer_idr, __io_destroy_buffers, ctx);
	idr_destroy(&ctx->io_buffer_idr);
}

static void io_ring_ctx_free(struct io_ring_ctx *ctx)
{
	io_finish_async(ctx);
	io_sqe_buffer_unregister(ctx);

	if (ctx->sqo_task) {
		put_task_struct(ctx->sqo_task);
		ctx->sqo_task = NULL;
		mmdrop(ctx->mm_account);
		ctx->mm_account = NULL;
	}

#ifdef CONFIG_BLK_CGROUP
	if (ctx->sqo_blkcg_css)
		css_put(ctx->sqo_blkcg_css);
#endif

	io_sqe_files_unregister(ctx);
	io_eventfd_unregister(ctx);
	io_destroy_buffers(ctx);
	idr_destroy(&ctx->personality_idr);

#if defined(CONFIG_UNIX)
	if (ctx->ring_sock) {
		ctx->ring_sock->file = NULL; /* so that iput() is called */
		sock_release(ctx->ring_sock);
	}
#endif

	io_mem_free(ctx->rings);
	io_mem_free(ctx->sq_sqes);

	percpu_ref_exit(&ctx->refs);
	free_uid(ctx->user);
	put_cred(ctx->creds);
	kfree(ctx->cancel_hash);
	kmem_cache_free(req_cachep, ctx->fallback_req);
	kfree(ctx);
}

static __poll_t io_uring_poll(struct file *file, poll_table *wait)
{
	struct io_ring_ctx *ctx = file->private_data;
	__poll_t mask = 0;

	poll_wait(file, &ctx->cq_wait, wait);
	/*
	 * synchronizes with barrier from wq_has_sleeper call in
	 * io_commit_cqring
	 */
	smp_rmb();
	if (!io_sqring_full(ctx))
		mask |= EPOLLOUT | EPOLLWRNORM;
	if (io_cqring_events(ctx, false))
		mask |= EPOLLIN | EPOLLRDNORM;

	return mask;
}

static int io_uring_fasync(int fd, struct file *file, int on)
{
	struct io_ring_ctx *ctx = file->private_data;

	return fasync_helper(fd, file, on, &ctx->cq_fasync);
}

static int io_remove_personalities(int id, void *p, void *data)
{
	struct io_ring_ctx *ctx = data;
	struct io_identity *iod;

	iod = idr_remove(&ctx->personality_idr, id);
	if (iod) {
		put_cred(iod->creds);
		if (refcount_dec_and_test(&iod->count))
			kfree(iod);
	}
	return 0;
}

static void io_ring_exit_work(struct work_struct *work)
{
	struct io_ring_ctx *ctx = container_of(work, struct io_ring_ctx,
					       exit_work);

	/*
	 * If we're doing polled IO and end up having requests being
	 * submitted async (out-of-line), then completions can come in while
	 * we're waiting for refs to drop. We need to reap these manually,
	 * as nobody else will be looking for them.
	 */
	do {
		if (ctx->rings)
			io_cqring_overflow_flush(ctx, true, NULL, NULL);
		io_iopoll_try_reap_events(ctx);
	} while (!wait_for_completion_timeout(&ctx->ref_comp, HZ/20));
	io_ring_ctx_free(ctx);
}

static void io_ring_ctx_wait_and_kill(struct io_ring_ctx *ctx)
{
	mutex_lock(&ctx->uring_lock);
	percpu_ref_kill(&ctx->refs);
	mutex_unlock(&ctx->uring_lock);

	io_kill_timeouts(ctx, NULL);
	io_poll_remove_all(ctx, NULL);

	if (ctx->io_wq)
		io_wq_cancel_all(ctx->io_wq);

	/* if we failed setting up the ctx, we might not have any rings */
	if (ctx->rings)
		io_cqring_overflow_flush(ctx, true, NULL, NULL);
	io_iopoll_try_reap_events(ctx);
	idr_for_each(&ctx->personality_idr, io_remove_personalities, ctx);

	/*
	 * Do this upfront, so we won't have a grace period where the ring
	 * is closed but resources aren't reaped yet. This can cause
	 * spurious failure in setting up a new ring.
	 */
	io_unaccount_mem(ctx, ring_pages(ctx->sq_entries, ctx->cq_entries),
			 ACCT_LOCKED);

	INIT_WORK(&ctx->exit_work, io_ring_exit_work);
	/*
	 * Use system_unbound_wq to avoid spawning tons of event kworkers
	 * if we're exiting a ton of rings at the same time. It just adds
	 * noise and overhead, there's no discernable change in runtime
	 * over using system_wq.
	 */
	queue_work(system_unbound_wq, &ctx->exit_work);
}

static int io_uring_release(struct inode *inode, struct file *file)
{
	struct io_ring_ctx *ctx = file->private_data;

	file->private_data = NULL;
	io_ring_ctx_wait_and_kill(ctx);
	return 0;
}

static bool io_wq_files_match(struct io_wq_work *work, void *data)
{
	struct files_struct *files = data;

	return !files || ((work->flags & IO_WQ_WORK_FILES) &&
				work->identity->files == files);
}

/*
 * Returns true if 'preq' is the link parent of 'req'
 */
static bool io_match_link(struct io_kiocb *preq, struct io_kiocb *req)
{
	struct io_kiocb *link;

	if (!(preq->flags & REQ_F_LINK_HEAD))
		return false;

	list_for_each_entry(link, &preq->link_list, link_list) {
		if (link == req)
			return true;
	}

	return false;
}

static bool io_match_link_files(struct io_kiocb *req,
				struct files_struct *files)
{
	struct io_kiocb *link;

	if (io_match_files(req, files))
		return true;
	if (req->flags & REQ_F_LINK_HEAD) {
		list_for_each_entry(link, &req->link_list, link_list) {
			if (io_match_files(link, files))
				return true;
		}
	}
	return false;
}

/*
 * We're looking to cancel 'req' because it's holding on to our files, but
 * 'req' could be a link to another request. See if it is, and cancel that
 * parent request if so.
 */
static bool io_poll_remove_link(struct io_ring_ctx *ctx, struct io_kiocb *req)
{
	struct hlist_node *tmp;
	struct io_kiocb *preq;
	bool found = false;
	int i;

	spin_lock_irq(&ctx->completion_lock);
	for (i = 0; i < (1U << ctx->cancel_hash_bits); i++) {
		struct hlist_head *list;

		list = &ctx->cancel_hash[i];
		hlist_for_each_entry_safe(preq, tmp, list, hash_node) {
			found = io_match_link(preq, req);
			if (found) {
				io_poll_remove_one(preq);
				break;
			}
		}
	}
	spin_unlock_irq(&ctx->completion_lock);
	return found;
}

static bool io_timeout_remove_link(struct io_ring_ctx *ctx,
				   struct io_kiocb *req)
{
	struct io_kiocb *preq;
	bool found = false;

	spin_lock_irq(&ctx->completion_lock);
	list_for_each_entry(preq, &ctx->timeout_list, timeout.list) {
		found = io_match_link(preq, req);
		if (found) {
			__io_timeout_cancel(preq);
			break;
		}
	}
	spin_unlock_irq(&ctx->completion_lock);
	return found;
}

static bool io_cancel_link_cb(struct io_wq_work *work, void *data)
{
	return io_match_link(container_of(work, struct io_kiocb, work), data);
}

static void io_attempt_cancel(struct io_ring_ctx *ctx, struct io_kiocb *req)
{
	enum io_wq_cancel cret;

	/* cancel this particular work, if it's running */
	cret = io_wq_cancel_work(ctx->io_wq, &req->work);
	if (cret != IO_WQ_CANCEL_NOTFOUND)
		return;

	/* find links that hold this pending, cancel those */
	cret = io_wq_cancel_cb(ctx->io_wq, io_cancel_link_cb, req, true);
	if (cret != IO_WQ_CANCEL_NOTFOUND)
		return;

	/* if we have a poll link holding this pending, cancel that */
	if (io_poll_remove_link(ctx, req))
		return;

	/* final option, timeout link is holding this req pending */
	io_timeout_remove_link(ctx, req);
}

static void io_cancel_defer_files(struct io_ring_ctx *ctx,
				  struct files_struct *files)
{
	struct io_defer_entry *de = NULL;
	LIST_HEAD(list);

	spin_lock_irq(&ctx->completion_lock);
	list_for_each_entry_reverse(de, &ctx->defer_list, list) {
		if (io_match_link_files(de->req, files)) {
			list_cut_position(&list, &ctx->defer_list, &de->list);
			break;
		}
	}
	spin_unlock_irq(&ctx->completion_lock);

	while (!list_empty(&list)) {
		de = list_first_entry(&list, struct io_defer_entry, list);
		list_del_init(&de->list);
		req_set_fail_links(de->req);
		io_put_req(de->req);
		io_req_complete(de->req, -ECANCELED);
		kfree(de);
	}
}

/*
 * Returns true if we found and killed one or more files pinning requests
 */
static bool io_uring_cancel_files(struct io_ring_ctx *ctx,
				  struct files_struct *files)
{
	if (list_empty_careful(&ctx->inflight_list))
		return false;

	io_cancel_defer_files(ctx, files);
	/* cancel all at once, should be faster than doing it one by one*/
	io_wq_cancel_cb(ctx->io_wq, io_wq_files_match, files, true);

	while (!list_empty_careful(&ctx->inflight_list)) {
		struct io_kiocb *cancel_req = NULL, *req;
		DEFINE_WAIT(wait);

		spin_lock_irq(&ctx->inflight_lock);
		list_for_each_entry(req, &ctx->inflight_list, inflight_entry) {
			if (files && (req->work.flags & IO_WQ_WORK_FILES) &&
			    req->work.identity->files != files)
				continue;
			/* req is being completed, ignore */
			if (!refcount_inc_not_zero(&req->refs))
				continue;
			cancel_req = req;
			break;
		}
		if (cancel_req)
			prepare_to_wait(&ctx->inflight_wait, &wait,
						TASK_UNINTERRUPTIBLE);
		spin_unlock_irq(&ctx->inflight_lock);

		/* We need to keep going until we don't find a matching req */
		if (!cancel_req)
			break;
		/* cancel this request, or head link requests */
		io_attempt_cancel(ctx, cancel_req);
		io_put_req(cancel_req);
		/* cancellations _may_ trigger task work */
		io_run_task_work();
		schedule();
		finish_wait(&ctx->inflight_wait, &wait);
	}

	return true;
}

static bool io_cancel_task_cb(struct io_wq_work *work, void *data)
{
	struct io_kiocb *req = container_of(work, struct io_kiocb, work);
	struct task_struct *task = data;

	return io_task_match(req, task);
}

static bool __io_uring_cancel_task_requests(struct io_ring_ctx *ctx,
					    struct task_struct *task,
					    struct files_struct *files)
{
	bool ret;

	ret = io_uring_cancel_files(ctx, files);
	if (!files) {
		enum io_wq_cancel cret;

		cret = io_wq_cancel_cb(ctx->io_wq, io_cancel_task_cb, task, true);
		if (cret != IO_WQ_CANCEL_NOTFOUND)
			ret = true;

		/* SQPOLL thread does its own polling */
		if (!(ctx->flags & IORING_SETUP_SQPOLL)) {
			while (!list_empty_careful(&ctx->iopoll_list)) {
				io_iopoll_try_reap_events(ctx);
				ret = true;
			}
		}

		ret |= io_poll_remove_all(ctx, task);
		ret |= io_kill_timeouts(ctx, task);
	}

	return ret;
}

/*
 * We need to iteratively cancel requests, in case a request has dependent
 * hard links. These persist even for failure of cancelations, hence keep
 * looping until none are found.
 */
static void io_uring_cancel_task_requests(struct io_ring_ctx *ctx,
					  struct files_struct *files)
{
	struct task_struct *task = current;

	if ((ctx->flags & IORING_SETUP_SQPOLL) && ctx->sq_data)
		task = ctx->sq_data->thread;

	io_cqring_overflow_flush(ctx, true, task, files);

	while (__io_uring_cancel_task_requests(ctx, task, files)) {
		io_run_task_work();
		cond_resched();
	}
}

/*
 * Note that this task has used io_uring. We use it for cancelation purposes.
 */
static int io_uring_add_task_file(struct file *file)
{
	struct io_uring_task *tctx = current->io_uring;

	if (unlikely(!tctx)) {
		int ret;

		ret = io_uring_alloc_task_context(current);
		if (unlikely(ret))
			return ret;
		tctx = current->io_uring;
	}
	if (tctx->last != file) {
		void *old = xa_load(&tctx->xa, (unsigned long)file);

		if (!old) {
			get_file(file);
			xa_store(&tctx->xa, (unsigned long)file, file, GFP_KERNEL);
		}
		tctx->last = file;
	}

	return 0;
}

/*
 * Remove this io_uring_file -> task mapping.
 */
static void io_uring_del_task_file(struct file *file)
{
	struct io_uring_task *tctx = current->io_uring;

	if (tctx->last == file)
		tctx->last = NULL;
	file = xa_erase(&tctx->xa, (unsigned long)file);
	if (file)
		fput(file);
}

/*
 * Drop task note for this file if we're the only ones that hold it after
 * pending fput()
 */
static void io_uring_attempt_task_drop(struct file *file)
{
	if (!current->io_uring)
		return;
	/*
	 * fput() is pending, will be 2 if the only other ref is our potential
	 * task file note. If the task is exiting, drop regardless of count.
	 */
	if (fatal_signal_pending(current) || (current->flags & PF_EXITING) ||
	    atomic_long_read(&file->f_count) == 2)
		io_uring_del_task_file(file);
}

void __io_uring_files_cancel(struct files_struct *files)
{
	struct io_uring_task *tctx = current->io_uring;
	struct file *file;
	unsigned long index;

	/* make sure overflow events are dropped */
	tctx->in_idle = true;

	xa_for_each(&tctx->xa, index, file) {
		struct io_ring_ctx *ctx = file->private_data;

		io_uring_cancel_task_requests(ctx, files);
		if (files)
			io_uring_del_task_file(file);
	}
}

/*
 * Find any io_uring fd that this task has registered or done IO on, and cancel
 * requests.
 */
void __io_uring_task_cancel(void)
{
	struct io_uring_task *tctx = current->io_uring;
	DEFINE_WAIT(wait);
	s64 inflight;

	/* make sure overflow events are dropped */
	tctx->in_idle = true;

	do {
		/* read completions before cancelations */
		inflight = percpu_counter_sum(&tctx->inflight);
		if (!inflight)
			break;
		__io_uring_files_cancel(NULL);

		prepare_to_wait(&tctx->wait, &wait, TASK_UNINTERRUPTIBLE);

		/*
		 * If we've seen completions, retry. This avoids a race where
		 * a completion comes in before we did prepare_to_wait().
		 */
		if (inflight != percpu_counter_sum(&tctx->inflight))
			continue;
		schedule();
	} while (1);

	finish_wait(&tctx->wait, &wait);
	tctx->in_idle = false;
}

static int io_uring_flush(struct file *file, void *data)
{
	io_uring_attempt_task_drop(file);
	return 0;
}

static void *io_uring_validate_mmap_request(struct file *file,
					    loff_t pgoff, size_t sz)
{
	struct io_ring_ctx *ctx = file->private_data;
	loff_t offset = pgoff << PAGE_SHIFT;
	struct page *page;
	void *ptr;

	switch (offset) {
	case IORING_OFF_SQ_RING:
	case IORING_OFF_CQ_RING:
		ptr = ctx->rings;
		break;
	case IORING_OFF_SQES:
		ptr = ctx->sq_sqes;
		break;
	default:
		return ERR_PTR(-EINVAL);
	}

	page = virt_to_head_page(ptr);
	if (sz > page_size(page))
		return ERR_PTR(-EINVAL);

	return ptr;
}

#ifdef CONFIG_MMU

static int io_uring_mmap(struct file *file, struct vm_area_struct *vma)
{
	size_t sz = vma->vm_end - vma->vm_start;
	unsigned long pfn;
	void *ptr;

	ptr = io_uring_validate_mmap_request(file, vma->vm_pgoff, sz);
	if (IS_ERR(ptr))
		return PTR_ERR(ptr);

	pfn = virt_to_phys(ptr) >> PAGE_SHIFT;
	return remap_pfn_range(vma, vma->vm_start, pfn, sz, vma->vm_page_prot);
}

#else /* !CONFIG_MMU */

static int io_uring_mmap(struct file *file, struct vm_area_struct *vma)
{
	return vma->vm_flags & (VM_SHARED | VM_MAYSHARE) ? 0 : -EINVAL;
}

static unsigned int io_uring_nommu_mmap_capabilities(struct file *file)
{
	return NOMMU_MAP_DIRECT | NOMMU_MAP_READ | NOMMU_MAP_WRITE;
}

static unsigned long io_uring_nommu_get_unmapped_area(struct file *file,
	unsigned long addr, unsigned long len,
	unsigned long pgoff, unsigned long flags)
{
	void *ptr;

	ptr = io_uring_validate_mmap_request(file, pgoff, len);
	if (IS_ERR(ptr))
		return PTR_ERR(ptr);

	return (unsigned long) ptr;
}

#endif /* !CONFIG_MMU */

static void io_sqpoll_wait_sq(struct io_ring_ctx *ctx)
{
	DEFINE_WAIT(wait);

	do {
		if (!io_sqring_full(ctx))
			break;

		prepare_to_wait(&ctx->sqo_sq_wait, &wait, TASK_INTERRUPTIBLE);

		if (!io_sqring_full(ctx))
			break;

		schedule();
	} while (!signal_pending(current));

	finish_wait(&ctx->sqo_sq_wait, &wait);
}

SYSCALL_DEFINE6(io_uring_enter, unsigned int, fd, u32, to_submit,
		u32, min_complete, u32, flags, const sigset_t __user *, sig,
		size_t, sigsz)
{
	struct io_ring_ctx *ctx;
	long ret = -EBADF;
	int submitted = 0;
	struct fd f;

	io_run_task_work();

	if (flags & ~(IORING_ENTER_GETEVENTS | IORING_ENTER_SQ_WAKEUP |
			IORING_ENTER_SQ_WAIT))
		return -EINVAL;

	f = fdget(fd);
	if (!f.file)
		return -EBADF;

	ret = -EOPNOTSUPP;
	if (f.file->f_op != &io_uring_fops)
		goto out_fput;

	ret = -ENXIO;
	ctx = f.file->private_data;
	if (!percpu_ref_tryget(&ctx->refs))
		goto out_fput;

	ret = -EBADFD;
	if (ctx->flags & IORING_SETUP_R_DISABLED)
		goto out;

	/*
	 * For SQ polling, the thread will do all submissions and completions.
	 * Just return the requested submit count, and wake the thread if
	 * we were asked to.
	 */
	ret = 0;
	if (ctx->flags & IORING_SETUP_SQPOLL) {
		if (!list_empty_careful(&ctx->cq_overflow_list))
			io_cqring_overflow_flush(ctx, false, NULL, NULL);
		if (flags & IORING_ENTER_SQ_WAKEUP)
			wake_up(&ctx->sq_data->wait);
		if (flags & IORING_ENTER_SQ_WAIT)
			io_sqpoll_wait_sq(ctx);
		submitted = to_submit;
	} else if (to_submit) {
		ret = io_uring_add_task_file(f.file);
		if (unlikely(ret))
			goto out;
		mutex_lock(&ctx->uring_lock);
		submitted = io_submit_sqes(ctx, to_submit);
		mutex_unlock(&ctx->uring_lock);

		if (submitted != to_submit)
			goto out;
	}
	if (flags & IORING_ENTER_GETEVENTS) {
		min_complete = min(min_complete, ctx->cq_entries);

		/*
		 * When SETUP_IOPOLL and SETUP_SQPOLL are both enabled, user
		 * space applications don't need to do io completion events
		 * polling again, they can rely on io_sq_thread to do polling
		 * work, which can reduce cpu usage and uring_lock contention.
		 */
		if (ctx->flags & IORING_SETUP_IOPOLL &&
		    !(ctx->flags & IORING_SETUP_SQPOLL)) {
			ret = io_iopoll_check(ctx, min_complete);
		} else {
			ret = io_cqring_wait(ctx, min_complete, sig, sigsz);
		}
	}

out:
	percpu_ref_put(&ctx->refs);
out_fput:
	fdput(f);
	return submitted ? submitted : ret;
}

#ifdef CONFIG_PROC_FS
static int io_uring_show_cred(int id, void *p, void *data)
{
	const struct cred *cred = p;
	struct seq_file *m = data;
	struct user_namespace *uns = seq_user_ns(m);
	struct group_info *gi;
	kernel_cap_t cap;
	unsigned __capi;
	int g;

	seq_printf(m, "%5d\n", id);
	seq_put_decimal_ull(m, "\tUid:\t", from_kuid_munged(uns, cred->uid));
	seq_put_decimal_ull(m, "\t\t", from_kuid_munged(uns, cred->euid));
	seq_put_decimal_ull(m, "\t\t", from_kuid_munged(uns, cred->suid));
	seq_put_decimal_ull(m, "\t\t", from_kuid_munged(uns, cred->fsuid));
	seq_put_decimal_ull(m, "\n\tGid:\t", from_kgid_munged(uns, cred->gid));
	seq_put_decimal_ull(m, "\t\t", from_kgid_munged(uns, cred->egid));
	seq_put_decimal_ull(m, "\t\t", from_kgid_munged(uns, cred->sgid));
	seq_put_decimal_ull(m, "\t\t", from_kgid_munged(uns, cred->fsgid));
	seq_puts(m, "\n\tGroups:\t");
	gi = cred->group_info;
	for (g = 0; g < gi->ngroups; g++) {
		seq_put_decimal_ull(m, g ? " " : "",
					from_kgid_munged(uns, gi->gid[g]));
	}
	seq_puts(m, "\n\tCapEff:\t");
	cap = cred->cap_effective;
	CAP_FOR_EACH_U32(__capi)
		seq_put_hex_ll(m, NULL, cap.cap[CAP_LAST_U32 - __capi], 8);
	seq_putc(m, '\n');
	return 0;
}

static void __io_uring_show_fdinfo(struct io_ring_ctx *ctx, struct seq_file *m)
{
<<<<<<< HEAD
=======
	struct io_sq_data *sq = NULL;
>>>>>>> d73e873b
	bool has_lock;
	int i;

	/*
	 * Avoid ABBA deadlock between the seq lock and the io_uring mutex,
	 * since fdinfo case grabs it in the opposite direction of normal use
	 * cases. If we fail to get the lock, we just don't iterate any
	 * structures that could be going away outside the io_uring mutex.
	 */
	has_lock = mutex_trylock(&ctx->uring_lock);

<<<<<<< HEAD
=======
	if (has_lock && (ctx->flags & IORING_SETUP_SQPOLL))
		sq = ctx->sq_data;

	seq_printf(m, "SqThread:\t%d\n", sq ? task_pid_nr(sq->thread) : -1);
	seq_printf(m, "SqThreadCpu:\t%d\n", sq ? task_cpu(sq->thread) : -1);
>>>>>>> d73e873b
	seq_printf(m, "UserFiles:\t%u\n", ctx->nr_user_files);
	for (i = 0; has_lock && i < ctx->nr_user_files; i++) {
		struct fixed_file_table *table;
		struct file *f;

		table = &ctx->file_data->table[i >> IORING_FILE_TABLE_SHIFT];
		f = table->files[i & IORING_FILE_TABLE_MASK];
		if (f)
			seq_printf(m, "%5u: %s\n", i, file_dentry(f)->d_iname);
		else
			seq_printf(m, "%5u: <none>\n", i);
	}
	seq_printf(m, "UserBufs:\t%u\n", ctx->nr_user_bufs);
	for (i = 0; has_lock && i < ctx->nr_user_bufs; i++) {
		struct io_mapped_ubuf *buf = &ctx->user_bufs[i];

		seq_printf(m, "%5u: 0x%llx/%u\n", i, buf->ubuf,
						(unsigned int) buf->len);
	}
	if (has_lock && !idr_is_empty(&ctx->personality_idr)) {
		seq_printf(m, "Personalities:\n");
		idr_for_each(&ctx->personality_idr, io_uring_show_cred, m);
	}
	seq_printf(m, "PollList:\n");
	spin_lock_irq(&ctx->completion_lock);
	for (i = 0; i < (1U << ctx->cancel_hash_bits); i++) {
		struct hlist_head *list = &ctx->cancel_hash[i];
		struct io_kiocb *req;

		hlist_for_each_entry(req, list, hash_node)
			seq_printf(m, "  op=%d, task_works=%d\n", req->opcode,
					req->task->task_works != NULL);
	}
	spin_unlock_irq(&ctx->completion_lock);
	if (has_lock)
		mutex_unlock(&ctx->uring_lock);
}

static void io_uring_show_fdinfo(struct seq_file *m, struct file *f)
{
	struct io_ring_ctx *ctx = f->private_data;

	if (percpu_ref_tryget(&ctx->refs)) {
		__io_uring_show_fdinfo(ctx, m);
		percpu_ref_put(&ctx->refs);
	}
}
#endif

static const struct file_operations io_uring_fops = {
	.release	= io_uring_release,
	.flush		= io_uring_flush,
	.mmap		= io_uring_mmap,
#ifndef CONFIG_MMU
	.get_unmapped_area = io_uring_nommu_get_unmapped_area,
	.mmap_capabilities = io_uring_nommu_mmap_capabilities,
#endif
	.poll		= io_uring_poll,
	.fasync		= io_uring_fasync,
#ifdef CONFIG_PROC_FS
	.show_fdinfo	= io_uring_show_fdinfo,
#endif
};

static int io_allocate_scq_urings(struct io_ring_ctx *ctx,
				  struct io_uring_params *p)
{
	struct io_rings *rings;
	size_t size, sq_array_offset;

	/* make sure these are sane, as we already accounted them */
	ctx->sq_entries = p->sq_entries;
	ctx->cq_entries = p->cq_entries;

	size = rings_size(p->sq_entries, p->cq_entries, &sq_array_offset);
	if (size == SIZE_MAX)
		return -EOVERFLOW;

	rings = io_mem_alloc(size);
	if (!rings)
		return -ENOMEM;

	ctx->rings = rings;
	ctx->sq_array = (u32 *)((char *)rings + sq_array_offset);
	rings->sq_ring_mask = p->sq_entries - 1;
	rings->cq_ring_mask = p->cq_entries - 1;
	rings->sq_ring_entries = p->sq_entries;
	rings->cq_ring_entries = p->cq_entries;
	ctx->sq_mask = rings->sq_ring_mask;
	ctx->cq_mask = rings->cq_ring_mask;

	size = array_size(sizeof(struct io_uring_sqe), p->sq_entries);
	if (size == SIZE_MAX) {
		io_mem_free(ctx->rings);
		ctx->rings = NULL;
		return -EOVERFLOW;
	}

	ctx->sq_sqes = io_mem_alloc(size);
	if (!ctx->sq_sqes) {
		io_mem_free(ctx->rings);
		ctx->rings = NULL;
		return -ENOMEM;
	}

	return 0;
}

/*
 * Allocate an anonymous fd, this is what constitutes the application
 * visible backing of an io_uring instance. The application mmaps this
 * fd to gain access to the SQ/CQ ring details. If UNIX sockets are enabled,
 * we have to tie this fd to a socket for file garbage collection purposes.
 */
static int io_uring_get_fd(struct io_ring_ctx *ctx)
{
	struct file *file;
	int ret;

#if defined(CONFIG_UNIX)
	ret = sock_create_kern(&init_net, PF_UNIX, SOCK_RAW, IPPROTO_IP,
				&ctx->ring_sock);
	if (ret)
		return ret;
#endif

	ret = get_unused_fd_flags(O_RDWR | O_CLOEXEC);
	if (ret < 0)
		goto err;

	file = anon_inode_getfile("[io_uring]", &io_uring_fops, ctx,
					O_RDWR | O_CLOEXEC);
	if (IS_ERR(file)) {
err_fd:
		put_unused_fd(ret);
		ret = PTR_ERR(file);
		goto err;
	}

#if defined(CONFIG_UNIX)
	ctx->ring_sock->file = file;
#endif
	if (unlikely(io_uring_add_task_file(file))) {
		file = ERR_PTR(-ENOMEM);
		goto err_fd;
	}
	fd_install(ret, file);
	return ret;
err:
#if defined(CONFIG_UNIX)
	sock_release(ctx->ring_sock);
	ctx->ring_sock = NULL;
#endif
	return ret;
}

static int io_uring_create(unsigned entries, struct io_uring_params *p,
			   struct io_uring_params __user *params)
{
	struct user_struct *user = NULL;
	struct io_ring_ctx *ctx;
	bool limit_mem;
	int ret;

	if (!entries)
		return -EINVAL;
	if (entries > IORING_MAX_ENTRIES) {
		if (!(p->flags & IORING_SETUP_CLAMP))
			return -EINVAL;
		entries = IORING_MAX_ENTRIES;
	}

	/*
	 * Use twice as many entries for the CQ ring. It's possible for the
	 * application to drive a higher depth than the size of the SQ ring,
	 * since the sqes are only used at submission time. This allows for
	 * some flexibility in overcommitting a bit. If the application has
	 * set IORING_SETUP_CQSIZE, it will have passed in the desired number
	 * of CQ ring entries manually.
	 */
	p->sq_entries = roundup_pow_of_two(entries);
	if (p->flags & IORING_SETUP_CQSIZE) {
		/*
		 * If IORING_SETUP_CQSIZE is set, we do the same roundup
		 * to a power-of-two, if it isn't already. We do NOT impose
		 * any cq vs sq ring sizing.
		 */
		if (p->cq_entries < p->sq_entries)
			return -EINVAL;
		if (p->cq_entries > IORING_MAX_CQ_ENTRIES) {
			if (!(p->flags & IORING_SETUP_CLAMP))
				return -EINVAL;
			p->cq_entries = IORING_MAX_CQ_ENTRIES;
		}
		p->cq_entries = roundup_pow_of_two(p->cq_entries);
	} else {
		p->cq_entries = 2 * p->sq_entries;
	}

	user = get_uid(current_user());
	limit_mem = !capable(CAP_IPC_LOCK);

	if (limit_mem) {
		ret = __io_account_mem(user,
				ring_pages(p->sq_entries, p->cq_entries));
		if (ret) {
			free_uid(user);
			return ret;
		}
	}

	ctx = io_ring_ctx_alloc(p);
	if (!ctx) {
		if (limit_mem)
			__io_unaccount_mem(user, ring_pages(p->sq_entries,
								p->cq_entries));
		free_uid(user);
		return -ENOMEM;
	}
	ctx->compat = in_compat_syscall();
	ctx->user = user;
	ctx->creds = get_current_cred();
#ifdef CONFIG_AUDIT
	ctx->loginuid = current->loginuid;
	ctx->sessionid = current->sessionid;
#endif
	ctx->sqo_task = get_task_struct(current);

	/*
	 * This is just grabbed for accounting purposes. When a process exits,
	 * the mm is exited and dropped before the files, hence we need to hang
	 * on to this mm purely for the purposes of being able to unaccount
	 * memory (locked/pinned vm). It's not used for anything else.
	 */
	mmgrab(current->mm);
	ctx->mm_account = current->mm;

#ifdef CONFIG_BLK_CGROUP
	/*
	 * The sq thread will belong to the original cgroup it was inited in.
	 * If the cgroup goes offline (e.g. disabling the io controller), then
	 * issued bios will be associated with the closest cgroup later in the
	 * block layer.
	 */
	rcu_read_lock();
	ctx->sqo_blkcg_css = blkcg_css();
	ret = css_tryget_online(ctx->sqo_blkcg_css);
	rcu_read_unlock();
	if (!ret) {
		/* don't init against a dying cgroup, have the user try again */
		ctx->sqo_blkcg_css = NULL;
		ret = -ENODEV;
		goto err;
	}
#endif

	/*
	 * Account memory _before_ installing the file descriptor. Once
	 * the descriptor is installed, it can get closed at any time. Also
	 * do this before hitting the general error path, as ring freeing
	 * will un-account as well.
	 */
	io_account_mem(ctx, ring_pages(p->sq_entries, p->cq_entries),
		       ACCT_LOCKED);
	ctx->limit_mem = limit_mem;

	ret = io_allocate_scq_urings(ctx, p);
	if (ret)
		goto err;

	ret = io_sq_offload_create(ctx, p);
	if (ret)
		goto err;

	if (!(p->flags & IORING_SETUP_R_DISABLED))
		io_sq_offload_start(ctx);

	memset(&p->sq_off, 0, sizeof(p->sq_off));
	p->sq_off.head = offsetof(struct io_rings, sq.head);
	p->sq_off.tail = offsetof(struct io_rings, sq.tail);
	p->sq_off.ring_mask = offsetof(struct io_rings, sq_ring_mask);
	p->sq_off.ring_entries = offsetof(struct io_rings, sq_ring_entries);
	p->sq_off.flags = offsetof(struct io_rings, sq_flags);
	p->sq_off.dropped = offsetof(struct io_rings, sq_dropped);
	p->sq_off.array = (char *)ctx->sq_array - (char *)ctx->rings;

	memset(&p->cq_off, 0, sizeof(p->cq_off));
	p->cq_off.head = offsetof(struct io_rings, cq.head);
	p->cq_off.tail = offsetof(struct io_rings, cq.tail);
	p->cq_off.ring_mask = offsetof(struct io_rings, cq_ring_mask);
	p->cq_off.ring_entries = offsetof(struct io_rings, cq_ring_entries);
	p->cq_off.overflow = offsetof(struct io_rings, cq_overflow);
	p->cq_off.cqes = offsetof(struct io_rings, cqes);
	p->cq_off.flags = offsetof(struct io_rings, cq_flags);

	p->features = IORING_FEAT_SINGLE_MMAP | IORING_FEAT_NODROP |
			IORING_FEAT_SUBMIT_STABLE | IORING_FEAT_RW_CUR_POS |
			IORING_FEAT_CUR_PERSONALITY | IORING_FEAT_FAST_POLL |
			IORING_FEAT_POLL_32BITS;

	if (copy_to_user(params, p, sizeof(*p))) {
		ret = -EFAULT;
		goto err;
	}

	/*
	 * Install ring fd as the very last thing, so we don't risk someone
	 * having closed it before we finish setup
	 */
	ret = io_uring_get_fd(ctx);
	if (ret < 0)
		goto err;

	trace_io_uring_create(ret, ctx, p->sq_entries, p->cq_entries, p->flags);
	return ret;
err:
	io_ring_ctx_wait_and_kill(ctx);
	return ret;
}

/*
 * Sets up an aio uring context, and returns the fd. Applications asks for a
 * ring size, we return the actual sq/cq ring sizes (among other things) in the
 * params structure passed in.
 */
static long io_uring_setup(u32 entries, struct io_uring_params __user *params)
{
	struct io_uring_params p;
	int i;

	if (copy_from_user(&p, params, sizeof(p)))
		return -EFAULT;
	for (i = 0; i < ARRAY_SIZE(p.resv); i++) {
		if (p.resv[i])
			return -EINVAL;
	}

	if (p.flags & ~(IORING_SETUP_IOPOLL | IORING_SETUP_SQPOLL |
			IORING_SETUP_SQ_AFF | IORING_SETUP_CQSIZE |
			IORING_SETUP_CLAMP | IORING_SETUP_ATTACH_WQ |
			IORING_SETUP_R_DISABLED))
		return -EINVAL;

	return  io_uring_create(entries, &p, params);
}

SYSCALL_DEFINE2(io_uring_setup, u32, entries,
		struct io_uring_params __user *, params)
{
	return io_uring_setup(entries, params);
}

static int io_probe(struct io_ring_ctx *ctx, void __user *arg, unsigned nr_args)
{
	struct io_uring_probe *p;
	size_t size;
	int i, ret;

	size = struct_size(p, ops, nr_args);
	if (size == SIZE_MAX)
		return -EOVERFLOW;
	p = kzalloc(size, GFP_KERNEL);
	if (!p)
		return -ENOMEM;

	ret = -EFAULT;
	if (copy_from_user(p, arg, size))
		goto out;
	ret = -EINVAL;
	if (memchr_inv(p, 0, size))
		goto out;

	p->last_op = IORING_OP_LAST - 1;
	if (nr_args > IORING_OP_LAST)
		nr_args = IORING_OP_LAST;

	for (i = 0; i < nr_args; i++) {
		p->ops[i].op = i;
		if (!io_op_defs[i].not_supported)
			p->ops[i].flags = IO_URING_OP_SUPPORTED;
	}
	p->ops_len = i;

	ret = 0;
	if (copy_to_user(arg, p, size))
		ret = -EFAULT;
out:
	kfree(p);
	return ret;
}

static int io_register_personality(struct io_ring_ctx *ctx)
{
	struct io_identity *id;
	int ret;

	id = kmalloc(sizeof(*id), GFP_KERNEL);
	if (unlikely(!id))
		return -ENOMEM;

	io_init_identity(id);
	id->creds = get_current_cred();

	ret = idr_alloc_cyclic(&ctx->personality_idr, id, 1, USHRT_MAX, GFP_KERNEL);
	if (ret < 0) {
		put_cred(id->creds);
		kfree(id);
	}
	return ret;
}

static int io_unregister_personality(struct io_ring_ctx *ctx, unsigned id)
{
	struct io_identity *iod;

	iod = idr_remove(&ctx->personality_idr, id);
	if (iod) {
		put_cred(iod->creds);
		if (refcount_dec_and_test(&iod->count))
			kfree(iod);
		return 0;
	}

	return -EINVAL;
}

static int io_register_restrictions(struct io_ring_ctx *ctx, void __user *arg,
				    unsigned int nr_args)
{
	struct io_uring_restriction *res;
	size_t size;
	int i, ret;

	/* Restrictions allowed only if rings started disabled */
	if (!(ctx->flags & IORING_SETUP_R_DISABLED))
		return -EBADFD;

	/* We allow only a single restrictions registration */
	if (ctx->restrictions.registered)
		return -EBUSY;

	if (!arg || nr_args > IORING_MAX_RESTRICTIONS)
		return -EINVAL;

	size = array_size(nr_args, sizeof(*res));
	if (size == SIZE_MAX)
		return -EOVERFLOW;

	res = memdup_user(arg, size);
	if (IS_ERR(res))
		return PTR_ERR(res);

	ret = 0;

	for (i = 0; i < nr_args; i++) {
		switch (res[i].opcode) {
		case IORING_RESTRICTION_REGISTER_OP:
			if (res[i].register_op >= IORING_REGISTER_LAST) {
				ret = -EINVAL;
				goto out;
			}

			__set_bit(res[i].register_op,
				  ctx->restrictions.register_op);
			break;
		case IORING_RESTRICTION_SQE_OP:
			if (res[i].sqe_op >= IORING_OP_LAST) {
				ret = -EINVAL;
				goto out;
			}

			__set_bit(res[i].sqe_op, ctx->restrictions.sqe_op);
			break;
		case IORING_RESTRICTION_SQE_FLAGS_ALLOWED:
			ctx->restrictions.sqe_flags_allowed = res[i].sqe_flags;
			break;
		case IORING_RESTRICTION_SQE_FLAGS_REQUIRED:
			ctx->restrictions.sqe_flags_required = res[i].sqe_flags;
			break;
		default:
			ret = -EINVAL;
			goto out;
		}
	}

out:
	/* Reset all restrictions if an error happened */
	if (ret != 0)
		memset(&ctx->restrictions, 0, sizeof(ctx->restrictions));
	else
		ctx->restrictions.registered = true;

	kfree(res);
	return ret;
}

static int io_register_enable_rings(struct io_ring_ctx *ctx)
{
	if (!(ctx->flags & IORING_SETUP_R_DISABLED))
		return -EBADFD;

	if (ctx->restrictions.registered)
		ctx->restricted = 1;

	ctx->flags &= ~IORING_SETUP_R_DISABLED;

	io_sq_offload_start(ctx);

	return 0;
}

static bool io_register_op_must_quiesce(int op)
{
	switch (op) {
	case IORING_UNREGISTER_FILES:
	case IORING_REGISTER_FILES_UPDATE:
	case IORING_REGISTER_PROBE:
	case IORING_REGISTER_PERSONALITY:
	case IORING_UNREGISTER_PERSONALITY:
		return false;
	default:
		return true;
	}
}

static int __io_uring_register(struct io_ring_ctx *ctx, unsigned opcode,
			       void __user *arg, unsigned nr_args)
	__releases(ctx->uring_lock)
	__acquires(ctx->uring_lock)
{
	int ret;

	/*
	 * We're inside the ring mutex, if the ref is already dying, then
	 * someone else killed the ctx or is already going through
	 * io_uring_register().
	 */
	if (percpu_ref_is_dying(&ctx->refs))
		return -ENXIO;

	if (io_register_op_must_quiesce(opcode)) {
		percpu_ref_kill(&ctx->refs);

		/*
		 * Drop uring mutex before waiting for references to exit. If
		 * another thread is currently inside io_uring_enter() it might
		 * need to grab the uring_lock to make progress. If we hold it
		 * here across the drain wait, then we can deadlock. It's safe
		 * to drop the mutex here, since no new references will come in
		 * after we've killed the percpu ref.
		 */
		mutex_unlock(&ctx->uring_lock);
		do {
			ret = wait_for_completion_interruptible(&ctx->ref_comp);
			if (!ret)
				break;
			ret = io_run_task_work_sig();
			if (ret < 0)
				break;
		} while (1);

		mutex_lock(&ctx->uring_lock);

		if (ret) {
			percpu_ref_resurrect(&ctx->refs);
			goto out_quiesce;
		}
	}

	if (ctx->restricted) {
		if (opcode >= IORING_REGISTER_LAST) {
			ret = -EINVAL;
			goto out;
		}

		if (!test_bit(opcode, ctx->restrictions.register_op)) {
			ret = -EACCES;
			goto out;
		}
	}

	switch (opcode) {
	case IORING_REGISTER_BUFFERS:
		ret = io_sqe_buffer_register(ctx, arg, nr_args);
		break;
	case IORING_UNREGISTER_BUFFERS:
		ret = -EINVAL;
		if (arg || nr_args)
			break;
		ret = io_sqe_buffer_unregister(ctx);
		break;
	case IORING_REGISTER_FILES:
		ret = io_sqe_files_register(ctx, arg, nr_args);
		break;
	case IORING_UNREGISTER_FILES:
		ret = -EINVAL;
		if (arg || nr_args)
			break;
		ret = io_sqe_files_unregister(ctx);
		break;
	case IORING_REGISTER_FILES_UPDATE:
		ret = io_sqe_files_update(ctx, arg, nr_args);
		break;
	case IORING_REGISTER_EVENTFD:
	case IORING_REGISTER_EVENTFD_ASYNC:
		ret = -EINVAL;
		if (nr_args != 1)
			break;
		ret = io_eventfd_register(ctx, arg);
		if (ret)
			break;
		if (opcode == IORING_REGISTER_EVENTFD_ASYNC)
			ctx->eventfd_async = 1;
		else
			ctx->eventfd_async = 0;
		break;
	case IORING_UNREGISTER_EVENTFD:
		ret = -EINVAL;
		if (arg || nr_args)
			break;
		ret = io_eventfd_unregister(ctx);
		break;
	case IORING_REGISTER_PROBE:
		ret = -EINVAL;
		if (!arg || nr_args > 256)
			break;
		ret = io_probe(ctx, arg, nr_args);
		break;
	case IORING_REGISTER_PERSONALITY:
		ret = -EINVAL;
		if (arg || nr_args)
			break;
		ret = io_register_personality(ctx);
		break;
	case IORING_UNREGISTER_PERSONALITY:
		ret = -EINVAL;
		if (arg)
			break;
		ret = io_unregister_personality(ctx, nr_args);
		break;
	case IORING_REGISTER_ENABLE_RINGS:
		ret = -EINVAL;
		if (arg || nr_args)
			break;
		ret = io_register_enable_rings(ctx);
		break;
	case IORING_REGISTER_RESTRICTIONS:
		ret = io_register_restrictions(ctx, arg, nr_args);
		break;
	default:
		ret = -EINVAL;
		break;
	}

out:
	if (io_register_op_must_quiesce(opcode)) {
		/* bring the ctx back to life */
		percpu_ref_reinit(&ctx->refs);
out_quiesce:
		reinit_completion(&ctx->ref_comp);
	}
	return ret;
}

SYSCALL_DEFINE4(io_uring_register, unsigned int, fd, unsigned int, opcode,
		void __user *, arg, unsigned int, nr_args)
{
	struct io_ring_ctx *ctx;
	long ret = -EBADF;
	struct fd f;

	f = fdget(fd);
	if (!f.file)
		return -EBADF;

	ret = -EOPNOTSUPP;
	if (f.file->f_op != &io_uring_fops)
		goto out_fput;

	ctx = f.file->private_data;

	mutex_lock(&ctx->uring_lock);
	ret = __io_uring_register(ctx, opcode, arg, nr_args);
	mutex_unlock(&ctx->uring_lock);
	trace_io_uring_register(ctx, opcode, ctx->nr_user_files, ctx->nr_user_bufs,
							ctx->cq_ev_fd != NULL, ret);
out_fput:
	fdput(f);
	return ret;
}

static int __init io_uring_init(void)
{
#define __BUILD_BUG_VERIFY_ELEMENT(stype, eoffset, etype, ename) do { \
	BUILD_BUG_ON(offsetof(stype, ename) != eoffset); \
	BUILD_BUG_ON(sizeof(etype) != sizeof_field(stype, ename)); \
} while (0)

#define BUILD_BUG_SQE_ELEM(eoffset, etype, ename) \
	__BUILD_BUG_VERIFY_ELEMENT(struct io_uring_sqe, eoffset, etype, ename)
	BUILD_BUG_ON(sizeof(struct io_uring_sqe) != 64);
	BUILD_BUG_SQE_ELEM(0,  __u8,   opcode);
	BUILD_BUG_SQE_ELEM(1,  __u8,   flags);
	BUILD_BUG_SQE_ELEM(2,  __u16,  ioprio);
	BUILD_BUG_SQE_ELEM(4,  __s32,  fd);
	BUILD_BUG_SQE_ELEM(8,  __u64,  off);
	BUILD_BUG_SQE_ELEM(8,  __u64,  addr2);
	BUILD_BUG_SQE_ELEM(16, __u64,  addr);
	BUILD_BUG_SQE_ELEM(16, __u64,  splice_off_in);
	BUILD_BUG_SQE_ELEM(24, __u32,  len);
	BUILD_BUG_SQE_ELEM(28,     __kernel_rwf_t, rw_flags);
	BUILD_BUG_SQE_ELEM(28, /* compat */   int, rw_flags);
	BUILD_BUG_SQE_ELEM(28, /* compat */ __u32, rw_flags);
	BUILD_BUG_SQE_ELEM(28, __u32,  fsync_flags);
	BUILD_BUG_SQE_ELEM(28, /* compat */ __u16,  poll_events);
	BUILD_BUG_SQE_ELEM(28, __u32,  poll32_events);
	BUILD_BUG_SQE_ELEM(28, __u32,  sync_range_flags);
	BUILD_BUG_SQE_ELEM(28, __u32,  msg_flags);
	BUILD_BUG_SQE_ELEM(28, __u32,  timeout_flags);
	BUILD_BUG_SQE_ELEM(28, __u32,  accept_flags);
	BUILD_BUG_SQE_ELEM(28, __u32,  cancel_flags);
	BUILD_BUG_SQE_ELEM(28, __u32,  open_flags);
	BUILD_BUG_SQE_ELEM(28, __u32,  statx_flags);
	BUILD_BUG_SQE_ELEM(28, __u32,  fadvise_advice);
	BUILD_BUG_SQE_ELEM(28, __u32,  splice_flags);
	BUILD_BUG_SQE_ELEM(32, __u64,  user_data);
	BUILD_BUG_SQE_ELEM(40, __u16,  buf_index);
	BUILD_BUG_SQE_ELEM(42, __u16,  personality);
	BUILD_BUG_SQE_ELEM(44, __s32,  splice_fd_in);

	BUILD_BUG_ON(ARRAY_SIZE(io_op_defs) != IORING_OP_LAST);
	BUILD_BUG_ON(__REQ_F_LAST_BIT >= 8 * sizeof(int));
	req_cachep = KMEM_CACHE(io_kiocb, SLAB_HWCACHE_ALIGN | SLAB_PANIC);
	return 0;
};
__initcall(io_uring_init);<|MERGE_RESOLUTION|>--- conflicted
+++ resolved
@@ -1990,9 +1990,6 @@
 	if (tsk->flags & PF_EXITING)
 		return -ESRCH;
 
-	if (tsk->flags & PF_EXITING)
-		return -ESRCH;
-
 	/*
 	 * SQPOLL kernel thread doesn't need notification, just a wakeup. For
 	 * all other cases, use TWA_SIGNAL unconditionally to ensure we're
@@ -2552,11 +2549,7 @@
 		goto end_req;
 	}
 
-<<<<<<< HEAD
-	if (!req->io) {
-=======
 	if (!req->async_data) {
->>>>>>> d73e873b
 		ret = io_import_iovec(rw, req, &iovec, &iter, false);
 		if (ret < 0)
 			goto end_req;
@@ -3438,10 +3431,7 @@
 	}
 	if (no_async)
 		return -EAGAIN;
-<<<<<<< HEAD
-=======
 	rw = req->async_data;
->>>>>>> d73e873b
 	/* it's copied and will be cleaned with ->io */
 	iovec = NULL;
 	/* now use our persistent iterator, if we aren't already */
@@ -3801,11 +3791,6 @@
 
 	if (unlikely(req->ctx->flags & (IORING_SETUP_IOPOLL|IORING_SETUP_SQPOLL)))
 		return -EINVAL;
-<<<<<<< HEAD
-	if (req->flags & REQ_F_NEED_CLEANUP)
-		return 0;
-=======
->>>>>>> d73e873b
 	mode = READ_ONCE(sqe->len);
 	flags = READ_ONCE(sqe->open_flags);
 	req->open.how = build_open_how(flags, mode);
@@ -3820,11 +3805,6 @@
 
 	if (unlikely(req->ctx->flags & (IORING_SETUP_IOPOLL|IORING_SETUP_SQPOLL)))
 		return -EINVAL;
-<<<<<<< HEAD
-	if (req->flags & REQ_F_NEED_CLEANUP)
-		return 0;
-=======
->>>>>>> d73e873b
 	how = u64_to_user_ptr(READ_ONCE(sqe->addr2));
 	len = READ_ONCE(sqe->len);
 	if (len < OPEN_HOW_SIZE_VER0)
@@ -5699,22 +5679,6 @@
 
 static int io_req_prep(struct io_kiocb *req, const struct io_uring_sqe *sqe)
 {
-<<<<<<< HEAD
-	ssize_t ret = 0;
-
-	if (!sqe)
-		return 0;
-
-	if (io_alloc_async_ctx(req))
-		return -EAGAIN;
-	ret = io_prep_work_files(req);
-	if (unlikely(ret))
-		return ret;
-
-	io_prep_async_work(req);
-
-=======
->>>>>>> d73e873b
 	switch (req->opcode) {
 	case IORING_OP_NOP:
 		return 0;
@@ -9001,10 +8965,7 @@
 
 static void __io_uring_show_fdinfo(struct io_ring_ctx *ctx, struct seq_file *m)
 {
-<<<<<<< HEAD
-=======
 	struct io_sq_data *sq = NULL;
->>>>>>> d73e873b
 	bool has_lock;
 	int i;
 
@@ -9016,14 +8977,11 @@
 	 */
 	has_lock = mutex_trylock(&ctx->uring_lock);
 
-<<<<<<< HEAD
-=======
 	if (has_lock && (ctx->flags & IORING_SETUP_SQPOLL))
 		sq = ctx->sq_data;
 
 	seq_printf(m, "SqThread:\t%d\n", sq ? task_pid_nr(sq->thread) : -1);
 	seq_printf(m, "SqThreadCpu:\t%d\n", sq ? task_cpu(sq->thread) : -1);
->>>>>>> d73e873b
 	seq_printf(m, "UserFiles:\t%u\n", ctx->nr_user_files);
 	for (i = 0; has_lock && i < ctx->nr_user_files; i++) {
 		struct fixed_file_table *table;
