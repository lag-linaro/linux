// SPDX-License-Identifier: GPL-2.0-only
/*
 *  linux/mm/memory_hotplug.c
 *
 *  Copyright (C)
 */

#include <linux/stddef.h>
#include <linux/mm.h>
#include <linux/sched/signal.h>
#include <linux/swap.h>
#include <linux/interrupt.h>
#include <linux/pagemap.h>
#include <linux/compiler.h>
#include <linux/export.h>
#include <linux/pagevec.h>
#include <linux/writeback.h>
#include <linux/slab.h>
#include <linux/sysctl.h>
#include <linux/cpu.h>
#include <linux/memory.h>
#include <linux/memremap.h>
#include <linux/memory_hotplug.h>
#include <linux/highmem.h>
#include <linux/vmalloc.h>
#include <linux/ioport.h>
#include <linux/delay.h>
#include <linux/migrate.h>
#include <linux/page-isolation.h>
#include <linux/pfn.h>
#include <linux/suspend.h>
#include <linux/mm_inline.h>
#include <linux/firmware-map.h>
#include <linux/stop_machine.h>
#include <linux/hugetlb.h>
#include <linux/memblock.h>
#include <linux/compaction.h>
#include <linux/rmap.h>

#include <asm/tlbflush.h>

#include "internal.h"
#include "shuffle.h"

/*
 * online_page_callback contains pointer to current page onlining function.
 * Initially it is generic_online_page(). If it is required it could be
 * changed by calling set_online_page_callback() for callback registration
 * and restore_online_page_callback() for generic callback restore.
 */

static online_page_callback_t online_page_callback = generic_online_page;
static DEFINE_MUTEX(online_page_callback_lock);

DEFINE_STATIC_PERCPU_RWSEM(mem_hotplug_lock);

void get_online_mems(void)
{
	percpu_down_read(&mem_hotplug_lock);
}

void put_online_mems(void)
{
	percpu_up_read(&mem_hotplug_lock);
}

bool movable_node_enabled = false;

#ifndef CONFIG_MEMORY_HOTPLUG_DEFAULT_ONLINE
int mhp_default_online_type = MMOP_OFFLINE;
#else
int mhp_default_online_type = MMOP_ONLINE;
#endif

static int __init setup_memhp_default_state(char *str)
{
	const int online_type = mhp_online_type_from_str(str);

	if (online_type >= 0)
		mhp_default_online_type = online_type;

	return 1;
}
__setup("memhp_default_state=", setup_memhp_default_state);

void mem_hotplug_begin(void)
{
	cpus_read_lock();
	percpu_down_write(&mem_hotplug_lock);
}

void mem_hotplug_done(void)
{
	percpu_up_write(&mem_hotplug_lock);
	cpus_read_unlock();
}

u64 max_mem_size = U64_MAX;

/* add this memory to iomem resource */
static struct resource *register_memory_resource(u64 start, u64 size,
						 const char *resource_name)
{
	struct resource *res;
	unsigned long flags =  IORESOURCE_SYSTEM_RAM | IORESOURCE_BUSY;

	if (strcmp(resource_name, "System RAM"))
		flags |= IORESOURCE_SYSRAM_DRIVER_MANAGED;
<<<<<<< HEAD
=======

	if (!mhp_range_allowed(start, size, true))
		return ERR_PTR(-E2BIG);
>>>>>>> f642729d

	/*
	 * Make sure value parsed from 'mem=' only restricts memory adding
	 * while booting, so that memory hotplug won't be impacted. Please
	 * refer to document of 'mem=' in kernel-parameters.txt for more
	 * details.
	 */
	if (start + size > max_mem_size && system_state < SYSTEM_RUNNING)
		return ERR_PTR(-E2BIG);

	/*
	 * Request ownership of the new memory range.  This might be
	 * a child of an existing resource that was present but
	 * not marked as busy.
	 */
	res = __request_region(&iomem_resource, start, size,
			       resource_name, flags);

	if (!res) {
		pr_debug("Unable to reserve System RAM region: %016llx->%016llx\n",
				start, start + size);
		return ERR_PTR(-EEXIST);
	}
	return res;
}

static void release_memory_resource(struct resource *res)
{
	if (!res)
		return;
	release_resource(res);
	kfree(res);
}

#ifdef CONFIG_MEMORY_HOTPLUG_SPARSE
void get_page_bootmem(unsigned long info,  struct page *page,
		      unsigned long type)
{
	page->freelist = (void *)type;
	SetPagePrivate(page);
	set_page_private(page, info);
	page_ref_inc(page);
}

void put_page_bootmem(struct page *page)
{
	unsigned long type;

	type = (unsigned long) page->freelist;
	BUG_ON(type < MEMORY_HOTPLUG_MIN_BOOTMEM_TYPE ||
	       type > MEMORY_HOTPLUG_MAX_BOOTMEM_TYPE);

	if (page_ref_dec_return(page) == 1) {
		page->freelist = NULL;
		ClearPagePrivate(page);
		set_page_private(page, 0);
		INIT_LIST_HEAD(&page->lru);
		free_reserved_page(page);
	}
}

#ifdef CONFIG_HAVE_BOOTMEM_INFO_NODE
#ifndef CONFIG_SPARSEMEM_VMEMMAP
static void register_page_bootmem_info_section(unsigned long start_pfn)
{
	unsigned long mapsize, section_nr, i;
	struct mem_section *ms;
	struct page *page, *memmap;
	struct mem_section_usage *usage;

	section_nr = pfn_to_section_nr(start_pfn);
	ms = __nr_to_section(section_nr);

	/* Get section's memmap address */
	memmap = sparse_decode_mem_map(ms->section_mem_map, section_nr);

	/*
	 * Get page for the memmap's phys address
	 * XXX: need more consideration for sparse_vmemmap...
	 */
	page = virt_to_page(memmap);
	mapsize = sizeof(struct page) * PAGES_PER_SECTION;
	mapsize = PAGE_ALIGN(mapsize) >> PAGE_SHIFT;

	/* remember memmap's page */
	for (i = 0; i < mapsize; i++, page++)
		get_page_bootmem(section_nr, page, SECTION_INFO);

	usage = ms->usage;
	page = virt_to_page(usage);

	mapsize = PAGE_ALIGN(mem_section_usage_size()) >> PAGE_SHIFT;

	for (i = 0; i < mapsize; i++, page++)
		get_page_bootmem(section_nr, page, MIX_SECTION_INFO);

}
#else /* CONFIG_SPARSEMEM_VMEMMAP */
static void register_page_bootmem_info_section(unsigned long start_pfn)
{
	unsigned long mapsize, section_nr, i;
	struct mem_section *ms;
	struct page *page, *memmap;
	struct mem_section_usage *usage;

	section_nr = pfn_to_section_nr(start_pfn);
	ms = __nr_to_section(section_nr);

	memmap = sparse_decode_mem_map(ms->section_mem_map, section_nr);

	register_page_bootmem_memmap(section_nr, memmap, PAGES_PER_SECTION);

	usage = ms->usage;
	page = virt_to_page(usage);

	mapsize = PAGE_ALIGN(mem_section_usage_size()) >> PAGE_SHIFT;

	for (i = 0; i < mapsize; i++, page++)
		get_page_bootmem(section_nr, page, MIX_SECTION_INFO);
}
#endif /* !CONFIG_SPARSEMEM_VMEMMAP */

void __init register_page_bootmem_info_node(struct pglist_data *pgdat)
{
	unsigned long i, pfn, end_pfn, nr_pages;
	int node = pgdat->node_id;
	struct page *page;

	nr_pages = PAGE_ALIGN(sizeof(struct pglist_data)) >> PAGE_SHIFT;
	page = virt_to_page(pgdat);

	for (i = 0; i < nr_pages; i++, page++)
		get_page_bootmem(node, page, NODE_INFO);

	pfn = pgdat->node_start_pfn;
	end_pfn = pgdat_end_pfn(pgdat);

	/* register section info */
	for (; pfn < end_pfn; pfn += PAGES_PER_SECTION) {
		/*
		 * Some platforms can assign the same pfn to multiple nodes - on
		 * node0 as well as nodeN.  To avoid registering a pfn against
		 * multiple nodes we check that this pfn does not already
		 * reside in some other nodes.
		 */
		if (pfn_valid(pfn) && (early_pfn_to_nid(pfn) == node))
			register_page_bootmem_info_section(pfn);
	}
}
#endif /* CONFIG_HAVE_BOOTMEM_INFO_NODE */

static int check_pfn_span(unsigned long pfn, unsigned long nr_pages,
		const char *reason)
{
	/*
	 * Disallow all operations smaller than a sub-section and only
	 * allow operations smaller than a section for
	 * SPARSEMEM_VMEMMAP. Note that check_hotplug_memory_range()
	 * enforces a larger memory_block_size_bytes() granularity for
	 * memory that will be marked online, so this check should only
	 * fire for direct arch_{add,remove}_memory() users outside of
	 * add_memory_resource().
	 */
	unsigned long min_align;

	if (IS_ENABLED(CONFIG_SPARSEMEM_VMEMMAP))
		min_align = PAGES_PER_SUBSECTION;
	else
		min_align = PAGES_PER_SECTION;
	if (!IS_ALIGNED(pfn, min_align)
			|| !IS_ALIGNED(nr_pages, min_align)) {
		WARN(1, "Misaligned __%s_pages start: %#lx end: #%lx\n",
				reason, pfn, pfn + nr_pages - 1);
		return -EINVAL;
	}
	return 0;
}

/*
 * Return page for the valid pfn only if the page is online. All pfn
 * walkers which rely on the fully initialized page->flags and others
 * should use this rather than pfn_valid && pfn_to_page
 */
struct page *pfn_to_online_page(unsigned long pfn)
{
	unsigned long nr = pfn_to_section_nr(pfn);
	struct dev_pagemap *pgmap;
	struct mem_section *ms;

	if (nr >= NR_MEM_SECTIONS)
		return NULL;

	ms = __nr_to_section(nr);
	if (!online_section(ms))
		return NULL;

	/*
	 * Save some code text when online_section() +
	 * pfn_section_valid() are sufficient.
	 */
	if (IS_ENABLED(CONFIG_HAVE_ARCH_PFN_VALID) && !pfn_valid(pfn))
		return NULL;

	if (!pfn_section_valid(ms, pfn))
		return NULL;

	if (!online_device_section(ms))
		return pfn_to_page(pfn);

	/*
	 * Slowpath: when ZONE_DEVICE collides with
	 * ZONE_{NORMAL,MOVABLE} within the same section some pfns in
	 * the section may be 'offline' but 'valid'. Only
	 * get_dev_pagemap() can determine sub-section online status.
	 */
	pgmap = get_dev_pagemap(pfn, NULL);
	put_dev_pagemap(pgmap);

	/* The presence of a pgmap indicates ZONE_DEVICE offline pfn */
	if (pgmap)
		return NULL;

	return pfn_to_page(pfn);
}
EXPORT_SYMBOL_GPL(pfn_to_online_page);

/*
 * Reasonably generic function for adding memory.  It is
 * expected that archs that support memory hotplug will
 * call this function after deciding the zone to which to
 * add the new pages.
 */
int __ref __add_pages(int nid, unsigned long pfn, unsigned long nr_pages,
		struct mhp_params *params)
{
	const unsigned long end_pfn = pfn + nr_pages;
	unsigned long cur_nr_pages;
	int err;
	struct vmem_altmap *altmap = params->altmap;

	if (WARN_ON_ONCE(!params->pgprot.pgprot))
		return -EINVAL;

	VM_BUG_ON(!mhp_range_allowed(PFN_PHYS(pfn), nr_pages * PAGE_SIZE, false));

	if (altmap) {
		/*
		 * Validate altmap is within bounds of the total request
		 */
		if (altmap->base_pfn != pfn
				|| vmem_altmap_offset(altmap) > nr_pages) {
			pr_warn_once("memory add fail, invalid altmap\n");
			return -EINVAL;
		}
		altmap->alloc = 0;
	}

	err = check_pfn_span(pfn, nr_pages, "add");
	if (err)
		return err;

	for (; pfn < end_pfn; pfn += cur_nr_pages) {
		/* Select all remaining pages up to the next section boundary */
		cur_nr_pages = min(end_pfn - pfn,
				   SECTION_ALIGN_UP(pfn + 1) - pfn);
		err = sparse_add_section(nid, pfn, cur_nr_pages, altmap);
		if (err)
			break;
		cond_resched();
	}
	vmemmap_populate_print_last();
	return err;
}

<<<<<<< HEAD
#ifdef CONFIG_NUMA
int __weak memory_add_physaddr_to_nid(u64 start)
{
	pr_info_once("Unknown online node for memory at 0x%llx, assuming node 0\n",
			start);
	return 0;
}
EXPORT_SYMBOL_GPL(memory_add_physaddr_to_nid);

int __weak phys_to_target_node(u64 start)
{
	pr_info_once("Unknown target node for memory at 0x%llx, assuming node 0\n",
			start);
	return 0;
}
EXPORT_SYMBOL_GPL(phys_to_target_node);
#endif

=======
>>>>>>> f642729d
/* find the smallest valid pfn in the range [start_pfn, end_pfn) */
static unsigned long find_smallest_section_pfn(int nid, struct zone *zone,
				     unsigned long start_pfn,
				     unsigned long end_pfn)
{
	for (; start_pfn < end_pfn; start_pfn += PAGES_PER_SUBSECTION) {
		if (unlikely(!pfn_to_online_page(start_pfn)))
			continue;

		if (unlikely(pfn_to_nid(start_pfn) != nid))
			continue;

		if (zone != page_zone(pfn_to_page(start_pfn)))
			continue;

		return start_pfn;
	}

	return 0;
}

/* find the biggest valid pfn in the range [start_pfn, end_pfn). */
static unsigned long find_biggest_section_pfn(int nid, struct zone *zone,
				    unsigned long start_pfn,
				    unsigned long end_pfn)
{
	unsigned long pfn;

	/* pfn is the end pfn of a memory section. */
	pfn = end_pfn - 1;
	for (; pfn >= start_pfn; pfn -= PAGES_PER_SUBSECTION) {
		if (unlikely(!pfn_to_online_page(pfn)))
			continue;

		if (unlikely(pfn_to_nid(pfn) != nid))
			continue;

		if (zone != page_zone(pfn_to_page(pfn)))
			continue;

		return pfn;
	}

	return 0;
}

static void shrink_zone_span(struct zone *zone, unsigned long start_pfn,
			     unsigned long end_pfn)
{
	unsigned long pfn;
	int nid = zone_to_nid(zone);

	zone_span_writelock(zone);
	if (zone->zone_start_pfn == start_pfn) {
		/*
		 * If the section is smallest section in the zone, it need
		 * shrink zone->zone_start_pfn and zone->zone_spanned_pages.
		 * In this case, we find second smallest valid mem_section
		 * for shrinking zone.
		 */
		pfn = find_smallest_section_pfn(nid, zone, end_pfn,
						zone_end_pfn(zone));
		if (pfn) {
			zone->spanned_pages = zone_end_pfn(zone) - pfn;
			zone->zone_start_pfn = pfn;
		} else {
			zone->zone_start_pfn = 0;
			zone->spanned_pages = 0;
		}
	} else if (zone_end_pfn(zone) == end_pfn) {
		/*
		 * If the section is biggest section in the zone, it need
		 * shrink zone->spanned_pages.
		 * In this case, we find second biggest valid mem_section for
		 * shrinking zone.
		 */
		pfn = find_biggest_section_pfn(nid, zone, zone->zone_start_pfn,
					       start_pfn);
		if (pfn)
			zone->spanned_pages = pfn - zone->zone_start_pfn + 1;
		else {
			zone->zone_start_pfn = 0;
			zone->spanned_pages = 0;
		}
	}
	zone_span_writeunlock(zone);
}

static void update_pgdat_span(struct pglist_data *pgdat)
{
	unsigned long node_start_pfn = 0, node_end_pfn = 0;
	struct zone *zone;

	for (zone = pgdat->node_zones;
	     zone < pgdat->node_zones + MAX_NR_ZONES; zone++) {
		unsigned long end_pfn = zone_end_pfn(zone);

		/* No need to lock the zones, they can't change. */
		if (!zone->spanned_pages)
			continue;
		if (!node_end_pfn) {
			node_start_pfn = zone->zone_start_pfn;
			node_end_pfn = end_pfn;
			continue;
		}

		if (end_pfn > node_end_pfn)
			node_end_pfn = end_pfn;
		if (zone->zone_start_pfn < node_start_pfn)
			node_start_pfn = zone->zone_start_pfn;
	}

	pgdat->node_start_pfn = node_start_pfn;
	pgdat->node_spanned_pages = node_end_pfn - node_start_pfn;
}

void __ref remove_pfn_range_from_zone(struct zone *zone,
				      unsigned long start_pfn,
				      unsigned long nr_pages)
{
	const unsigned long end_pfn = start_pfn + nr_pages;
	struct pglist_data *pgdat = zone->zone_pgdat;
	unsigned long pfn, cur_nr_pages, flags;

	/* Poison struct pages because they are now uninitialized again. */
	for (pfn = start_pfn; pfn < end_pfn; pfn += cur_nr_pages) {
		cond_resched();

		/* Select all remaining pages up to the next section boundary */
		cur_nr_pages =
			min(end_pfn - pfn, SECTION_ALIGN_UP(pfn + 1) - pfn);
		page_init_poison(pfn_to_page(pfn),
				 sizeof(struct page) * cur_nr_pages);
	}

#ifdef CONFIG_ZONE_DEVICE
	/*
	 * Zone shrinking code cannot properly deal with ZONE_DEVICE. So
	 * we will not try to shrink the zones - which is okay as
	 * set_zone_contiguous() cannot deal with ZONE_DEVICE either way.
	 */
	if (zone_idx(zone) == ZONE_DEVICE)
		return;
#endif

	clear_zone_contiguous(zone);

	pgdat_resize_lock(zone->zone_pgdat, &flags);
	shrink_zone_span(zone, start_pfn, start_pfn + nr_pages);
	update_pgdat_span(pgdat);
	pgdat_resize_unlock(zone->zone_pgdat, &flags);

	set_zone_contiguous(zone);
}

static void __remove_section(unsigned long pfn, unsigned long nr_pages,
			     unsigned long map_offset,
			     struct vmem_altmap *altmap)
{
	struct mem_section *ms = __pfn_to_section(pfn);

	if (WARN_ON_ONCE(!valid_section(ms)))
		return;

	sparse_remove_section(ms, pfn, nr_pages, map_offset, altmap);
}

/**
 * __remove_pages() - remove sections of pages
 * @pfn: starting pageframe (must be aligned to start of a section)
 * @nr_pages: number of pages to remove (must be multiple of section size)
 * @altmap: alternative device page map or %NULL if default memmap is used
 *
 * Generic helper function to remove section mappings and sysfs entries
 * for the section of the memory we are removing. Caller needs to make
 * sure that pages are marked reserved and zones are adjust properly by
 * calling offline_pages().
 */
void __remove_pages(unsigned long pfn, unsigned long nr_pages,
		    struct vmem_altmap *altmap)
{
	const unsigned long end_pfn = pfn + nr_pages;
	unsigned long cur_nr_pages;
	unsigned long map_offset = 0;

	map_offset = vmem_altmap_offset(altmap);

	if (check_pfn_span(pfn, nr_pages, "remove"))
		return;

	for (; pfn < end_pfn; pfn += cur_nr_pages) {
		cond_resched();
		/* Select all remaining pages up to the next section boundary */
		cur_nr_pages = min(end_pfn - pfn,
				   SECTION_ALIGN_UP(pfn + 1) - pfn);
		__remove_section(pfn, cur_nr_pages, map_offset, altmap);
		map_offset = 0;
	}
}

int set_online_page_callback(online_page_callback_t callback)
{
	int rc = -EINVAL;

	get_online_mems();
	mutex_lock(&online_page_callback_lock);

	if (online_page_callback == generic_online_page) {
		online_page_callback = callback;
		rc = 0;
	}

	mutex_unlock(&online_page_callback_lock);
	put_online_mems();

	return rc;
}
EXPORT_SYMBOL_GPL(set_online_page_callback);

int restore_online_page_callback(online_page_callback_t callback)
{
	int rc = -EINVAL;

	get_online_mems();
	mutex_lock(&online_page_callback_lock);

	if (online_page_callback == callback) {
		online_page_callback = generic_online_page;
		rc = 0;
	}

	mutex_unlock(&online_page_callback_lock);
	put_online_mems();

	return rc;
}
EXPORT_SYMBOL_GPL(restore_online_page_callback);

void generic_online_page(struct page *page, unsigned int order)
{
	/*
	 * Freeing the page with debug_pagealloc enabled will try to unmap it,
	 * so we should map it first. This is better than introducing a special
	 * case in page freeing fast path.
	 */
	debug_pagealloc_map_pages(page, 1 << order);
	__free_pages_core(page, order);
	totalram_pages_add(1UL << order);
#ifdef CONFIG_HIGHMEM
	if (PageHighMem(page))
		totalhigh_pages_add(1UL << order);
#endif
}
EXPORT_SYMBOL_GPL(generic_online_page);

static void online_pages_range(unsigned long start_pfn, unsigned long nr_pages)
{
	const unsigned long end_pfn = start_pfn + nr_pages;
	unsigned long pfn;

	/*
	 * Online the pages in MAX_ORDER - 1 aligned chunks. The callback might
	 * decide to not expose all pages to the buddy (e.g., expose them
	 * later). We account all pages as being online and belonging to this
	 * zone ("present").
	 */
	for (pfn = start_pfn; pfn < end_pfn; pfn += MAX_ORDER_NR_PAGES)
		(*online_page_callback)(pfn_to_page(pfn), MAX_ORDER - 1);

	/* mark all involved sections as online */
	online_mem_sections(start_pfn, end_pfn);
}

/* check which state of node_states will be changed when online memory */
static void node_states_check_changes_online(unsigned long nr_pages,
	struct zone *zone, struct memory_notify *arg)
{
	int nid = zone_to_nid(zone);

	arg->status_change_nid = NUMA_NO_NODE;
	arg->status_change_nid_normal = NUMA_NO_NODE;
	arg->status_change_nid_high = NUMA_NO_NODE;

	if (!node_state(nid, N_MEMORY))
		arg->status_change_nid = nid;
	if (zone_idx(zone) <= ZONE_NORMAL && !node_state(nid, N_NORMAL_MEMORY))
		arg->status_change_nid_normal = nid;
#ifdef CONFIG_HIGHMEM
	if (zone_idx(zone) <= ZONE_HIGHMEM && !node_state(nid, N_HIGH_MEMORY))
		arg->status_change_nid_high = nid;
#endif
}

static void node_states_set_node(int node, struct memory_notify *arg)
{
	if (arg->status_change_nid_normal >= 0)
		node_set_state(node, N_NORMAL_MEMORY);

	if (arg->status_change_nid_high >= 0)
		node_set_state(node, N_HIGH_MEMORY);

	if (arg->status_change_nid >= 0)
		node_set_state(node, N_MEMORY);
}

static void __meminit resize_zone_range(struct zone *zone, unsigned long start_pfn,
		unsigned long nr_pages)
{
	unsigned long old_end_pfn = zone_end_pfn(zone);

	if (zone_is_empty(zone) || start_pfn < zone->zone_start_pfn)
		zone->zone_start_pfn = start_pfn;

	zone->spanned_pages = max(start_pfn + nr_pages, old_end_pfn) - zone->zone_start_pfn;
}

static void __meminit resize_pgdat_range(struct pglist_data *pgdat, unsigned long start_pfn,
                                     unsigned long nr_pages)
{
	unsigned long old_end_pfn = pgdat_end_pfn(pgdat);

	if (!pgdat->node_spanned_pages || start_pfn < pgdat->node_start_pfn)
		pgdat->node_start_pfn = start_pfn;

	pgdat->node_spanned_pages = max(start_pfn + nr_pages, old_end_pfn) - pgdat->node_start_pfn;

}

static void section_taint_zone_device(unsigned long pfn)
{
	struct mem_section *ms = __pfn_to_section(pfn);

	ms->section_mem_map |= SECTION_TAINT_ZONE_DEVICE;
}

/*
 * Associate the pfn range with the given zone, initializing the memmaps
 * and resizing the pgdat/zone data to span the added pages. After this
 * call, all affected pages are PG_reserved.
 *
 * All aligned pageblocks are initialized to the specified migratetype
 * (usually MIGRATE_MOVABLE). Besides setting the migratetype, no related
 * zone stats (e.g., nr_isolate_pageblock) are touched.
 */
void __ref move_pfn_range_to_zone(struct zone *zone, unsigned long start_pfn,
				  unsigned long nr_pages,
				  struct vmem_altmap *altmap, int migratetype)
{
	struct pglist_data *pgdat = zone->zone_pgdat;
	int nid = pgdat->node_id;
	unsigned long flags;

	clear_zone_contiguous(zone);

	/* TODO Huh pgdat is irqsave while zone is not. It used to be like that before */
	pgdat_resize_lock(pgdat, &flags);
	zone_span_writelock(zone);
	if (zone_is_empty(zone))
		init_currently_empty_zone(zone, start_pfn, nr_pages);
	resize_zone_range(zone, start_pfn, nr_pages);
	zone_span_writeunlock(zone);
	resize_pgdat_range(pgdat, start_pfn, nr_pages);
	pgdat_resize_unlock(pgdat, &flags);

	/*
	 * Subsection population requires care in pfn_to_online_page().
	 * Set the taint to enable the slow path detection of
	 * ZONE_DEVICE pages in an otherwise  ZONE_{NORMAL,MOVABLE}
	 * section.
	 */
	if (zone_is_zone_device(zone)) {
		if (!IS_ALIGNED(start_pfn, PAGES_PER_SECTION))
			section_taint_zone_device(start_pfn);
		if (!IS_ALIGNED(start_pfn + nr_pages, PAGES_PER_SECTION))
			section_taint_zone_device(start_pfn + nr_pages);
	}

	/*
	 * TODO now we have a visible range of pages which are not associated
	 * with their zone properly. Not nice but set_pfnblock_flags_mask
	 * expects the zone spans the pfn range. All the pages in the range
	 * are reserved so nobody should be touching them so we should be safe
	 */
<<<<<<< HEAD
	memmap_init_zone(nr_pages, nid, zone_idx(zone), start_pfn,
=======
	memmap_init_range(nr_pages, nid, zone_idx(zone), start_pfn, 0,
>>>>>>> f642729d
			 MEMINIT_HOTPLUG, altmap, migratetype);

	set_zone_contiguous(zone);
}

/*
 * Returns a default kernel memory zone for the given pfn range.
 * If no kernel zone covers this pfn range it will automatically go
 * to the ZONE_NORMAL.
 */
static struct zone *default_kernel_zone_for_pfn(int nid, unsigned long start_pfn,
		unsigned long nr_pages)
{
	struct pglist_data *pgdat = NODE_DATA(nid);
	int zid;

	for (zid = 0; zid <= ZONE_NORMAL; zid++) {
		struct zone *zone = &pgdat->node_zones[zid];

		if (zone_intersects(zone, start_pfn, nr_pages))
			return zone;
	}

	return &pgdat->node_zones[ZONE_NORMAL];
}

static inline struct zone *default_zone_for_pfn(int nid, unsigned long start_pfn,
		unsigned long nr_pages)
{
	struct zone *kernel_zone = default_kernel_zone_for_pfn(nid, start_pfn,
			nr_pages);
	struct zone *movable_zone = &NODE_DATA(nid)->node_zones[ZONE_MOVABLE];
	bool in_kernel = zone_intersects(kernel_zone, start_pfn, nr_pages);
	bool in_movable = zone_intersects(movable_zone, start_pfn, nr_pages);

	/*
	 * We inherit the existing zone in a simple case where zones do not
	 * overlap in the given range
	 */
	if (in_kernel ^ in_movable)
		return (in_kernel) ? kernel_zone : movable_zone;

	/*
	 * If the range doesn't belong to any zone or two zones overlap in the
	 * given range then we use movable zone only if movable_node is
	 * enabled because we always online to a kernel zone by default.
	 */
	return movable_node_enabled ? movable_zone : kernel_zone;
}

struct zone * zone_for_pfn_range(int online_type, int nid, unsigned start_pfn,
		unsigned long nr_pages)
{
	if (online_type == MMOP_ONLINE_KERNEL)
		return default_kernel_zone_for_pfn(nid, start_pfn, nr_pages);

	if (online_type == MMOP_ONLINE_MOVABLE)
		return &NODE_DATA(nid)->node_zones[ZONE_MOVABLE];

	return default_zone_for_pfn(nid, start_pfn, nr_pages);
}

int __ref online_pages(unsigned long pfn, unsigned long nr_pages,
		       int online_type, int nid)
{
	unsigned long flags;
	struct zone *zone;
	int need_zonelists_rebuild = 0;
	int ret;
	struct memory_notify arg;

	/* We can only online full sections (e.g., SECTION_IS_ONLINE) */
	if (WARN_ON_ONCE(!nr_pages ||
			 !IS_ALIGNED(pfn | nr_pages, PAGES_PER_SECTION)))
		return -EINVAL;

	mem_hotplug_begin();

	/* associate pfn range with the zone */
	zone = zone_for_pfn_range(online_type, nid, pfn, nr_pages);
	move_pfn_range_to_zone(zone, pfn, nr_pages, NULL, MIGRATE_ISOLATE);

	arg.start_pfn = pfn;
	arg.nr_pages = nr_pages;
	node_states_check_changes_online(nr_pages, zone, &arg);

	ret = memory_notify(MEM_GOING_ONLINE, &arg);
	ret = notifier_to_errno(ret);
	if (ret)
		goto failed_addition;

	/*
	 * Fixup the number of isolated pageblocks before marking the sections
	 * onlining, such that undo_isolate_page_range() works correctly.
	 */
	spin_lock_irqsave(&zone->lock, flags);
	zone->nr_isolate_pageblock += nr_pages / pageblock_nr_pages;
	spin_unlock_irqrestore(&zone->lock, flags);

	/*
	 * If this zone is not populated, then it is not in zonelist.
	 * This means the page allocator ignores this zone.
	 * So, zonelist must be updated after online.
	 */
	if (!populated_zone(zone)) {
		need_zonelists_rebuild = 1;
		setup_zone_pageset(zone);
	}

	online_pages_range(pfn, nr_pages);
	zone->present_pages += nr_pages;

	pgdat_resize_lock(zone->zone_pgdat, &flags);
	zone->zone_pgdat->node_present_pages += nr_pages;
	pgdat_resize_unlock(zone->zone_pgdat, &flags);

	node_states_set_node(nid, &arg);
	if (need_zonelists_rebuild)
		build_all_zonelists(NULL);
	zone_pcp_update(zone);

	/* Basic onlining is complete, allow allocation of onlined pages. */
	undo_isolate_page_range(pfn, pfn + nr_pages, MIGRATE_MOVABLE);

	/*
	 * Freshly onlined pages aren't shuffled (e.g., all pages are placed to
	 * the tail of the freelist when undoing isolation). Shuffle the whole
	 * zone to make sure the just onlined pages are properly distributed
	 * across the whole freelist - to create an initial shuffle.
	 */
	shuffle_zone(zone);

	init_per_zone_wmark_min();

	kswapd_run(nid);
	kcompactd_run(nid);

	writeback_set_ratelimit();

	memory_notify(MEM_ONLINE, &arg);
	mem_hotplug_done();
	return 0;

failed_addition:
	pr_debug("online_pages [mem %#010llx-%#010llx] failed\n",
		 (unsigned long long) pfn << PAGE_SHIFT,
		 (((unsigned long long) pfn + nr_pages) << PAGE_SHIFT) - 1);
	memory_notify(MEM_CANCEL_ONLINE, &arg);
	remove_pfn_range_from_zone(zone, pfn, nr_pages);
	mem_hotplug_done();
	return ret;
}
#endif /* CONFIG_MEMORY_HOTPLUG_SPARSE */

static void reset_node_present_pages(pg_data_t *pgdat)
{
	struct zone *z;

	for (z = pgdat->node_zones; z < pgdat->node_zones + MAX_NR_ZONES; z++)
		z->present_pages = 0;

	pgdat->node_present_pages = 0;
}

/* we are OK calling __meminit stuff here - we have CONFIG_MEMORY_HOTPLUG */
static pg_data_t __ref *hotadd_new_pgdat(int nid)
{
	struct pglist_data *pgdat;

	pgdat = NODE_DATA(nid);
	if (!pgdat) {
		pgdat = arch_alloc_nodedata(nid);
		if (!pgdat)
			return NULL;

		pgdat->per_cpu_nodestats =
			alloc_percpu(struct per_cpu_nodestat);
		arch_refresh_nodedata(nid, pgdat);
	} else {
		int cpu;
		/*
		 * Reset the nr_zones, order and highest_zoneidx before reuse.
		 * Note that kswapd will init kswapd_highest_zoneidx properly
		 * when it starts in the near future.
		 */
		pgdat->nr_zones = 0;
		pgdat->kswapd_order = 0;
		pgdat->kswapd_highest_zoneidx = 0;
		for_each_online_cpu(cpu) {
			struct per_cpu_nodestat *p;

			p = per_cpu_ptr(pgdat->per_cpu_nodestats, cpu);
			memset(p, 0, sizeof(*p));
		}
	}

	/* we can use NODE_DATA(nid) from here */
	pgdat->node_id = nid;
	pgdat->node_start_pfn = 0;

	/* init node's zones as empty zones, we don't have any present pages.*/
	free_area_init_core_hotplug(nid);

	/*
	 * The node we allocated has no zone fallback lists. For avoiding
	 * to access not-initialized zonelist, build here.
	 */
	build_all_zonelists(pgdat);

	/*
	 * When memory is hot-added, all the memory is in offline state. So
	 * clear all zones' present_pages because they will be updated in
	 * online_pages() and offline_pages().
	 */
	reset_node_managed_pages(pgdat);
	reset_node_present_pages(pgdat);

	return pgdat;
}

static void rollback_node_hotadd(int nid)
{
	pg_data_t *pgdat = NODE_DATA(nid);

	arch_refresh_nodedata(nid, NULL);
	free_percpu(pgdat->per_cpu_nodestats);
	arch_free_nodedata(pgdat);
}


/**
 * try_online_node - online a node if offlined
 * @nid: the node ID
 * @set_node_online: Whether we want to online the node
 * called by cpu_up() to online a node without onlined memory.
 *
 * Returns:
 * 1 -> a new node has been allocated
 * 0 -> the node is already online
 * -ENOMEM -> the node could not be allocated
 */
static int __try_online_node(int nid, bool set_node_online)
{
	pg_data_t *pgdat;
	int ret = 1;

	if (node_online(nid))
		return 0;

	pgdat = hotadd_new_pgdat(nid);
	if (!pgdat) {
		pr_err("Cannot online node %d due to NULL pgdat\n", nid);
		ret = -ENOMEM;
		goto out;
	}

	if (set_node_online) {
		node_set_online(nid);
		ret = register_one_node(nid);
		BUG_ON(ret);
	}
out:
	return ret;
}

/*
 * Users of this function always want to online/register the node
 */
int try_online_node(int nid)
{
	int ret;

	mem_hotplug_begin();
	ret =  __try_online_node(nid, true);
	mem_hotplug_done();
	return ret;
}

static int check_hotplug_memory_range(u64 start, u64 size)
{
	/* memory range must be block size aligned */
	if (!size || !IS_ALIGNED(start, memory_block_size_bytes()) ||
	    !IS_ALIGNED(size, memory_block_size_bytes())) {
		pr_err("Block size [%#lx] unaligned hotplug range: start %#llx, size %#llx",
		       memory_block_size_bytes(), start, size);
		return -EINVAL;
	}

	return 0;
}

static int online_memory_block(struct memory_block *mem, void *arg)
{
	mem->online_type = mhp_default_online_type;
	return device_online(&mem->dev);
}

/*
 * NOTE: The caller must call lock_device_hotplug() to serialize hotplug
 * and online/offline operations (triggered e.g. by sysfs).
 *
 * we are OK calling __meminit stuff here - we have CONFIG_MEMORY_HOTPLUG
 */
int __ref add_memory_resource(int nid, struct resource *res, mhp_t mhp_flags)
{
	struct mhp_params params = { .pgprot = pgprot_mhp(PAGE_KERNEL) };
	u64 start, size;
	bool new_node = false;
	int ret;

	start = res->start;
	size = resource_size(res);

	ret = check_hotplug_memory_range(start, size);
	if (ret)
		return ret;

	if (!node_possible(nid)) {
		WARN(1, "node %d was absent from the node_possible_map\n", nid);
		return -EINVAL;
	}

	mem_hotplug_begin();

	if (IS_ENABLED(CONFIG_ARCH_KEEP_MEMBLOCK))
		memblock_add_node(start, size, nid);

	ret = __try_online_node(nid, false);
	if (ret < 0)
		goto error;
	new_node = ret;

	/* call arch's memory hotadd */
	ret = arch_add_memory(nid, start, size, &params);
	if (ret < 0)
		goto error;

	/* create memory block devices after memory was added */
	ret = create_memory_block_devices(start, size);
	if (ret) {
		arch_remove_memory(nid, start, size, NULL);
		goto error;
	}

	if (new_node) {
		/* If sysfs file of new node can't be created, cpu on the node
		 * can't be hot-added. There is no rollback way now.
		 * So, check by BUG_ON() to catch it reluctantly..
		 * We online node here. We can't roll back from here.
		 */
		node_set_online(nid);
		ret = __register_one_node(nid);
		BUG_ON(ret);
	}

	/* link memory sections under this node.*/
	link_mem_sections(nid, PFN_DOWN(start), PFN_UP(start + size - 1),
			  MEMINIT_HOTPLUG);

	/* create new memmap entry */
	if (!strcmp(res->name, "System RAM"))
		firmware_map_add_hotplug(start, start + size, "System RAM");

	/* device_online() will take the lock when calling online_pages() */
	mem_hotplug_done();

	/*
	 * In case we're allowed to merge the resource, flag it and trigger
	 * merging now that adding succeeded.
	 */
<<<<<<< HEAD
	if (mhp_flags & MEMHP_MERGE_RESOURCE)
=======
	if (mhp_flags & MHP_MERGE_RESOURCE)
>>>>>>> f642729d
		merge_system_ram_resource(res);

	/* online pages if requested */
	if (mhp_default_online_type != MMOP_OFFLINE)
		walk_memory_blocks(start, size, NULL, online_memory_block);

	return ret;
error:
	/* rollback pgdat allocation and others */
	if (new_node)
		rollback_node_hotadd(nid);
	if (IS_ENABLED(CONFIG_ARCH_KEEP_MEMBLOCK))
		memblock_remove(start, size);
	mem_hotplug_done();
	return ret;
}

/* requires device_hotplug_lock, see add_memory_resource() */
int __ref __add_memory(int nid, u64 start, u64 size, mhp_t mhp_flags)
{
	struct resource *res;
	int ret;

	res = register_memory_resource(start, size, "System RAM");
	if (IS_ERR(res))
		return PTR_ERR(res);

	ret = add_memory_resource(nid, res, mhp_flags);
	if (ret < 0)
		release_memory_resource(res);
	return ret;
}

int add_memory(int nid, u64 start, u64 size, mhp_t mhp_flags)
{
	int rc;

	lock_device_hotplug();
	rc = __add_memory(nid, start, size, mhp_flags);
	unlock_device_hotplug();

	return rc;
}
EXPORT_SYMBOL_GPL(add_memory);

/*
 * Add special, driver-managed memory to the system as system RAM. Such
 * memory is not exposed via the raw firmware-provided memmap as system
 * RAM, instead, it is detected and added by a driver - during cold boot,
 * after a reboot, and after kexec.
 *
 * Reasons why this memory should not be used for the initial memmap of a
 * kexec kernel or for placing kexec images:
 * - The booting kernel is in charge of determining how this memory will be
 *   used (e.g., use persistent memory as system RAM)
 * - Coordination with a hypervisor is required before this memory
 *   can be used (e.g., inaccessible parts).
 *
 * For this memory, no entries in /sys/firmware/memmap ("raw firmware-provided
 * memory map") are created. Also, the created memory resource is flagged
 * with IORESOURCE_SYSRAM_DRIVER_MANAGED, so in-kernel users can special-case
 * this memory as well (esp., not place kexec images onto it).
 *
 * The resource_name (visible via /proc/iomem) has to have the format
 * "System RAM ($DRIVER)".
 */
int add_memory_driver_managed(int nid, u64 start, u64 size,
			      const char *resource_name, mhp_t mhp_flags)
{
	struct resource *res;
	int rc;

	if (!resource_name ||
	    strstr(resource_name, "System RAM (") != resource_name ||
	    resource_name[strlen(resource_name) - 1] != ')')
		return -EINVAL;

	lock_device_hotplug();

	res = register_memory_resource(start, size, resource_name);
	if (IS_ERR(res)) {
		rc = PTR_ERR(res);
		goto out_unlock;
	}

	rc = add_memory_resource(nid, res, mhp_flags);
	if (rc < 0)
		release_memory_resource(res);

out_unlock:
	unlock_device_hotplug();
	return rc;
}
EXPORT_SYMBOL_GPL(add_memory_driver_managed);

/*
 * Platforms should define arch_get_mappable_range() that provides
 * maximum possible addressable physical memory range for which the
 * linear mapping could be created. The platform returned address
 * range must adhere to these following semantics.
 *
 * - range.start <= range.end
 * - Range includes both end points [range.start..range.end]
 *
 * There is also a fallback definition provided here, allowing the
 * entire possible physical address range in case any platform does
 * not define arch_get_mappable_range().
 */
struct range __weak arch_get_mappable_range(void)
{
	struct range mhp_range = {
		.start = 0UL,
		.end = -1ULL,
	};
	return mhp_range;
}

struct range mhp_get_pluggable_range(bool need_mapping)
{
	const u64 max_phys = (1ULL << MAX_PHYSMEM_BITS) - 1;
	struct range mhp_range;

	if (need_mapping) {
		mhp_range = arch_get_mappable_range();
		if (mhp_range.start > max_phys) {
			mhp_range.start = 0;
			mhp_range.end = 0;
		}
		mhp_range.end = min_t(u64, mhp_range.end, max_phys);
	} else {
		mhp_range.start = 0;
		mhp_range.end = max_phys;
	}
	return mhp_range;
}
EXPORT_SYMBOL_GPL(mhp_get_pluggable_range);

bool mhp_range_allowed(u64 start, u64 size, bool need_mapping)
{
	struct range mhp_range = mhp_get_pluggable_range(need_mapping);
	u64 end = start + size;

	if (start < end && start >= mhp_range.start && (end - 1) <= mhp_range.end)
		return true;

	pr_warn("Hotplug memory [%#llx-%#llx] exceeds maximum addressable range [%#llx-%#llx]\n",
		start, end, mhp_range.start, mhp_range.end);
	return false;
}

#ifdef CONFIG_MEMORY_HOTREMOVE
/*
 * Confirm all pages in a range [start, end) belong to the same zone (skipping
 * memory holes). When true, return the zone.
 */
struct zone *test_pages_in_a_zone(unsigned long start_pfn,
				  unsigned long end_pfn)
{
	unsigned long pfn, sec_end_pfn;
	struct zone *zone = NULL;
	struct page *page;
	int i;
	for (pfn = start_pfn, sec_end_pfn = SECTION_ALIGN_UP(start_pfn + 1);
	     pfn < end_pfn;
	     pfn = sec_end_pfn, sec_end_pfn += PAGES_PER_SECTION) {
		/* Make sure the memory section is present first */
		if (!present_section_nr(pfn_to_section_nr(pfn)))
			continue;
		for (; pfn < sec_end_pfn && pfn < end_pfn;
		     pfn += MAX_ORDER_NR_PAGES) {
			i = 0;
			/* This is just a CONFIG_HOLES_IN_ZONE check.*/
			while ((i < MAX_ORDER_NR_PAGES) &&
				!pfn_valid_within(pfn + i))
				i++;
			if (i == MAX_ORDER_NR_PAGES || pfn + i >= end_pfn)
				continue;
			/* Check if we got outside of the zone */
			if (zone && !zone_spans_pfn(zone, pfn + i))
				return NULL;
			page = pfn_to_page(pfn + i);
			if (zone && page_zone(page) != zone)
				return NULL;
			zone = page_zone(page);
		}
	}

	return zone;
}

/*
 * Scan pfn range [start,end) to find movable/migratable pages (LRU pages,
 * non-lru movable pages and hugepages). Will skip over most unmovable
 * pages (esp., pages that can be skipped when offlining), but bail out on
 * definitely unmovable pages.
 *
 * Returns:
 *	0 in case a movable page is found and movable_pfn was updated.
 *	-ENOENT in case no movable page was found.
 *	-EBUSY in case a definitely unmovable page was found.
 */
static int scan_movable_pages(unsigned long start, unsigned long end,
			      unsigned long *movable_pfn)
{
	unsigned long pfn;

	for (pfn = start; pfn < end; pfn++) {
		struct page *page, *head;
		unsigned long skip;

		if (!pfn_valid(pfn))
			continue;
		page = pfn_to_page(pfn);
		if (PageLRU(page))
			goto found;
		if (__PageMovable(page))
			goto found;

		/*
		 * PageOffline() pages that are not marked __PageMovable() and
		 * have a reference count > 0 (after MEM_GOING_OFFLINE) are
		 * definitely unmovable. If their reference count would be 0,
		 * they could at least be skipped when offlining memory.
		 */
		if (PageOffline(page) && page_count(page))
			return -EBUSY;

		if (!PageHuge(page))
			continue;
		head = compound_head(page);
		/*
		 * This test is racy as we hold no reference or lock.  The
		 * hugetlb page could have been free'ed and head is no longer
		 * a hugetlb page before the following check.  In such unlikely
		 * cases false positives and negatives are possible.  Calling
		 * code must deal with these scenarios.
		 */
		if (HPageMigratable(head))
			goto found;
		skip = compound_nr(head) - (page - head);
		pfn += skip - 1;
	}
	return -ENOENT;
found:
	*movable_pfn = pfn;
	return 0;
}

static int
do_migrate_range(unsigned long start_pfn, unsigned long end_pfn)
{
	unsigned long pfn;
	struct page *page, *head;
	int ret = 0;
	LIST_HEAD(source);

	for (pfn = start_pfn; pfn < end_pfn; pfn++) {
		if (!pfn_valid(pfn))
			continue;
		page = pfn_to_page(pfn);
		head = compound_head(page);

		if (PageHuge(page)) {
			pfn = page_to_pfn(head) + compound_nr(head) - 1;
			isolate_huge_page(head, &source);
			continue;
		} else if (PageTransHuge(page))
			pfn = page_to_pfn(head) + thp_nr_pages(page) - 1;

		/*
		 * HWPoison pages have elevated reference counts so the migration would
		 * fail on them. It also doesn't make any sense to migrate them in the
		 * first place. Still try to unmap such a page in case it is still mapped
		 * (e.g. current hwpoison implementation doesn't unmap KSM pages but keep
		 * the unmap as the catch all safety net).
		 */
		if (PageHWPoison(page)) {
			if (WARN_ON(PageLRU(page)))
				isolate_lru_page(page);
			if (page_mapped(page))
				try_to_unmap(page, TTU_IGNORE_MLOCK);
			continue;
		}

		if (!get_page_unless_zero(page))
			continue;
		/*
		 * We can skip free pages. And we can deal with pages on
		 * LRU and non-lru movable pages.
		 */
		if (PageLRU(page))
			ret = isolate_lru_page(page);
		else
			ret = isolate_movable_page(page, ISOLATE_UNEVICTABLE);
		if (!ret) { /* Success */
			list_add_tail(&page->lru, &source);
			if (!__PageMovable(page))
				inc_node_page_state(page, NR_ISOLATED_ANON +
						    page_is_file_lru(page));

		} else {
			pr_warn("failed to isolate pfn %lx\n", pfn);
			dump_page(page, "isolation failed");
		}
		put_page(page);
	}
	if (!list_empty(&source)) {
		nodemask_t nmask = node_states[N_MEMORY];
		struct migration_target_control mtc = {
			.nmask = &nmask,
			.gfp_mask = GFP_USER | __GFP_MOVABLE | __GFP_RETRY_MAYFAIL,
		};

		/*
		 * We have checked that migration range is on a single zone so
		 * we can use the nid of the first page to all the others.
		 */
		mtc.nid = page_to_nid(list_first_entry(&source, struct page, lru));

		/*
		 * try to allocate from a different node but reuse this node
		 * if there are no other online nodes to be used (e.g. we are
		 * offlining a part of the only existing node)
		 */
		node_clear(mtc.nid, nmask);
		if (nodes_empty(nmask))
			node_set(mtc.nid, nmask);
		ret = migrate_pages(&source, alloc_migration_target, NULL,
			(unsigned long)&mtc, MIGRATE_SYNC, MR_MEMORY_HOTPLUG);
		if (ret) {
			list_for_each_entry(page, &source, lru) {
				pr_warn("migrating pfn %lx failed ret:%d ",
				       page_to_pfn(page), ret);
				dump_page(page, "migration failure");
			}
			putback_movable_pages(&source);
		}
	}

	return ret;
}

static int __init cmdline_parse_movable_node(char *p)
{
	movable_node_enabled = true;
	return 0;
}
early_param("movable_node", cmdline_parse_movable_node);

/* check which state of node_states will be changed when offline memory */
static void node_states_check_changes_offline(unsigned long nr_pages,
		struct zone *zone, struct memory_notify *arg)
{
	struct pglist_data *pgdat = zone->zone_pgdat;
	unsigned long present_pages = 0;
	enum zone_type zt;

	arg->status_change_nid = NUMA_NO_NODE;
	arg->status_change_nid_normal = NUMA_NO_NODE;
	arg->status_change_nid_high = NUMA_NO_NODE;

	/*
	 * Check whether node_states[N_NORMAL_MEMORY] will be changed.
	 * If the memory to be offline is within the range
	 * [0..ZONE_NORMAL], and it is the last present memory there,
	 * the zones in that range will become empty after the offlining,
	 * thus we can determine that we need to clear the node from
	 * node_states[N_NORMAL_MEMORY].
	 */
	for (zt = 0; zt <= ZONE_NORMAL; zt++)
		present_pages += pgdat->node_zones[zt].present_pages;
	if (zone_idx(zone) <= ZONE_NORMAL && nr_pages >= present_pages)
		arg->status_change_nid_normal = zone_to_nid(zone);

#ifdef CONFIG_HIGHMEM
	/*
	 * node_states[N_HIGH_MEMORY] contains nodes which
	 * have normal memory or high memory.
	 * Here we add the present_pages belonging to ZONE_HIGHMEM.
	 * If the zone is within the range of [0..ZONE_HIGHMEM), and
	 * we determine that the zones in that range become empty,
	 * we need to clear the node for N_HIGH_MEMORY.
	 */
	present_pages += pgdat->node_zones[ZONE_HIGHMEM].present_pages;
	if (zone_idx(zone) <= ZONE_HIGHMEM && nr_pages >= present_pages)
		arg->status_change_nid_high = zone_to_nid(zone);
#endif

	/*
	 * We have accounted the pages from [0..ZONE_NORMAL), and
	 * in case of CONFIG_HIGHMEM the pages from ZONE_HIGHMEM
	 * as well.
	 * Here we count the possible pages from ZONE_MOVABLE.
	 * If after having accounted all the pages, we see that the nr_pages
	 * to be offlined is over or equal to the accounted pages,
	 * we know that the node will become empty, and so, we can clear
	 * it for N_MEMORY as well.
	 */
	present_pages += pgdat->node_zones[ZONE_MOVABLE].present_pages;

	if (nr_pages >= present_pages)
		arg->status_change_nid = zone_to_nid(zone);
}

static void node_states_clear_node(int node, struct memory_notify *arg)
{
	if (arg->status_change_nid_normal >= 0)
		node_clear_state(node, N_NORMAL_MEMORY);

	if (arg->status_change_nid_high >= 0)
		node_clear_state(node, N_HIGH_MEMORY);

	if (arg->status_change_nid >= 0)
		node_clear_state(node, N_MEMORY);
}

static int count_system_ram_pages_cb(unsigned long start_pfn,
				     unsigned long nr_pages, void *data)
{
	unsigned long *nr_system_ram_pages = data;

	*nr_system_ram_pages += nr_pages;
	return 0;
}

int __ref offline_pages(unsigned long start_pfn, unsigned long nr_pages)
{
	const unsigned long end_pfn = start_pfn + nr_pages;
	unsigned long pfn, system_ram_pages = 0;
	unsigned long flags;
	struct zone *zone;
	struct memory_notify arg;
	int ret, node;
	char *reason;

	/* We can only offline full sections (e.g., SECTION_IS_ONLINE) */
	if (WARN_ON_ONCE(!nr_pages ||
			 !IS_ALIGNED(start_pfn | nr_pages, PAGES_PER_SECTION)))
		return -EINVAL;

	mem_hotplug_begin();

	/*
	 * Don't allow to offline memory blocks that contain holes.
	 * Consequently, memory blocks with holes can never get onlined
	 * via the hotplug path - online_pages() - as hotplugged memory has
	 * no holes. This way, we e.g., don't have to worry about marking
	 * memory holes PG_reserved, don't need pfn_valid() checks, and can
	 * avoid using walk_system_ram_range() later.
	 */
	walk_system_ram_range(start_pfn, nr_pages, &system_ram_pages,
			      count_system_ram_pages_cb);
	if (system_ram_pages != nr_pages) {
		ret = -EINVAL;
		reason = "memory holes";
		goto failed_removal;
	}

	/* This makes hotplug much easier...and readable.
	   we assume this for now. .*/
	zone = test_pages_in_a_zone(start_pfn, end_pfn);
	if (!zone) {
		ret = -EINVAL;
		reason = "multizone range";
		goto failed_removal;
	}
	node = zone_to_nid(zone);

	/*
	 * Disable pcplists so that page isolation cannot race with freeing
	 * in a way that pages from isolated pageblock are left on pcplists.
	 */
	zone_pcp_disable(zone);

	/* set above range as isolated */
	ret = start_isolate_page_range(start_pfn, end_pfn,
				       MIGRATE_MOVABLE,
				       MEMORY_OFFLINE | REPORT_FAILURE);
	if (ret) {
		reason = "failure to isolate range";
		goto failed_removal_pcplists_disabled;
	}

	arg.start_pfn = start_pfn;
	arg.nr_pages = nr_pages;
	node_states_check_changes_offline(nr_pages, zone, &arg);

	ret = memory_notify(MEM_GOING_OFFLINE, &arg);
	ret = notifier_to_errno(ret);
	if (ret) {
		reason = "notifier failure";
		goto failed_removal_isolated;
	}

	do {
		pfn = start_pfn;
		do {
			if (signal_pending(current)) {
				ret = -EINTR;
				reason = "signal backoff";
				goto failed_removal_isolated;
			}

			cond_resched();
			lru_add_drain_all();

			ret = scan_movable_pages(pfn, end_pfn, &pfn);
			if (!ret) {
				/*
				 * TODO: fatal migration failures should bail
				 * out
				 */
				do_migrate_range(pfn, end_pfn);
			}
		} while (!ret);

		if (ret != -ENOENT) {
			reason = "unmovable page";
			goto failed_removal_isolated;
		}

		/*
		 * Dissolve free hugepages in the memory block before doing
		 * offlining actually in order to make hugetlbfs's object
		 * counting consistent.
		 */
		ret = dissolve_free_huge_pages(start_pfn, end_pfn);
		if (ret) {
			reason = "failure to dissolve huge pages";
			goto failed_removal_isolated;
		}

<<<<<<< HEAD
		/*
		 * per-cpu pages are drained in start_isolate_page_range, but if
		 * there are still pages that are not free, make sure that we
		 * drain again, because when we isolated range we might
		 * have raced with another thread that was adding pages to pcp
		 * list.
		 *
		 * Forward progress should be still guaranteed because
		 * pages on the pcp list can only belong to MOVABLE_ZONE
		 * because has_unmovable_pages explicitly checks for
		 * PageBuddy on freed pages on other zones.
		 */
		ret = test_pages_isolated(start_pfn, end_pfn, MEMORY_OFFLINE);
		if (ret)
			drain_all_pages(zone);
=======
		ret = test_pages_isolated(start_pfn, end_pfn, MEMORY_OFFLINE);

>>>>>>> f642729d
	} while (ret);

	/* Mark all sections offline and remove free pages from the buddy. */
	__offline_isolated_pages(start_pfn, end_pfn);
<<<<<<< HEAD
	pr_info("Offlined Pages %ld\n", nr_pages);
=======
	pr_debug("Offlined Pages %ld\n", nr_pages);
>>>>>>> f642729d

	/*
	 * The memory sections are marked offline, and the pageblock flags
	 * effectively stale; nobody should be touching them. Fixup the number
	 * of isolated pageblocks, memory onlining will properly revert this.
	 */
	spin_lock_irqsave(&zone->lock, flags);
	zone->nr_isolate_pageblock -= nr_pages / pageblock_nr_pages;
	spin_unlock_irqrestore(&zone->lock, flags);

	zone_pcp_enable(zone);

	/* removal success */
	adjust_managed_page_count(pfn_to_page(start_pfn), -nr_pages);
	zone->present_pages -= nr_pages;

	pgdat_resize_lock(zone->zone_pgdat, &flags);
	zone->zone_pgdat->node_present_pages -= nr_pages;
	pgdat_resize_unlock(zone->zone_pgdat, &flags);

	init_per_zone_wmark_min();

	if (!populated_zone(zone)) {
		zone_pcp_reset(zone);
		build_all_zonelists(NULL);
	} else
		zone_pcp_update(zone);

	node_states_clear_node(node, &arg);
	if (arg.status_change_nid >= 0) {
		kswapd_stop(node);
		kcompactd_stop(node);
	}

	writeback_set_ratelimit();

	memory_notify(MEM_OFFLINE, &arg);
	remove_pfn_range_from_zone(zone, start_pfn, nr_pages);
	mem_hotplug_done();
	return 0;

failed_removal_isolated:
	undo_isolate_page_range(start_pfn, end_pfn, MIGRATE_MOVABLE);
	memory_notify(MEM_CANCEL_OFFLINE, &arg);
failed_removal_pcplists_disabled:
	zone_pcp_enable(zone);
failed_removal:
	pr_debug("memory offlining [mem %#010llx-%#010llx] failed due to %s\n",
		 (unsigned long long) start_pfn << PAGE_SHIFT,
		 ((unsigned long long) end_pfn << PAGE_SHIFT) - 1,
		 reason);
	/* pushback to free area */
	mem_hotplug_done();
	return ret;
}

static int check_memblock_offlined_cb(struct memory_block *mem, void *arg)
{
	int ret = !is_memblock_offlined(mem);

	if (unlikely(ret)) {
		phys_addr_t beginpa, endpa;

		beginpa = PFN_PHYS(section_nr_to_pfn(mem->start_section_nr));
		endpa = beginpa + memory_block_size_bytes() - 1;
		pr_warn("removing memory fails, because memory [%pa-%pa] is onlined\n",
			&beginpa, &endpa);

		return -EBUSY;
	}
	return 0;
}

static int check_cpu_on_node(pg_data_t *pgdat)
{
	int cpu;

	for_each_present_cpu(cpu) {
		if (cpu_to_node(cpu) == pgdat->node_id)
			/*
			 * the cpu on this node isn't removed, and we can't
			 * offline this node.
			 */
			return -EBUSY;
	}

	return 0;
}

static int check_no_memblock_for_node_cb(struct memory_block *mem, void *arg)
{
	int nid = *(int *)arg;

	/*
	 * If a memory block belongs to multiple nodes, the stored nid is not
	 * reliable. However, such blocks are always online (e.g., cannot get
	 * offlined) and, therefore, are still spanned by the node.
	 */
	return mem->nid == nid ? -EEXIST : 0;
}

/**
 * try_offline_node
 * @nid: the node ID
 *
 * Offline a node if all memory sections and cpus of the node are removed.
 *
 * NOTE: The caller must call lock_device_hotplug() to serialize hotplug
 * and online/offline operations before this call.
 */
void try_offline_node(int nid)
{
	pg_data_t *pgdat = NODE_DATA(nid);
	int rc;

	/*
	 * If the node still spans pages (especially ZONE_DEVICE), don't
	 * offline it. A node spans memory after move_pfn_range_to_zone(),
	 * e.g., after the memory block was onlined.
	 */
	if (pgdat->node_spanned_pages)
		return;

	/*
	 * Especially offline memory blocks might not be spanned by the
	 * node. They will get spanned by the node once they get onlined.
	 * However, they link to the node in sysfs and can get onlined later.
	 */
	rc = for_each_memory_block(&nid, check_no_memblock_for_node_cb);
	if (rc)
		return;

	if (check_cpu_on_node(pgdat))
		return;

	/*
	 * all memory/cpu of this node are removed, we can offline this
	 * node now.
	 */
	node_set_offline(nid);
	unregister_one_node(nid);
}
EXPORT_SYMBOL(try_offline_node);

static int __ref try_remove_memory(int nid, u64 start, u64 size)
{
	int rc = 0;

	BUG_ON(check_hotplug_memory_range(start, size));

	/*
	 * All memory blocks must be offlined before removing memory.  Check
	 * whether all memory blocks in question are offline and return error
	 * if this is not the case.
	 */
	rc = walk_memory_blocks(start, size, NULL, check_memblock_offlined_cb);
	if (rc)
		return rc;

	/* remove memmap entry */
	firmware_map_remove(start, start + size, "System RAM");

	/*
	 * Memory block device removal under the device_hotplug_lock is
	 * a barrier against racing online attempts.
	 */
	remove_memory_block_devices(start, size);

	mem_hotplug_begin();

	arch_remove_memory(nid, start, size, NULL);

	if (IS_ENABLED(CONFIG_ARCH_KEEP_MEMBLOCK)) {
		memblock_free(start, size);
		memblock_remove(start, size);
	}

	release_mem_region_adjustable(start, size);

	try_offline_node(nid);

	mem_hotplug_done();
	return 0;
}

/**
 * remove_memory
 * @nid: the node ID
 * @start: physical address of the region to remove
 * @size: size of the region to remove
 *
 * NOTE: The caller must call lock_device_hotplug() to serialize hotplug
 * and online/offline operations before this call, as required by
 * try_offline_node().
 */
void __remove_memory(int nid, u64 start, u64 size)
{

	/*
	 * trigger BUG() if some memory is not offlined prior to calling this
	 * function
	 */
	if (try_remove_memory(nid, start, size))
		BUG();
}

/*
 * Remove memory if every memory block is offline, otherwise return -EBUSY is
 * some memory is not offline
 */
int remove_memory(int nid, u64 start, u64 size)
{
	int rc;

	lock_device_hotplug();
	rc  = try_remove_memory(nid, start, size);
	unlock_device_hotplug();

	return rc;
}
EXPORT_SYMBOL_GPL(remove_memory);

static int try_offline_memory_block(struct memory_block *mem, void *arg)
{
	uint8_t online_type = MMOP_ONLINE_KERNEL;
	uint8_t **online_types = arg;
	struct page *page;
	int rc;

	/*
	 * Sense the online_type via the zone of the memory block. Offlining
	 * with multiple zones within one memory block will be rejected
	 * by offlining code ... so we don't care about that.
	 */
	page = pfn_to_online_page(section_nr_to_pfn(mem->start_section_nr));
	if (page && zone_idx(page_zone(page)) == ZONE_MOVABLE)
		online_type = MMOP_ONLINE_MOVABLE;

	rc = device_offline(&mem->dev);
	/*
	 * Default is MMOP_OFFLINE - change it only if offlining succeeded,
	 * so try_reonline_memory_block() can do the right thing.
	 */
	if (!rc)
		**online_types = online_type;

	(*online_types)++;
	/* Ignore if already offline. */
	return rc < 0 ? rc : 0;
}

static int try_reonline_memory_block(struct memory_block *mem, void *arg)
{
	uint8_t **online_types = arg;
	int rc;

	if (**online_types != MMOP_OFFLINE) {
		mem->online_type = **online_types;
		rc = device_online(&mem->dev);
		if (rc < 0)
			pr_warn("%s: Failed to re-online memory: %d",
				__func__, rc);
	}

	/* Continue processing all remaining memory blocks. */
	(*online_types)++;
	return 0;
}

/*
 * Try to offline and remove memory. Might take a long time to finish in case
 * memory is still in use. Primarily useful for memory devices that logically
 * unplugged all memory (so it's no longer in use) and want to offline + remove
 * that memory.
 */
int offline_and_remove_memory(int nid, u64 start, u64 size)
{
	const unsigned long mb_count = size / memory_block_size_bytes();
	uint8_t *online_types, *tmp;
	int rc;

	if (!IS_ALIGNED(start, memory_block_size_bytes()) ||
	    !IS_ALIGNED(size, memory_block_size_bytes()) || !size)
		return -EINVAL;

	/*
	 * We'll remember the old online type of each memory block, so we can
	 * try to revert whatever we did when offlining one memory block fails
	 * after offlining some others succeeded.
	 */
	online_types = kmalloc_array(mb_count, sizeof(*online_types),
				     GFP_KERNEL);
	if (!online_types)
		return -ENOMEM;
	/*
	 * Initialize all states to MMOP_OFFLINE, so when we abort processing in
	 * try_offline_memory_block(), we'll skip all unprocessed blocks in
	 * try_reonline_memory_block().
	 */
	memset(online_types, MMOP_OFFLINE, mb_count);

	lock_device_hotplug();

	tmp = online_types;
	rc = walk_memory_blocks(start, size, &tmp, try_offline_memory_block);

	/*
	 * In case we succeeded to offline all memory, remove it.
	 * This cannot fail as it cannot get onlined in the meantime.
	 */
	if (!rc) {
		rc = try_remove_memory(nid, start, size);
		if (rc)
			pr_err("%s: Failed to remove memory: %d", __func__, rc);
	}

	/*
	 * Rollback what we did. While memory onlining might theoretically fail
	 * (nacked by a notifier), it barely ever happens.
	 */
	if (rc) {
		tmp = online_types;
		walk_memory_blocks(start, size, &tmp,
				   try_reonline_memory_block);
	}
	unlock_device_hotplug();

	kfree(online_types);
	return rc;
}
EXPORT_SYMBOL_GPL(offline_and_remove_memory);
#endif /* CONFIG_MEMORY_HOTREMOVE */<|MERGE_RESOLUTION|>--- conflicted
+++ resolved
@@ -106,12 +106,9 @@
 
 	if (strcmp(resource_name, "System RAM"))
 		flags |= IORESOURCE_SYSRAM_DRIVER_MANAGED;
-<<<<<<< HEAD
-=======
 
 	if (!mhp_range_allowed(start, size, true))
 		return ERR_PTR(-E2BIG);
->>>>>>> f642729d
 
 	/*
 	 * Make sure value parsed from 'mem=' only restricts memory adding
@@ -386,27 +383,6 @@
 	return err;
 }
 
-<<<<<<< HEAD
-#ifdef CONFIG_NUMA
-int __weak memory_add_physaddr_to_nid(u64 start)
-{
-	pr_info_once("Unknown online node for memory at 0x%llx, assuming node 0\n",
-			start);
-	return 0;
-}
-EXPORT_SYMBOL_GPL(memory_add_physaddr_to_nid);
-
-int __weak phys_to_target_node(u64 start)
-{
-	pr_info_once("Unknown target node for memory at 0x%llx, assuming node 0\n",
-			start);
-	return 0;
-}
-EXPORT_SYMBOL_GPL(phys_to_target_node);
-#endif
-
-=======
->>>>>>> f642729d
 /* find the smallest valid pfn in the range [start_pfn, end_pfn) */
 static unsigned long find_smallest_section_pfn(int nid, struct zone *zone,
 				     unsigned long start_pfn,
@@ -790,11 +766,7 @@
 	 * expects the zone spans the pfn range. All the pages in the range
 	 * are reserved so nobody should be touching them so we should be safe
 	 */
-<<<<<<< HEAD
-	memmap_init_zone(nr_pages, nid, zone_idx(zone), start_pfn,
-=======
 	memmap_init_range(nr_pages, nid, zone_idx(zone), start_pfn, 0,
->>>>>>> f642729d
 			 MEMINIT_HOTPLUG, altmap, migratetype);
 
 	set_zone_contiguous(zone);
@@ -1165,11 +1137,7 @@
 	 * In case we're allowed to merge the resource, flag it and trigger
 	 * merging now that adding succeeded.
 	 */
-<<<<<<< HEAD
-	if (mhp_flags & MEMHP_MERGE_RESOURCE)
-=======
 	if (mhp_flags & MHP_MERGE_RESOURCE)
->>>>>>> f642729d
 		merge_system_ram_resource(res);
 
 	/* online pages if requested */
@@ -1702,35 +1670,13 @@
 			goto failed_removal_isolated;
 		}
 
-<<<<<<< HEAD
-		/*
-		 * per-cpu pages are drained in start_isolate_page_range, but if
-		 * there are still pages that are not free, make sure that we
-		 * drain again, because when we isolated range we might
-		 * have raced with another thread that was adding pages to pcp
-		 * list.
-		 *
-		 * Forward progress should be still guaranteed because
-		 * pages on the pcp list can only belong to MOVABLE_ZONE
-		 * because has_unmovable_pages explicitly checks for
-		 * PageBuddy on freed pages on other zones.
-		 */
 		ret = test_pages_isolated(start_pfn, end_pfn, MEMORY_OFFLINE);
-		if (ret)
-			drain_all_pages(zone);
-=======
-		ret = test_pages_isolated(start_pfn, end_pfn, MEMORY_OFFLINE);
-
->>>>>>> f642729d
+
 	} while (ret);
 
 	/* Mark all sections offline and remove free pages from the buddy. */
 	__offline_isolated_pages(start_pfn, end_pfn);
-<<<<<<< HEAD
-	pr_info("Offlined Pages %ld\n", nr_pages);
-=======
 	pr_debug("Offlined Pages %ld\n", nr_pages);
->>>>>>> f642729d
 
 	/*
 	 * The memory sections are marked offline, and the pageblock flags
