--- conflicted
+++ resolved
@@ -2006,11 +2006,6 @@
 		if (err)
 			goto err_driver_init;
 	}
-<<<<<<< HEAD
-
-	devlink_params_publish(devlink);
-=======
->>>>>>> 6b7b0c30
 
 	if (!reload) {
 		devlink_register(devlink);
@@ -2094,10 +2089,6 @@
 			return;
 	}
 
-<<<<<<< HEAD
-	devlink_params_unpublish(devlink);
-=======
->>>>>>> 6b7b0c30
 	if (mlxsw_core->driver->fini)
 		mlxsw_core->driver->fini(mlxsw_core);
 	mlxsw_env_fini(mlxsw_core->env);
