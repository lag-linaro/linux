--- conflicted
+++ resolved
@@ -756,11 +756,7 @@
 
 	/* set clock master for audio interface */
 	switch (fmt & SND_SOC_DAIFMT_CLOCK_PROVIDER_MASK) {
-<<<<<<< HEAD
-	case SND_SOC_DAIFMT_CBP_CFP:
-=======
 	case SND_SOC_DAIFMT_BC_FC:
->>>>>>> 7365df19
 		rdai->clk_master = 0;
 		break;
 	case SND_SOC_DAIFMT_BP_FP:
