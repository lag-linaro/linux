--- conflicted
+++ resolved
@@ -4694,14 +4694,10 @@
 
 	hash_del(&req->hash_node);
 	io_poll_complete(req, req->result, 0);
-<<<<<<< HEAD
-=======
 	req->flags |= REQ_F_COMP_LOCKED;
 	*nxt = io_put_req_find_next(req);
->>>>>>> 6437634e
 	spin_unlock_irq(&ctx->completion_lock);
 
-	io_put_req_find_next(req, nxt);
 	io_cqring_ev_posted(ctx);
 }
 
@@ -5115,10 +5111,6 @@
 	struct io_ring_ctx *ctx = req->ctx;
 	struct io_poll_table ipt;
 	__poll_t mask;
-
-	/* ->work is in union with hash_node and others */
-	io_req_work_drop_env(req);
-	req->flags &= ~REQ_F_WORK_INITIALIZED;
 
 	INIT_HLIST_NODE(&req->hash_node);
 	ipt.pt._qproc = io_poll_queue_proc;
