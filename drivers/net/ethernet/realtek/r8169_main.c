--- conflicted
+++ resolved
@@ -705,27 +705,6 @@
 	return tp->mac_version >= RTL_GIGA_MAC_VER_34 &&
 	       tp->mac_version != RTL_GIGA_MAC_VER_37 &&
 	       tp->mac_version != RTL_GIGA_MAC_VER_39;
-}
-
-static void rtl_get_priv_stats(struct rtl8169_stats *stats,
-			       u64 *pkts, u64 *bytes)
-{
-	unsigned int start;
-
-	do {
-		start = u64_stats_fetch_begin_irq(&stats->syncp);
-		*pkts = stats->packets;
-		*bytes = stats->bytes;
-	} while (u64_stats_fetch_retry_irq(&stats->syncp, start));
-}
-
-static void rtl_inc_priv_stats(struct rtl8169_stats *stats,
-			       u64 pkts, u64 bytes)
-{
-	u64_stats_update_begin(&stats->syncp);
-	stats->packets += pkts;
-	stats->bytes += bytes;
-	u64_stats_update_end(&stats->syncp);
 }
 
 static void rtl_read_mac_from_reg(struct rtl8169_private *tp, u8 *mac, int reg)
@@ -4428,12 +4407,6 @@
 		netdev_completed_queue(dev, pkts_compl, bytes_compl);
 		dev_sw_netstats_tx_add(dev, pkts_compl, bytes_compl);
 
-<<<<<<< HEAD
-		rtl_inc_priv_stats(&tp->tx_stats, pkts_compl, bytes_compl);
-
-		tp->dirty_tx = dirty_tx;
-=======
->>>>>>> f642729d
 		/* Sync with rtl8169_start_xmit:
 		 * - publish dirty_tx ring index (write barrier)
 		 * - refresh cur_tx ring index and queue status (read barrier)
@@ -4550,11 +4523,7 @@
 
 		napi_gro_receive(&tp->napi, skb);
 
-<<<<<<< HEAD
-		rtl_inc_priv_stats(&tp->rx_stats, 1, pkt_size);
-=======
 		dev_sw_netstats_rx_add(dev, pkt_size);
->>>>>>> f642729d
 release_descriptor:
 		rtl8169_mark_to_asic(desc);
 	}
@@ -4621,11 +4590,8 @@
 
 	rtl_tx(dev, tp, budget);
 
-<<<<<<< HEAD
-=======
 	work_done = rtl_rx(dev, tp, budget);
 
->>>>>>> f642729d
 	if (work_done < budget && napi_complete_done(napi, work_done))
 		rtl_irq_enable(tp);
 
@@ -4711,11 +4677,7 @@
 
 	free_irq(pci_irq_vector(pdev, 0), tp);
 
-<<<<<<< HEAD
-	free_irq(pci_irq_vector(pdev, 0), tp);
-=======
 	phy_disconnect(tp->phydev);
->>>>>>> f642729d
 
 	dma_free_coherent(&pdev->dev, R8169_RX_RING_BYTES, tp->RxDescArray,
 			  tp->RxPhyAddr);
@@ -4767,14 +4729,9 @@
 
 	rtl_request_firmware(tp);
 
-<<<<<<< HEAD
-	retval = request_irq(pci_irq_vector(pdev, 0), rtl8169_interrupt,
-			     IRQF_NO_THREAD | IRQF_SHARED, dev->name, tp);
-=======
 	irqflags = pci_dev_msi_enabled(pdev) ? IRQF_NO_THREAD : IRQF_SHARED;
 	retval = request_irq(pci_irq_vector(pdev, 0), rtl8169_interrupt,
 			     irqflags, dev->name, tp);
->>>>>>> f642729d
 	if (retval < 0)
 		goto err_release_fw_2;
 
@@ -4816,13 +4773,7 @@
 	pm_runtime_get_noresume(&pdev->dev);
 
 	netdev_stats_to_stats64(stats, &dev->stats);
-<<<<<<< HEAD
-
-	rtl_get_priv_stats(&tp->rx_stats, &stats->rx_packets, &stats->rx_bytes);
-	rtl_get_priv_stats(&tp->tx_stats, &stats->tx_packets, &stats->tx_bytes);
-=======
 	dev_fetch_sw_netstats(stats, dev->tstats);
->>>>>>> f642729d
 
 	/*
 	 * Fetch additional counter values missing in stats collected by driver
