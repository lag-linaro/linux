// SPDX-License-Identifier: GPL-2.0
/*
 * Copyright (C) 2008 Oracle.  All rights reserved.
 */

#include <linux/kernel.h>
#include <linux/bio.h>
#include <linux/file.h>
#include <linux/fs.h>
#include <linux/pagemap.h>
#include <linux/highmem.h>
#include <linux/kthread.h>
#include <linux/time.h>
#include <linux/init.h>
#include <linux/string.h>
#include <linux/backing-dev.h>
#include <linux/writeback.h>
#include <linux/slab.h>
#include <linux/sched/mm.h>
#include <linux/log2.h>
#include <crypto/hash.h>
#include "misc.h"
#include "ctree.h"
#include "disk-io.h"
#include "transaction.h"
#include "btrfs_inode.h"
#include "volumes.h"
#include "ordered-data.h"
#include "compression.h"
#include "extent_io.h"
#include "extent_map.h"
#include "subpage.h"
#include "zoned.h"

static const char* const btrfs_compress_types[] = { "", "zlib", "lzo", "zstd" };

const char* btrfs_compress_type2str(enum btrfs_compression_type type)
{
	switch (type) {
	case BTRFS_COMPRESS_ZLIB:
	case BTRFS_COMPRESS_LZO:
	case BTRFS_COMPRESS_ZSTD:
	case BTRFS_COMPRESS_NONE:
		return btrfs_compress_types[type];
	default:
		break;
	}

	return NULL;
}

bool btrfs_compress_is_valid_type(const char *str, size_t len)
{
	int i;

	for (i = 1; i < ARRAY_SIZE(btrfs_compress_types); i++) {
		size_t comp_len = strlen(btrfs_compress_types[i]);

		if (len < comp_len)
			continue;

		if (!strncmp(btrfs_compress_types[i], str, comp_len))
			return true;
	}
	return false;
}

static int compression_compress_pages(int type, struct list_head *ws,
               struct address_space *mapping, u64 start, struct page **pages,
               unsigned long *out_pages, unsigned long *total_in,
               unsigned long *total_out)
{
	switch (type) {
	case BTRFS_COMPRESS_ZLIB:
		return zlib_compress_pages(ws, mapping, start, pages,
				out_pages, total_in, total_out);
	case BTRFS_COMPRESS_LZO:
		return lzo_compress_pages(ws, mapping, start, pages,
				out_pages, total_in, total_out);
	case BTRFS_COMPRESS_ZSTD:
		return zstd_compress_pages(ws, mapping, start, pages,
				out_pages, total_in, total_out);
	case BTRFS_COMPRESS_NONE:
	default:
		/*
		 * This can happen when compression races with remount setting
		 * it to 'no compress', while caller doesn't call
		 * inode_need_compress() to check if we really need to
		 * compress.
		 *
		 * Not a big deal, just need to inform caller that we
		 * haven't allocated any pages yet.
		 */
		*out_pages = 0;
		return -E2BIG;
	}
}

static int compression_decompress_bio(struct list_head *ws,
				      struct compressed_bio *cb)
{
	switch (cb->compress_type) {
	case BTRFS_COMPRESS_ZLIB: return zlib_decompress_bio(ws, cb);
	case BTRFS_COMPRESS_LZO:  return lzo_decompress_bio(ws, cb);
	case BTRFS_COMPRESS_ZSTD: return zstd_decompress_bio(ws, cb);
	case BTRFS_COMPRESS_NONE:
	default:
		/*
		 * This can't happen, the type is validated several times
		 * before we get here.
		 */
		BUG();
	}
}

static int compression_decompress(int type, struct list_head *ws,
               unsigned char *data_in, struct page *dest_page,
               unsigned long start_byte, size_t srclen, size_t destlen)
{
	switch (type) {
	case BTRFS_COMPRESS_ZLIB: return zlib_decompress(ws, data_in, dest_page,
						start_byte, srclen, destlen);
	case BTRFS_COMPRESS_LZO:  return lzo_decompress(ws, data_in, dest_page,
						start_byte, srclen, destlen);
	case BTRFS_COMPRESS_ZSTD: return zstd_decompress(ws, data_in, dest_page,
						start_byte, srclen, destlen);
	case BTRFS_COMPRESS_NONE:
	default:
		/*
		 * This can't happen, the type is validated several times
		 * before we get here.
		 */
		BUG();
	}
}

static int btrfs_decompress_bio(struct compressed_bio *cb);

static void finish_compressed_bio_read(struct compressed_bio *cb)
{
	unsigned int index;
	struct page *page;

	if (cb->status == BLK_STS_OK)
		cb->status = errno_to_blk_status(btrfs_decompress_bio(cb));

	/* Release the compressed pages */
	for (index = 0; index < cb->nr_pages; index++) {
		page = cb->compressed_pages[index];
		page->mapping = NULL;
		put_page(page);
	}

	/* Do io completion on the original bio */
	if (cb->status != BLK_STS_OK)
		cb->orig_bio->bi_status = cb->status;
	bio_endio(cb->orig_bio);

	/* Finally free the cb struct */
	kfree(cb->compressed_pages);
	kfree(cb);
}

/*
 * Verify the checksums and kick off repair if needed on the uncompressed data
 * before decompressing it into the original bio and freeing the uncompressed
 * pages.
 */
static void end_compressed_bio_read(struct bio *bio)
{
	struct compressed_bio *cb = bio->bi_private;
	struct inode *inode = cb->inode;
	struct btrfs_fs_info *fs_info = btrfs_sb(inode->i_sb);
	struct btrfs_inode *bi = BTRFS_I(inode);
	bool csum = !(bi->flags & BTRFS_INODE_NODATASUM) &&
		    !test_bit(BTRFS_FS_STATE_NO_CSUMS, &fs_info->fs_state);
	blk_status_t status = bio->bi_status;
	struct btrfs_bio *bbio = btrfs_bio(bio);
	struct bvec_iter iter;
	struct bio_vec bv;
	u32 offset;

	btrfs_bio_for_each_sector(fs_info, bv, bbio, iter, offset) {
		u64 start = bbio->file_offset + offset;

		if (!status &&
		    (!csum || !check_data_csum(inode, bbio, offset, bv.bv_page,
					       bv.bv_offset))) {
			clean_io_failure(fs_info, &bi->io_failure_tree,
					 &bi->io_tree, start, bv.bv_page,
					 btrfs_ino(bi), bv.bv_offset);
		} else {
			int ret;

			refcount_inc(&cb->pending_ios);
			ret = btrfs_repair_one_sector(inode, bbio, offset,
					bv.bv_page, bv.bv_offset,
					btrfs_submit_data_read_bio);
			if (ret) {
				refcount_dec(&cb->pending_ios);
				status = errno_to_blk_status(ret);
			}
		}
	}

	if (status)
		cb->status = status;

	if (refcount_dec_and_test(&cb->pending_ios))
		finish_compressed_bio_read(cb);
	btrfs_bio_free_csum(bbio);
	bio_put(bio);
}

/*
 * Clear the writeback bits on all of the file
 * pages for a compressed write
 */
static noinline void end_compressed_writeback(struct inode *inode,
					      const struct compressed_bio *cb)
{
	struct btrfs_fs_info *fs_info = btrfs_sb(inode->i_sb);
	unsigned long index = cb->start >> PAGE_SHIFT;
	unsigned long end_index = (cb->start + cb->len - 1) >> PAGE_SHIFT;
	struct page *pages[16];
	unsigned long nr_pages = end_index - index + 1;
	const int errno = blk_status_to_errno(cb->status);
	int i;
	int ret;

	if (errno)
		mapping_set_error(inode->i_mapping, errno);

	while (nr_pages > 0) {
		ret = find_get_pages_contig(inode->i_mapping, index,
				     min_t(unsigned long,
				     nr_pages, ARRAY_SIZE(pages)), pages);
		if (ret == 0) {
			nr_pages -= 1;
			index += 1;
			continue;
		}
		for (i = 0; i < ret; i++) {
			if (errno)
				SetPageError(pages[i]);
			btrfs_page_clamp_clear_writeback(fs_info, pages[i],
							 cb->start, cb->len);
			put_page(pages[i]);
		}
		nr_pages -= ret;
		index += ret;
	}
	/* the inode may be gone now */
}

static void finish_compressed_bio_write(struct compressed_bio *cb)
{
	struct inode *inode = cb->inode;
	unsigned int index;

	/*
	 * Ok, we're the last bio for this extent, step one is to call back
	 * into the FS and do all the end_io operations.
	 */
	btrfs_writepage_endio_finish_ordered(BTRFS_I(inode), NULL,
			cb->start, cb->start + cb->len - 1,
			cb->status == BLK_STS_OK);

	if (cb->writeback)
		end_compressed_writeback(inode, cb);
	/* Note, our inode could be gone now */

	/*
	 * Release the compressed pages, these came from alloc_page and
	 * are not attached to the inode at all
	 */
	for (index = 0; index < cb->nr_pages; index++) {
		struct page *page = cb->compressed_pages[index];

		page->mapping = NULL;
		put_page(page);
	}

	/* Finally free the cb struct */
	kfree(cb->compressed_pages);
	kfree(cb);
}

static void btrfs_finish_compressed_write_work(struct work_struct *work)
{
	struct compressed_bio *cb =
		container_of(work, struct compressed_bio, write_end_work);

	finish_compressed_bio_write(cb);
}

/*
 * Do the cleanup once all the compressed pages hit the disk.  This will clear
 * writeback on the file pages and free the compressed pages.
 *
 * This also calls the writeback end hooks for the file pages so that metadata
 * and checksums can be updated in the file.
 */
static void end_compressed_bio_write(struct bio *bio)
{
	struct compressed_bio *cb = bio->bi_private;

	if (bio->bi_status)
		cb->status = bio->bi_status;

	if (refcount_dec_and_test(&cb->pending_ios)) {
		struct btrfs_fs_info *fs_info = btrfs_sb(cb->inode->i_sb);

		btrfs_record_physical_zoned(cb->inode, cb->start, bio);
		queue_work(fs_info->compressed_write_workers, &cb->write_end_work);
	}
	bio_put(bio);
}

/*
 * Allocate a compressed_bio, which will be used to read/write on-disk
 * (aka, compressed) * data.
 *
 * @cb:                 The compressed_bio structure, which records all the needed
 *                      information to bind the compressed data to the uncompressed
 *                      page cache.
 * @disk_byten:         The logical bytenr where the compressed data will be read
 *                      from or written to.
 * @endio_func:         The endio function to call after the IO for compressed data
 *                      is finished.
 * @next_stripe_start:  Return value of logical bytenr of where next stripe starts.
 *                      Let the caller know to only fill the bio up to the stripe
 *                      boundary.
 */


static struct bio *alloc_compressed_bio(struct compressed_bio *cb, u64 disk_bytenr,
					blk_opf_t opf, bio_end_io_t endio_func,
					u64 *next_stripe_start)
{
	struct btrfs_fs_info *fs_info = btrfs_sb(cb->inode->i_sb);
	struct btrfs_io_geometry geom;
	struct extent_map *em;
	struct bio *bio;
	int ret;

	bio = btrfs_bio_alloc(BIO_MAX_VECS);

	bio->bi_iter.bi_sector = disk_bytenr >> SECTOR_SHIFT;
	bio->bi_opf = opf;
	bio->bi_private = cb;
	bio->bi_end_io = endio_func;

	em = btrfs_get_chunk_map(fs_info, disk_bytenr, fs_info->sectorsize);
	if (IS_ERR(em)) {
		bio_put(bio);
		return ERR_CAST(em);
	}

	if (bio_op(bio) == REQ_OP_ZONE_APPEND)
		bio_set_dev(bio, em->map_lookup->stripes[0].dev->bdev);

	ret = btrfs_get_io_geometry(fs_info, em, btrfs_op(bio), disk_bytenr, &geom);
	free_extent_map(em);
	if (ret < 0) {
		bio_put(bio);
		return ERR_PTR(ret);
	}
	*next_stripe_start = disk_bytenr + geom.len;
	refcount_inc(&cb->pending_ios);
	return bio;
}

/*
 * worker function to build and submit bios for previously compressed pages.
 * The corresponding pages in the inode should be marked for writeback
 * and the compressed pages should have a reference on them for dropping
 * when the IO is complete.
 *
 * This also checksums the file bytes and gets things ready for
 * the end io hooks.
 */
blk_status_t btrfs_submit_compressed_write(struct btrfs_inode *inode, u64 start,
				 unsigned int len, u64 disk_start,
				 unsigned int compressed_len,
				 struct page **compressed_pages,
				 unsigned int nr_pages,
				 blk_opf_t write_flags,
				 struct cgroup_subsys_state *blkcg_css,
				 bool writeback)
{
	struct btrfs_fs_info *fs_info = inode->root->fs_info;
	struct bio *bio = NULL;
	struct compressed_bio *cb;
	u64 cur_disk_bytenr = disk_start;
	u64 next_stripe_start;
	int skip_sum = inode->flags & BTRFS_INODE_NODATASUM;
	const bool use_append = btrfs_use_zone_append(inode, disk_start);
<<<<<<< HEAD
	const unsigned int bio_op = use_append ? REQ_OP_ZONE_APPEND : REQ_OP_WRITE;
	blk_status_t ret = BLK_STS_OK;
=======
	const enum req_op bio_op = use_append ? REQ_OP_ZONE_APPEND : REQ_OP_WRITE;
>>>>>>> f46c4db8

	ASSERT(IS_ALIGNED(start, fs_info->sectorsize) &&
	       IS_ALIGNED(len, fs_info->sectorsize));
	cb = kmalloc(sizeof(struct compressed_bio), GFP_NOFS);
	if (!cb)
		return BLK_STS_RESOURCE;
	refcount_set(&cb->pending_ios, 1);
	cb->status = BLK_STS_OK;
	cb->inode = &inode->vfs_inode;
	cb->start = start;
	cb->len = len;
	cb->compressed_pages = compressed_pages;
	cb->compressed_len = compressed_len;
	cb->writeback = writeback;
	INIT_WORK(&cb->write_end_work, btrfs_finish_compressed_write_work);
	cb->nr_pages = nr_pages;

	if (blkcg_css)
		kthread_associate_blkcg(blkcg_css);

	while (cur_disk_bytenr < disk_start + compressed_len) {
		u64 offset = cur_disk_bytenr - disk_start;
		unsigned int index = offset >> PAGE_SHIFT;
		unsigned int real_size;
		unsigned int added;
		struct page *page = compressed_pages[index];
		bool submit = false;

		/* Allocate new bio if submitted or not yet allocated */
		if (!bio) {
			bio = alloc_compressed_bio(cb, cur_disk_bytenr,
				bio_op | write_flags, end_compressed_bio_write,
				&next_stripe_start);
			if (IS_ERR(bio)) {
				ret = errno_to_blk_status(PTR_ERR(bio));
				break;
			}
			if (blkcg_css)
				bio->bi_opf |= REQ_CGROUP_PUNT;
		}
		/*
		 * We should never reach next_stripe_start start as we will
		 * submit comp_bio when reach the boundary immediately.
		 */
		ASSERT(cur_disk_bytenr != next_stripe_start);

		/*
		 * We have various limits on the real read size:
		 * - stripe boundary
		 * - page boundary
		 * - compressed length boundary
		 */
		real_size = min_t(u64, U32_MAX, next_stripe_start - cur_disk_bytenr);
		real_size = min_t(u64, real_size, PAGE_SIZE - offset_in_page(offset));
		real_size = min_t(u64, real_size, compressed_len - offset);
		ASSERT(IS_ALIGNED(real_size, fs_info->sectorsize));

		if (use_append)
			added = bio_add_zone_append_page(bio, page, real_size,
					offset_in_page(offset));
		else
			added = bio_add_page(bio, page, real_size,
					offset_in_page(offset));
		/* Reached zoned boundary */
		if (added == 0)
			submit = true;

		cur_disk_bytenr += added;
		/* Reached stripe boundary */
		if (cur_disk_bytenr == next_stripe_start)
			submit = true;

		/* Finished the range */
		if (cur_disk_bytenr == disk_start + compressed_len)
			submit = true;

		if (submit) {
			if (!skip_sum) {
				ret = btrfs_csum_one_bio(inode, bio, start, true);
				if (ret) {
					bio->bi_status = ret;
					bio_endio(bio);
					break;
				}
			}

			ASSERT(bio->bi_iter.bi_size);
			btrfs_submit_bio(fs_info, bio, 0);
			bio = NULL;
		}
		cond_resched();
	}

	if (blkcg_css)
		kthread_associate_blkcg(NULL);

	if (refcount_dec_and_test(&cb->pending_ios))
		finish_compressed_bio_write(cb);
	return ret;
}

static u64 bio_end_offset(struct bio *bio)
{
	struct bio_vec *last = bio_last_bvec_all(bio);

	return page_offset(last->bv_page) + last->bv_len + last->bv_offset;
}

/*
 * Add extra pages in the same compressed file extent so that we don't need to
 * re-read the same extent again and again.
 *
 * NOTE: this won't work well for subpage, as for subpage read, we lock the
 * full page then submit bio for each compressed/regular extents.
 *
 * This means, if we have several sectors in the same page points to the same
 * on-disk compressed data, we will re-read the same extent many times and
 * this function can only help for the next page.
 */
static noinline int add_ra_bio_pages(struct inode *inode,
				     u64 compressed_end,
				     struct compressed_bio *cb)
{
	struct btrfs_fs_info *fs_info = btrfs_sb(inode->i_sb);
	unsigned long end_index;
	u64 cur = bio_end_offset(cb->orig_bio);
	u64 isize = i_size_read(inode);
	int ret;
	struct page *page;
	struct extent_map *em;
	struct address_space *mapping = inode->i_mapping;
	struct extent_map_tree *em_tree;
	struct extent_io_tree *tree;
	int sectors_missed = 0;

	em_tree = &BTRFS_I(inode)->extent_tree;
	tree = &BTRFS_I(inode)->io_tree;

	if (isize == 0)
		return 0;

	/*
	 * For current subpage support, we only support 64K page size,
	 * which means maximum compressed extent size (128K) is just 2x page
	 * size.
	 * This makes readahead less effective, so here disable readahead for
	 * subpage for now, until full compressed write is supported.
	 */
	if (btrfs_sb(inode->i_sb)->sectorsize < PAGE_SIZE)
		return 0;

	end_index = (i_size_read(inode) - 1) >> PAGE_SHIFT;

	while (cur < compressed_end) {
		u64 page_end;
		u64 pg_index = cur >> PAGE_SHIFT;
		u32 add_size;

		if (pg_index > end_index)
			break;

		page = xa_load(&mapping->i_pages, pg_index);
		if (page && !xa_is_value(page)) {
			sectors_missed += (PAGE_SIZE - offset_in_page(cur)) >>
					  fs_info->sectorsize_bits;

			/* Beyond threshold, no need to continue */
			if (sectors_missed > 4)
				break;

			/*
			 * Jump to next page start as we already have page for
			 * current offset.
			 */
			cur = (pg_index << PAGE_SHIFT) + PAGE_SIZE;
			continue;
		}

		page = __page_cache_alloc(mapping_gfp_constraint(mapping,
								 ~__GFP_FS));
		if (!page)
			break;

		if (add_to_page_cache_lru(page, mapping, pg_index, GFP_NOFS)) {
			put_page(page);
			/* There is already a page, skip to page end */
			cur = (pg_index << PAGE_SHIFT) + PAGE_SIZE;
			continue;
		}

		ret = set_page_extent_mapped(page);
		if (ret < 0) {
			unlock_page(page);
			put_page(page);
			break;
		}

		page_end = (pg_index << PAGE_SHIFT) + PAGE_SIZE - 1;
		lock_extent(tree, cur, page_end);
		read_lock(&em_tree->lock);
		em = lookup_extent_mapping(em_tree, cur, page_end + 1 - cur);
		read_unlock(&em_tree->lock);

		/*
		 * At this point, we have a locked page in the page cache for
		 * these bytes in the file.  But, we have to make sure they map
		 * to this compressed extent on disk.
		 */
		if (!em || cur < em->start ||
		    (cur + fs_info->sectorsize > extent_map_end(em)) ||
		    (em->block_start >> 9) != cb->orig_bio->bi_iter.bi_sector) {
			free_extent_map(em);
			unlock_extent(tree, cur, page_end);
			unlock_page(page);
			put_page(page);
			break;
		}
		free_extent_map(em);

		if (page->index == end_index) {
			size_t zero_offset = offset_in_page(isize);

			if (zero_offset) {
				int zeros;
				zeros = PAGE_SIZE - zero_offset;
				memzero_page(page, zero_offset, zeros);
			}
		}

		add_size = min(em->start + em->len, page_end + 1) - cur;
		ret = bio_add_page(cb->orig_bio, page, add_size, offset_in_page(cur));
		if (ret != add_size) {
			unlock_extent(tree, cur, page_end);
			unlock_page(page);
			put_page(page);
			break;
		}
		/*
		 * If it's subpage, we also need to increase its
		 * subpage::readers number, as at endio we will decrease
		 * subpage::readers and to unlock the page.
		 */
		if (fs_info->sectorsize < PAGE_SIZE)
			btrfs_subpage_start_reader(fs_info, page, cur, add_size);
		put_page(page);
		cur += add_size;
	}
	return 0;
}

/*
 * for a compressed read, the bio we get passed has all the inode pages
 * in it.  We don't actually do IO on those pages but allocate new ones
 * to hold the compressed pages on disk.
 *
 * bio->bi_iter.bi_sector points to the compressed extent on disk
 * bio->bi_io_vec points to all of the inode pages
 *
 * After the compressed pages are read, we copy the bytes into the
 * bio we were passed and then call the bio end_io calls
 */
void btrfs_submit_compressed_read(struct inode *inode, struct bio *bio,
				  int mirror_num)
{
	struct btrfs_fs_info *fs_info = btrfs_sb(inode->i_sb);
	struct extent_map_tree *em_tree;
	struct compressed_bio *cb;
	unsigned int compressed_len;
	struct bio *comp_bio = NULL;
	const u64 disk_bytenr = bio->bi_iter.bi_sector << SECTOR_SHIFT;
	u64 cur_disk_byte = disk_bytenr;
	u64 next_stripe_start;
	u64 file_offset;
	u64 em_len;
	u64 em_start;
	struct extent_map *em;
	blk_status_t ret;
	int ret2;
	int i;

	em_tree = &BTRFS_I(inode)->extent_tree;

	file_offset = bio_first_bvec_all(bio)->bv_offset +
		      page_offset(bio_first_page_all(bio));

	/* we need the actual starting offset of this extent in the file */
	read_lock(&em_tree->lock);
	em = lookup_extent_mapping(em_tree, file_offset, fs_info->sectorsize);
	read_unlock(&em_tree->lock);
	if (!em) {
		ret = BLK_STS_IOERR;
		goto out;
	}

	ASSERT(em->compress_type != BTRFS_COMPRESS_NONE);
	compressed_len = em->block_len;
	cb = kmalloc(sizeof(struct compressed_bio), GFP_NOFS);
	if (!cb) {
		ret = BLK_STS_RESOURCE;
		goto out;
	}

	refcount_set(&cb->pending_ios, 1);
	cb->status = BLK_STS_OK;
	cb->inode = inode;

	cb->start = em->orig_start;
	em_len = em->len;
	em_start = em->start;

	cb->len = bio->bi_iter.bi_size;
	cb->compressed_len = compressed_len;
	cb->compress_type = em->compress_type;
	cb->orig_bio = bio;

	free_extent_map(em);
	em = NULL;

	cb->nr_pages = DIV_ROUND_UP(compressed_len, PAGE_SIZE);
	cb->compressed_pages = kcalloc(cb->nr_pages, sizeof(struct page *), GFP_NOFS);
	if (!cb->compressed_pages) {
		ret = BLK_STS_RESOURCE;
		goto fail;
	}

	ret2 = btrfs_alloc_page_array(cb->nr_pages, cb->compressed_pages);
	if (ret2) {
		ret = BLK_STS_RESOURCE;
		goto fail;
	}

	add_ra_bio_pages(inode, em_start + em_len, cb);

	/* include any pages we added in add_ra-bio_pages */
	cb->len = bio->bi_iter.bi_size;

	while (cur_disk_byte < disk_bytenr + compressed_len) {
		u64 offset = cur_disk_byte - disk_bytenr;
		unsigned int index = offset >> PAGE_SHIFT;
		unsigned int real_size;
		unsigned int added;
		struct page *page = cb->compressed_pages[index];
		bool submit = false;

		/* Allocate new bio if submitted or not yet allocated */
		if (!comp_bio) {
			comp_bio = alloc_compressed_bio(cb, cur_disk_byte,
					REQ_OP_READ, end_compressed_bio_read,
					&next_stripe_start);
			if (IS_ERR(comp_bio)) {
				cb->status =
					errno_to_blk_status(PTR_ERR(comp_bio));
				break;
			}
		}
		/*
		 * We should never reach next_stripe_start start as we will
		 * submit comp_bio when reach the boundary immediately.
		 */
		ASSERT(cur_disk_byte != next_stripe_start);
		/*
		 * We have various limit on the real read size:
		 * - stripe boundary
		 * - page boundary
		 * - compressed length boundary
		 */
		real_size = min_t(u64, U32_MAX, next_stripe_start - cur_disk_byte);
		real_size = min_t(u64, real_size, PAGE_SIZE - offset_in_page(offset));
		real_size = min_t(u64, real_size, compressed_len - offset);
		ASSERT(IS_ALIGNED(real_size, fs_info->sectorsize));

		added = bio_add_page(comp_bio, page, real_size, offset_in_page(offset));
		/*
		 * Maximum compressed extent is smaller than bio size limit,
		 * thus bio_add_page() should always success.
		 */
		ASSERT(added == real_size);
		cur_disk_byte += added;

		/* Reached stripe boundary, need to submit */
		if (cur_disk_byte == next_stripe_start)
			submit = true;

		/* Has finished the range, need to submit */
		if (cur_disk_byte == disk_bytenr + compressed_len)
			submit = true;

		if (submit) {
			/* Save the original iter for read repair */
			if (bio_op(comp_bio) == REQ_OP_READ)
				btrfs_bio(comp_bio)->iter = comp_bio->bi_iter;

			/*
			 * Just stash the initial offset of this chunk, as there
			 * is no direct correlation between compressed pages and
			 * the original file offset.  The field is only used for
			 * priting error messages anyway.
			 */
			btrfs_bio(comp_bio)->file_offset = file_offset;

			ret = btrfs_lookup_bio_sums(inode, comp_bio, NULL);
			if (ret) {
				comp_bio->bi_status = ret;
				bio_endio(comp_bio);
				break;
			}

			ASSERT(comp_bio->bi_iter.bi_size);
			btrfs_submit_bio(fs_info, comp_bio, mirror_num);
			comp_bio = NULL;
		}
	}

	if (refcount_dec_and_test(&cb->pending_ios))
		finish_compressed_bio_read(cb);
	return;

fail:
	if (cb->compressed_pages) {
		for (i = 0; i < cb->nr_pages; i++) {
			if (cb->compressed_pages[i])
				__free_page(cb->compressed_pages[i]);
		}
	}

	kfree(cb->compressed_pages);
	kfree(cb);
out:
	free_extent_map(em);
	bio->bi_status = ret;
	bio_endio(bio);
	return;
}

/*
 * Heuristic uses systematic sampling to collect data from the input data
 * range, the logic can be tuned by the following constants:
 *
 * @SAMPLING_READ_SIZE - how many bytes will be copied from for each sample
 * @SAMPLING_INTERVAL  - range from which the sampled data can be collected
 */
#define SAMPLING_READ_SIZE	(16)
#define SAMPLING_INTERVAL	(256)

/*
 * For statistical analysis of the input data we consider bytes that form a
 * Galois Field of 256 objects. Each object has an attribute count, ie. how
 * many times the object appeared in the sample.
 */
#define BUCKET_SIZE		(256)

/*
 * The size of the sample is based on a statistical sampling rule of thumb.
 * The common way is to perform sampling tests as long as the number of
 * elements in each cell is at least 5.
 *
 * Instead of 5, we choose 32 to obtain more accurate results.
 * If the data contain the maximum number of symbols, which is 256, we obtain a
 * sample size bound by 8192.
 *
 * For a sample of at most 8KB of data per data range: 16 consecutive bytes
 * from up to 512 locations.
 */
#define MAX_SAMPLE_SIZE		(BTRFS_MAX_UNCOMPRESSED *		\
				 SAMPLING_READ_SIZE / SAMPLING_INTERVAL)

struct bucket_item {
	u32 count;
};

struct heuristic_ws {
	/* Partial copy of input data */
	u8 *sample;
	u32 sample_size;
	/* Buckets store counters for each byte value */
	struct bucket_item *bucket;
	/* Sorting buffer */
	struct bucket_item *bucket_b;
	struct list_head list;
};

static struct workspace_manager heuristic_wsm;

static void free_heuristic_ws(struct list_head *ws)
{
	struct heuristic_ws *workspace;

	workspace = list_entry(ws, struct heuristic_ws, list);

	kvfree(workspace->sample);
	kfree(workspace->bucket);
	kfree(workspace->bucket_b);
	kfree(workspace);
}

static struct list_head *alloc_heuristic_ws(unsigned int level)
{
	struct heuristic_ws *ws;

	ws = kzalloc(sizeof(*ws), GFP_KERNEL);
	if (!ws)
		return ERR_PTR(-ENOMEM);

	ws->sample = kvmalloc(MAX_SAMPLE_SIZE, GFP_KERNEL);
	if (!ws->sample)
		goto fail;

	ws->bucket = kcalloc(BUCKET_SIZE, sizeof(*ws->bucket), GFP_KERNEL);
	if (!ws->bucket)
		goto fail;

	ws->bucket_b = kcalloc(BUCKET_SIZE, sizeof(*ws->bucket_b), GFP_KERNEL);
	if (!ws->bucket_b)
		goto fail;

	INIT_LIST_HEAD(&ws->list);
	return &ws->list;
fail:
	free_heuristic_ws(&ws->list);
	return ERR_PTR(-ENOMEM);
}

const struct btrfs_compress_op btrfs_heuristic_compress = {
	.workspace_manager = &heuristic_wsm,
};

static const struct btrfs_compress_op * const btrfs_compress_op[] = {
	/* The heuristic is represented as compression type 0 */
	&btrfs_heuristic_compress,
	&btrfs_zlib_compress,
	&btrfs_lzo_compress,
	&btrfs_zstd_compress,
};

static struct list_head *alloc_workspace(int type, unsigned int level)
{
	switch (type) {
	case BTRFS_COMPRESS_NONE: return alloc_heuristic_ws(level);
	case BTRFS_COMPRESS_ZLIB: return zlib_alloc_workspace(level);
	case BTRFS_COMPRESS_LZO:  return lzo_alloc_workspace(level);
	case BTRFS_COMPRESS_ZSTD: return zstd_alloc_workspace(level);
	default:
		/*
		 * This can't happen, the type is validated several times
		 * before we get here.
		 */
		BUG();
	}
}

static void free_workspace(int type, struct list_head *ws)
{
	switch (type) {
	case BTRFS_COMPRESS_NONE: return free_heuristic_ws(ws);
	case BTRFS_COMPRESS_ZLIB: return zlib_free_workspace(ws);
	case BTRFS_COMPRESS_LZO:  return lzo_free_workspace(ws);
	case BTRFS_COMPRESS_ZSTD: return zstd_free_workspace(ws);
	default:
		/*
		 * This can't happen, the type is validated several times
		 * before we get here.
		 */
		BUG();
	}
}

static void btrfs_init_workspace_manager(int type)
{
	struct workspace_manager *wsm;
	struct list_head *workspace;

	wsm = btrfs_compress_op[type]->workspace_manager;
	INIT_LIST_HEAD(&wsm->idle_ws);
	spin_lock_init(&wsm->ws_lock);
	atomic_set(&wsm->total_ws, 0);
	init_waitqueue_head(&wsm->ws_wait);

	/*
	 * Preallocate one workspace for each compression type so we can
	 * guarantee forward progress in the worst case
	 */
	workspace = alloc_workspace(type, 0);
	if (IS_ERR(workspace)) {
		pr_warn(
	"BTRFS: cannot preallocate compression workspace, will try later\n");
	} else {
		atomic_set(&wsm->total_ws, 1);
		wsm->free_ws = 1;
		list_add(workspace, &wsm->idle_ws);
	}
}

static void btrfs_cleanup_workspace_manager(int type)
{
	struct workspace_manager *wsman;
	struct list_head *ws;

	wsman = btrfs_compress_op[type]->workspace_manager;
	while (!list_empty(&wsman->idle_ws)) {
		ws = wsman->idle_ws.next;
		list_del(ws);
		free_workspace(type, ws);
		atomic_dec(&wsman->total_ws);
	}
}

/*
 * This finds an available workspace or allocates a new one.
 * If it's not possible to allocate a new one, waits until there's one.
 * Preallocation makes a forward progress guarantees and we do not return
 * errors.
 */
struct list_head *btrfs_get_workspace(int type, unsigned int level)
{
	struct workspace_manager *wsm;
	struct list_head *workspace;
	int cpus = num_online_cpus();
	unsigned nofs_flag;
	struct list_head *idle_ws;
	spinlock_t *ws_lock;
	atomic_t *total_ws;
	wait_queue_head_t *ws_wait;
	int *free_ws;

	wsm = btrfs_compress_op[type]->workspace_manager;
	idle_ws	 = &wsm->idle_ws;
	ws_lock	 = &wsm->ws_lock;
	total_ws = &wsm->total_ws;
	ws_wait	 = &wsm->ws_wait;
	free_ws	 = &wsm->free_ws;

again:
	spin_lock(ws_lock);
	if (!list_empty(idle_ws)) {
		workspace = idle_ws->next;
		list_del(workspace);
		(*free_ws)--;
		spin_unlock(ws_lock);
		return workspace;

	}
	if (atomic_read(total_ws) > cpus) {
		DEFINE_WAIT(wait);

		spin_unlock(ws_lock);
		prepare_to_wait(ws_wait, &wait, TASK_UNINTERRUPTIBLE);
		if (atomic_read(total_ws) > cpus && !*free_ws)
			schedule();
		finish_wait(ws_wait, &wait);
		goto again;
	}
	atomic_inc(total_ws);
	spin_unlock(ws_lock);

	/*
	 * Allocation helpers call vmalloc that can't use GFP_NOFS, so we have
	 * to turn it off here because we might get called from the restricted
	 * context of btrfs_compress_bio/btrfs_compress_pages
	 */
	nofs_flag = memalloc_nofs_save();
	workspace = alloc_workspace(type, level);
	memalloc_nofs_restore(nofs_flag);

	if (IS_ERR(workspace)) {
		atomic_dec(total_ws);
		wake_up(ws_wait);

		/*
		 * Do not return the error but go back to waiting. There's a
		 * workspace preallocated for each type and the compression
		 * time is bounded so we get to a workspace eventually. This
		 * makes our caller's life easier.
		 *
		 * To prevent silent and low-probability deadlocks (when the
		 * initial preallocation fails), check if there are any
		 * workspaces at all.
		 */
		if (atomic_read(total_ws) == 0) {
			static DEFINE_RATELIMIT_STATE(_rs,
					/* once per minute */ 60 * HZ,
					/* no burst */ 1);

			if (__ratelimit(&_rs)) {
				pr_warn("BTRFS: no compression workspaces, low memory, retrying\n");
			}
		}
		goto again;
	}
	return workspace;
}

static struct list_head *get_workspace(int type, int level)
{
	switch (type) {
	case BTRFS_COMPRESS_NONE: return btrfs_get_workspace(type, level);
	case BTRFS_COMPRESS_ZLIB: return zlib_get_workspace(level);
	case BTRFS_COMPRESS_LZO:  return btrfs_get_workspace(type, level);
	case BTRFS_COMPRESS_ZSTD: return zstd_get_workspace(level);
	default:
		/*
		 * This can't happen, the type is validated several times
		 * before we get here.
		 */
		BUG();
	}
}

/*
 * put a workspace struct back on the list or free it if we have enough
 * idle ones sitting around
 */
void btrfs_put_workspace(int type, struct list_head *ws)
{
	struct workspace_manager *wsm;
	struct list_head *idle_ws;
	spinlock_t *ws_lock;
	atomic_t *total_ws;
	wait_queue_head_t *ws_wait;
	int *free_ws;

	wsm = btrfs_compress_op[type]->workspace_manager;
	idle_ws	 = &wsm->idle_ws;
	ws_lock	 = &wsm->ws_lock;
	total_ws = &wsm->total_ws;
	ws_wait	 = &wsm->ws_wait;
	free_ws	 = &wsm->free_ws;

	spin_lock(ws_lock);
	if (*free_ws <= num_online_cpus()) {
		list_add(ws, idle_ws);
		(*free_ws)++;
		spin_unlock(ws_lock);
		goto wake;
	}
	spin_unlock(ws_lock);

	free_workspace(type, ws);
	atomic_dec(total_ws);
wake:
	cond_wake_up(ws_wait);
}

static void put_workspace(int type, struct list_head *ws)
{
	switch (type) {
	case BTRFS_COMPRESS_NONE: return btrfs_put_workspace(type, ws);
	case BTRFS_COMPRESS_ZLIB: return btrfs_put_workspace(type, ws);
	case BTRFS_COMPRESS_LZO:  return btrfs_put_workspace(type, ws);
	case BTRFS_COMPRESS_ZSTD: return zstd_put_workspace(ws);
	default:
		/*
		 * This can't happen, the type is validated several times
		 * before we get here.
		 */
		BUG();
	}
}

/*
 * Adjust @level according to the limits of the compression algorithm or
 * fallback to default
 */
static unsigned int btrfs_compress_set_level(int type, unsigned level)
{
	const struct btrfs_compress_op *ops = btrfs_compress_op[type];

	if (level == 0)
		level = ops->default_level;
	else
		level = min(level, ops->max_level);

	return level;
}

/*
 * Given an address space and start and length, compress the bytes into @pages
 * that are allocated on demand.
 *
 * @type_level is encoded algorithm and level, where level 0 means whatever
 * default the algorithm chooses and is opaque here;
 * - compression algo are 0-3
 * - the level are bits 4-7
 *
 * @out_pages is an in/out parameter, holds maximum number of pages to allocate
 * and returns number of actually allocated pages
 *
 * @total_in is used to return the number of bytes actually read.  It
 * may be smaller than the input length if we had to exit early because we
 * ran out of room in the pages array or because we cross the
 * max_out threshold.
 *
 * @total_out is an in/out parameter, must be set to the input length and will
 * be also used to return the total number of compressed bytes
 */
int btrfs_compress_pages(unsigned int type_level, struct address_space *mapping,
			 u64 start, struct page **pages,
			 unsigned long *out_pages,
			 unsigned long *total_in,
			 unsigned long *total_out)
{
	int type = btrfs_compress_type(type_level);
	int level = btrfs_compress_level(type_level);
	struct list_head *workspace;
	int ret;

	level = btrfs_compress_set_level(type, level);
	workspace = get_workspace(type, level);
	ret = compression_compress_pages(type, workspace, mapping, start, pages,
					 out_pages, total_in, total_out);
	put_workspace(type, workspace);
	return ret;
}

static int btrfs_decompress_bio(struct compressed_bio *cb)
{
	struct list_head *workspace;
	int ret;
	int type = cb->compress_type;

	workspace = get_workspace(type, 0);
	ret = compression_decompress_bio(workspace, cb);
	put_workspace(type, workspace);

	return ret;
}

/*
 * a less complex decompression routine.  Our compressed data fits in a
 * single page, and we want to read a single page out of it.
 * start_byte tells us the offset into the compressed data we're interested in
 */
int btrfs_decompress(int type, unsigned char *data_in, struct page *dest_page,
		     unsigned long start_byte, size_t srclen, size_t destlen)
{
	struct list_head *workspace;
	int ret;

	workspace = get_workspace(type, 0);
	ret = compression_decompress(type, workspace, data_in, dest_page,
				     start_byte, srclen, destlen);
	put_workspace(type, workspace);

	return ret;
}

void __init btrfs_init_compress(void)
{
	btrfs_init_workspace_manager(BTRFS_COMPRESS_NONE);
	btrfs_init_workspace_manager(BTRFS_COMPRESS_ZLIB);
	btrfs_init_workspace_manager(BTRFS_COMPRESS_LZO);
	zstd_init_workspace_manager();
}

void __cold btrfs_exit_compress(void)
{
	btrfs_cleanup_workspace_manager(BTRFS_COMPRESS_NONE);
	btrfs_cleanup_workspace_manager(BTRFS_COMPRESS_ZLIB);
	btrfs_cleanup_workspace_manager(BTRFS_COMPRESS_LZO);
	zstd_cleanup_workspace_manager();
}

/*
 * Copy decompressed data from working buffer to pages.
 *
 * @buf:		The decompressed data buffer
 * @buf_len:		The decompressed data length
 * @decompressed:	Number of bytes that are already decompressed inside the
 * 			compressed extent
 * @cb:			The compressed extent descriptor
 * @orig_bio:		The original bio that the caller wants to read for
 *
 * An easier to understand graph is like below:
 *
 * 		|<- orig_bio ->|     |<- orig_bio->|
 * 	|<-------      full decompressed extent      ----->|
 * 	|<-----------    @cb range   ---->|
 * 	|			|<-- @buf_len -->|
 * 	|<--- @decompressed --->|
 *
 * Note that, @cb can be a subpage of the full decompressed extent, but
 * @cb->start always has the same as the orig_file_offset value of the full
 * decompressed extent.
 *
 * When reading compressed extent, we have to read the full compressed extent,
 * while @orig_bio may only want part of the range.
 * Thus this function will ensure only data covered by @orig_bio will be copied
 * to.
 *
 * Return 0 if we have copied all needed contents for @orig_bio.
 * Return >0 if we need continue decompress.
 */
int btrfs_decompress_buf2page(const char *buf, u32 buf_len,
			      struct compressed_bio *cb, u32 decompressed)
{
	struct bio *orig_bio = cb->orig_bio;
	/* Offset inside the full decompressed extent */
	u32 cur_offset;

	cur_offset = decompressed;
	/* The main loop to do the copy */
	while (cur_offset < decompressed + buf_len) {
		struct bio_vec bvec;
		size_t copy_len;
		u32 copy_start;
		/* Offset inside the full decompressed extent */
		u32 bvec_offset;

		bvec = bio_iter_iovec(orig_bio, orig_bio->bi_iter);
		/*
		 * cb->start may underflow, but subtracting that value can still
		 * give us correct offset inside the full decompressed extent.
		 */
		bvec_offset = page_offset(bvec.bv_page) + bvec.bv_offset - cb->start;

		/* Haven't reached the bvec range, exit */
		if (decompressed + buf_len <= bvec_offset)
			return 1;

		copy_start = max(cur_offset, bvec_offset);
		copy_len = min(bvec_offset + bvec.bv_len,
			       decompressed + buf_len) - copy_start;
		ASSERT(copy_len);

		/*
		 * Extra range check to ensure we didn't go beyond
		 * @buf + @buf_len.
		 */
		ASSERT(copy_start - decompressed < buf_len);
		memcpy_to_page(bvec.bv_page, bvec.bv_offset,
			       buf + copy_start - decompressed, copy_len);
		cur_offset += copy_len;

		bio_advance(orig_bio, copy_len);
		/* Finished the bio */
		if (!orig_bio->bi_iter.bi_size)
			return 0;
	}
	return 1;
}

/*
 * Shannon Entropy calculation
 *
 * Pure byte distribution analysis fails to determine compressibility of data.
 * Try calculating entropy to estimate the average minimum number of bits
 * needed to encode the sampled data.
 *
 * For convenience, return the percentage of needed bits, instead of amount of
 * bits directly.
 *
 * @ENTROPY_LVL_ACEPTABLE - below that threshold, sample has low byte entropy
 *			    and can be compressible with high probability
 *
 * @ENTROPY_LVL_HIGH - data are not compressible with high probability
 *
 * Use of ilog2() decreases precision, we lower the LVL to 5 to compensate.
 */
#define ENTROPY_LVL_ACEPTABLE		(65)
#define ENTROPY_LVL_HIGH		(80)

/*
 * For increasead precision in shannon_entropy calculation,
 * let's do pow(n, M) to save more digits after comma:
 *
 * - maximum int bit length is 64
 * - ilog2(MAX_SAMPLE_SIZE)	-> 13
 * - 13 * 4 = 52 < 64		-> M = 4
 *
 * So use pow(n, 4).
 */
static inline u32 ilog2_w(u64 n)
{
	return ilog2(n * n * n * n);
}

static u32 shannon_entropy(struct heuristic_ws *ws)
{
	const u32 entropy_max = 8 * ilog2_w(2);
	u32 entropy_sum = 0;
	u32 p, p_base, sz_base;
	u32 i;

	sz_base = ilog2_w(ws->sample_size);
	for (i = 0; i < BUCKET_SIZE && ws->bucket[i].count > 0; i++) {
		p = ws->bucket[i].count;
		p_base = ilog2_w(p);
		entropy_sum += p * (sz_base - p_base);
	}

	entropy_sum /= ws->sample_size;
	return entropy_sum * 100 / entropy_max;
}

#define RADIX_BASE		4U
#define COUNTERS_SIZE		(1U << RADIX_BASE)

static u8 get4bits(u64 num, int shift) {
	u8 low4bits;

	num >>= shift;
	/* Reverse order */
	low4bits = (COUNTERS_SIZE - 1) - (num % COUNTERS_SIZE);
	return low4bits;
}

/*
 * Use 4 bits as radix base
 * Use 16 u32 counters for calculating new position in buf array
 *
 * @array     - array that will be sorted
 * @array_buf - buffer array to store sorting results
 *              must be equal in size to @array
 * @num       - array size
 */
static void radix_sort(struct bucket_item *array, struct bucket_item *array_buf,
		       int num)
{
	u64 max_num;
	u64 buf_num;
	u32 counters[COUNTERS_SIZE];
	u32 new_addr;
	u32 addr;
	int bitlen;
	int shift;
	int i;

	/*
	 * Try avoid useless loop iterations for small numbers stored in big
	 * counters.  Example: 48 33 4 ... in 64bit array
	 */
	max_num = array[0].count;
	for (i = 1; i < num; i++) {
		buf_num = array[i].count;
		if (buf_num > max_num)
			max_num = buf_num;
	}

	buf_num = ilog2(max_num);
	bitlen = ALIGN(buf_num, RADIX_BASE * 2);

	shift = 0;
	while (shift < bitlen) {
		memset(counters, 0, sizeof(counters));

		for (i = 0; i < num; i++) {
			buf_num = array[i].count;
			addr = get4bits(buf_num, shift);
			counters[addr]++;
		}

		for (i = 1; i < COUNTERS_SIZE; i++)
			counters[i] += counters[i - 1];

		for (i = num - 1; i >= 0; i--) {
			buf_num = array[i].count;
			addr = get4bits(buf_num, shift);
			counters[addr]--;
			new_addr = counters[addr];
			array_buf[new_addr] = array[i];
		}

		shift += RADIX_BASE;

		/*
		 * Normal radix expects to move data from a temporary array, to
		 * the main one.  But that requires some CPU time. Avoid that
		 * by doing another sort iteration to original array instead of
		 * memcpy()
		 */
		memset(counters, 0, sizeof(counters));

		for (i = 0; i < num; i ++) {
			buf_num = array_buf[i].count;
			addr = get4bits(buf_num, shift);
			counters[addr]++;
		}

		for (i = 1; i < COUNTERS_SIZE; i++)
			counters[i] += counters[i - 1];

		for (i = num - 1; i >= 0; i--) {
			buf_num = array_buf[i].count;
			addr = get4bits(buf_num, shift);
			counters[addr]--;
			new_addr = counters[addr];
			array[new_addr] = array_buf[i];
		}

		shift += RADIX_BASE;
	}
}

/*
 * Size of the core byte set - how many bytes cover 90% of the sample
 *
 * There are several types of structured binary data that use nearly all byte
 * values. The distribution can be uniform and counts in all buckets will be
 * nearly the same (eg. encrypted data). Unlikely to be compressible.
 *
 * Other possibility is normal (Gaussian) distribution, where the data could
 * be potentially compressible, but we have to take a few more steps to decide
 * how much.
 *
 * @BYTE_CORE_SET_LOW  - main part of byte values repeated frequently,
 *                       compression algo can easy fix that
 * @BYTE_CORE_SET_HIGH - data have uniform distribution and with high
 *                       probability is not compressible
 */
#define BYTE_CORE_SET_LOW		(64)
#define BYTE_CORE_SET_HIGH		(200)

static int byte_core_set_size(struct heuristic_ws *ws)
{
	u32 i;
	u32 coreset_sum = 0;
	const u32 core_set_threshold = ws->sample_size * 90 / 100;
	struct bucket_item *bucket = ws->bucket;

	/* Sort in reverse order */
	radix_sort(ws->bucket, ws->bucket_b, BUCKET_SIZE);

	for (i = 0; i < BYTE_CORE_SET_LOW; i++)
		coreset_sum += bucket[i].count;

	if (coreset_sum > core_set_threshold)
		return i;

	for (; i < BYTE_CORE_SET_HIGH && bucket[i].count > 0; i++) {
		coreset_sum += bucket[i].count;
		if (coreset_sum > core_set_threshold)
			break;
	}

	return i;
}

/*
 * Count byte values in buckets.
 * This heuristic can detect textual data (configs, xml, json, html, etc).
 * Because in most text-like data byte set is restricted to limited number of
 * possible characters, and that restriction in most cases makes data easy to
 * compress.
 *
 * @BYTE_SET_THRESHOLD - consider all data within this byte set size:
 *	less - compressible
 *	more - need additional analysis
 */
#define BYTE_SET_THRESHOLD		(64)

static u32 byte_set_size(const struct heuristic_ws *ws)
{
	u32 i;
	u32 byte_set_size = 0;

	for (i = 0; i < BYTE_SET_THRESHOLD; i++) {
		if (ws->bucket[i].count > 0)
			byte_set_size++;
	}

	/*
	 * Continue collecting count of byte values in buckets.  If the byte
	 * set size is bigger then the threshold, it's pointless to continue,
	 * the detection technique would fail for this type of data.
	 */
	for (; i < BUCKET_SIZE; i++) {
		if (ws->bucket[i].count > 0) {
			byte_set_size++;
			if (byte_set_size > BYTE_SET_THRESHOLD)
				return byte_set_size;
		}
	}

	return byte_set_size;
}

static bool sample_repeated_patterns(struct heuristic_ws *ws)
{
	const u32 half_of_sample = ws->sample_size / 2;
	const u8 *data = ws->sample;

	return memcmp(&data[0], &data[half_of_sample], half_of_sample) == 0;
}

static void heuristic_collect_sample(struct inode *inode, u64 start, u64 end,
				     struct heuristic_ws *ws)
{
	struct page *page;
	u64 index, index_end;
	u32 i, curr_sample_pos;
	u8 *in_data;

	/*
	 * Compression handles the input data by chunks of 128KiB
	 * (defined by BTRFS_MAX_UNCOMPRESSED)
	 *
	 * We do the same for the heuristic and loop over the whole range.
	 *
	 * MAX_SAMPLE_SIZE - calculated under assumption that heuristic will
	 * process no more than BTRFS_MAX_UNCOMPRESSED at a time.
	 */
	if (end - start > BTRFS_MAX_UNCOMPRESSED)
		end = start + BTRFS_MAX_UNCOMPRESSED;

	index = start >> PAGE_SHIFT;
	index_end = end >> PAGE_SHIFT;

	/* Don't miss unaligned end */
	if (!IS_ALIGNED(end, PAGE_SIZE))
		index_end++;

	curr_sample_pos = 0;
	while (index < index_end) {
		page = find_get_page(inode->i_mapping, index);
		in_data = kmap_local_page(page);
		/* Handle case where the start is not aligned to PAGE_SIZE */
		i = start % PAGE_SIZE;
		while (i < PAGE_SIZE - SAMPLING_READ_SIZE) {
			/* Don't sample any garbage from the last page */
			if (start > end - SAMPLING_READ_SIZE)
				break;
			memcpy(&ws->sample[curr_sample_pos], &in_data[i],
					SAMPLING_READ_SIZE);
			i += SAMPLING_INTERVAL;
			start += SAMPLING_INTERVAL;
			curr_sample_pos += SAMPLING_READ_SIZE;
		}
		kunmap_local(in_data);
		put_page(page);

		index++;
	}

	ws->sample_size = curr_sample_pos;
}

/*
 * Compression heuristic.
 *
 * For now is's a naive and optimistic 'return true', we'll extend the logic to
 * quickly (compared to direct compression) detect data characteristics
 * (compressible/uncompressible) to avoid wasting CPU time on uncompressible
 * data.
 *
 * The following types of analysis can be performed:
 * - detect mostly zero data
 * - detect data with low "byte set" size (text, etc)
 * - detect data with low/high "core byte" set
 *
 * Return non-zero if the compression should be done, 0 otherwise.
 */
int btrfs_compress_heuristic(struct inode *inode, u64 start, u64 end)
{
	struct list_head *ws_list = get_workspace(0, 0);
	struct heuristic_ws *ws;
	u32 i;
	u8 byte;
	int ret = 0;

	ws = list_entry(ws_list, struct heuristic_ws, list);

	heuristic_collect_sample(inode, start, end, ws);

	if (sample_repeated_patterns(ws)) {
		ret = 1;
		goto out;
	}

	memset(ws->bucket, 0, sizeof(*ws->bucket)*BUCKET_SIZE);

	for (i = 0; i < ws->sample_size; i++) {
		byte = ws->sample[i];
		ws->bucket[byte].count++;
	}

	i = byte_set_size(ws);
	if (i < BYTE_SET_THRESHOLD) {
		ret = 2;
		goto out;
	}

	i = byte_core_set_size(ws);
	if (i <= BYTE_CORE_SET_LOW) {
		ret = 3;
		goto out;
	}

	if (i >= BYTE_CORE_SET_HIGH) {
		ret = 0;
		goto out;
	}

	i = shannon_entropy(ws);
	if (i <= ENTROPY_LVL_ACEPTABLE) {
		ret = 4;
		goto out;
	}

	/*
	 * For the levels below ENTROPY_LVL_HIGH, additional analysis would be
	 * needed to give green light to compression.
	 *
	 * For now just assume that compression at that level is not worth the
	 * resources because:
	 *
	 * 1. it is possible to defrag the data later
	 *
	 * 2. the data would turn out to be hardly compressible, eg. 150 byte
	 * values, every bucket has counter at level ~54. The heuristic would
	 * be confused. This can happen when data have some internal repeated
	 * patterns like "abbacbbc...". This can be detected by analyzing
	 * pairs of bytes, which is too costly.
	 */
	if (i < ENTROPY_LVL_HIGH) {
		ret = 5;
		goto out;
	} else {
		ret = 0;
		goto out;
	}

out:
	put_workspace(0, ws_list);
	return ret;
}

/*
 * Convert the compression suffix (eg. after "zlib" starting with ":") to
 * level, unrecognized string will set the default level
 */
unsigned int btrfs_compress_str2level(unsigned int type, const char *str)
{
	unsigned int level = 0;
	int ret;

	if (!type)
		return 0;

	if (str[0] == ':') {
		ret = kstrtouint(str + 1, 10, &level);
		if (ret)
			level = 0;
	}

	level = btrfs_compress_set_level(type, level);

	return level;
}<|MERGE_RESOLUTION|>--- conflicted
+++ resolved
@@ -396,12 +396,8 @@
 	u64 next_stripe_start;
 	int skip_sum = inode->flags & BTRFS_INODE_NODATASUM;
 	const bool use_append = btrfs_use_zone_append(inode, disk_start);
-<<<<<<< HEAD
-	const unsigned int bio_op = use_append ? REQ_OP_ZONE_APPEND : REQ_OP_WRITE;
+	const enum req_op bio_op = use_append ? REQ_OP_ZONE_APPEND : REQ_OP_WRITE;
 	blk_status_t ret = BLK_STS_OK;
-=======
-	const enum req_op bio_op = use_append ? REQ_OP_ZONE_APPEND : REQ_OP_WRITE;
->>>>>>> f46c4db8
 
 	ASSERT(IS_ALIGNED(start, fs_info->sectorsize) &&
 	       IS_ALIGNED(len, fs_info->sectorsize));
