--- conflicted
+++ resolved
@@ -1301,17 +1301,8 @@
 	trace_gfs2_bmap(ip, bh_map, lblock, create, 1);
 
 	ret = gfs2_iomap_get(inode, pos, length, flags, &iomap, &mp);
-<<<<<<< HEAD
-	if (!ret && iomap.type == IOMAP_HOLE) {
-		if (create)
-			ret = gfs2_iomap_alloc(inode, &iomap, &mp);
-		else
-			ret = -ENODATA;
-	}
-=======
 	if (create && !ret && iomap.type == IOMAP_HOLE)
 		ret = gfs2_iomap_alloc(inode, &iomap, &mp);
->>>>>>> f642729d
 	release_metapath(&mp);
 	if (ret)
 		goto out;
