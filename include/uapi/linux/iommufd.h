--- conflicted
+++ resolved
@@ -390,11 +390,7 @@
  * @IOMMU_HWPT_ALLOC_PASID: Requests a domain that can be used with PASID. The
  *                          domain can be attached to any PASID on the device.
  *                          Any domain attached to the non-PASID part of the
-<<<<<<< HEAD
- *                          device must also be flaged, otherwise attaching a
-=======
  *                          device must also be flagged, otherwise attaching a
->>>>>>> ac449007
  *                          PASID will blocked.
  *                          If IOMMU does not support PASID it will return
  *                          error (-EOPNOTSUPP).
@@ -562,18 +558,6 @@
  * For the details of @idr, @iidr and @aidr, please refer to the chapters
  * from 6.3.1 to 6.3.6 in the SMMUv3 Spec.
  *
-<<<<<<< HEAD
- * User space should read the underlying ARM SMMUv3 hardware information for
- * the list of supported features.
- *
- * Note that these values reflect the raw HW capability, without any insight if
- * any required kernel driver support is present. Bits may be set indicating the
- * HW has functionality that is lacking kernel software support, such as BTM. If
- * a VMM is using this information to construct emulated copies of these
- * registers it should only forward bits that it knows it can support.
- *
- * In future, presence of required kernel support will be indicated in flags.
-=======
  * This reports the raw HW capability, and not all bits are meaningful to be
  * read by userspace. Only the following fields should be used:
  *
@@ -593,7 +577,6 @@
  * compatibility with future kernels. Several features in the SMMUv3
  * architecture are not currently supported by the kernel for nesting: HTTU,
  * BTM, MPAM and others.
->>>>>>> ac449007
  */
 struct iommu_hw_info_arm_smmuv3 {
 	__u32 flags;
@@ -792,11 +775,7 @@
 };
 
 /**
-<<<<<<< HEAD
- * struct iommu_viommu_arm_smmuv3_invalidate - ARM SMMUv3 cahce invalidation
-=======
  * struct iommu_viommu_arm_smmuv3_invalidate - ARM SMMUv3 cache invalidation
->>>>>>> ac449007
  *         (IOMMU_VIOMMU_INVALIDATE_DATA_ARM_SMMUV3)
  * @cmd: 128-bit cache invalidation command that runs in SMMU CMDQ.
  *       Must be little-endian.
