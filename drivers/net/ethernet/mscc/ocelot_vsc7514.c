// SPDX-License-Identifier: (GPL-2.0 OR MIT)
/*
 * Microsemi Ocelot Switch driver
 *
 * Copyright (c) 2017 Microsemi Corporation
 */
#include <linux/dsa/ocelot.h>
#include <linux/interrupt.h>
#include <linux/module.h>
#include <linux/of_net.h>
#include <linux/netdevice.h>
#include <linux/of_mdio.h>
#include <linux/of_platform.h>
#include <linux/mfd/syscon.h>
#include <linux/skbuff.h>
#include <net/switchdev.h>

#include <soc/mscc/ocelot_vcap.h>
#include <soc/mscc/ocelot_hsio.h>
#include "ocelot.h"

<<<<<<< HEAD
#define IFH_EXTRACT_BITFIELD64(x, o, w) (((x) >> (o)) & GENMASK_ULL((w) - 1, 0))

=======
>>>>>>> f642729d
static const u32 ocelot_ana_regmap[] = {
	REG(ANA_ADVLEARN,				0x009000),
	REG(ANA_VLANMASK,				0x009004),
	REG(ANA_PORT_B_DOMAIN,				0x009008),
	REG(ANA_ANAGEFIL,				0x00900c),
	REG(ANA_ANEVENTS,				0x009010),
	REG(ANA_STORMLIMIT_BURST,			0x009014),
	REG(ANA_STORMLIMIT_CFG,				0x009018),
	REG(ANA_ISOLATED_PORTS,				0x009028),
	REG(ANA_COMMUNITY_PORTS,			0x00902c),
	REG(ANA_AUTOAGE,				0x009030),
	REG(ANA_MACTOPTIONS,				0x009034),
	REG(ANA_LEARNDISC,				0x009038),
	REG(ANA_AGENCTRL,				0x00903c),
	REG(ANA_MIRRORPORTS,				0x009040),
	REG(ANA_EMIRRORPORTS,				0x009044),
	REG(ANA_FLOODING,				0x009048),
	REG(ANA_FLOODING_IPMC,				0x00904c),
	REG(ANA_SFLOW_CFG,				0x009050),
	REG(ANA_PORT_MODE,				0x009080),
	REG(ANA_PGID_PGID,				0x008c00),
	REG(ANA_TABLES_ANMOVED,				0x008b30),
	REG(ANA_TABLES_MACHDATA,			0x008b34),
	REG(ANA_TABLES_MACLDATA,			0x008b38),
	REG(ANA_TABLES_MACACCESS,			0x008b3c),
	REG(ANA_TABLES_MACTINDX,			0x008b40),
	REG(ANA_TABLES_VLANACCESS,			0x008b44),
	REG(ANA_TABLES_VLANTIDX,			0x008b48),
	REG(ANA_TABLES_ISDXACCESS,			0x008b4c),
	REG(ANA_TABLES_ISDXTIDX,			0x008b50),
	REG(ANA_TABLES_ENTRYLIM,			0x008b00),
	REG(ANA_TABLES_PTP_ID_HIGH,			0x008b54),
	REG(ANA_TABLES_PTP_ID_LOW,			0x008b58),
	REG(ANA_MSTI_STATE,				0x008e00),
	REG(ANA_PORT_VLAN_CFG,				0x007000),
	REG(ANA_PORT_DROP_CFG,				0x007004),
	REG(ANA_PORT_QOS_CFG,				0x007008),
	REG(ANA_PORT_VCAP_CFG,				0x00700c),
	REG(ANA_PORT_VCAP_S1_KEY_CFG,			0x007010),
	REG(ANA_PORT_VCAP_S2_CFG,			0x00701c),
	REG(ANA_PORT_PCP_DEI_MAP,			0x007020),
	REG(ANA_PORT_CPU_FWD_CFG,			0x007060),
	REG(ANA_PORT_CPU_FWD_BPDU_CFG,			0x007064),
	REG(ANA_PORT_CPU_FWD_GARP_CFG,			0x007068),
	REG(ANA_PORT_CPU_FWD_CCM_CFG,			0x00706c),
	REG(ANA_PORT_PORT_CFG,				0x007070),
	REG(ANA_PORT_POL_CFG,				0x007074),
	REG(ANA_PORT_PTP_CFG,				0x007078),
	REG(ANA_PORT_PTP_DLY1_CFG,			0x00707c),
	REG(ANA_OAM_UPM_LM_CNT,				0x007c00),
	REG(ANA_PORT_PTP_DLY2_CFG,			0x007080),
	REG(ANA_PFC_PFC_CFG,				0x008800),
	REG(ANA_PFC_PFC_TIMER,				0x008804),
	REG(ANA_IPT_OAM_MEP_CFG,			0x008000),
	REG(ANA_IPT_IPT,				0x008004),
	REG(ANA_PPT_PPT,				0x008ac0),
	REG(ANA_FID_MAP_FID_MAP,			0x000000),
	REG(ANA_AGGR_CFG,				0x0090b4),
	REG(ANA_CPUQ_CFG,				0x0090b8),
	REG(ANA_CPUQ_CFG2,				0x0090bc),
	REG(ANA_CPUQ_8021_CFG,				0x0090c0),
	REG(ANA_DSCP_CFG,				0x009100),
	REG(ANA_DSCP_REWR_CFG,				0x009200),
	REG(ANA_VCAP_RNG_TYPE_CFG,			0x009240),
	REG(ANA_VCAP_RNG_VAL_CFG,			0x009260),
	REG(ANA_VRAP_CFG,				0x009280),
	REG(ANA_VRAP_HDR_DATA,				0x009284),
	REG(ANA_VRAP_HDR_MASK,				0x009288),
	REG(ANA_DISCARD_CFG,				0x00928c),
	REG(ANA_FID_CFG,				0x009290),
	REG(ANA_POL_PIR_CFG,				0x004000),
	REG(ANA_POL_CIR_CFG,				0x004004),
	REG(ANA_POL_MODE_CFG,				0x004008),
	REG(ANA_POL_PIR_STATE,				0x00400c),
	REG(ANA_POL_CIR_STATE,				0x004010),
	REG(ANA_POL_STATE,				0x004014),
	REG(ANA_POL_FLOWC,				0x008b80),
	REG(ANA_POL_HYST,				0x008bec),
	REG(ANA_POL_MISC_CFG,				0x008bf0),
};

static const u32 ocelot_qs_regmap[] = {
	REG(QS_XTR_GRP_CFG,				0x000000),
	REG(QS_XTR_RD,					0x000008),
	REG(QS_XTR_FRM_PRUNING,				0x000010),
	REG(QS_XTR_FLUSH,				0x000018),
	REG(QS_XTR_DATA_PRESENT,			0x00001c),
	REG(QS_XTR_CFG,					0x000020),
	REG(QS_INJ_GRP_CFG,				0x000024),
	REG(QS_INJ_WR,					0x00002c),
	REG(QS_INJ_CTRL,				0x000034),
	REG(QS_INJ_STATUS,				0x00003c),
	REG(QS_INJ_ERR,					0x000040),
	REG(QS_INH_DBG,					0x000048),
};

static const u32 ocelot_qsys_regmap[] = {
	REG(QSYS_PORT_MODE,				0x011200),
	REG(QSYS_SWITCH_PORT_MODE,			0x011234),
	REG(QSYS_STAT_CNT_CFG,				0x011264),
	REG(QSYS_EEE_CFG,				0x011268),
	REG(QSYS_EEE_THRES,				0x011294),
	REG(QSYS_IGR_NO_SHARING,			0x011298),
	REG(QSYS_EGR_NO_SHARING,			0x01129c),
	REG(QSYS_SW_STATUS,				0x0112a0),
	REG(QSYS_EXT_CPU_CFG,				0x0112d0),
	REG(QSYS_PAD_CFG,				0x0112d4),
	REG(QSYS_CPU_GROUP_MAP,				0x0112d8),
	REG(QSYS_QMAP,					0x0112dc),
	REG(QSYS_ISDX_SGRP,				0x011400),
	REG(QSYS_TIMED_FRAME_ENTRY,			0x014000),
	REG(QSYS_TFRM_MISC,				0x011310),
	REG(QSYS_TFRM_PORT_DLY,				0x011314),
	REG(QSYS_TFRM_TIMER_CFG_1,			0x011318),
	REG(QSYS_TFRM_TIMER_CFG_2,			0x01131c),
	REG(QSYS_TFRM_TIMER_CFG_3,			0x011320),
	REG(QSYS_TFRM_TIMER_CFG_4,			0x011324),
	REG(QSYS_TFRM_TIMER_CFG_5,			0x011328),
	REG(QSYS_TFRM_TIMER_CFG_6,			0x01132c),
	REG(QSYS_TFRM_TIMER_CFG_7,			0x011330),
	REG(QSYS_TFRM_TIMER_CFG_8,			0x011334),
	REG(QSYS_RED_PROFILE,				0x011338),
	REG(QSYS_RES_QOS_MODE,				0x011378),
	REG(QSYS_RES_CFG,				0x012000),
	REG(QSYS_RES_STAT,				0x012004),
	REG(QSYS_EGR_DROP_MODE,				0x01137c),
	REG(QSYS_EQ_CTRL,				0x011380),
	REG(QSYS_EVENTS_CORE,				0x011384),
	REG(QSYS_CIR_CFG,				0x000000),
	REG(QSYS_EIR_CFG,				0x000004),
	REG(QSYS_SE_CFG,				0x000008),
	REG(QSYS_SE_DWRR_CFG,				0x00000c),
	REG(QSYS_SE_CONNECT,				0x00003c),
	REG(QSYS_SE_DLB_SENSE,				0x000040),
	REG(QSYS_CIR_STATE,				0x000044),
	REG(QSYS_EIR_STATE,				0x000048),
	REG(QSYS_SE_STATE,				0x00004c),
	REG(QSYS_HSCH_MISC_CFG,				0x011388),
};

static const u32 ocelot_rew_regmap[] = {
	REG(REW_PORT_VLAN_CFG,				0x000000),
	REG(REW_TAG_CFG,				0x000004),
	REG(REW_PORT_CFG,				0x000008),
	REG(REW_DSCP_CFG,				0x00000c),
	REG(REW_PCP_DEI_QOS_MAP_CFG,			0x000010),
	REG(REW_PTP_CFG,				0x000050),
	REG(REW_PTP_DLY1_CFG,				0x000054),
	REG(REW_DSCP_REMAP_DP1_CFG,			0x000690),
	REG(REW_DSCP_REMAP_CFG,				0x000790),
	REG(REW_STAT_CFG,				0x000890),
	REG(REW_PPT,					0x000680),
};

static const u32 ocelot_sys_regmap[] = {
	REG(SYS_COUNT_RX_OCTETS,			0x000000),
	REG(SYS_COUNT_RX_UNICAST,			0x000004),
	REG(SYS_COUNT_RX_MULTICAST,			0x000008),
	REG(SYS_COUNT_RX_BROADCAST,			0x00000c),
	REG(SYS_COUNT_RX_SHORTS,			0x000010),
	REG(SYS_COUNT_RX_FRAGMENTS,			0x000014),
	REG(SYS_COUNT_RX_JABBERS,			0x000018),
	REG(SYS_COUNT_RX_CRC_ALIGN_ERRS,		0x00001c),
	REG(SYS_COUNT_RX_SYM_ERRS,			0x000020),
	REG(SYS_COUNT_RX_64,				0x000024),
	REG(SYS_COUNT_RX_65_127,			0x000028),
	REG(SYS_COUNT_RX_128_255,			0x00002c),
	REG(SYS_COUNT_RX_256_1023,			0x000030),
	REG(SYS_COUNT_RX_1024_1526,			0x000034),
	REG(SYS_COUNT_RX_1527_MAX,			0x000038),
	REG(SYS_COUNT_RX_PAUSE,				0x00003c),
	REG(SYS_COUNT_RX_CONTROL,			0x000040),
	REG(SYS_COUNT_RX_LONGS,				0x000044),
	REG(SYS_COUNT_RX_CLASSIFIED_DROPS,		0x000048),
	REG(SYS_COUNT_TX_OCTETS,			0x000100),
	REG(SYS_COUNT_TX_UNICAST,			0x000104),
	REG(SYS_COUNT_TX_MULTICAST,			0x000108),
	REG(SYS_COUNT_TX_BROADCAST,			0x00010c),
	REG(SYS_COUNT_TX_COLLISION,			0x000110),
	REG(SYS_COUNT_TX_DROPS,				0x000114),
	REG(SYS_COUNT_TX_PAUSE,				0x000118),
	REG(SYS_COUNT_TX_64,				0x00011c),
	REG(SYS_COUNT_TX_65_127,			0x000120),
	REG(SYS_COUNT_TX_128_511,			0x000124),
	REG(SYS_COUNT_TX_512_1023,			0x000128),
	REG(SYS_COUNT_TX_1024_1526,			0x00012c),
	REG(SYS_COUNT_TX_1527_MAX,			0x000130),
	REG(SYS_COUNT_TX_AGING,				0x000170),
	REG(SYS_RESET_CFG,				0x000508),
	REG(SYS_CMID,					0x00050c),
	REG(SYS_VLAN_ETYPE_CFG,				0x000510),
	REG(SYS_PORT_MODE,				0x000514),
	REG(SYS_FRONT_PORT_MODE,			0x000548),
	REG(SYS_FRM_AGING,				0x000574),
	REG(SYS_STAT_CFG,				0x000578),
	REG(SYS_SW_STATUS,				0x00057c),
	REG(SYS_MISC_CFG,				0x0005ac),
	REG(SYS_REW_MAC_HIGH_CFG,			0x0005b0),
	REG(SYS_REW_MAC_LOW_CFG,			0x0005dc),
	REG(SYS_CM_ADDR,				0x000500),
	REG(SYS_CM_DATA,				0x000504),
	REG(SYS_PAUSE_CFG,				0x000608),
	REG(SYS_PAUSE_TOT_CFG,				0x000638),
	REG(SYS_ATOP,					0x00063c),
	REG(SYS_ATOP_TOT_CFG,				0x00066c),
	REG(SYS_MAC_FC_CFG,				0x000670),
	REG(SYS_MMGT,					0x00069c),
	REG(SYS_MMGT_FAST,				0x0006a0),
	REG(SYS_EVENTS_DIF,				0x0006a4),
	REG(SYS_EVENTS_CORE,				0x0006b4),
	REG(SYS_CNT,					0x000000),
	REG(SYS_PTP_STATUS,				0x0006b8),
	REG(SYS_PTP_TXSTAMP,				0x0006bc),
	REG(SYS_PTP_NXT,				0x0006c0),
	REG(SYS_PTP_CFG,				0x0006c4),
};

static const u32 ocelot_vcap_regmap[] = {
	/* VCAP_CORE_CFG */
	REG(VCAP_CORE_UPDATE_CTRL,			0x000000),
	REG(VCAP_CORE_MV_CFG,				0x000004),
	/* VCAP_CORE_CACHE */
	REG(VCAP_CACHE_ENTRY_DAT,			0x000008),
	REG(VCAP_CACHE_MASK_DAT,			0x000108),
	REG(VCAP_CACHE_ACTION_DAT,			0x000208),
	REG(VCAP_CACHE_CNT_DAT,				0x000308),
	REG(VCAP_CACHE_TG_DAT,				0x000388),
	/* VCAP_CONST */
	REG(VCAP_CONST_VCAP_VER,			0x000398),
	REG(VCAP_CONST_ENTRY_WIDTH,			0x00039c),
	REG(VCAP_CONST_ENTRY_CNT,			0x0003a0),
	REG(VCAP_CONST_ENTRY_SWCNT,			0x0003a4),
	REG(VCAP_CONST_ENTRY_TG_WIDTH,			0x0003a8),
	REG(VCAP_CONST_ACTION_DEF_CNT,			0x0003ac),
	REG(VCAP_CONST_ACTION_WIDTH,			0x0003b0),
	REG(VCAP_CONST_CNT_WIDTH,			0x0003b4),
	REG(VCAP_CONST_CORE_CNT,			0x0003b8),
	REG(VCAP_CONST_IF_CNT,				0x0003bc),
};

static const u32 ocelot_ptp_regmap[] = {
	REG(PTP_PIN_CFG,				0x000000),
	REG(PTP_PIN_TOD_SEC_MSB,			0x000004),
	REG(PTP_PIN_TOD_SEC_LSB,			0x000008),
	REG(PTP_PIN_TOD_NSEC,				0x00000c),
	REG(PTP_PIN_WF_HIGH_PERIOD,			0x000014),
	REG(PTP_PIN_WF_LOW_PERIOD,			0x000018),
	REG(PTP_CFG_MISC,				0x0000a0),
	REG(PTP_CLK_CFG_ADJ_CFG,			0x0000a4),
	REG(PTP_CLK_CFG_ADJ_FREQ,			0x0000a8),
};

static const u32 ocelot_dev_gmii_regmap[] = {
	REG(DEV_CLOCK_CFG,				0x0),
	REG(DEV_PORT_MISC,				0x4),
	REG(DEV_EVENTS,					0x8),
	REG(DEV_EEE_CFG,				0xc),
	REG(DEV_RX_PATH_DELAY,				0x10),
	REG(DEV_TX_PATH_DELAY,				0x14),
	REG(DEV_PTP_PREDICT_CFG,			0x18),
	REG(DEV_MAC_ENA_CFG,				0x1c),
	REG(DEV_MAC_MODE_CFG,				0x20),
	REG(DEV_MAC_MAXLEN_CFG,				0x24),
	REG(DEV_MAC_TAGS_CFG,				0x28),
	REG(DEV_MAC_ADV_CHK_CFG,			0x2c),
	REG(DEV_MAC_IFG_CFG,				0x30),
	REG(DEV_MAC_HDX_CFG,				0x34),
	REG(DEV_MAC_DBG_CFG,				0x38),
	REG(DEV_MAC_FC_MAC_LOW_CFG,			0x3c),
	REG(DEV_MAC_FC_MAC_HIGH_CFG,			0x40),
	REG(DEV_MAC_STICKY,				0x44),
	REG(PCS1G_CFG,					0x48),
	REG(PCS1G_MODE_CFG,				0x4c),
	REG(PCS1G_SD_CFG,				0x50),
	REG(PCS1G_ANEG_CFG,				0x54),
	REG(PCS1G_ANEG_NP_CFG,				0x58),
	REG(PCS1G_LB_CFG,				0x5c),
	REG(PCS1G_DBG_CFG,				0x60),
	REG(PCS1G_CDET_CFG,				0x64),
	REG(PCS1G_ANEG_STATUS,				0x68),
	REG(PCS1G_ANEG_NP_STATUS,			0x6c),
	REG(PCS1G_LINK_STATUS,				0x70),
	REG(PCS1G_LINK_DOWN_CNT,			0x74),
	REG(PCS1G_STICKY,				0x78),
	REG(PCS1G_DEBUG_STATUS,				0x7c),
	REG(PCS1G_LPI_CFG,				0x80),
	REG(PCS1G_LPI_WAKE_ERROR_CNT,			0x84),
	REG(PCS1G_LPI_STATUS,				0x88),
	REG(PCS1G_TSTPAT_MODE_CFG,			0x8c),
	REG(PCS1G_TSTPAT_STATUS,			0x90),
	REG(DEV_PCS_FX100_CFG,				0x94),
	REG(DEV_PCS_FX100_STATUS,			0x98),
};

static const u32 *ocelot_regmap[TARGET_MAX] = {
	[ANA] = ocelot_ana_regmap,
	[QS] = ocelot_qs_regmap,
	[QSYS] = ocelot_qsys_regmap,
	[REW] = ocelot_rew_regmap,
	[SYS] = ocelot_sys_regmap,
	[S0] = ocelot_vcap_regmap,
	[S1] = ocelot_vcap_regmap,
	[S2] = ocelot_vcap_regmap,
	[PTP] = ocelot_ptp_regmap,
	[DEV_GMII] = ocelot_dev_gmii_regmap,
};

static const struct reg_field ocelot_regfields[REGFIELD_MAX] = {
	[ANA_ADVLEARN_VLAN_CHK] = REG_FIELD(ANA_ADVLEARN, 11, 11),
	[ANA_ADVLEARN_LEARN_MIRROR] = REG_FIELD(ANA_ADVLEARN, 0, 10),
	[ANA_ANEVENTS_MSTI_DROP] = REG_FIELD(ANA_ANEVENTS, 27, 27),
	[ANA_ANEVENTS_ACLKILL] = REG_FIELD(ANA_ANEVENTS, 26, 26),
	[ANA_ANEVENTS_ACLUSED] = REG_FIELD(ANA_ANEVENTS, 25, 25),
	[ANA_ANEVENTS_AUTOAGE] = REG_FIELD(ANA_ANEVENTS, 24, 24),
	[ANA_ANEVENTS_VS2TTL1] = REG_FIELD(ANA_ANEVENTS, 23, 23),
	[ANA_ANEVENTS_STORM_DROP] = REG_FIELD(ANA_ANEVENTS, 22, 22),
	[ANA_ANEVENTS_LEARN_DROP] = REG_FIELD(ANA_ANEVENTS, 21, 21),
	[ANA_ANEVENTS_AGED_ENTRY] = REG_FIELD(ANA_ANEVENTS, 20, 20),
	[ANA_ANEVENTS_CPU_LEARN_FAILED] = REG_FIELD(ANA_ANEVENTS, 19, 19),
	[ANA_ANEVENTS_AUTO_LEARN_FAILED] = REG_FIELD(ANA_ANEVENTS, 18, 18),
	[ANA_ANEVENTS_LEARN_REMOVE] = REG_FIELD(ANA_ANEVENTS, 17, 17),
	[ANA_ANEVENTS_AUTO_LEARNED] = REG_FIELD(ANA_ANEVENTS, 16, 16),
	[ANA_ANEVENTS_AUTO_MOVED] = REG_FIELD(ANA_ANEVENTS, 15, 15),
	[ANA_ANEVENTS_DROPPED] = REG_FIELD(ANA_ANEVENTS, 14, 14),
	[ANA_ANEVENTS_CLASSIFIED_DROP] = REG_FIELD(ANA_ANEVENTS, 13, 13),
	[ANA_ANEVENTS_CLASSIFIED_COPY] = REG_FIELD(ANA_ANEVENTS, 12, 12),
	[ANA_ANEVENTS_VLAN_DISCARD] = REG_FIELD(ANA_ANEVENTS, 11, 11),
	[ANA_ANEVENTS_FWD_DISCARD] = REG_FIELD(ANA_ANEVENTS, 10, 10),
	[ANA_ANEVENTS_MULTICAST_FLOOD] = REG_FIELD(ANA_ANEVENTS, 9, 9),
	[ANA_ANEVENTS_UNICAST_FLOOD] = REG_FIELD(ANA_ANEVENTS, 8, 8),
	[ANA_ANEVENTS_DEST_KNOWN] = REG_FIELD(ANA_ANEVENTS, 7, 7),
	[ANA_ANEVENTS_BUCKET3_MATCH] = REG_FIELD(ANA_ANEVENTS, 6, 6),
	[ANA_ANEVENTS_BUCKET2_MATCH] = REG_FIELD(ANA_ANEVENTS, 5, 5),
	[ANA_ANEVENTS_BUCKET1_MATCH] = REG_FIELD(ANA_ANEVENTS, 4, 4),
	[ANA_ANEVENTS_BUCKET0_MATCH] = REG_FIELD(ANA_ANEVENTS, 3, 3),
	[ANA_ANEVENTS_CPU_OPERATION] = REG_FIELD(ANA_ANEVENTS, 2, 2),
	[ANA_ANEVENTS_DMAC_LOOKUP] = REG_FIELD(ANA_ANEVENTS, 1, 1),
	[ANA_ANEVENTS_SMAC_LOOKUP] = REG_FIELD(ANA_ANEVENTS, 0, 0),
	[ANA_TABLES_MACACCESS_B_DOM] = REG_FIELD(ANA_TABLES_MACACCESS, 18, 18),
	[ANA_TABLES_MACTINDX_BUCKET] = REG_FIELD(ANA_TABLES_MACTINDX, 10, 11),
	[ANA_TABLES_MACTINDX_M_INDEX] = REG_FIELD(ANA_TABLES_MACTINDX, 0, 9),
	[QSYS_TIMED_FRAME_ENTRY_TFRM_VLD] = REG_FIELD(QSYS_TIMED_FRAME_ENTRY, 20, 20),
	[QSYS_TIMED_FRAME_ENTRY_TFRM_FP] = REG_FIELD(QSYS_TIMED_FRAME_ENTRY, 8, 19),
	[QSYS_TIMED_FRAME_ENTRY_TFRM_PORTNO] = REG_FIELD(QSYS_TIMED_FRAME_ENTRY, 4, 7),
	[QSYS_TIMED_FRAME_ENTRY_TFRM_TM_SEL] = REG_FIELD(QSYS_TIMED_FRAME_ENTRY, 1, 3),
	[QSYS_TIMED_FRAME_ENTRY_TFRM_TM_T] = REG_FIELD(QSYS_TIMED_FRAME_ENTRY, 0, 0),
	[SYS_RESET_CFG_CORE_ENA] = REG_FIELD(SYS_RESET_CFG, 2, 2),
	[SYS_RESET_CFG_MEM_ENA] = REG_FIELD(SYS_RESET_CFG, 1, 1),
	[SYS_RESET_CFG_MEM_INIT] = REG_FIELD(SYS_RESET_CFG, 0, 0),
	/* Replicated per number of ports (12), register size 4 per port */
	[QSYS_SWITCH_PORT_MODE_PORT_ENA] = REG_FIELD_ID(QSYS_SWITCH_PORT_MODE, 14, 14, 12, 4),
	[QSYS_SWITCH_PORT_MODE_SCH_NEXT_CFG] = REG_FIELD_ID(QSYS_SWITCH_PORT_MODE, 11, 13, 12, 4),
	[QSYS_SWITCH_PORT_MODE_YEL_RSRVD] = REG_FIELD_ID(QSYS_SWITCH_PORT_MODE, 10, 10, 12, 4),
	[QSYS_SWITCH_PORT_MODE_INGRESS_DROP_MODE] = REG_FIELD_ID(QSYS_SWITCH_PORT_MODE, 9, 9, 12, 4),
	[QSYS_SWITCH_PORT_MODE_TX_PFC_ENA] = REG_FIELD_ID(QSYS_SWITCH_PORT_MODE, 1, 8, 12, 4),
	[QSYS_SWITCH_PORT_MODE_TX_PFC_MODE] = REG_FIELD_ID(QSYS_SWITCH_PORT_MODE, 0, 0, 12, 4),
	[SYS_PORT_MODE_DATA_WO_TS] = REG_FIELD_ID(SYS_PORT_MODE, 5, 6, 12, 4),
	[SYS_PORT_MODE_INCL_INJ_HDR] = REG_FIELD_ID(SYS_PORT_MODE, 3, 4, 12, 4),
	[SYS_PORT_MODE_INCL_XTR_HDR] = REG_FIELD_ID(SYS_PORT_MODE, 1, 2, 12, 4),
	[SYS_PORT_MODE_INCL_HDR_ERR] = REG_FIELD_ID(SYS_PORT_MODE, 0, 0, 12, 4),
	[SYS_PAUSE_CFG_PAUSE_START] = REG_FIELD_ID(SYS_PAUSE_CFG, 10, 18, 12, 4),
	[SYS_PAUSE_CFG_PAUSE_STOP] = REG_FIELD_ID(SYS_PAUSE_CFG, 1, 9, 12, 4),
	[SYS_PAUSE_CFG_PAUSE_ENA] = REG_FIELD_ID(SYS_PAUSE_CFG, 0, 1, 12, 4),
};

static const struct ocelot_stat_layout ocelot_stats_layout[] = {
	{ .name = "rx_octets", .offset = 0x00, },
	{ .name = "rx_unicast", .offset = 0x01, },
	{ .name = "rx_multicast", .offset = 0x02, },
	{ .name = "rx_broadcast", .offset = 0x03, },
	{ .name = "rx_shorts", .offset = 0x04, },
	{ .name = "rx_fragments", .offset = 0x05, },
	{ .name = "rx_jabbers", .offset = 0x06, },
	{ .name = "rx_crc_align_errs", .offset = 0x07, },
	{ .name = "rx_sym_errs", .offset = 0x08, },
	{ .name = "rx_frames_below_65_octets", .offset = 0x09, },
	{ .name = "rx_frames_65_to_127_octets", .offset = 0x0A, },
	{ .name = "rx_frames_128_to_255_octets", .offset = 0x0B, },
	{ .name = "rx_frames_256_to_511_octets", .offset = 0x0C, },
	{ .name = "rx_frames_512_to_1023_octets", .offset = 0x0D, },
	{ .name = "rx_frames_1024_to_1526_octets", .offset = 0x0E, },
	{ .name = "rx_frames_over_1526_octets", .offset = 0x0F, },
	{ .name = "rx_pause", .offset = 0x10, },
	{ .name = "rx_control", .offset = 0x11, },
	{ .name = "rx_longs", .offset = 0x12, },
	{ .name = "rx_classified_drops", .offset = 0x13, },
	{ .name = "rx_red_prio_0", .offset = 0x14, },
	{ .name = "rx_red_prio_1", .offset = 0x15, },
	{ .name = "rx_red_prio_2", .offset = 0x16, },
	{ .name = "rx_red_prio_3", .offset = 0x17, },
	{ .name = "rx_red_prio_4", .offset = 0x18, },
	{ .name = "rx_red_prio_5", .offset = 0x19, },
	{ .name = "rx_red_prio_6", .offset = 0x1A, },
	{ .name = "rx_red_prio_7", .offset = 0x1B, },
	{ .name = "rx_yellow_prio_0", .offset = 0x1C, },
	{ .name = "rx_yellow_prio_1", .offset = 0x1D, },
	{ .name = "rx_yellow_prio_2", .offset = 0x1E, },
	{ .name = "rx_yellow_prio_3", .offset = 0x1F, },
	{ .name = "rx_yellow_prio_4", .offset = 0x20, },
	{ .name = "rx_yellow_prio_5", .offset = 0x21, },
	{ .name = "rx_yellow_prio_6", .offset = 0x22, },
	{ .name = "rx_yellow_prio_7", .offset = 0x23, },
	{ .name = "rx_green_prio_0", .offset = 0x24, },
	{ .name = "rx_green_prio_1", .offset = 0x25, },
	{ .name = "rx_green_prio_2", .offset = 0x26, },
	{ .name = "rx_green_prio_3", .offset = 0x27, },
	{ .name = "rx_green_prio_4", .offset = 0x28, },
	{ .name = "rx_green_prio_5", .offset = 0x29, },
	{ .name = "rx_green_prio_6", .offset = 0x2A, },
	{ .name = "rx_green_prio_7", .offset = 0x2B, },
	{ .name = "tx_octets", .offset = 0x40, },
	{ .name = "tx_unicast", .offset = 0x41, },
	{ .name = "tx_multicast", .offset = 0x42, },
	{ .name = "tx_broadcast", .offset = 0x43, },
	{ .name = "tx_collision", .offset = 0x44, },
	{ .name = "tx_drops", .offset = 0x45, },
	{ .name = "tx_pause", .offset = 0x46, },
	{ .name = "tx_frames_below_65_octets", .offset = 0x47, },
	{ .name = "tx_frames_65_to_127_octets", .offset = 0x48, },
	{ .name = "tx_frames_128_255_octets", .offset = 0x49, },
	{ .name = "tx_frames_256_511_octets", .offset = 0x4A, },
	{ .name = "tx_frames_512_1023_octets", .offset = 0x4B, },
	{ .name = "tx_frames_1024_1526_octets", .offset = 0x4C, },
	{ .name = "tx_frames_over_1526_octets", .offset = 0x4D, },
	{ .name = "tx_yellow_prio_0", .offset = 0x4E, },
	{ .name = "tx_yellow_prio_1", .offset = 0x4F, },
	{ .name = "tx_yellow_prio_2", .offset = 0x50, },
	{ .name = "tx_yellow_prio_3", .offset = 0x51, },
	{ .name = "tx_yellow_prio_4", .offset = 0x52, },
	{ .name = "tx_yellow_prio_5", .offset = 0x53, },
	{ .name = "tx_yellow_prio_6", .offset = 0x54, },
	{ .name = "tx_yellow_prio_7", .offset = 0x55, },
	{ .name = "tx_green_prio_0", .offset = 0x56, },
	{ .name = "tx_green_prio_1", .offset = 0x57, },
	{ .name = "tx_green_prio_2", .offset = 0x58, },
	{ .name = "tx_green_prio_3", .offset = 0x59, },
	{ .name = "tx_green_prio_4", .offset = 0x5A, },
	{ .name = "tx_green_prio_5", .offset = 0x5B, },
	{ .name = "tx_green_prio_6", .offset = 0x5C, },
	{ .name = "tx_green_prio_7", .offset = 0x5D, },
	{ .name = "tx_aged", .offset = 0x5E, },
	{ .name = "drop_local", .offset = 0x80, },
	{ .name = "drop_tail", .offset = 0x81, },
	{ .name = "drop_yellow_prio_0", .offset = 0x82, },
	{ .name = "drop_yellow_prio_1", .offset = 0x83, },
	{ .name = "drop_yellow_prio_2", .offset = 0x84, },
	{ .name = "drop_yellow_prio_3", .offset = 0x85, },
	{ .name = "drop_yellow_prio_4", .offset = 0x86, },
	{ .name = "drop_yellow_prio_5", .offset = 0x87, },
	{ .name = "drop_yellow_prio_6", .offset = 0x88, },
	{ .name = "drop_yellow_prio_7", .offset = 0x89, },
	{ .name = "drop_green_prio_0", .offset = 0x8A, },
	{ .name = "drop_green_prio_1", .offset = 0x8B, },
	{ .name = "drop_green_prio_2", .offset = 0x8C, },
	{ .name = "drop_green_prio_3", .offset = 0x8D, },
	{ .name = "drop_green_prio_4", .offset = 0x8E, },
	{ .name = "drop_green_prio_5", .offset = 0x8F, },
	{ .name = "drop_green_prio_6", .offset = 0x90, },
	{ .name = "drop_green_prio_7", .offset = 0x91, },
};

static void ocelot_pll5_init(struct ocelot *ocelot)
{
	/* Configure PLL5. This will need a proper CCF driver
	 * The values are coming from the VTSS API for Ocelot
	 */
	regmap_write(ocelot->targets[HSIO], HSIO_PLL5G_CFG4,
		     HSIO_PLL5G_CFG4_IB_CTRL(0x7600) |
		     HSIO_PLL5G_CFG4_IB_BIAS_CTRL(0x8));
	regmap_write(ocelot->targets[HSIO], HSIO_PLL5G_CFG0,
		     HSIO_PLL5G_CFG0_CORE_CLK_DIV(0x11) |
		     HSIO_PLL5G_CFG0_CPU_CLK_DIV(2) |
		     HSIO_PLL5G_CFG0_ENA_BIAS |
		     HSIO_PLL5G_CFG0_ENA_VCO_BUF |
		     HSIO_PLL5G_CFG0_ENA_CP1 |
		     HSIO_PLL5G_CFG0_SELCPI(2) |
		     HSIO_PLL5G_CFG0_LOOP_BW_RES(0xe) |
		     HSIO_PLL5G_CFG0_SELBGV820(4) |
		     HSIO_PLL5G_CFG0_DIV4 |
		     HSIO_PLL5G_CFG0_ENA_CLKTREE |
		     HSIO_PLL5G_CFG0_ENA_LANE);
	regmap_write(ocelot->targets[HSIO], HSIO_PLL5G_CFG2,
		     HSIO_PLL5G_CFG2_EN_RESET_FRQ_DET |
		     HSIO_PLL5G_CFG2_EN_RESET_OVERRUN |
		     HSIO_PLL5G_CFG2_GAIN_TEST(0x8) |
		     HSIO_PLL5G_CFG2_ENA_AMPCTRL |
		     HSIO_PLL5G_CFG2_PWD_AMPCTRL_N |
		     HSIO_PLL5G_CFG2_AMPC_SEL(0x10));
}

static int ocelot_chip_init(struct ocelot *ocelot, const struct ocelot_ops *ops)
{
	int ret;

	ocelot->map = ocelot_regmap;
	ocelot->stats_layout = ocelot_stats_layout;
	ocelot->num_stats = ARRAY_SIZE(ocelot_stats_layout);
	ocelot->num_mact_rows = 1024;
	ocelot->ops = ops;

	ret = ocelot_regfields_init(ocelot, ocelot_regfields);
	if (ret)
		return ret;

	ocelot_pll5_init(ocelot);

	eth_random_addr(ocelot->base_mac);
	ocelot->base_mac[5] &= 0xf0;

	return 0;
}

static irqreturn_t ocelot_xtr_irq_handler(int irq, void *arg)
{
	struct ocelot *ocelot = arg;
	int grp = 0, err;

	while (ocelot_read(ocelot, QS_XTR_DATA_PRESENT) & BIT(grp)) {
		struct sk_buff *skb;

		err = ocelot_xtr_poll_frame(ocelot, grp, &skb);
		if (err)
			goto out;

		skb->dev->stats.rx_bytes += skb->len;
		skb->dev->stats.rx_packets++;

		if (!skb_defer_rx_timestamp(skb))
			netif_rx(skb);
	}

out:
	if (err < 0)
		ocelot_drain_cpu_queue(ocelot, 0);

	return IRQ_HANDLED;
}

static irqreturn_t ocelot_ptp_rdy_irq_handler(int irq, void *arg)
{
	struct ocelot *ocelot = arg;

	ocelot_get_txtstamp(ocelot);

	return IRQ_HANDLED;
}

static const struct of_device_id mscc_ocelot_match[] = {
	{ .compatible = "mscc,vsc7514-switch" },
	{ }
};
MODULE_DEVICE_TABLE(of, mscc_ocelot_match);

static int ocelot_reset(struct ocelot *ocelot)
{
	int retries = 100;
	u32 val;

	regmap_field_write(ocelot->regfields[SYS_RESET_CFG_MEM_INIT], 1);
	regmap_field_write(ocelot->regfields[SYS_RESET_CFG_MEM_ENA], 1);

	do {
		msleep(1);
		regmap_field_read(ocelot->regfields[SYS_RESET_CFG_MEM_INIT],
				  &val);
	} while (val && --retries);

	if (!retries)
		return -ETIMEDOUT;

	regmap_field_write(ocelot->regfields[SYS_RESET_CFG_MEM_ENA], 1);
	regmap_field_write(ocelot->regfields[SYS_RESET_CFG_CORE_ENA], 1);

	return 0;
}

/* Watermark encode
 * Bit 8:   Unit; 0:1, 1:16
 * Bit 7-0: Value to be multiplied with unit
 */
static u16 ocelot_wm_enc(u16 value)
{
	WARN_ON(value >= 16 * BIT(8));

	if (value >= BIT(8))
		return BIT(8) | (value / 16);

	return value;
}

static u16 ocelot_wm_dec(u16 wm)
{
	if (wm & BIT(8))
		return (wm & GENMASK(7, 0)) * 16;

	return wm;
}

static void ocelot_wm_stat(u32 val, u32 *inuse, u32 *maxuse)
{
	*inuse = (val & GENMASK(23, 12)) >> 12;
	*maxuse = val & GENMASK(11, 0);
}

static const struct ocelot_ops ocelot_ops = {
	.reset			= ocelot_reset,
	.wm_enc			= ocelot_wm_enc,
<<<<<<< HEAD
=======
	.wm_dec			= ocelot_wm_dec,
	.wm_stat		= ocelot_wm_stat,
>>>>>>> f642729d
	.port_to_netdev		= ocelot_port_to_netdev,
	.netdev_to_port		= ocelot_netdev_to_port,
};

static const struct vcap_field vsc7514_vcap_es0_keys[] = {
	[VCAP_ES0_EGR_PORT]			= {  0,  4},
	[VCAP_ES0_IGR_PORT]			= {  4,  4},
	[VCAP_ES0_RSV]				= {  8,  2},
	[VCAP_ES0_L2_MC]			= { 10,  1},
	[VCAP_ES0_L2_BC]			= { 11,  1},
	[VCAP_ES0_VID]				= { 12, 12},
	[VCAP_ES0_DP]				= { 24,  1},
	[VCAP_ES0_PCP]				= { 25,  3},
};

static const struct vcap_field vsc7514_vcap_es0_actions[] = {
	[VCAP_ES0_ACT_PUSH_OUTER_TAG]		= {  0,  2},
	[VCAP_ES0_ACT_PUSH_INNER_TAG]		= {  2,  1},
	[VCAP_ES0_ACT_TAG_A_TPID_SEL]		= {  3,  2},
	[VCAP_ES0_ACT_TAG_A_VID_SEL]		= {  5,  1},
	[VCAP_ES0_ACT_TAG_A_PCP_SEL]		= {  6,  2},
	[VCAP_ES0_ACT_TAG_A_DEI_SEL]		= {  8,  2},
	[VCAP_ES0_ACT_TAG_B_TPID_SEL]		= { 10,  2},
	[VCAP_ES0_ACT_TAG_B_VID_SEL]		= { 12,  1},
	[VCAP_ES0_ACT_TAG_B_PCP_SEL]		= { 13,  2},
	[VCAP_ES0_ACT_TAG_B_DEI_SEL]		= { 15,  2},
	[VCAP_ES0_ACT_VID_A_VAL]		= { 17, 12},
	[VCAP_ES0_ACT_PCP_A_VAL]		= { 29,  3},
	[VCAP_ES0_ACT_DEI_A_VAL]		= { 32,  1},
	[VCAP_ES0_ACT_VID_B_VAL]		= { 33, 12},
	[VCAP_ES0_ACT_PCP_B_VAL]		= { 45,  3},
	[VCAP_ES0_ACT_DEI_B_VAL]		= { 48,  1},
	[VCAP_ES0_ACT_RSV]			= { 49, 24},
	[VCAP_ES0_ACT_HIT_STICKY]		= { 73,  1},
};

static const struct vcap_field vsc7514_vcap_is1_keys[] = {
	[VCAP_IS1_HK_TYPE]			= {  0,   1},
	[VCAP_IS1_HK_LOOKUP]			= {  1,   2},
	[VCAP_IS1_HK_IGR_PORT_MASK]		= {  3,  12},
	[VCAP_IS1_HK_RSV]			= { 15,   9},
	[VCAP_IS1_HK_OAM_Y1731]			= { 24,   1},
	[VCAP_IS1_HK_L2_MC]			= { 25,   1},
	[VCAP_IS1_HK_L2_BC]			= { 26,   1},
	[VCAP_IS1_HK_IP_MC]			= { 27,   1},
	[VCAP_IS1_HK_VLAN_TAGGED]		= { 28,   1},
	[VCAP_IS1_HK_VLAN_DBL_TAGGED]		= { 29,   1},
	[VCAP_IS1_HK_TPID]			= { 30,   1},
	[VCAP_IS1_HK_VID]			= { 31,  12},
	[VCAP_IS1_HK_DEI]			= { 43,   1},
	[VCAP_IS1_HK_PCP]			= { 44,   3},
	/* Specific Fields for IS1 Half Key S1_NORMAL */
	[VCAP_IS1_HK_L2_SMAC]			= { 47,  48},
	[VCAP_IS1_HK_ETYPE_LEN]			= { 95,   1},
	[VCAP_IS1_HK_ETYPE]			= { 96,  16},
	[VCAP_IS1_HK_IP_SNAP]			= {112,   1},
	[VCAP_IS1_HK_IP4]			= {113,   1},
	/* Layer-3 Information */
	[VCAP_IS1_HK_L3_FRAGMENT]		= {114,   1},
	[VCAP_IS1_HK_L3_FRAG_OFS_GT0]		= {115,   1},
	[VCAP_IS1_HK_L3_OPTIONS]		= {116,   1},
	[VCAP_IS1_HK_L3_DSCP]			= {117,   6},
	[VCAP_IS1_HK_L3_IP4_SIP]		= {123,  32},
	/* Layer-4 Information */
	[VCAP_IS1_HK_TCP_UDP]			= {155,   1},
	[VCAP_IS1_HK_TCP]			= {156,   1},
	[VCAP_IS1_HK_L4_SPORT]			= {157,  16},
	[VCAP_IS1_HK_L4_RNG]			= {173,   8},
	/* Specific Fields for IS1 Half Key S1_5TUPLE_IP4 */
	[VCAP_IS1_HK_IP4_INNER_TPID]            = { 47,   1},
	[VCAP_IS1_HK_IP4_INNER_VID]		= { 48,  12},
	[VCAP_IS1_HK_IP4_INNER_DEI]		= { 60,   1},
	[VCAP_IS1_HK_IP4_INNER_PCP]		= { 61,   3},
	[VCAP_IS1_HK_IP4_IP4]			= { 64,   1},
	[VCAP_IS1_HK_IP4_L3_FRAGMENT]		= { 65,   1},
	[VCAP_IS1_HK_IP4_L3_FRAG_OFS_GT0]	= { 66,   1},
	[VCAP_IS1_HK_IP4_L3_OPTIONS]		= { 67,   1},
	[VCAP_IS1_HK_IP4_L3_DSCP]		= { 68,   6},
	[VCAP_IS1_HK_IP4_L3_IP4_DIP]		= { 74,  32},
	[VCAP_IS1_HK_IP4_L3_IP4_SIP]		= {106,  32},
	[VCAP_IS1_HK_IP4_L3_PROTO]		= {138,   8},
	[VCAP_IS1_HK_IP4_TCP_UDP]		= {146,   1},
	[VCAP_IS1_HK_IP4_TCP]			= {147,   1},
	[VCAP_IS1_HK_IP4_L4_RNG]		= {148,   8},
	[VCAP_IS1_HK_IP4_IP_PAYLOAD_S1_5TUPLE]	= {156,  32},
};

static const struct vcap_field vsc7514_vcap_is1_actions[] = {
	[VCAP_IS1_ACT_DSCP_ENA]			= {  0,  1},
	[VCAP_IS1_ACT_DSCP_VAL]			= {  1,  6},
	[VCAP_IS1_ACT_QOS_ENA]			= {  7,  1},
	[VCAP_IS1_ACT_QOS_VAL]			= {  8,  3},
	[VCAP_IS1_ACT_DP_ENA]			= { 11,  1},
	[VCAP_IS1_ACT_DP_VAL]			= { 12,  1},
	[VCAP_IS1_ACT_PAG_OVERRIDE_MASK]	= { 13,  8},
	[VCAP_IS1_ACT_PAG_VAL]			= { 21,  8},
	[VCAP_IS1_ACT_RSV]			= { 29,  9},
	/* The fields below are incorrectly shifted by 2 in the manual */
	[VCAP_IS1_ACT_VID_REPLACE_ENA]		= { 38,  1},
	[VCAP_IS1_ACT_VID_ADD_VAL]		= { 39, 12},
	[VCAP_IS1_ACT_FID_SEL]			= { 51,  2},
	[VCAP_IS1_ACT_FID_VAL]			= { 53, 13},
	[VCAP_IS1_ACT_PCP_DEI_ENA]		= { 66,  1},
	[VCAP_IS1_ACT_PCP_VAL]			= { 67,  3},
	[VCAP_IS1_ACT_DEI_VAL]			= { 70,  1},
	[VCAP_IS1_ACT_VLAN_POP_CNT_ENA]		= { 71,  1},
	[VCAP_IS1_ACT_VLAN_POP_CNT]		= { 72,  2},
	[VCAP_IS1_ACT_CUSTOM_ACE_TYPE_ENA]	= { 74,  4},
	[VCAP_IS1_ACT_HIT_STICKY]		= { 78,  1},
};

static const struct vcap_field vsc7514_vcap_is2_keys[] = {
	/* Common: 46 bits */
	[VCAP_IS2_TYPE]				= {  0,   4},
	[VCAP_IS2_HK_FIRST]			= {  4,   1},
	[VCAP_IS2_HK_PAG]			= {  5,   8},
	[VCAP_IS2_HK_IGR_PORT_MASK]		= { 13,  12},
	[VCAP_IS2_HK_RSV2]			= { 25,   1},
	[VCAP_IS2_HK_HOST_MATCH]		= { 26,   1},
	[VCAP_IS2_HK_L2_MC]			= { 27,   1},
	[VCAP_IS2_HK_L2_BC]			= { 28,   1},
	[VCAP_IS2_HK_VLAN_TAGGED]		= { 29,   1},
	[VCAP_IS2_HK_VID]			= { 30,  12},
	[VCAP_IS2_HK_DEI]			= { 42,   1},
	[VCAP_IS2_HK_PCP]			= { 43,   3},
	/* MAC_ETYPE / MAC_LLC / MAC_SNAP / OAM common */
	[VCAP_IS2_HK_L2_DMAC]			= { 46,  48},
	[VCAP_IS2_HK_L2_SMAC]			= { 94,  48},
	/* MAC_ETYPE (TYPE=000) */
	[VCAP_IS2_HK_MAC_ETYPE_ETYPE]		= {142,  16},
	[VCAP_IS2_HK_MAC_ETYPE_L2_PAYLOAD0]	= {158,  16},
	[VCAP_IS2_HK_MAC_ETYPE_L2_PAYLOAD1]	= {174,   8},
	[VCAP_IS2_HK_MAC_ETYPE_L2_PAYLOAD2]	= {182,   3},
	/* MAC_LLC (TYPE=001) */
	[VCAP_IS2_HK_MAC_LLC_L2_LLC]		= {142,  40},
	/* MAC_SNAP (TYPE=010) */
	[VCAP_IS2_HK_MAC_SNAP_L2_SNAP]		= {142,  40},
	/* MAC_ARP (TYPE=011) */
	[VCAP_IS2_HK_MAC_ARP_SMAC]		= { 46,  48},
	[VCAP_IS2_HK_MAC_ARP_ADDR_SPACE_OK]	= { 94,   1},
	[VCAP_IS2_HK_MAC_ARP_PROTO_SPACE_OK]	= { 95,   1},
	[VCAP_IS2_HK_MAC_ARP_LEN_OK]		= { 96,   1},
	[VCAP_IS2_HK_MAC_ARP_TARGET_MATCH]	= { 97,   1},
	[VCAP_IS2_HK_MAC_ARP_SENDER_MATCH]	= { 98,   1},
	[VCAP_IS2_HK_MAC_ARP_OPCODE_UNKNOWN]	= { 99,   1},
	[VCAP_IS2_HK_MAC_ARP_OPCODE]		= {100,   2},
	[VCAP_IS2_HK_MAC_ARP_L3_IP4_DIP]	= {102,  32},
	[VCAP_IS2_HK_MAC_ARP_L3_IP4_SIP]	= {134,  32},
	[VCAP_IS2_HK_MAC_ARP_DIP_EQ_SIP]	= {166,   1},
	/* IP4_TCP_UDP / IP4_OTHER common */
	[VCAP_IS2_HK_IP4]			= { 46,   1},
	[VCAP_IS2_HK_L3_FRAGMENT]		= { 47,   1},
	[VCAP_IS2_HK_L3_FRAG_OFS_GT0]		= { 48,   1},
	[VCAP_IS2_HK_L3_OPTIONS]		= { 49,   1},
	[VCAP_IS2_HK_IP4_L3_TTL_GT0]		= { 50,   1},
	[VCAP_IS2_HK_L3_TOS]			= { 51,   8},
	[VCAP_IS2_HK_L3_IP4_DIP]		= { 59,  32},
	[VCAP_IS2_HK_L3_IP4_SIP]		= { 91,  32},
	[VCAP_IS2_HK_DIP_EQ_SIP]		= {123,   1},
	/* IP4_TCP_UDP (TYPE=100) */
	[VCAP_IS2_HK_TCP]			= {124,   1},
	[VCAP_IS2_HK_L4_DPORT]			= {125,  16},
	[VCAP_IS2_HK_L4_SPORT]			= {141,  16},
	[VCAP_IS2_HK_L4_RNG]			= {157,   8},
	[VCAP_IS2_HK_L4_SPORT_EQ_DPORT]		= {165,   1},
	[VCAP_IS2_HK_L4_SEQUENCE_EQ0]		= {166,   1},
	[VCAP_IS2_HK_L4_FIN]			= {167,   1},
	[VCAP_IS2_HK_L4_SYN]			= {168,   1},
	[VCAP_IS2_HK_L4_RST]			= {169,   1},
	[VCAP_IS2_HK_L4_PSH]			= {170,   1},
	[VCAP_IS2_HK_L4_ACK]			= {171,   1},
	[VCAP_IS2_HK_L4_URG]			= {172,   1},
	[VCAP_IS2_HK_L4_1588_DOM]		= {173,   8},
	[VCAP_IS2_HK_L4_1588_VER]		= {181,   4},
	/* IP4_OTHER (TYPE=101) */
	[VCAP_IS2_HK_IP4_L3_PROTO]		= {124,   8},
	[VCAP_IS2_HK_L3_PAYLOAD]		= {132,  56},
	/* IP6_STD (TYPE=110) */
	[VCAP_IS2_HK_IP6_L3_TTL_GT0]		= { 46,   1},
	[VCAP_IS2_HK_L3_IP6_SIP]		= { 47, 128},
	[VCAP_IS2_HK_IP6_L3_PROTO]		= {175,   8},
	/* OAM (TYPE=111) */
	[VCAP_IS2_HK_OAM_MEL_FLAGS]		= {142,   7},
	[VCAP_IS2_HK_OAM_VER]			= {149,   5},
	[VCAP_IS2_HK_OAM_OPCODE]		= {154,   8},
	[VCAP_IS2_HK_OAM_FLAGS]			= {162,   8},
	[VCAP_IS2_HK_OAM_MEPID]			= {170,  16},
	[VCAP_IS2_HK_OAM_CCM_CNTS_EQ0]		= {186,   1},
	[VCAP_IS2_HK_OAM_IS_Y1731]		= {187,   1},
};

static const struct vcap_field vsc7514_vcap_is2_actions[] = {
	[VCAP_IS2_ACT_HIT_ME_ONCE]		= {  0,  1},
	[VCAP_IS2_ACT_CPU_COPY_ENA]		= {  1,  1},
	[VCAP_IS2_ACT_CPU_QU_NUM]		= {  2,  3},
	[VCAP_IS2_ACT_MASK_MODE]		= {  5,  2},
	[VCAP_IS2_ACT_MIRROR_ENA]		= {  7,  1},
	[VCAP_IS2_ACT_LRN_DIS]			= {  8,  1},
	[VCAP_IS2_ACT_POLICE_ENA]		= {  9,  1},
	[VCAP_IS2_ACT_POLICE_IDX]		= { 10,  9},
	[VCAP_IS2_ACT_POLICE_VCAP_ONLY]		= { 19,  1},
	[VCAP_IS2_ACT_PORT_MASK]		= { 20, 11},
	[VCAP_IS2_ACT_REW_OP]			= { 31,  9},
	[VCAP_IS2_ACT_SMAC_REPLACE_ENA]		= { 40,  1},
	[VCAP_IS2_ACT_RSV]			= { 41,  2},
	[VCAP_IS2_ACT_ACL_ID]			= { 43,  6},
	[VCAP_IS2_ACT_HIT_CNT]			= { 49, 32},
};

static struct vcap_props vsc7514_vcap_props[] = {
	[VCAP_ES0] = {
		.action_type_width = 0,
		.action_table = {
			[ES0_ACTION_TYPE_NORMAL] = {
				.width = 73, /* HIT_STICKY not included */
				.count = 1,
			},
		},
		.target = S0,
		.keys = vsc7514_vcap_es0_keys,
		.actions = vsc7514_vcap_es0_actions,
	},
	[VCAP_IS1] = {
		.action_type_width = 0,
		.action_table = {
			[IS1_ACTION_TYPE_NORMAL] = {
				.width = 78, /* HIT_STICKY not included */
				.count = 4,
			},
		},
		.target = S1,
		.keys = vsc7514_vcap_is1_keys,
		.actions = vsc7514_vcap_is1_actions,
	},
	[VCAP_IS2] = {
		.action_type_width = 1,
		.action_table = {
			[IS2_ACTION_TYPE_NORMAL] = {
				.width = 49,
				.count = 2
			},
			[IS2_ACTION_TYPE_SMAC_SIP] = {
				.width = 6,
				.count = 4
			},
		},
		.target = S2,
		.keys = vsc7514_vcap_is2_keys,
		.actions = vsc7514_vcap_is2_actions,
	},
};

static struct ptp_clock_info ocelot_ptp_clock_info = {
	.owner		= THIS_MODULE,
	.name		= "ocelot ptp",
	.max_adj	= 0x7fffffff,
	.n_alarm	= 0,
	.n_ext_ts	= 0,
	.n_per_out	= OCELOT_PTP_PINS_NUM,
	.n_pins		= OCELOT_PTP_PINS_NUM,
	.pps		= 0,
	.gettime64	= ocelot_ptp_gettime64,
	.settime64	= ocelot_ptp_settime64,
	.adjtime	= ocelot_ptp_adjtime,
	.adjfine	= ocelot_ptp_adjfine,
	.verify		= ocelot_ptp_verify,
	.enable		= ocelot_ptp_enable,
};

static void mscc_ocelot_teardown_devlink_ports(struct ocelot *ocelot)
{
	int port;

	for (port = 0; port < ocelot->num_phys_ports; port++)
		ocelot_port_devlink_teardown(ocelot, port);
}

static void mscc_ocelot_release_ports(struct ocelot *ocelot)
{
	int port;

	for (port = 0; port < ocelot->num_phys_ports; port++) {
		struct ocelot_port *ocelot_port;

		ocelot_port = ocelot->ports[port];
		if (!ocelot_port)
			continue;

		ocelot_deinit_port(ocelot, port);
		ocelot_release_port(ocelot_port);
	}
}

static int mscc_ocelot_init_ports(struct platform_device *pdev,
				  struct device_node *ports)
{
	struct ocelot *ocelot = platform_get_drvdata(pdev);
	u32 devlink_ports_registered = 0;
	struct device_node *portnp;
	int port, err;
	u32 reg;

	ocelot->ports = devm_kcalloc(ocelot->dev, ocelot->num_phys_ports,
				     sizeof(struct ocelot_port *), GFP_KERNEL);
	if (!ocelot->ports)
		return -ENOMEM;

<<<<<<< HEAD
=======
	ocelot->devlink_ports = devm_kcalloc(ocelot->dev,
					     ocelot->num_phys_ports,
					     sizeof(*ocelot->devlink_ports),
					     GFP_KERNEL);
	if (!ocelot->devlink_ports)
		return -ENOMEM;

>>>>>>> f642729d
	for_each_available_child_of_node(ports, portnp) {
		struct ocelot_port_private *priv;
		struct ocelot_port *ocelot_port;
		struct device_node *phy_node;
		struct devlink_port *dlp;
		phy_interface_t phy_mode;
		struct phy_device *phy;
		struct regmap *target;
		struct resource *res;
		struct phy *serdes;
		char res_name[8];

		if (of_property_read_u32(portnp, "reg", &reg))
			continue;

		port = reg;
		if (port < 0 || port >= ocelot->num_phys_ports) {
			dev_err(ocelot->dev,
				"invalid port number: %d >= %d\n", port,
				ocelot->num_phys_ports);
			continue;
		}

		snprintf(res_name, sizeof(res_name), "port%d", port);

		res = platform_get_resource_byname(pdev, IORESOURCE_MEM,
						   res_name);
		target = ocelot_regmap_init(ocelot, res);
		if (IS_ERR(target)) {
			err = PTR_ERR(target);
			goto out_teardown;
		}

		phy_node = of_parse_phandle(portnp, "phy-handle", 0);
		if (!phy_node)
			continue;

		phy = of_phy_find_device(phy_node);
		of_node_put(phy_node);
		if (!phy)
			continue;

		err = ocelot_port_devlink_init(ocelot, port,
					       DEVLINK_PORT_FLAVOUR_PHYSICAL);
		if (err) {
			of_node_put(portnp);
			goto out_teardown;
		}
		devlink_ports_registered |= BIT(port);

		err = ocelot_probe_port(ocelot, port, target, phy);
		if (err) {
			of_node_put(portnp);
			goto out_teardown;
		}

		ocelot_port = ocelot->ports[port];
		priv = container_of(ocelot_port, struct ocelot_port_private,
				    port);
		dlp = &ocelot->devlink_ports[port];
		devlink_port_type_eth_set(dlp, priv->dev);

		of_get_phy_mode(portnp, &phy_mode);

		ocelot_port->phy_mode = phy_mode;

		switch (ocelot_port->phy_mode) {
		case PHY_INTERFACE_MODE_NA:
			continue;
		case PHY_INTERFACE_MODE_SGMII:
			break;
		case PHY_INTERFACE_MODE_QSGMII:
			/* Ensure clock signals and speed is set on all
			 * QSGMII links
			 */
			ocelot_port_writel(ocelot_port,
					   DEV_CLOCK_CFG_LINK_SPEED
					   (OCELOT_SPEED_1000),
					   DEV_CLOCK_CFG);
			break;
		default:
			dev_err(ocelot->dev,
				"invalid phy mode for port%d, (Q)SGMII only\n",
				port);
			of_node_put(portnp);
			err = -EINVAL;
			goto out_teardown;
		}

		serdes = devm_of_phy_get(ocelot->dev, portnp, NULL);
		if (IS_ERR(serdes)) {
			err = PTR_ERR(serdes);
			if (err == -EPROBE_DEFER)
				dev_dbg(ocelot->dev, "deferring probe\n");
			else
				dev_err(ocelot->dev,
					"missing SerDes phys for port%d\n",
					port);

			of_node_put(portnp);
			goto out_teardown;
		}

		priv->serdes = serdes;
	}

	/* Initialize unused devlink ports at the end */
	for (port = 0; port < ocelot->num_phys_ports; port++) {
		if (devlink_ports_registered & BIT(port))
			continue;

		err = ocelot_port_devlink_init(ocelot, port,
					       DEVLINK_PORT_FLAVOUR_UNUSED);
		if (err)
			goto out_teardown;

		devlink_ports_registered |= BIT(port);
	}

	return 0;

out_teardown:
	/* Unregister the network interfaces */
	mscc_ocelot_release_ports(ocelot);
	/* Tear down devlink ports for the registered network interfaces */
	for (port = 0; port < ocelot->num_phys_ports; port++) {
		if (devlink_ports_registered & BIT(port))
			ocelot_port_devlink_teardown(ocelot, port);
	}
	return err;
}

static int mscc_ocelot_probe(struct platform_device *pdev)
{
	struct device_node *np = pdev->dev.of_node;
	int err, irq_xtr, irq_ptp_rdy;
	struct device_node *ports;
	struct devlink *devlink;
	struct ocelot *ocelot;
	struct regmap *hsio;
	unsigned int i;

	struct {
		enum ocelot_target id;
		char *name;
		u8 optional:1;
	} io_target[] = {
		{ SYS, "sys" },
		{ REW, "rew" },
		{ QSYS, "qsys" },
		{ ANA, "ana" },
		{ QS, "qs" },
		{ S0, "s0" },
		{ S1, "s1" },
		{ S2, "s2" },
		{ PTP, "ptp", 1 },
	};

	if (!np && !pdev->dev.platform_data)
		return -ENODEV;

	devlink = devlink_alloc(&ocelot_devlink_ops, sizeof(*ocelot));
	if (!devlink)
		return -ENOMEM;

	ocelot = devlink_priv(devlink);
	ocelot->devlink = priv_to_devlink(ocelot);
	platform_set_drvdata(pdev, ocelot);
	ocelot->dev = &pdev->dev;

	for (i = 0; i < ARRAY_SIZE(io_target); i++) {
		struct regmap *target;
		struct resource *res;

		res = platform_get_resource_byname(pdev, IORESOURCE_MEM,
						   io_target[i].name);

		target = ocelot_regmap_init(ocelot, res);
		if (IS_ERR(target)) {
			if (io_target[i].optional) {
				ocelot->targets[io_target[i].id] = NULL;
				continue;
			}
			err = PTR_ERR(target);
			goto out_free_devlink;
		}

		ocelot->targets[io_target[i].id] = target;
	}

	hsio = syscon_regmap_lookup_by_compatible("mscc,ocelot-hsio");
	if (IS_ERR(hsio)) {
		dev_err(&pdev->dev, "missing hsio syscon\n");
		err = PTR_ERR(hsio);
		goto out_free_devlink;
	}

	ocelot->targets[HSIO] = hsio;

	err = ocelot_chip_init(ocelot, &ocelot_ops);
	if (err)
		goto out_free_devlink;

	irq_xtr = platform_get_irq_byname(pdev, "xtr");
	if (irq_xtr < 0) {
		err = irq_xtr;
		goto out_free_devlink;
	}

	err = devm_request_threaded_irq(&pdev->dev, irq_xtr, NULL,
					ocelot_xtr_irq_handler, IRQF_ONESHOT,
					"frame extraction", ocelot);
	if (err)
		goto out_free_devlink;

	irq_ptp_rdy = platform_get_irq_byname(pdev, "ptp_rdy");
	if (irq_ptp_rdy > 0 && ocelot->targets[PTP]) {
		err = devm_request_threaded_irq(&pdev->dev, irq_ptp_rdy, NULL,
						ocelot_ptp_rdy_irq_handler,
						IRQF_ONESHOT, "ptp ready",
						ocelot);
		if (err)
			goto out_free_devlink;

		/* Both the PTP interrupt and the PTP bank are available */
		ocelot->ptp = 1;
	}

	ports = of_get_child_by_name(np, "ethernet-ports");
	if (!ports) {
		dev_err(ocelot->dev, "no ethernet-ports child node found\n");
		err = -ENODEV;
		goto out_free_devlink;
	}

	ocelot->num_phys_ports = of_get_child_count(ports);
	ocelot->num_flooding_pgids = 1;

	ocelot->vcap = vsc7514_vcap_props;
<<<<<<< HEAD
	ocelot->inj_prefix = OCELOT_TAG_PREFIX_NONE;
	ocelot->xtr_prefix = OCELOT_TAG_PREFIX_NONE;
=======
>>>>>>> f642729d
	ocelot->npi = -1;

	err = ocelot_init(ocelot);
	if (err)
		goto out_put_ports;

	err = devlink_register(devlink, ocelot->dev);
	if (err)
		goto out_ocelot_deinit;

	err = mscc_ocelot_init_ports(pdev, ports);
	if (err)
		goto out_ocelot_devlink_unregister;

	err = ocelot_devlink_sb_register(ocelot);
	if (err)
		goto out_ocelot_release_ports;

	if (ocelot->ptp) {
		err = ocelot_init_timestamp(ocelot, &ocelot_ptp_clock_info);
		if (err) {
			dev_err(ocelot->dev,
				"Timestamp initialization failed\n");
			ocelot->ptp = 0;
		}
	}

	register_netdevice_notifier(&ocelot_netdevice_nb);
	register_switchdev_notifier(&ocelot_switchdev_nb);
	register_switchdev_blocking_notifier(&ocelot_switchdev_blocking_nb);

	of_node_put(ports);

	dev_info(&pdev->dev, "Ocelot switch probed\n");

	return 0;

out_ocelot_release_ports:
	mscc_ocelot_release_ports(ocelot);
	mscc_ocelot_teardown_devlink_ports(ocelot);
out_ocelot_devlink_unregister:
	devlink_unregister(devlink);
out_ocelot_deinit:
	ocelot_deinit(ocelot);
out_put_ports:
	of_node_put(ports);
out_free_devlink:
	devlink_free(devlink);
	return err;
}

static int mscc_ocelot_remove(struct platform_device *pdev)
{
	struct ocelot *ocelot = platform_get_drvdata(pdev);

	ocelot_deinit_timestamp(ocelot);
	ocelot_devlink_sb_unregister(ocelot);
	mscc_ocelot_release_ports(ocelot);
	mscc_ocelot_teardown_devlink_ports(ocelot);
	devlink_unregister(ocelot->devlink);
	ocelot_deinit(ocelot);
	unregister_switchdev_blocking_notifier(&ocelot_switchdev_blocking_nb);
	unregister_switchdev_notifier(&ocelot_switchdev_nb);
	unregister_netdevice_notifier(&ocelot_netdevice_nb);
	devlink_free(ocelot->devlink);

	return 0;
}

static struct platform_driver mscc_ocelot_driver = {
	.probe = mscc_ocelot_probe,
	.remove = mscc_ocelot_remove,
	.driver = {
		.name = "ocelot-switch",
		.of_match_table = mscc_ocelot_match,
	},
};

module_platform_driver(mscc_ocelot_driver);

MODULE_DESCRIPTION("Microsemi Ocelot switch driver");
MODULE_AUTHOR("Alexandre Belloni <alexandre.belloni@bootlin.com>");
MODULE_LICENSE("Dual MIT/GPL");<|MERGE_RESOLUTION|>--- conflicted
+++ resolved
@@ -19,11 +19,6 @@
 #include <soc/mscc/ocelot_hsio.h>
 #include "ocelot.h"
 
-<<<<<<< HEAD
-#define IFH_EXTRACT_BITFIELD64(x, o, w) (((x) >> (o)) & GENMASK_ULL((w) - 1, 0))
-
-=======
->>>>>>> f642729d
 static const u32 ocelot_ana_regmap[] = {
 	REG(ANA_ADVLEARN,				0x009000),
 	REG(ANA_VLANMASK,				0x009004),
@@ -631,11 +626,8 @@
 static const struct ocelot_ops ocelot_ops = {
 	.reset			= ocelot_reset,
 	.wm_enc			= ocelot_wm_enc,
-<<<<<<< HEAD
-=======
 	.wm_dec			= ocelot_wm_dec,
 	.wm_stat		= ocelot_wm_stat,
->>>>>>> f642729d
 	.port_to_netdev		= ocelot_port_to_netdev,
 	.netdev_to_port		= ocelot_netdev_to_port,
 };
@@ -943,8 +935,6 @@
 	if (!ocelot->ports)
 		return -ENOMEM;
 
-<<<<<<< HEAD
-=======
 	ocelot->devlink_ports = devm_kcalloc(ocelot->dev,
 					     ocelot->num_phys_ports,
 					     sizeof(*ocelot->devlink_ports),
@@ -952,7 +942,6 @@
 	if (!ocelot->devlink_ports)
 		return -ENOMEM;
 
->>>>>>> f642729d
 	for_each_available_child_of_node(ports, portnp) {
 		struct ocelot_port_private *priv;
 		struct ocelot_port *ocelot_port;
@@ -1192,11 +1181,6 @@
 	ocelot->num_flooding_pgids = 1;
 
 	ocelot->vcap = vsc7514_vcap_props;
-<<<<<<< HEAD
-	ocelot->inj_prefix = OCELOT_TAG_PREFIX_NONE;
-	ocelot->xtr_prefix = OCELOT_TAG_PREFIX_NONE;
-=======
->>>>>>> f642729d
 	ocelot->npi = -1;
 
 	err = ocelot_init(ocelot);
