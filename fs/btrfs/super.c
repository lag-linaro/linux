--- conflicted
+++ resolved
@@ -1184,203 +1184,6 @@
 	return root;
 }
 
-<<<<<<< HEAD
-/*
- * Find a superblock for the given device / mount point.
- *
- * Note: This is based on mount_bdev from fs/super.c with a few additions
- *       for multiple device setup.  Make sure to keep it in sync.
- */
-static struct dentry *btrfs_mount_root(struct file_system_type *fs_type,
-		int flags, const char *device_name, void *data)
-{
-	struct block_device *bdev = NULL;
-	struct super_block *s;
-	struct btrfs_device *device = NULL;
-	struct btrfs_fs_devices *fs_devices = NULL;
-	struct btrfs_fs_info *fs_info = NULL;
-	void *new_sec_opts = NULL;
-	blk_mode_t mode = sb_open_mode(flags);
-	int error = 0;
-
-	if (data) {
-		error = security_sb_eat_lsm_opts(data, &new_sec_opts);
-		if (error)
-			return ERR_PTR(error);
-	}
-
-	/*
-	 * Setup a dummy root and fs_info for test/set super.  This is because
-	 * we don't actually fill this stuff out until open_ctree, but we need
-	 * then open_ctree will properly initialize the file system specific
-	 * settings later.  btrfs_init_fs_info initializes the static elements
-	 * of the fs_info (locks and such) to make cleanup easier if we find a
-	 * superblock with our given fs_devices later on at sget() time.
-	 */
-	fs_info = kvzalloc(sizeof(struct btrfs_fs_info), GFP_KERNEL);
-	if (!fs_info) {
-		error = -ENOMEM;
-		goto error_sec_opts;
-	}
-	btrfs_init_fs_info(fs_info);
-
-	fs_info->super_copy = kzalloc(BTRFS_SUPER_INFO_SIZE, GFP_KERNEL);
-	fs_info->super_for_commit = kzalloc(BTRFS_SUPER_INFO_SIZE, GFP_KERNEL);
-	if (!fs_info->super_copy || !fs_info->super_for_commit) {
-		error = -ENOMEM;
-		goto error_fs_info;
-	}
-
-	mutex_lock(&uuid_mutex);
-	error = btrfs_parse_device_options(data, mode);
-	if (error) {
-		mutex_unlock(&uuid_mutex);
-		goto error_fs_info;
-	}
-
-	/*
-	 * With 'true' passed to btrfs_scan_one_device() (mount time) we expect
-	 * either a valid device or an error.
-	 */
-	device = btrfs_scan_one_device(device_name, mode, true);
-	ASSERT(device != NULL);
-	if (IS_ERR(device)) {
-		mutex_unlock(&uuid_mutex);
-		error = PTR_ERR(device);
-		goto error_fs_info;
-	}
-
-	fs_devices = device->fs_devices;
-	fs_info->fs_devices = fs_devices;
-
-	error = btrfs_open_devices(fs_devices, mode, fs_type);
-	mutex_unlock(&uuid_mutex);
-	if (error)
-		goto error_fs_info;
-
-	if (!(flags & SB_RDONLY) && fs_devices->rw_devices == 0) {
-		error = -EACCES;
-		goto error_close_devices;
-	}
-
-	bdev = fs_devices->latest_dev->bdev;
-	s = sget(fs_type, btrfs_test_super, btrfs_set_super, flags | SB_NOSEC,
-		 fs_info);
-	if (IS_ERR(s)) {
-		error = PTR_ERR(s);
-		goto error_close_devices;
-	}
-
-	if (s->s_root) {
-		btrfs_close_devices(fs_devices);
-		btrfs_free_fs_info(fs_info);
-		if ((flags ^ s->s_flags) & SB_RDONLY)
-			error = -EBUSY;
-	} else {
-		snprintf(s->s_id, sizeof(s->s_id), "%pg", bdev);
-		shrinker_debugfs_rename(s->s_shrink, "sb-%s:%s", fs_type->name,
-					s->s_id);
-		btrfs_sb(s)->bdev_holder = fs_type;
-		error = btrfs_fill_super(s, fs_devices, data);
-	}
-	if (!error)
-		error = security_sb_set_mnt_opts(s, new_sec_opts, 0, NULL);
-	security_free_mnt_opts(&new_sec_opts);
-	if (error) {
-		deactivate_locked_super(s);
-		return ERR_PTR(error);
-	}
-
-	return dget(s->s_root);
-
-error_close_devices:
-	btrfs_close_devices(fs_devices);
-error_fs_info:
-	btrfs_free_fs_info(fs_info);
-error_sec_opts:
-	security_free_mnt_opts(&new_sec_opts);
-	return ERR_PTR(error);
-}
-
-/*
- * Mount function which is called by VFS layer.
- *
- * In order to allow mounting a subvolume directly, btrfs uses mount_subtree()
- * which needs vfsmount* of device's root (/).  This means device's root has to
- * be mounted internally in any case.
- *
- * Operation flow:
- *   1. Parse subvol id related options for later use in mount_subvol().
- *
- *   2. Mount device's root (/) by calling vfs_kern_mount().
- *
- *      NOTE: vfs_kern_mount() is used by VFS to call btrfs_mount() in the
- *      first place. In order to avoid calling btrfs_mount() again, we use
- *      different file_system_type which is not registered to VFS by
- *      register_filesystem() (btrfs_root_fs_type). As a result,
- *      btrfs_mount_root() is called. The return value will be used by
- *      mount_subtree() in mount_subvol().
- *
- *   3. Call mount_subvol() to get the dentry of subvolume. Since there is
- *      "btrfs subvolume set-default", mount_subvol() is called always.
- */
-static struct dentry *btrfs_mount(struct file_system_type *fs_type, int flags,
-		const char *device_name, void *data)
-{
-	struct vfsmount *mnt_root;
-	struct dentry *root;
-	char *subvol_name = NULL;
-	u64 subvol_objectid = 0;
-	int error = 0;
-
-	error = btrfs_parse_subvol_options(data, &subvol_name,
-					&subvol_objectid);
-	if (error) {
-		kfree(subvol_name);
-		return ERR_PTR(error);
-	}
-
-	/* mount device's root (/) */
-	mnt_root = vfs_kern_mount(&btrfs_root_fs_type, flags, device_name, data);
-	if (PTR_ERR_OR_ZERO(mnt_root) == -EBUSY) {
-		if (flags & SB_RDONLY) {
-			mnt_root = vfs_kern_mount(&btrfs_root_fs_type,
-				flags & ~SB_RDONLY, device_name, data);
-		} else {
-			mnt_root = vfs_kern_mount(&btrfs_root_fs_type,
-				flags | SB_RDONLY, device_name, data);
-			if (IS_ERR(mnt_root)) {
-				root = ERR_CAST(mnt_root);
-				kfree(subvol_name);
-				goto out;
-			}
-
-			down_write(&mnt_root->mnt_sb->s_umount);
-			error = btrfs_remount(mnt_root->mnt_sb, &flags, NULL);
-			up_write(&mnt_root->mnt_sb->s_umount);
-			if (error < 0) {
-				root = ERR_PTR(error);
-				mntput(mnt_root);
-				kfree(subvol_name);
-				goto out;
-			}
-		}
-	}
-	if (IS_ERR(mnt_root)) {
-		root = ERR_CAST(mnt_root);
-		kfree(subvol_name);
-		goto out;
-	}
-
-	/* mount_subvol() will free subvol_name and mnt_root */
-	root = mount_subvol(subvol_name, subvol_objectid, mnt_root);
-
-out:
-	return root;
-}
-
-=======
->>>>>>> f931faf0
 static void btrfs_resize_thread_pool(struct btrfs_fs_info *fs_info,
 				     u32 new_pool_size, u32 old_pool_size)
 {
