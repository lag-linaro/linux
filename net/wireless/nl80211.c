--- conflicted
+++ resolved
@@ -399,8 +399,6 @@
 						       .len = IEEE80211_MAX_DATA_LEN }
 };
 
-<<<<<<< HEAD
-=======
 static const struct nla_policy
 sar_specs_policy[NL80211_SAR_ATTR_SPECS_MAX + 1] = {
 	[NL80211_SAR_ATTR_SPECS_POWER] = { .type = NLA_S32 },
@@ -413,7 +411,6 @@
 	[NL80211_SAR_ATTR_SPECS] = NLA_POLICY_NESTED_ARRAY(sar_specs_policy),
 };
 
->>>>>>> 356006a6
 static const struct nla_policy nl80211_policy[NUM_NL80211_ATTR] = {
 	[0] = { .strict_start_type = NL80211_ATTR_HE_OBSS_PD },
 	[NL80211_ATTR_WIPHY] = { .type = NLA_U32 },
@@ -730,14 +727,11 @@
 		NLA_POLICY_EXACT_LEN(IEEE80211_S1G_CAPABILITY_LEN),
 	[NL80211_ATTR_S1G_CAPABILITY_MASK] =
 		NLA_POLICY_EXACT_LEN(IEEE80211_S1G_CAPABILITY_LEN),
-<<<<<<< HEAD
-=======
 	[NL80211_ATTR_SAE_PWE] =
 		NLA_POLICY_RANGE(NLA_U8, NL80211_SAE_PWE_HUNT_AND_PECK,
 				 NL80211_SAE_PWE_BOTH),
 	[NL80211_ATTR_RECONNECT_REQUESTED] = { .type = NLA_REJECT },
 	[NL80211_ATTR_SAR_SPEC] = NLA_POLICY_NESTED(sar_policy),
->>>>>>> 356006a6
 };
 
 /* policy for the key attributes */
@@ -4652,12 +4646,8 @@
 					 struct nlattr *attrs[],
 					 enum nl80211_attrs attr,
 					 struct cfg80211_bitrate_mask *mask,
-<<<<<<< HEAD
-					 struct net_device *dev)
-=======
 					 struct net_device *dev,
 					 bool default_all_enabled)
->>>>>>> 356006a6
 {
 	struct nlattr *tb[NL80211_TXRATE_MAX + 1];
 	struct cfg80211_registered_device *rdev = info->user_ptr[0];
@@ -4672,12 +4662,9 @@
 	for (i = 0; i < NUM_NL80211_BANDS; i++) {
 		const struct ieee80211_sta_he_cap *he_cap;
 
-<<<<<<< HEAD
-=======
 		if (!default_all_enabled)
 			break;
 
->>>>>>> 356006a6
 		sband = rdev->wiphy.bands[i];
 
 		if (!sband)
@@ -4765,10 +4752,7 @@
 				     nla_data(tb[NL80211_TXRATE_HE]),
 				     mask->control[band].he_mcs))
 			return -EINVAL;
-<<<<<<< HEAD
-=======
-
->>>>>>> 356006a6
+
 		if (tb[NL80211_TXRATE_HE_GI])
 			mask->control[band].he_gi =
 				nla_get_u8(tb[NL80211_TXRATE_HE_GI]);
@@ -5338,11 +5322,7 @@
 		err = nl80211_parse_tx_bitrate_mask(info, info->attrs,
 						    NL80211_ATTR_TX_RATES,
 						    &params.beacon_rate,
-<<<<<<< HEAD
-						    dev);
-=======
 						    dev, false);
->>>>>>> 356006a6
 		if (err)
 			return err;
 
@@ -11186,11 +11166,7 @@
 
 	err = nl80211_parse_tx_bitrate_mask(info, info->attrs,
 					    NL80211_ATTR_TX_RATES, &mask,
-<<<<<<< HEAD
-					    dev);
-=======
 					    dev, true);
->>>>>>> 356006a6
 	if (err)
 		return err;
 
@@ -11800,11 +11776,7 @@
 		err = nl80211_parse_tx_bitrate_mask(info, info->attrs,
 						    NL80211_ATTR_TX_RATES,
 						    &setup.beacon_rate,
-<<<<<<< HEAD
-						    dev);
-=======
 						    dev, false);
->>>>>>> 356006a6
 		if (err)
 			return err;
 
@@ -14584,12 +14556,8 @@
 		if (tid_conf->txrate_type != NL80211_TX_RATE_AUTOMATIC) {
 			attr = NL80211_TID_CONFIG_ATTR_TX_RATE;
 			err = nl80211_parse_tx_bitrate_mask(info, attrs, attr,
-<<<<<<< HEAD
-						    &tid_conf->txrate_mask, dev);
-=======
 						    &tid_conf->txrate_mask, dev,
 						    true);
->>>>>>> 356006a6
 			if (err)
 				return err;
 
