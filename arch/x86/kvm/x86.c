--- conflicted
+++ resolved
@@ -984,12 +984,6 @@
 
 int kvm_emulate_xsetbv(struct kvm_vcpu *vcpu)
 {
-<<<<<<< HEAD
-	if (static_call(kvm_x86_get_cpl)(vcpu) == 0)
-		return __kvm_set_xcr(vcpu, index, xcr);
-
-	return 1;
-=======
 	if (static_call(kvm_x86_get_cpl)(vcpu) != 0 ||
 	    __kvm_set_xcr(vcpu, kvm_rcx_read(vcpu), kvm_read_edx_eax(vcpu))) {
 		kvm_inject_gp(vcpu, 0);
@@ -997,7 +991,6 @@
 	}
 
 	return kvm_skip_emulated_instruction(vcpu);
->>>>>>> 657f1d86
 }
 EXPORT_SYMBOL_GPL(kvm_emulate_xsetbv);
 
@@ -1801,8 +1794,6 @@
 }
 EXPORT_SYMBOL_GPL(kvm_emulate_wrmsr);
 
-<<<<<<< HEAD
-=======
 int kvm_emulate_as_nop(struct kvm_vcpu *vcpu)
 {
 	return kvm_skip_emulated_instruction(vcpu);
@@ -1837,7 +1828,6 @@
 }
 EXPORT_SYMBOL_GPL(kvm_emulate_monitor);
 
->>>>>>> 657f1d86
 static inline bool kvm_vcpu_exit_request(struct kvm_vcpu *vcpu)
 {
 	xfer_to_guest_mode_prepare();
@@ -5761,7 +5751,6 @@
 		r = kvm_xen_hvm_get_attr(kvm, &xha);
 		if (!r && copy_to_user(argp, &xha, sizeof(xha)))
 			r = -EFAULT;
-<<<<<<< HEAD
 		break;
 	}
 	case KVM_XEN_HVM_SET_ATTR: {
@@ -5773,19 +5762,6 @@
 		r = kvm_xen_hvm_set_attr(kvm, &xha);
 		break;
 	}
-=======
-		break;
-	}
-	case KVM_XEN_HVM_SET_ATTR: {
-		struct kvm_xen_hvm_attr xha;
-
-		r = -EFAULT;
-		if (copy_from_user(&xha, argp, sizeof(xha)))
-			goto out;
-		r = kvm_xen_hvm_set_attr(kvm, &xha);
-		break;
-	}
->>>>>>> 657f1d86
 #endif
 	case KVM_SET_CLOCK: {
 		struct kvm_arch *ka = &kvm->arch;
@@ -8425,8 +8401,6 @@
 	tpr = kvm_lapic_get_cr8(vcpu);
 
 	static_call(kvm_x86_update_cr8_intercept)(vcpu, tpr, max_irr);
-<<<<<<< HEAD
-=======
 }
 
 
@@ -8448,7 +8422,6 @@
 	if (vcpu->arch.exception.error_code && !is_protmode(vcpu))
 		vcpu->arch.exception.error_code = false;
 	static_call(kvm_x86_queue_exception)(vcpu);
->>>>>>> 657f1d86
 }
 
 static void inject_pending_event(struct kvm_vcpu *vcpu, bool *req_immediate_exit)
@@ -8459,11 +8432,7 @@
 	/* try to reinject previous events if any */
 
 	if (vcpu->arch.exception.injected) {
-<<<<<<< HEAD
-		static_call(kvm_x86_queue_exception)(vcpu);
-=======
 		kvm_inject_exception(vcpu);
->>>>>>> 657f1d86
 		can_inject = false;
 	}
 	/*
@@ -8526,11 +8495,7 @@
 			}
 		}
 
-<<<<<<< HEAD
-		static_call(kvm_x86_queue_exception)(vcpu);
-=======
 		kvm_inject_exception(vcpu);
->>>>>>> 657f1d86
 		can_inject = false;
 	}
 
@@ -10784,12 +10749,7 @@
 		mutex_unlock(&kvm->slots_lock);
 	}
 	static_call_cond(kvm_x86_vm_destroy)(kvm);
-<<<<<<< HEAD
 	kvm_free_msr_filter(srcu_dereference_check(kvm->arch.msr_filter, &kvm->srcu, 1));
-=======
-	for (i = 0; i < kvm->arch.msr_filter.count; i++)
-		kfree(kvm->arch.msr_filter.ranges[i].bitmap);
->>>>>>> 657f1d86
 	kvm_pic_destroy(kvm);
 	kvm_ioapic_destroy(kvm);
 	kvm_free_vcpus(kvm);
