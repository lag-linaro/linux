--- conflicted
+++ resolved
@@ -470,11 +470,6 @@
 struct sk_buff *tls_encrypt_skb(struct sk_buff *skb);
 
 #ifdef CONFIG_TLS_DEVICE
-<<<<<<< HEAD
-int tls_device_init(void);
-void tls_device_cleanup(void);
-=======
->>>>>>> b126047f
 void tls_device_sk_destruct(struct sock *sk);
 void tls_offload_tx_resync_request(struct sock *sk, u32 got_seq, u32 exp_seq);
 
@@ -485,36 +480,5 @@
 		return false;
 	return tls_get_ctx(sk)->rx_conf == TLS_HW;
 }
-<<<<<<< HEAD
-#else
-static inline int tls_device_init(void) { return 0; }
-static inline void tls_device_cleanup(void) {}
-
-static inline int
-tls_set_device_offload(struct sock *sk, struct tls_context *ctx)
-{
-	return -EOPNOTSUPP;
-}
-
-static inline void tls_device_free_resources_tx(struct sock *sk) {}
-
-static inline int
-tls_set_device_offload_rx(struct sock *sk, struct tls_context *ctx)
-{
-	return -EOPNOTSUPP;
-}
-
-static inline void tls_device_offload_cleanup_rx(struct sock *sk) {}
-static inline void
-tls_device_rx_resync_new_rec(struct sock *sk, u32 rcd_len, u32 seq) {}
-
-static inline int
-tls_device_decrypted(struct sock *sk, struct tls_context *tls_ctx,
-		     struct sk_buff *skb, struct strp_msg *rxm)
-{
-	return 0;
-}
-=======
->>>>>>> b126047f
 #endif
 #endif /* _TLS_OFFLOAD_H */