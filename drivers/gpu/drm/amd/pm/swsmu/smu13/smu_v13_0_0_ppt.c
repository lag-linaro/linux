--- conflicted
+++ resolved
@@ -331,10 +331,8 @@
 	struct smu_13_0_0_powerplay_table *powerplay_table =
 		table_context->power_play_table;
 	struct smu_baco_context *smu_baco = &smu->smu_baco;
-#if 0
 	PPTable_t *pptable = smu->smu_table.driver_pptable;
 #if 0
-	PPTable_t *pptable = smu->smu_table.driver_pptable;
 	const OverDriveLimits_t * const overdrive_upperlimits =
 				&pptable->SkuTable.OverDriveLimitsBasicMax;
 	const OverDriveLimits_t * const overdrive_lowerlimits =
@@ -372,12 +370,9 @@
 
 	table_context->thermal_controller_type =
 		powerplay_table->thermal_controller_type;
-<<<<<<< HEAD
 
 	smu->adev->pm.no_fan =
 		!(pptable->SkuTable.FeaturesToRun[0] & (1 << FEATURE_FAN_CONTROL_BIT));
-=======
->>>>>>> bd23a6ac
 
 	return 0;
 }
