--- conflicted
+++ resolved
@@ -1005,12 +1005,7 @@
 		ent = rb_entry(node, struct mlx5_cache_ent, node);
 		spin_lock_irq(&ent->mkeys_queue.lock);
 		ent->disabled = true;
-<<<<<<< HEAD
-		xa_unlock_irq(&ent->mkeys);
-=======
 		spin_unlock_irq(&ent->mkeys_queue.lock);
-		cancel_delayed_work_sync(&ent->dwork);
->>>>>>> 8dc0fd2f
 	}
 	mutex_unlock(&dev->cache.rb_lock);
 
