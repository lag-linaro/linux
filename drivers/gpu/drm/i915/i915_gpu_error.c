--- conflicted
+++ resolved
@@ -1681,11 +1681,7 @@
 			"GPU HANG: ecode %d:%x:%08x",
 			INTEL_GEN(error->i915), engines,
 			generate_ecode(first));
-<<<<<<< HEAD
-	if (first) {
-=======
 	if (first && first->context.pid) {
->>>>>>> 2c523b34
 		/* Just show the first executing process, more is confusing */
 		len += scnprintf(error->error_msg + len,
 				 sizeof(error->error_msg) - len,
