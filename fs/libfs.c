--- conflicted
+++ resolved
@@ -1379,7 +1379,6 @@
 	return 0;
 }
 EXPORT_SYMBOL(generic_ci_d_hash);
-<<<<<<< HEAD
 
 static const struct dentry_operations generic_ci_dentry_ops = {
 	.d_hash = generic_ci_d_hash,
@@ -1412,7 +1411,7 @@
 void generic_set_encrypted_ci_d_ops(struct inode *dir, struct dentry *dentry)
 {
 #ifdef CONFIG_FS_ENCRYPTION
-	if (dentry->d_flags & DCACHE_ENCRYPTED_NAME) {
+	if (dentry->d_flags & DCACHE_NOKEY_NAME) {
 #ifdef CONFIG_UNICODE
 		if (dir->i_sb->s_encoding) {
 			d_set_d_op(dentry, &generic_encrypted_ci_dentry_ops);
@@ -1430,7 +1429,4 @@
 	}
 #endif
 }
-EXPORT_SYMBOL(generic_set_encrypted_ci_d_ops);
-=======
-#endif
->>>>>>> 77e3436d
+EXPORT_SYMBOL(generic_set_encrypted_ci_d_ops);