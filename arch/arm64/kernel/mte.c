--- conflicted
+++ resolved
@@ -31,13 +31,6 @@
 DEFINE_STATIC_KEY_FALSE(mte_async_mode);
 EXPORT_SYMBOL_GPL(mte_async_mode);
 #endif
-<<<<<<< HEAD
-
-static void mte_sync_page_tags(struct page *page, pte_t *ptep, bool check_swap)
-{
-	pte_t old_pte = READ_ONCE(*ptep);
-=======
->>>>>>> 11e4b63a
 
 static void mte_sync_page_tags(struct page *page, pte_t old_pte,
 			       bool check_swap, bool pte_is_tagged)
@@ -170,7 +163,6 @@
 void mte_set_report_once(bool state)
 {
 	WRITE_ONCE(report_fault_once, state);
-<<<<<<< HEAD
 }
 
 bool mte_report_once(void)
@@ -178,15 +170,6 @@
 	return READ_ONCE(report_fault_once);
 }
 
-=======
-}
-
-bool mte_report_once(void)
-{
-	return READ_ONCE(report_fault_once);
-}
-
->>>>>>> 11e4b63a
 #ifdef CONFIG_KASAN_HW_TAGS
 void mte_check_tfsr_el1(void)
 {
