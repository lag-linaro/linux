--- conflicted
+++ resolved
@@ -1830,8 +1830,6 @@
 	le32p_replace_bits((__le32 *)cmd, val, GENMASK(31, 0));
 }
 
-<<<<<<< HEAD
-=======
 static inline void RTW89_SET_FWCMD_PKT_DROP_SEL(void *cmd, u32 val)
 {
 	le32p_replace_bits((__le32 *)cmd, val, GENMASK(7, 0));
@@ -1862,7 +1860,6 @@
 	le32p_replace_bits((__le32 *)cmd + 1, val, GENMASK(15, 8));
 }
 
->>>>>>> 7365df19
 enum rtw89_btc_btf_h2c_class {
 	BTFC_SET = 0x10,
 	BTFC_GET = 0x11,
@@ -2744,11 +2741,7 @@
 
 #define RTW89_FW_RSVD_PLE_SIZE 0x800
 
-<<<<<<< HEAD
-#define RTW89_WCPU_BASE_ADDR 0xA0000000
-=======
 #define RTW89_WCPU_BASE_MASK GENMASK(27, 0)
->>>>>>> 7365df19
 
 #define RTW89_FW_BACKTRACE_INFO_SIZE 8
 #define RTW89_VALID_FW_BACKTRACE_SIZE(_size) \
@@ -2845,8 +2838,6 @@
 			  bool enable);
 void rtw89_hw_scan_abort(struct rtw89_dev *rtwdev, struct ieee80211_vif *vif);
 int rtw89_fw_h2c_trigger_cpu_exception(struct rtw89_dev *rtwdev);
-<<<<<<< HEAD
-=======
 int rtw89_fw_h2c_pkt_drop(struct rtw89_dev *rtwdev,
 			  const struct rtw89_pkt_drop_params *params);
 int rtw89_fw_h2c_p2p_act(struct rtw89_dev *rtwdev, struct ieee80211_vif *vif,
@@ -2862,6 +2853,5 @@
 	if (chip->bacam_v1)
 		rtw89_fw_h2c_init_ba_cam_v1(rtwdev);
 }
->>>>>>> 7365df19
 
 #endif