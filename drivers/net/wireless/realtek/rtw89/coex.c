// SPDX-License-Identifier: GPL-2.0 OR BSD-3-Clause
/* Copyright(c) 2019-2020  Realtek Corporation
 */

#include "coex.h"
#include "debug.h"
#include "fw.h"
#include "mac.h"
#include "phy.h"
#include "ps.h"
#include "reg.h"

#define RTW89_COEX_VERSION 0x07000113
#define FCXDEF_STEP 50 /* MUST <= FCXMAX_STEP and match with wl fw*/
#define BTC_E2G_LIMIT_DEF 80

enum btc_fbtc_tdma_template {
	CXTD_OFF = 0x0,
	CXTD_OFF_B2,
	CXTD_OFF_EXT,
	CXTD_FIX,
	CXTD_PFIX,
	CXTD_AUTO,
	CXTD_PAUTO,
	CXTD_AUTO2,
	CXTD_PAUTO2,
	CXTD_MAX,
};

enum btc_fbtc_tdma_type {
	CXTDMA_OFF = 0x0,
	CXTDMA_FIX = 0x1,
	CXTDMA_AUTO = 0x2,
	CXTDMA_AUTO2 = 0x3,
	CXTDMA_MAX
};

enum btc_fbtc_tdma_rx_flow_ctrl {
	CXFLC_OFF = 0x0,
	CXFLC_NULLP = 0x1,
	CXFLC_QOSNULL = 0x2,
	CXFLC_CTS = 0x3,
	CXFLC_MAX
};

enum btc_fbtc_tdma_wlan_tx_pause {
	CXTPS_OFF = 0x0,  /* no wl tx pause*/
	CXTPS_ON = 0x1,
	CXTPS_MAX
};

enum btc_mlme_state {
	MLME_NO_LINK,
	MLME_LINKING,
	MLME_LINKED,
};

struct btc_fbtc_1slot {
	u8 fver;
	u8 sid; /* slot id */
	struct rtw89_btc_fbtc_slot slot;
} __packed;

static const struct rtw89_btc_fbtc_tdma t_def[] = {
	[CXTD_OFF]	= { CXTDMA_OFF,    CXFLC_OFF, CXTPS_OFF, 0, 0, 0, 0, 0},
	[CXTD_OFF_B2]	= { CXTDMA_OFF,    CXFLC_OFF, CXTPS_OFF, 0, 0, 1, 0, 0},
	[CXTD_OFF_EXT]	= { CXTDMA_OFF,    CXFLC_OFF, CXTPS_OFF, 0, 0, 2, 0, 0},
	[CXTD_FIX]	= { CXTDMA_FIX,    CXFLC_OFF, CXTPS_OFF, 0, 0, 0, 0, 0},
	[CXTD_PFIX]	= { CXTDMA_FIX,  CXFLC_NULLP,  CXTPS_ON, 0, 5, 0, 0, 0},
	[CXTD_AUTO]	= { CXTDMA_AUTO,   CXFLC_OFF, CXTPS_OFF, 0, 0, 0, 0, 0},
	[CXTD_PAUTO]	= { CXTDMA_AUTO, CXFLC_NULLP,  CXTPS_ON, 0, 5, 0, 0, 0},
	[CXTD_AUTO2]	= {CXTDMA_AUTO2,   CXFLC_OFF, CXTPS_OFF, 0, 0, 0, 0, 0},
	[CXTD_PAUTO2]	= {CXTDMA_AUTO2, CXFLC_NULLP,  CXTPS_ON, 0, 5, 0, 0, 0}
};

#define __DEF_FBTC_SLOT(__dur, __cxtbl, __cxtype) \
	{ .dur = cpu_to_le16(__dur), .cxtbl = cpu_to_le32(__cxtbl), \
	  .cxtype = cpu_to_le16(__cxtype),}

static const struct rtw89_btc_fbtc_slot s_def[] = {
	[CXST_OFF]	= __DEF_FBTC_SLOT(100, 0x55555555, SLOT_MIX),
	[CXST_B2W]	= __DEF_FBTC_SLOT(5,   0xea5a5a5a, SLOT_ISO),
	[CXST_W1]	= __DEF_FBTC_SLOT(70,  0xea5a5a5a, SLOT_ISO),
	[CXST_W2]	= __DEF_FBTC_SLOT(15,  0xea5a5a5a, SLOT_ISO),
	[CXST_W2B]	= __DEF_FBTC_SLOT(15,  0xea5a5a5a, SLOT_ISO),
	[CXST_B1]	= __DEF_FBTC_SLOT(250, 0xe5555555, SLOT_MIX),
	[CXST_B2]	= __DEF_FBTC_SLOT(7,   0xea5a5a5a, SLOT_MIX),
	[CXST_B3]	= __DEF_FBTC_SLOT(5,   0xe5555555, SLOT_MIX),
	[CXST_B4]	= __DEF_FBTC_SLOT(50,  0xe5555555, SLOT_MIX),
	[CXST_LK]	= __DEF_FBTC_SLOT(20,  0xea5a5a5a, SLOT_ISO),
	[CXST_BLK]	= __DEF_FBTC_SLOT(500, 0x55555555, SLOT_MIX),
	[CXST_E2G]	= __DEF_FBTC_SLOT(0,   0xea5a5a5a, SLOT_MIX),
	[CXST_E5G]	= __DEF_FBTC_SLOT(0,   0xffffffff, SLOT_ISO),
	[CXST_EBT]	= __DEF_FBTC_SLOT(0,   0xe5555555, SLOT_MIX),
	[CXST_ENULL]	= __DEF_FBTC_SLOT(0,   0xaaaaaaaa, SLOT_ISO),
	[CXST_WLK]	= __DEF_FBTC_SLOT(250, 0xea5a5a5a, SLOT_MIX),
	[CXST_W1FDD]	= __DEF_FBTC_SLOT(50,  0xffffffff, SLOT_ISO),
	[CXST_B1FDD]	= __DEF_FBTC_SLOT(50,  0xffffdfff, SLOT_ISO),
};

static const u32 cxtbl[] = {
	0xffffffff, /* 0 */
	0xaaaaaaaa, /* 1 */
	0xe5555555, /* 2 */
	0xee555555, /* 3 */
	0xd5555555, /* 4 */
	0x5a5a5a5a, /* 5 */
	0xfa5a5a5a, /* 6 */
	0xda5a5a5a, /* 7 */
	0xea5a5a5a, /* 8 */
	0x6a5a5aaa, /* 9 */
	0x6a5a6a5a, /* 10 */
	0x6a5a6aaa, /* 11 */
	0x6afa5afa, /* 12 */
	0xaaaa5aaa, /* 13 */
	0xaaffffaa, /* 14 */
	0xaa5555aa, /* 15 */
	0xfafafafa, /* 16 */
	0xffffddff, /* 17 */
	0xdaffdaff, /* 18 */
	0xfafadafa, /* 19 */
	0xea6a6a6a, /* 20 */
	0xea55556a, /* 21 */
	0xaafafafa, /* 22 */
	0xfafaaafa, /* 23 */
	0xfafffaff, /* 24 */
	0xea6a5a5a, /* 25 */
};

static const struct rtw89_btc_ver rtw89_btc_ver_defs[] = {
	/* firmware version must be in decreasing order for each chip */
	{RTL8922A, RTW89_FW_VER_CODE(0, 35, 8, 0),
	 .fcxbtcrpt = 8, .fcxtdma = 7,    .fcxslots = 7, .fcxcysta = 7,
	 .fcxstep = 7,   .fcxnullsta = 7, .fcxmreg = 7,  .fcxgpiodbg = 7,
	 .fcxbtver = 7,  .fcxbtscan = 7,  .fcxbtafh = 7, .fcxbtdevinfo = 7,
<<<<<<< HEAD
	 .fwlrole = 8,   .frptmap = 7,    .fcxctrl = 7,  .fcxinit = 7,
	 .drvinfo_type = 1, .info_buf = 1800, .max_role_num = 6,
=======
	 .fwlrole = 8,   .frptmap = 3,    .fcxctrl = 7,  .fcxinit = 7,
	 .fwevntrptl = 1, .drvinfo_type = 1, .info_buf = 1800, .max_role_num = 6,
>>>>>>> 1613e604
	},
	{RTL8851B, RTW89_FW_VER_CODE(0, 29, 29, 0),
	 .fcxbtcrpt = 105, .fcxtdma = 3,    .fcxslots = 1, .fcxcysta = 5,
	 .fcxstep = 3,   .fcxnullsta = 2, .fcxmreg = 2,  .fcxgpiodbg = 1,
	 .fcxbtver = 1,  .fcxbtscan = 2,  .fcxbtafh = 2, .fcxbtdevinfo = 1,
	 .fwlrole = 2,   .frptmap = 3,    .fcxctrl = 1,  .fcxinit = 0,
	 .fwevntrptl = 0, .drvinfo_type = 0, .info_buf = 1800, .max_role_num = 6,
	},
	{RTL8852C, RTW89_FW_VER_CODE(0, 27, 57, 0),
	 .fcxbtcrpt = 4, .fcxtdma = 3,    .fcxslots = 1, .fcxcysta = 3,
	 .fcxstep = 3,   .fcxnullsta = 2, .fcxmreg = 1,  .fcxgpiodbg = 1,
	 .fcxbtver = 1,  .fcxbtscan = 1,  .fcxbtafh = 2, .fcxbtdevinfo = 1,
	 .fwlrole = 1,   .frptmap = 3,    .fcxctrl = 1,  .fcxinit = 0,
	 .fwevntrptl = 0, .drvinfo_type = 0, .info_buf = 1280, .max_role_num = 5,
	},
	{RTL8852C, RTW89_FW_VER_CODE(0, 27, 42, 0),
	 .fcxbtcrpt = 4, .fcxtdma = 3,    .fcxslots = 1, .fcxcysta = 3,
	 .fcxstep = 3,   .fcxnullsta = 2, .fcxmreg = 1,  .fcxgpiodbg = 1,
	 .fcxbtver = 1,  .fcxbtscan = 1,  .fcxbtafh = 2, .fcxbtdevinfo = 1,
	 .fwlrole = 1,   .frptmap = 2,    .fcxctrl = 1,  .fcxinit = 0,
	 .fwevntrptl = 0, .drvinfo_type = 0, .info_buf = 1280, .max_role_num = 5,
	},
	{RTL8852C, RTW89_FW_VER_CODE(0, 27, 0, 0),
	 .fcxbtcrpt = 4, .fcxtdma = 3,    .fcxslots = 1, .fcxcysta = 3,
	 .fcxstep = 3,   .fcxnullsta = 2, .fcxmreg = 1,  .fcxgpiodbg = 1,
	 .fcxbtver = 1,  .fcxbtscan = 1,  .fcxbtafh = 1, .fcxbtdevinfo = 1,
	 .fwlrole = 1,   .frptmap = 2,    .fcxctrl = 1,  .fcxinit = 0,
	 .fwevntrptl = 0, .drvinfo_type = 0, .info_buf = 1280, .max_role_num = 5,
	},
	{RTL8852B, RTW89_FW_VER_CODE(0, 29, 29, 0),
	 .fcxbtcrpt = 105, .fcxtdma = 3,  .fcxslots = 1, .fcxcysta = 5,
	 .fcxstep = 3,   .fcxnullsta = 2, .fcxmreg = 2,  .fcxgpiodbg = 1,
	 .fcxbtver = 1,  .fcxbtscan = 2,  .fcxbtafh = 2, .fcxbtdevinfo = 1,
	 .fwlrole = 2,   .frptmap = 3,    .fcxctrl = 1,  .fcxinit = 0,
	 .fwevntrptl = 0, .drvinfo_type = 0, .info_buf = 1800, .max_role_num = 6,
	},
	{RTL8852B, RTW89_FW_VER_CODE(0, 29, 14, 0),
	 .fcxbtcrpt = 5, .fcxtdma = 3,    .fcxslots = 1, .fcxcysta = 4,
	 .fcxstep = 3,   .fcxnullsta = 2, .fcxmreg = 1,  .fcxgpiodbg = 1,
	 .fcxbtver = 1,  .fcxbtscan = 1,  .fcxbtafh = 2, .fcxbtdevinfo = 1,
	 .fwlrole = 1,   .frptmap = 3,    .fcxctrl = 1,  .fcxinit = 0,
	 .fwevntrptl = 0, .drvinfo_type = 0, .info_buf = 1800, .max_role_num = 6,
	},
	{RTL8852B, RTW89_FW_VER_CODE(0, 27, 0, 0),
	 .fcxbtcrpt = 4, .fcxtdma = 3,    .fcxslots = 1, .fcxcysta = 3,
	 .fcxstep = 3,   .fcxnullsta = 2, .fcxmreg = 1,  .fcxgpiodbg = 1,
	 .fcxbtver = 1,  .fcxbtscan = 1,  .fcxbtafh = 1, .fcxbtdevinfo = 1,
	 .fwlrole = 1,   .frptmap = 1,    .fcxctrl = 1,  .fcxinit = 0,
	 .fwevntrptl = 0, .drvinfo_type = 0, .info_buf = 1280, .max_role_num = 5,
	},
	{RTL8852A, RTW89_FW_VER_CODE(0, 13, 37, 0),
	 .fcxbtcrpt = 4, .fcxtdma = 3,    .fcxslots = 1, .fcxcysta = 3,
	 .fcxstep = 3,   .fcxnullsta = 2, .fcxmreg = 1,  .fcxgpiodbg = 1,
	 .fcxbtver = 1,  .fcxbtscan = 1,  .fcxbtafh = 2, .fcxbtdevinfo = 1,
	 .fwlrole = 1,   .frptmap = 3,    .fcxctrl = 1,  .fcxinit = 0,
	 .fwevntrptl = 0, .drvinfo_type = 0, .info_buf = 1280, .max_role_num = 5,
	},
	{RTL8852A, RTW89_FW_VER_CODE(0, 13, 0, 0),
	 .fcxbtcrpt = 1, .fcxtdma = 1,    .fcxslots = 1, .fcxcysta = 2,
	 .fcxstep = 2,   .fcxnullsta = 1, .fcxmreg = 1,  .fcxgpiodbg = 1,
	 .fcxbtver = 1,  .fcxbtscan = 1,  .fcxbtafh = 1, .fcxbtdevinfo = 1,
	 .fwlrole = 0,   .frptmap = 0,    .fcxctrl = 0,  .fcxinit = 0,
	 .fwevntrptl = 0, .drvinfo_type = 0, .info_buf = 1024, .max_role_num = 5,
	},

	/* keep it to be the last as default entry */
	{0, RTW89_FW_VER_CODE(0, 0, 0, 0),
	 .fcxbtcrpt = 1, .fcxtdma = 1,    .fcxslots = 1, .fcxcysta = 2,
	 .fcxstep = 2,   .fcxnullsta = 1, .fcxmreg = 1,  .fcxgpiodbg = 1,
	 .fcxbtver = 1,  .fcxbtscan = 1,  .fcxbtafh = 1, .fcxbtdevinfo = 1,
	 .fwlrole = 0,   .frptmap = 0,    .fcxctrl = 0,  .fcxinit = 0,
	 .fwevntrptl = 0, .drvinfo_type = 0, .info_buf = 1024, .max_role_num = 5,
	},
};

#define RTW89_DEFAULT_BTC_VER_IDX (ARRAY_SIZE(rtw89_btc_ver_defs) - 1)

static const union rtw89_btc_wl_state_map btc_scanning_map = {
	.map = {
		.scan = 1,
		.connecting = 1,
		.roaming = 1,
		.transacting = 1,
		._4way = 1,
	},
};

static u32 chip_id_to_bt_rom_code_id(u32 id)
{
	switch (id) {
	case RTL8852A:
	case RTL8852B:
	case RTL8852C:
		return 0x8852;
	case RTL8851B:
		return 0x8851;
	case RTL8922A:
		return 0x8922;
	default:
		return 0;
	}
}

struct rtw89_btc_btf_tlv {
	u8 type;
	u8 len;
	u8 val[];
} __packed;

struct rtw89_btc_btf_tlv_v7 {
	u8 type;
	u8 ver;
	u8 len;
	u8 val[];
} __packed;

enum btc_btf_set_report_en {
	RPT_EN_TDMA,
	RPT_EN_CYCLE,
	RPT_EN_MREG,
	RPT_EN_BT_VER_INFO,
	RPT_EN_BT_SCAN_INFO,
	RPT_EN_BT_DEVICE_INFO,
	RPT_EN_BT_AFH_MAP,
	RPT_EN_BT_AFH_MAP_LE,
	RPT_EN_FW_STEP_INFO,
	RPT_EN_TEST,
	RPT_EN_WL_ALL,
	RPT_EN_BT_ALL,
	RPT_EN_ALL,
	RPT_EN_MONITER,
};

struct rtw89_btc_btf_set_report_v1 {
	u8 fver;
	__le32 enable;
	__le32 para;
} __packed;

struct rtw89_btc_btf_set_report_v8 {
	u8 type;
	u8 fver;
	u8 len;
	__le32 map;
} __packed;

union rtw89_fbtc_rtp_ctrl {
	struct rtw89_btc_btf_set_report_v1 v1;
	struct rtw89_btc_btf_set_report_v8 v8;
};

#define BTF_SET_SLOT_TABLE_VER 1
struct rtw89_btc_btf_set_slot_table {
	u8 fver;
	u8 tbl_num;
	struct rtw89_btc_fbtc_slot tbls[] __counted_by(tbl_num);
} __packed;

struct rtw89_btc_btf_set_slot_table_v7 {
	u8 type;
	u8 ver;
	u8 len;
	struct rtw89_btc_fbtc_slot_v7 v7[CXST_MAX];
} __packed;

<<<<<<< HEAD
struct rtw89_btc_btf_set_mon_reg {
=======
struct rtw89_btc_btf_set_mon_reg_v1 {
>>>>>>> 1613e604
	u8 fver;
	u8 reg_num;
	struct rtw89_btc_fbtc_mreg regs[] __counted_by(reg_num);
} __packed;

struct rtw89_btc_btf_set_mon_reg_v7 {
	u8 type;
	u8 fver;
	u8 len;
	struct rtw89_btc_fbtc_mreg regs[] __counted_by(len);
} __packed;

union rtw89_fbtc_set_mon_reg {
	struct rtw89_btc_btf_set_mon_reg_v1 v1;
	struct rtw89_btc_btf_set_mon_reg_v7 v7;
} __packed;

struct _wl_rinfo_now {
	u8 link_mode;
	u32 dbcc_2g_phy: 2;
};

enum btc_btf_set_cx_policy {
	CXPOLICY_TDMA = 0x0,
	CXPOLICY_SLOT = 0x1,
	CXPOLICY_TYPE = 0x2,
	CXPOLICY_MAX,
};

enum btc_b2w_scoreboard {
	BTC_BSCB_ACT = BIT(0),
	BTC_BSCB_ON = BIT(1),
	BTC_BSCB_WHQL = BIT(2),
	BTC_BSCB_BT_S1 = BIT(3),
	BTC_BSCB_A2DP_ACT = BIT(4),
	BTC_BSCB_RFK_RUN = BIT(5),
	BTC_BSCB_RFK_REQ = BIT(6),
	BTC_BSCB_LPS = BIT(7),
	BTC_BSCB_BT_LNAB0 = BIT(8),
	BTC_BSCB_BT_LNAB1 = BIT(10),
	BTC_BSCB_WLRFK = BIT(11),
	BTC_BSCB_BT_HILNA = BIT(13),
	BTC_BSCB_BT_CONNECT = BIT(16),
	BTC_BSCB_PATCH_CODE = BIT(30),
	BTC_BSCB_ALL = GENMASK(30, 0),
};

enum btc_phymap {
	BTC_PHY_0 = BIT(0),
	BTC_PHY_1 = BIT(1),
	BTC_PHY_ALL = BIT(0) | BIT(1),
};

enum btc_cx_state_map {
	BTC_WIDLE = 0,
	BTC_WBUSY_BNOSCAN,
	BTC_WBUSY_BSCAN,
	BTC_WSCAN_BNOSCAN,
	BTC_WSCAN_BSCAN,
	BTC_WLINKING
};

enum btc_ant_phase {
	BTC_ANT_WPOWERON = 0,
	BTC_ANT_WINIT,
	BTC_ANT_WONLY,
	BTC_ANT_WOFF,
	BTC_ANT_W2G,
	BTC_ANT_W5G,
	BTC_ANT_W25G,
	BTC_ANT_FREERUN,
	BTC_ANT_WRFK,
	BTC_ANT_WRFK2,
	BTC_ANT_BRFK,
	BTC_ANT_MAX
};

enum btc_plt {
	BTC_PLT_NONE = 0,
	BTC_PLT_LTE_RX = BIT(0),
	BTC_PLT_GNT_BT_TX = BIT(1),
	BTC_PLT_GNT_BT_RX = BIT(2),
	BTC_PLT_GNT_WL = BIT(3),
	BTC_PLT_BT = BIT(1) | BIT(2),
	BTC_PLT_ALL = 0xf
};

enum btc_cx_poicy_main_type {
	BTC_CXP_OFF = 0,
	BTC_CXP_OFFB,
	BTC_CXP_OFFE,
	BTC_CXP_FIX,
	BTC_CXP_PFIX,
	BTC_CXP_AUTO,
	BTC_CXP_PAUTO,
	BTC_CXP_AUTO2,
	BTC_CXP_PAUTO2,
	BTC_CXP_MANUAL,
	BTC_CXP_USERDEF0,
	BTC_CXP_MAIN_MAX
};

enum btc_cx_poicy_type {
	/* TDMA off + pri: BT > WL */
	BTC_CXP_OFF_BT = (BTC_CXP_OFF << 8) | 0,

	/* TDMA off + pri: WL > BT */
	BTC_CXP_OFF_WL = (BTC_CXP_OFF << 8) | 1,

	/* TDMA off + pri: BT = WL */
	BTC_CXP_OFF_EQ0 = (BTC_CXP_OFF << 8) | 2,

	/* TDMA off + pri: BT = WL > BT_Lo */
	BTC_CXP_OFF_EQ1 = (BTC_CXP_OFF << 8) | 3,

	/* TDMA off + pri: WL = BT, BT_Rx > WL_Lo_Tx */
	BTC_CXP_OFF_EQ2 = (BTC_CXP_OFF << 8) | 4,

	/* TDMA off + pri: WL_Rx = BT, BT_HI > WL_Tx > BT_Lo */
	BTC_CXP_OFF_EQ3 = (BTC_CXP_OFF << 8) | 5,

	/* TDMA off + pri: WL_Rx = BT, BT_HI > WL_Tx > BT_Lo */
	BTC_CXP_OFF_EQ4 = (BTC_CXP_OFF << 8) | 6,

	/* TDMA off + pri: WL_Rx = BT, BT_HI > WL_Tx > BT_Lo */
	BTC_CXP_OFF_EQ5 = (BTC_CXP_OFF << 8) | 7,

	/* TDMA off + pri: BT_Hi > WL > BT_Lo */
	BTC_CXP_OFF_BWB0 = (BTC_CXP_OFF << 8) | 8,

	/* TDMA off + pri: WL_Hi-Tx > BT_Hi_Rx, BT_Hi > WL > BT_Lo */
	BTC_CXP_OFF_BWB1 = (BTC_CXP_OFF << 8) | 9,

	/* TDMA off + pri: WL_Hi-Tx > BT, BT_Hi > other-WL > BT_Lo */
	BTC_CXP_OFF_BWB2 = (BTC_CXP_OFF << 8) | 10,

	/* TDMA off + pri: WL_Hi-Tx = BT */
	BTC_CXP_OFF_BWB3 = (BTC_CXP_OFF << 8) | 11,

	/* TDMA off + pri: WL > BT, Block-BT*/
	BTC_CXP_OFF_WL2 = (BTC_CXP_OFF << 8) | 12,

	/* TDMA off+Bcn-Protect + pri: WL_Hi-Tx > BT_Hi_Rx, BT_Hi > WL > BT_Lo*/
	BTC_CXP_OFFB_BWB0 = (BTC_CXP_OFFB << 8) | 0,

	/* TDMA off + Ext-Ctrl + pri: default */
	BTC_CXP_OFFE_DEF = (BTC_CXP_OFFE << 8) | 0,

	/* TDMA off + Ext-Ctrl + pri: E2G-slot block all BT */
	BTC_CXP_OFFE_DEF2 = (BTC_CXP_OFFE << 8) | 1,

	/* TDMA off + Ext-Ctrl + pri: default */
	BTC_CXP_OFFE_2GBWISOB = (BTC_CXP_OFFE << 8) | 2,

	/* TDMA off + Ext-Ctrl + pri: E2G-slot block all BT */
	BTC_CXP_OFFE_2GISOB = (BTC_CXP_OFFE << 8) | 3,

	/* TDMA off + Ext-Ctrl + pri: E2G-slot WL > BT */
	BTC_CXP_OFFE_2GBWMIXB = (BTC_CXP_OFFE << 8) | 4,

	/* TDMA off + Ext-Ctrl + pri: E2G/EBT-slot WL > BT */
	BTC_CXP_OFFE_WL = (BTC_CXP_OFFE << 8) | 5,

	/* TDMA off + Ext-Ctrl + pri: default */
	BTC_CXP_OFFE_2GBWMIXB2 = (BTC_CXP_OFFE << 8) | 6,

	/* TDMA Fix slot-0: W1:B1 = 30:30 */
	BTC_CXP_FIX_TD3030 = (BTC_CXP_FIX << 8) | 0,

	/* TDMA Fix slot-1: W1:B1 = 50:50 */
	BTC_CXP_FIX_TD5050 = (BTC_CXP_FIX << 8) | 1,

	/* TDMA Fix slot-2: W1:B1 = 20:30 */
	BTC_CXP_FIX_TD2030 = (BTC_CXP_FIX << 8) | 2,

	/* TDMA Fix slot-3: W1:B1 = 40:10 */
	BTC_CXP_FIX_TD4010 = (BTC_CXP_FIX << 8) | 3,

	/* TDMA Fix slot-4: W1:B1 = 70:10 */
	BTC_CXP_FIX_TD7010 = (BTC_CXP_FIX << 8) | 4,

	/* TDMA Fix slot-5: W1:B1 = 20:60 */
	BTC_CXP_FIX_TD2060 = (BTC_CXP_FIX << 8) | 5,

	/* TDMA Fix slot-6: W1:B1 = 30:60 */
	BTC_CXP_FIX_TD3060 = (BTC_CXP_FIX << 8) | 6,

	/* TDMA Fix slot-7: W1:B1 = 20:80 */
	BTC_CXP_FIX_TD2080 = (BTC_CXP_FIX << 8) | 7,

	/* TDMA Fix slot-8: W1:B1 = user-define */
	BTC_CXP_FIX_TDW1B1 = (BTC_CXP_FIX << 8) | 8,

	/* TDMA Fix slot-9: W1:B1 = 40:10 */
	BTC_CXP_FIX_TD4010ISO = (BTC_CXP_FIX << 8) | 9,

	/* TDMA Fix slot-10: W1:B1 = 40:10 */
	BTC_CXP_FIX_TD4010ISO_DL = (BTC_CXP_FIX << 8) | 10,

	/* TDMA Fix slot-11: W1:B1 = 40:10 */
	BTC_CXP_FIX_TD4010ISO_UL = (BTC_CXP_FIX << 8) | 11,

	/* PS-TDMA Fix slot-0: W1:B1 = 30:30 */
	BTC_CXP_PFIX_TD3030 = (BTC_CXP_PFIX << 8) | 0,

	/* PS-TDMA Fix slot-1: W1:B1 = 50:50 */
	BTC_CXP_PFIX_TD5050 = (BTC_CXP_PFIX << 8) | 1,

	/* PS-TDMA Fix slot-2: W1:B1 = 20:30 */
	BTC_CXP_PFIX_TD2030 = (BTC_CXP_PFIX << 8) | 2,

	/* PS-TDMA Fix slot-3: W1:B1 = 20:60 */
	BTC_CXP_PFIX_TD2060 = (BTC_CXP_PFIX << 8) | 3,

	/* PS-TDMA Fix slot-4: W1:B1 = 30:70 */
	BTC_CXP_PFIX_TD3070 = (BTC_CXP_PFIX << 8) | 4,

	/* PS-TDMA Fix slot-5: W1:B1 = 20:80 */
	BTC_CXP_PFIX_TD2080 = (BTC_CXP_PFIX << 8) | 5,

	/* PS-TDMA Fix slot-6: W1:B1 = user-define */
	BTC_CXP_PFIX_TDW1B1 = (BTC_CXP_PFIX << 8) | 6,

	/* TDMA Auto slot-0: W1:B1 = 50:200 */
	BTC_CXP_AUTO_TD50B1 = (BTC_CXP_AUTO << 8) | 0,

	/* TDMA Auto slot-1: W1:B1 = 60:200 */
	BTC_CXP_AUTO_TD60B1 = (BTC_CXP_AUTO << 8) | 1,

	/* TDMA Auto slot-2: W1:B1 = 20:200 */
	BTC_CXP_AUTO_TD20B1 = (BTC_CXP_AUTO << 8) | 2,

	/* TDMA Auto slot-3: W1:B1 = user-define */
	BTC_CXP_AUTO_TDW1B1 = (BTC_CXP_AUTO << 8) | 3,

	/* PS-TDMA Auto slot-0: W1:B1 = 50:200 */
	BTC_CXP_PAUTO_TD50B1 = (BTC_CXP_PAUTO << 8) | 0,

	/* PS-TDMA Auto slot-1: W1:B1 = 60:200 */
	BTC_CXP_PAUTO_TD60B1 = (BTC_CXP_PAUTO << 8) | 1,

	/* PS-TDMA Auto slot-2: W1:B1 = 20:200 */
	BTC_CXP_PAUTO_TD20B1 = (BTC_CXP_PAUTO << 8) | 2,

	/* PS-TDMA Auto slot-3: W1:B1 = user-define */
	BTC_CXP_PAUTO_TDW1B1 = (BTC_CXP_PAUTO << 8) | 3,

	/* TDMA Auto slot2-0: W1:B4 = 30:50 */
	BTC_CXP_AUTO2_TD3050 = (BTC_CXP_AUTO2 << 8) | 0,

	/* TDMA Auto slot2-1: W1:B4 = 30:70 */
	BTC_CXP_AUTO2_TD3070 = (BTC_CXP_AUTO2 << 8) | 1,

	/* TDMA Auto slot2-2: W1:B4 = 50:50 */
	BTC_CXP_AUTO2_TD5050 = (BTC_CXP_AUTO2 << 8) | 2,

	/* TDMA Auto slot2-3: W1:B4 = 60:60 */
	BTC_CXP_AUTO2_TD6060 = (BTC_CXP_AUTO2 << 8) | 3,

	/* TDMA Auto slot2-4: W1:B4 = 20:80 */
	BTC_CXP_AUTO2_TD2080 = (BTC_CXP_AUTO2 << 8) | 4,

	/* TDMA Auto slot2-5: W1:B4 = user-define */
	BTC_CXP_AUTO2_TDW1B4 = (BTC_CXP_AUTO2 << 8) | 5,

	/* PS-TDMA Auto slot2-0: W1:B4 = 30:50 */
	BTC_CXP_PAUTO2_TD3050 = (BTC_CXP_PAUTO2 << 8) | 0,

	/* PS-TDMA Auto slot2-1: W1:B4 = 30:70 */
	BTC_CXP_PAUTO2_TD3070 = (BTC_CXP_PAUTO2 << 8) | 1,

	/* PS-TDMA Auto slot2-2: W1:B4 = 50:50 */
	BTC_CXP_PAUTO2_TD5050 = (BTC_CXP_PAUTO2 << 8) | 2,

	/* PS-TDMA Auto slot2-3: W1:B4 = 60:60 */
	BTC_CXP_PAUTO2_TD6060 = (BTC_CXP_PAUTO2 << 8) | 3,

	/* PS-TDMA Auto slot2-4: W1:B4 = 20:80 */
	BTC_CXP_PAUTO2_TD2080 = (BTC_CXP_PAUTO2 << 8) | 4,

	/* PS-TDMA Auto slot2-5: W1:B4 = user-define */
	BTC_CXP_PAUTO2_TDW1B4 = (BTC_CXP_PAUTO2 << 8) | 5,

	BTC_CXP_MAX = 0xffff
};

enum btc_wl_rfk_result {
	BTC_WRFK_REJECT = 0,
	BTC_WRFK_ALLOW = 1,
};

enum btc_coex_info_map_en {
	BTC_COEX_INFO_CX = BIT(0),
	BTC_COEX_INFO_WL = BIT(1),
	BTC_COEX_INFO_BT = BIT(2),
	BTC_COEX_INFO_DM = BIT(3),
	BTC_COEX_INFO_MREG = BIT(4),
	BTC_COEX_INFO_SUMMARY = BIT(5),
	BTC_COEX_INFO_ALL = GENMASK(7, 0),
};

#define BTC_CXP_MASK GENMASK(15, 8)

enum btc_w2b_scoreboard {
	BTC_WSCB_ACTIVE = BIT(0),
	BTC_WSCB_ON = BIT(1),
	BTC_WSCB_SCAN = BIT(2),
	BTC_WSCB_UNDERTEST = BIT(3),
	BTC_WSCB_RXGAIN = BIT(4),
	BTC_WSCB_WLBUSY = BIT(7),
	BTC_WSCB_EXTFEM = BIT(8),
	BTC_WSCB_TDMA = BIT(9),
	BTC_WSCB_FIX2M = BIT(10),
	BTC_WSCB_WLRFK = BIT(11),
	BTC_WSCB_RXSCAN_PRI = BIT(12),
	BTC_WSCB_BT_HILNA = BIT(13),
	BTC_WSCB_BTLOG = BIT(14),
	BTC_WSCB_ALL = GENMASK(23, 0),
};

enum btc_wl_link_mode {
	BTC_WLINK_NOLINK = 0x0,
	BTC_WLINK_2G_STA,
	BTC_WLINK_2G_AP,
	BTC_WLINK_2G_GO,
	BTC_WLINK_2G_GC,
	BTC_WLINK_2G_SCC,
	BTC_WLINK_2G_MCC,
	BTC_WLINK_25G_MCC,
	BTC_WLINK_25G_DBCC,
	BTC_WLINK_5G,
	BTC_WLINK_2G_NAN,
	BTC_WLINK_OTHER,
	BTC_WLINK_MAX
};

enum btc_wl_mrole_type {
	BTC_WLMROLE_NONE = 0x0,
	BTC_WLMROLE_STA_GC,
	BTC_WLMROLE_STA_GC_NOA,
	BTC_WLMROLE_STA_GO,
	BTC_WLMROLE_STA_GO_NOA,
	BTC_WLMROLE_STA_STA,
	BTC_WLMROLE_MAX
};

enum btc_bt_hid_type {
	BTC_HID_218 = BIT(0),
	BTC_HID_418 = BIT(1),
	BTC_HID_BLE = BIT(2),
	BTC_HID_RCU = BIT(3),
	BTC_HID_RCU_VOICE = BIT(4),
	BTC_HID_OTHER_LEGACY = BIT(5)
};

enum btc_reset_module {
	BTC_RESET_CX = BIT(0),
	BTC_RESET_DM = BIT(1),
	BTC_RESET_CTRL = BIT(2),
	BTC_RESET_CXDM = BIT(0) | BIT(1),
	BTC_RESET_BTINFO = BIT(3),
	BTC_RESET_MDINFO = BIT(4),
	BTC_RESET_ALL =  GENMASK(7, 0),
};

enum btc_gnt_state {
	BTC_GNT_HW	= 0,
	BTC_GNT_SW_LO,
	BTC_GNT_SW_HI,
	BTC_GNT_MAX
};

enum btc_ctr_path {
	BTC_CTRL_BY_BT = 0,
	BTC_CTRL_BY_WL
};

enum btc_wlact_state {
	BTC_WLACT_HW = 0,
	BTC_WLACT_SW_LO,
	BTC_WLACT_SW_HI,
	BTC_WLACT_MAX,
};

enum btc_wl_max_tx_time {
	BTC_MAX_TX_TIME_L1 = 500,
	BTC_MAX_TX_TIME_L2 = 1000,
	BTC_MAX_TX_TIME_L3 = 2000,
	BTC_MAX_TX_TIME_DEF = 5280
};

enum btc_wl_max_tx_retry {
	BTC_MAX_TX_RETRY_L1 = 7,
	BTC_MAX_TX_RETRY_L2 = 15,
	BTC_MAX_TX_RETRY_DEF = 31,
};

enum btc_reason_and_action {
	BTC_RSN_NONE,
	BTC_RSN_NTFY_INIT,
	BTC_RSN_NTFY_SWBAND,
	BTC_RSN_NTFY_WL_STA,
	BTC_RSN_NTFY_RADIO_STATE,
	BTC_RSN_UPDATE_BT_SCBD,
	BTC_RSN_NTFY_WL_RFK,
	BTC_RSN_UPDATE_BT_INFO,
	BTC_RSN_NTFY_SCAN_START,
	BTC_RSN_NTFY_SCAN_FINISH,
	BTC_RSN_NTFY_SPECIFIC_PACKET,
	BTC_RSN_NTFY_POWEROFF,
	BTC_RSN_NTFY_ROLE_INFO,
	BTC_RSN_CMD_SET_COEX,
	BTC_RSN_ACT1_WORK,
	BTC_RSN_BT_DEVINFO_WORK,
	BTC_RSN_RFK_CHK_WORK,
	BTC_RSN_NUM,
	BTC_ACT_NONE = 100,
	BTC_ACT_WL_ONLY,
	BTC_ACT_WL_5G,
	BTC_ACT_WL_OTHER,
	BTC_ACT_WL_IDLE,
	BTC_ACT_WL_NC,
	BTC_ACT_WL_RFK,
	BTC_ACT_WL_INIT,
	BTC_ACT_WL_OFF,
	BTC_ACT_FREERUN,
	BTC_ACT_BT_WHQL,
	BTC_ACT_BT_RFK,
	BTC_ACT_BT_OFF,
	BTC_ACT_BT_IDLE,
	BTC_ACT_BT_HFP,
	BTC_ACT_BT_HID,
	BTC_ACT_BT_A2DP,
	BTC_ACT_BT_A2DPSINK,
	BTC_ACT_BT_PAN,
	BTC_ACT_BT_A2DP_HID,
	BTC_ACT_BT_A2DP_PAN,
	BTC_ACT_BT_PAN_HID,
	BTC_ACT_BT_A2DP_PAN_HID,
	BTC_ACT_WL_25G_MCC,
	BTC_ACT_WL_2G_MCC,
	BTC_ACT_WL_2G_SCC,
	BTC_ACT_WL_2G_AP,
	BTC_ACT_WL_2G_GO,
	BTC_ACT_WL_2G_GC,
	BTC_ACT_WL_2G_NAN,
	BTC_ACT_LAST,
	BTC_ACT_NUM = BTC_ACT_LAST - BTC_ACT_NONE,
	BTC_ACT_EXT_BIT = BIT(14),
	BTC_POLICY_EXT_BIT = BIT(15),
};

#define BTC_FREERUN_ANTISO_MIN 30
#define BTC_TDMA_BTHID_MAX 2
#define BTC_BLINK_NOCONNECT 0
#define BTC_B1_MAX 250 /* unit ms */

static void _run_coex(struct rtw89_dev *rtwdev,
		      enum btc_reason_and_action reason);
static void _write_scbd(struct rtw89_dev *rtwdev, u32 val, bool state);
static void _update_bt_scbd(struct rtw89_dev *rtwdev, bool only_update);

static int _send_fw_cmd(struct rtw89_dev *rtwdev, u8 h2c_class, u8 h2c_func,
			void *param, u16 len)
{
	struct rtw89_btc *btc = &rtwdev->btc;
	struct rtw89_btc_btf_fwinfo *pfwinfo = &btc->fwinfo;
	struct rtw89_btc_cx *cx = &btc->cx;
	struct rtw89_btc_wl_info *wl = &cx->wl;
	struct rtw89_btc_dm *dm = &btc->dm;
	int ret;

	if (len > BTC_H2C_MAXLEN || len == 0) {
		btc->fwinfo.cnt_h2c_fail++;
		dm->error.map.h2c_buffer_over = true;
		return -EINVAL;
	} else if (!wl->status.map.init_ok) {
		rtw89_debug(rtwdev, RTW89_DBG_BTC,
			    "[BTC], %s(): return by btc not init!!\n", __func__);
		pfwinfo->cnt_h2c_fail++;
		return -EINVAL;
	} else if ((wl->status.map.rf_off_pre == BTC_LPS_RF_OFF &&
		    wl->status.map.rf_off == BTC_LPS_RF_OFF) ||
		   (wl->status.map.lps_pre == BTC_LPS_RF_OFF &&
		    wl->status.map.lps == BTC_LPS_RF_OFF)) {
		rtw89_debug(rtwdev, RTW89_DBG_BTC,
			    "[BTC], %s(): return by wl off!!\n", __func__);
		pfwinfo->cnt_h2c_fail++;
		return -EINVAL;
	}

	ret = rtw89_fw_h2c_raw_with_hdr(rtwdev, h2c_class, h2c_func, param, len,
					false, true);
	if (ret)
		pfwinfo->cnt_h2c_fail++;
	else
		pfwinfo->cnt_h2c++;

	return ret;
}

static void _reset_btc_var(struct rtw89_dev *rtwdev, u8 type)
{
	struct rtw89_btc *btc = &rtwdev->btc;
	const struct rtw89_btc_ver *ver = btc->ver;
	struct rtw89_btc_cx *cx = &btc->cx;
	struct rtw89_btc_wl_info *wl = &btc->cx.wl;
	struct rtw89_btc_bt_info *bt = &btc->cx.bt;
	struct rtw89_btc_bt_link_info *bt_linfo = &bt->link_info;
	struct rtw89_btc_wl_link_info *wl_linfo;
	u8 i;

	rtw89_debug(rtwdev, RTW89_DBG_BTC, "[BTC], %s\n", __func__);

	if (type & BTC_RESET_CX)
		memset(cx, 0, sizeof(*cx));

	if (type & BTC_RESET_BTINFO) /* only for BT enable */
		memset(bt, 0, sizeof(*bt));

	if (type & BTC_RESET_CTRL) {
		memset(&btc->ctrl, 0, sizeof(btc->ctrl));
		btc->manual_ctrl = false;
		if (ver->fcxctrl != 7)
			btc->ctrl.ctrl.trace_step = FCXDEF_STEP;
	}

	/* Init Coex variables that are not zero */
	if (type & BTC_RESET_DM) {
		memset(&btc->dm, 0, sizeof(btc->dm));
		memset(bt_linfo->rssi_state, 0, sizeof(bt_linfo->rssi_state));
		for (i = 0; i < RTW89_PORT_NUM; i++) {
			if (btc->ver->fwlrole == 8)
				wl_linfo = &wl->rlink_info[i][0];
			else
				wl_linfo = &wl->link_info[i];
			memset(wl_linfo->rssi_state, 0, sizeof(wl_linfo->rssi_state));
		}

		/* set the slot_now table to original */
		btc->dm.tdma_now = t_def[CXTD_OFF];
		btc->dm.tdma = t_def[CXTD_OFF];
		if (ver->fcxslots >= 7) {
			for (i = 0; i < ARRAY_SIZE(s_def); i++) {
				btc->dm.slot.v7[i].dur = s_def[i].dur;
				btc->dm.slot.v7[i].cxtype = s_def[i].cxtype;
				btc->dm.slot.v7[i].cxtbl = s_def[i].cxtbl;
			}
			memcpy(&btc->dm.slot_now.v7, &btc->dm.slot.v7,
			       sizeof(btc->dm.slot_now.v7));
		} else {
			memcpy(&btc->dm.slot_now.v1, s_def,
			       sizeof(btc->dm.slot_now.v1));
			memcpy(&btc->dm.slot.v1, s_def,
			       sizeof(btc->dm.slot.v1));
		}

		btc->policy_len = 0;
		btc->bt_req_len = 0;

		btc->dm.coex_info_map = BTC_COEX_INFO_ALL;
		btc->dm.wl_tx_limit.tx_time = BTC_MAX_TX_TIME_DEF;
		btc->dm.wl_tx_limit.tx_retry = BTC_MAX_TX_RETRY_DEF;
		btc->dm.wl_pre_agc_rb = BTC_PREAGC_NOTFOUND;
		btc->dm.wl_btg_rx_rb = BTC_BTGCTRL_BB_GNT_NOTFOUND;
	}

	if (type & BTC_RESET_MDINFO)
		memset(&btc->mdinfo, 0, sizeof(btc->mdinfo));
}

static u8 _search_reg_index(struct rtw89_dev *rtwdev, u8 mreg_num, u16 reg_type, u32 target)
{
	const struct rtw89_chip_info *chip = rtwdev->chip;
	u8 i;

	for (i = 0; i < mreg_num; i++)
		if (le16_to_cpu(chip->mon_reg[i].type) == reg_type &&
		    le32_to_cpu(chip->mon_reg[i].offset) == target) {
			return i;
	}
	return BTC_REG_NOTFOUND;
}

static void _get_reg_status(struct rtw89_dev *rtwdev, u8 type, u8 *val)
{
	struct rtw89_btc *btc = &rtwdev->btc;
	const struct rtw89_btc_ver *ver = btc->ver;
	union rtw89_btc_module_info *md = &btc->mdinfo;
	union rtw89_btc_fbtc_mreg_val *pmreg;
	u32 pre_agc_addr = R_BTC_BB_PRE_AGC_S1;
	u32 reg_val;
	u8 idx, switch_type;

	if (ver->fcxinit == 7)
		switch_type = md->md_v7.switch_type;
	else
		switch_type = md->md.switch_type;

	if (btc->btg_pos == RF_PATH_A)
		pre_agc_addr = R_BTC_BB_PRE_AGC_S0;

	switch (type) {
	case BTC_CSTATUS_TXDIV_POS:
		if (switch_type == BTC_SWITCH_INTERNAL)
			*val = BTC_ANT_DIV_MAIN;
		break;
	case BTC_CSTATUS_RXDIV_POS:
		if (switch_type == BTC_SWITCH_INTERNAL)
			*val = BTC_ANT_DIV_MAIN;
		break;
	case BTC_CSTATUS_BB_GNT_MUX:
		reg_val = rtw89_phy_read32(rtwdev, R_BTC_BB_BTG_RX);
		*val = !(reg_val & B_BTC_BB_GNT_MUX);
		break;
	case BTC_CSTATUS_BB_GNT_MUX_MON:
		if (!btc->fwinfo.rpt_fbtc_mregval.cinfo.valid)
			return;

		pmreg = &btc->fwinfo.rpt_fbtc_mregval.finfo;
		if (ver->fcxmreg == 1) {
			idx = _search_reg_index(rtwdev, pmreg->v1.reg_num,
						REG_BB, R_BTC_BB_BTG_RX);
			if (idx == BTC_REG_NOTFOUND) {
				*val = BTC_BTGCTRL_BB_GNT_NOTFOUND;
			} else {
				reg_val = le32_to_cpu(pmreg->v1.mreg_val[idx]);
				*val = !(reg_val & B_BTC_BB_GNT_MUX);
			}
		} else if (ver->fcxmreg == 2) {
			idx = _search_reg_index(rtwdev, pmreg->v2.reg_num,
						REG_BB, R_BTC_BB_BTG_RX);
			if (idx == BTC_REG_NOTFOUND) {
				*val = BTC_BTGCTRL_BB_GNT_NOTFOUND;
			} else {
				reg_val = le32_to_cpu(pmreg->v2.mreg_val[idx]);
				*val = !(reg_val & B_BTC_BB_GNT_MUX);
			}
		}
		break;
	case BTC_CSTATUS_BB_PRE_AGC:
		reg_val = rtw89_phy_read32(rtwdev, pre_agc_addr);
		reg_val &= B_BTC_BB_PRE_AGC_MASK;
		*val = (reg_val == B_BTC_BB_PRE_AGC_VAL);
		break;
	case BTC_CSTATUS_BB_PRE_AGC_MON:
		if (!btc->fwinfo.rpt_fbtc_mregval.cinfo.valid)
			return;

		pmreg = &btc->fwinfo.rpt_fbtc_mregval.finfo;
		if (ver->fcxmreg == 1) {
			idx = _search_reg_index(rtwdev, pmreg->v1.reg_num,
						REG_BB, pre_agc_addr);
			if (idx == BTC_REG_NOTFOUND) {
				*val = BTC_PREAGC_NOTFOUND;
			} else {
				reg_val = le32_to_cpu(pmreg->v1.mreg_val[idx]) &
					  B_BTC_BB_PRE_AGC_MASK;
				*val = (reg_val == B_BTC_BB_PRE_AGC_VAL);
			}
		} else if (ver->fcxmreg == 2) {
			idx = _search_reg_index(rtwdev, pmreg->v2.reg_num,
						REG_BB, pre_agc_addr);
			if (idx == BTC_REG_NOTFOUND) {
				*val = BTC_PREAGC_NOTFOUND;
			} else {
				reg_val = le32_to_cpu(pmreg->v2.mreg_val[idx]) &
					  B_BTC_BB_PRE_AGC_MASK;
				*val = (reg_val == B_BTC_BB_PRE_AGC_VAL);
			}
		}
		break;
	default:
		break;
	}
}

#define BTC_RPT_HDR_SIZE 3
#define BTC_CHK_WLSLOT_DRIFT_MAX 15
#define BTC_CHK_BTSLOT_DRIFT_MAX 15
#define BTC_CHK_HANG_MAX 3

static void _chk_btc_err(struct rtw89_dev *rtwdev, u8 type, u32 cnt)
{
	struct rtw89_btc *btc = &rtwdev->btc;
	struct rtw89_btc_cx *cx = &btc->cx;
	struct rtw89_btc_bt_info *bt = &cx->bt;
	struct rtw89_btc_wl_info *wl = &cx->wl;
	struct rtw89_btc_dm *dm = &btc->dm;

	rtw89_debug(rtwdev, RTW89_DBG_BTC,
		    "[BTC], %s(): type:%d cnt:%d\n",
		    __func__, type, cnt);

	switch (type) {
	case BTC_DCNT_WL_FW_VER_MATCH:
		if ((wl->ver_info.fw_coex & 0xffff0000) !=
		     rtwdev->chip->wlcx_desired) {
			wl->fw_ver_mismatch = true;
			dm->error.map.wl_ver_mismatch = true;
		} else {
			wl->fw_ver_mismatch = false;
			dm->error.map.wl_ver_mismatch = false;
		}
		break;
	case BTC_DCNT_RPT_HANG:
		if (dm->cnt_dm[BTC_DCNT_RPT] == cnt && btc->fwinfo.rpt_en_map)
			dm->cnt_dm[BTC_DCNT_RPT_HANG]++;
		else
			dm->cnt_dm[BTC_DCNT_RPT_HANG] = 0;

		if (dm->cnt_dm[BTC_DCNT_RPT_HANG] >= BTC_CHK_HANG_MAX)
			dm->error.map.wl_fw_hang = true;
		else
			dm->error.map.wl_fw_hang = false;

		dm->cnt_dm[BTC_DCNT_RPT] = cnt;
		break;
	case BTC_DCNT_CYCLE_HANG:
		if (dm->cnt_dm[BTC_DCNT_CYCLE] == cnt &&
		    (dm->tdma_now.type != CXTDMA_OFF ||
		     dm->tdma_now.ext_ctrl == CXECTL_EXT))
			dm->cnt_dm[BTC_DCNT_CYCLE_HANG]++;
		else
			dm->cnt_dm[BTC_DCNT_CYCLE_HANG] = 0;

		if (dm->cnt_dm[BTC_DCNT_CYCLE_HANG] >= BTC_CHK_HANG_MAX)
			dm->error.map.cycle_hang = true;
		else
			dm->error.map.cycle_hang = false;

		dm->cnt_dm[BTC_DCNT_CYCLE] = cnt;
		break;
	case BTC_DCNT_W1_HANG:
		if (dm->cnt_dm[BTC_DCNT_W1] == cnt &&
		    dm->tdma_now.type != CXTDMA_OFF)
			dm->cnt_dm[BTC_DCNT_W1_HANG]++;
		else
			dm->cnt_dm[BTC_DCNT_W1_HANG] = 0;

		if (dm->cnt_dm[BTC_DCNT_W1_HANG] >= BTC_CHK_HANG_MAX)
			dm->error.map.w1_hang = true;
		else
			dm->error.map.w1_hang = false;

		dm->cnt_dm[BTC_DCNT_W1] = cnt;
		break;
	case BTC_DCNT_B1_HANG:
		if (dm->cnt_dm[BTC_DCNT_B1] == cnt &&
		    dm->tdma_now.type != CXTDMA_OFF)
			dm->cnt_dm[BTC_DCNT_B1_HANG]++;
		else
			dm->cnt_dm[BTC_DCNT_B1_HANG] = 0;

		if (dm->cnt_dm[BTC_DCNT_B1_HANG] >= BTC_CHK_HANG_MAX)
			dm->error.map.b1_hang = true;
		else
			dm->error.map.b1_hang = false;

		dm->cnt_dm[BTC_DCNT_B1] = cnt;
		break;
	case BTC_DCNT_E2G_HANG:
		if (dm->cnt_dm[BTC_DCNT_E2G] == cnt &&
		    dm->tdma_now.ext_ctrl == CXECTL_EXT)
			dm->cnt_dm[BTC_DCNT_E2G_HANG]++;
		else
			dm->cnt_dm[BTC_DCNT_E2G_HANG] = 0;

		if (dm->cnt_dm[BTC_DCNT_E2G_HANG] >= BTC_CHK_HANG_MAX)
			dm->error.map.wl_e2g_hang = true;
		else
			dm->error.map.wl_e2g_hang = false;

		dm->cnt_dm[BTC_DCNT_E2G] = cnt;
		break;
	case BTC_DCNT_TDMA_NONSYNC:
		if (cnt != 0) /* if tdma not sync between drv/fw  */
			dm->cnt_dm[BTC_DCNT_TDMA_NONSYNC]++;
		else
			dm->cnt_dm[BTC_DCNT_TDMA_NONSYNC] = 0;

		if (dm->cnt_dm[BTC_DCNT_TDMA_NONSYNC] >= BTC_CHK_HANG_MAX)
			dm->error.map.tdma_no_sync = true;
		else
			dm->error.map.tdma_no_sync = false;
		break;
	case BTC_DCNT_SLOT_NONSYNC:
		if (cnt != 0) /* if slot not sync between drv/fw  */
			dm->cnt_dm[BTC_DCNT_SLOT_NONSYNC]++;
		else
			dm->cnt_dm[BTC_DCNT_SLOT_NONSYNC] = 0;

		if (dm->cnt_dm[BTC_DCNT_SLOT_NONSYNC] >= BTC_CHK_HANG_MAX)
			dm->error.map.slot_no_sync = true;
		else
			dm->error.map.slot_no_sync = false;
		break;
	case BTC_DCNT_BTTX_HANG:
		cnt = cx->cnt_bt[BTC_BCNT_LOPRI_TX];

		if (cnt == 0 && bt->link_info.slave_role)
			dm->cnt_dm[BTC_DCNT_BTTX_HANG]++;
		else
			dm->cnt_dm[BTC_DCNT_BTTX_HANG] = 0;

		if (dm->cnt_dm[BTC_DCNT_BTTX_HANG] >= BTC_CHK_HANG_MAX)
			dm->error.map.bt_tx_hang = true;
		else
			dm->error.map.bt_tx_hang = false;
		break;
	case BTC_DCNT_BTCNT_HANG:
		cnt = cx->cnt_bt[BTC_BCNT_HIPRI_RX] +
		      cx->cnt_bt[BTC_BCNT_HIPRI_TX] +
		      cx->cnt_bt[BTC_BCNT_LOPRI_RX] +
		      cx->cnt_bt[BTC_BCNT_LOPRI_TX];

		if (cnt == 0)
			dm->cnt_dm[BTC_DCNT_BTCNT_HANG]++;
		else
			dm->cnt_dm[BTC_DCNT_BTCNT_HANG] = 0;

		if ((dm->cnt_dm[BTC_DCNT_BTCNT_HANG] >= BTC_CHK_HANG_MAX &&
		     bt->enable.now) || (!dm->cnt_dm[BTC_DCNT_BTCNT_HANG] &&
		     !bt->enable.now))
			_update_bt_scbd(rtwdev, false);
		break;
	case BTC_DCNT_WL_SLOT_DRIFT:
		if (cnt >= BTC_CHK_WLSLOT_DRIFT_MAX)
			dm->cnt_dm[BTC_DCNT_WL_SLOT_DRIFT]++;
		else
			dm->cnt_dm[BTC_DCNT_WL_SLOT_DRIFT] = 0;

		if (dm->cnt_dm[BTC_DCNT_WL_SLOT_DRIFT] >= BTC_CHK_HANG_MAX)
			dm->error.map.wl_slot_drift = true;
		else
			dm->error.map.wl_slot_drift = false;
		break;
	case BTC_DCNT_BT_SLOT_DRIFT:
		if (cnt >= BTC_CHK_BTSLOT_DRIFT_MAX)
			dm->cnt_dm[BTC_DCNT_BT_SLOT_DRIFT]++;
		else
			dm->cnt_dm[BTC_DCNT_BT_SLOT_DRIFT] = 0;

		if (dm->cnt_dm[BTC_DCNT_BT_SLOT_DRIFT] >= BTC_CHK_HANG_MAX)
			dm->error.map.bt_slot_drift = true;
		else
			dm->error.map.bt_slot_drift = false;

		break;
	}
}

static void _update_bt_report(struct rtw89_dev *rtwdev, u8 rpt_type, u8 *pfinfo)
{
	struct rtw89_btc *btc = &rtwdev->btc;
	const struct rtw89_btc_ver *ver = btc->ver;
	struct rtw89_btc_bt_info *bt = &btc->cx.bt;
	struct rtw89_btc_bt_link_info *bt_linfo = &bt->link_info;
	struct rtw89_btc_bt_a2dp_desc *a2dp = &bt_linfo->a2dp_desc;
	union  rtw89_btc_fbtc_btver *pver = &btc->fwinfo.rpt_fbtc_btver.finfo;
	struct rtw89_btc_fbtc_btafh_v2 *pafh_v2 = NULL;
	struct rtw89_btc_fbtc_btafh_v7 *pafh_v7 = NULL;
	struct rtw89_btc_fbtc_btdevinfo *pdev = NULL;
	struct rtw89_btc_fbtc_btafh *pafh_v1 = NULL;
	struct rtw89_btc_fbtc_btscan_v1 *pscan_v1;
	struct rtw89_btc_fbtc_btscan_v2 *pscan_v2;
	struct rtw89_btc_fbtc_btscan_v7 *pscan_v7;
	bool scan_update = true;
	int i;

	rtw89_debug(rtwdev, RTW89_DBG_BTC,
		    "[BTC], %s(): rpt_type:%d\n",
		    __func__, rpt_type);

	switch (rpt_type) {
	case BTC_RPT_TYPE_BT_VER:
		if (ver->fcxbtver == 7) {
			pver->v7 = *(struct rtw89_btc_fbtc_btver_v7 *)pfinfo;
			bt->ver_info.fw = le32_to_cpu(pver->v7.fw_ver);
			bt->ver_info.fw_coex = le32_get_bits(pver->v7.coex_ver,
							     GENMASK(7, 0));
			bt->feature = le32_to_cpu(pver->v7.feature);
		} else {
			pver->v1 = *(struct rtw89_btc_fbtc_btver_v1 *)pfinfo;
			bt->ver_info.fw = le32_to_cpu(pver->v1.fw_ver);
			bt->ver_info.fw_coex = le32_get_bits(pver->v1.coex_ver,
							     GENMASK(7, 0));
			bt->feature = le32_to_cpu(pver->v1.feature);
		}
		break;
	case BTC_RPT_TYPE_BT_SCAN:
		if (ver->fcxbtscan == 1) {
			pscan_v1 = (struct rtw89_btc_fbtc_btscan_v1 *)pfinfo;
			for (i = 0; i < BTC_SCAN_MAX1; i++) {
				bt->scan_info_v1[i] = pscan_v1->scan[i];
				if (bt->scan_info_v1[i].win == 0 &&
				    bt->scan_info_v1[i].intvl == 0)
					scan_update = false;
			}
		} else if (ver->fcxbtscan == 2) {
			pscan_v2 = (struct rtw89_btc_fbtc_btscan_v2 *)pfinfo;
			for (i = 0; i < CXSCAN_MAX; i++) {
				bt->scan_info_v2[i] = pscan_v2->para[i];
				if ((pscan_v2->type & BIT(i)) &&
				    pscan_v2->para[i].win == 0 &&
				    pscan_v2->para[i].intvl == 0)
					scan_update = false;
			}
		} else if (ver->fcxbtscan == 7) {
			pscan_v7 = (struct rtw89_btc_fbtc_btscan_v7 *)pfinfo;
			for (i = 0; i < CXSCAN_MAX; i++) {
				bt->scan_info_v2[i] = pscan_v7->para[i];
				if ((pscan_v7->type & BIT(i)) &&
				    pscan_v7->para[i].win == 0 &&
				    pscan_v7->para[i].intvl == 0)
					scan_update = false;
			}
		}
		if (scan_update)
			bt->scan_info_update = 1;
		break;
	case BTC_RPT_TYPE_BT_AFH:
		if (ver->fcxbtafh == 2) {
			pafh_v2 = (struct rtw89_btc_fbtc_btafh_v2 *)pfinfo;
			if (pafh_v2->map_type & RPT_BT_AFH_SEQ_LEGACY) {
				memcpy(&bt_linfo->afh_map[0], pafh_v2->afh_l, 4);
				memcpy(&bt_linfo->afh_map[4], pafh_v2->afh_m, 4);
				memcpy(&bt_linfo->afh_map[8], pafh_v2->afh_h, 2);
			}
			if (pafh_v2->map_type & RPT_BT_AFH_SEQ_LE) {
				memcpy(&bt_linfo->afh_map_le[0], pafh_v2->afh_le_a, 4);
				memcpy(&bt_linfo->afh_map_le[4], pafh_v2->afh_le_b, 1);
			}
		} else if (ver->fcxbtafh == 7) {
			pafh_v7 = (struct rtw89_btc_fbtc_btafh_v7 *)pfinfo;
			if (pafh_v7->map_type & RPT_BT_AFH_SEQ_LEGACY) {
				memcpy(&bt_linfo->afh_map[0], pafh_v7->afh_l, 4);
				memcpy(&bt_linfo->afh_map[4], pafh_v7->afh_m, 4);
				memcpy(&bt_linfo->afh_map[8], pafh_v7->afh_h, 2);
			}
			if (pafh_v7->map_type & RPT_BT_AFH_SEQ_LE) {
				memcpy(&bt_linfo->afh_map_le[0], pafh_v7->afh_le_a, 4);
				memcpy(&bt_linfo->afh_map_le[4], pafh_v7->afh_le_b, 1);
			}
		} else if (ver->fcxbtafh == 1) {
			pafh_v1 = (struct rtw89_btc_fbtc_btafh *)pfinfo;
			memcpy(&bt_linfo->afh_map[0], pafh_v1->afh_l, 4);
			memcpy(&bt_linfo->afh_map[4], pafh_v1->afh_m, 4);
			memcpy(&bt_linfo->afh_map[8], pafh_v1->afh_h, 2);
		}
		break;
	case BTC_RPT_TYPE_BT_DEVICE:
		pdev = (struct rtw89_btc_fbtc_btdevinfo *)pfinfo;
		a2dp->device_name = le32_to_cpu(pdev->dev_name);
		a2dp->vendor_id = le16_to_cpu(pdev->vendor_id);
		a2dp->flush_time = le32_to_cpu(pdev->flush_time);
		break;
	default:
		break;
	}
}

static void rtw89_btc_fw_rpt_evnt_ver(struct rtw89_dev *rtwdev, u8 *index)
{
	struct rtw89_btc *btc = &rtwdev->btc;
	const struct rtw89_btc_ver *ver = btc->ver;

	if (ver->fwevntrptl == 1)
		return;

	if (*index <= __BTC_RPT_TYPE_V0_SAME)
		return;
	else if (*index <= __BTC_RPT_TYPE_V0_MAX)
		(*index)++;
	else
		*index = BTC_RPT_TYPE_MAX;
}

#define BTC_LEAK_AP_TH 10
#define BTC_CYSTA_CHK_PERIOD 100

struct rtw89_btc_prpt {
	u8 type;
	__le16 len;
	u8 content[];
} __packed;

static u32 _chk_btc_report(struct rtw89_dev *rtwdev,
			   struct rtw89_btc_btf_fwinfo *pfwinfo,
			   u8 *prptbuf, u32 index)
{
	struct rtw89_btc *btc = &rtwdev->btc;
	const struct rtw89_btc_ver *ver = btc->ver;
	struct rtw89_btc_dm *dm = &btc->dm;
	struct rtw89_btc_rpt_cmn_info *pcinfo = NULL;
	struct rtw89_btc_wl_info *wl = &btc->cx.wl;
	struct rtw89_btc_bt_info *bt = &btc->cx.bt;
	union rtw89_btc_fbtc_rpt_ctrl_ver_info *prpt = NULL;
	union rtw89_btc_fbtc_cysta_info *pcysta = NULL;
	struct rtw89_btc_prpt *btc_prpt = NULL;
	void *rpt_content = NULL, *pfinfo = NULL;
	u8 rpt_type = 0;
	u16 wl_slot_set = 0, wl_slot_real = 0, val16;
	u32 trace_step = 0, rpt_len = 0, diff_t = 0;
	u32 cnt_leak_slot, bt_slot_real, bt_slot_set, cnt_rx_imr;
	u8 i, val = 0, val1, val2;

	rtw89_debug(rtwdev, RTW89_DBG_BTC,
		    "[BTC], %s(): index:%d\n",
		    __func__, index);

	if (!prptbuf) {
		pfwinfo->err[BTFRE_INVALID_INPUT]++;
		return 0;
	}

	btc_prpt = (struct rtw89_btc_prpt *)&prptbuf[index];
	rpt_type = btc_prpt->type;
	rpt_len = le16_to_cpu(btc_prpt->len);
	rpt_content = btc_prpt->content;

	rtw89_debug(rtwdev, RTW89_DBG_BTC,
		    "[BTC], %s(): rpt_type:%d\n",
		    __func__, rpt_type);

	rtw89_btc_fw_rpt_evnt_ver(rtwdev, &rpt_type);

	switch (rpt_type) {
	case BTC_RPT_TYPE_CTRL:
		pcinfo = &pfwinfo->rpt_ctrl.cinfo;
		prpt = &pfwinfo->rpt_ctrl.finfo;
		if (ver->fcxbtcrpt == 1) {
			pfinfo = &pfwinfo->rpt_ctrl.finfo.v1;
			pcinfo->req_len = sizeof(pfwinfo->rpt_ctrl.finfo.v1);
		} else if (ver->fcxbtcrpt == 4) {
			pfinfo = &pfwinfo->rpt_ctrl.finfo.v4;
			pcinfo->req_len = sizeof(pfwinfo->rpt_ctrl.finfo.v4);
		} else if (ver->fcxbtcrpt == 5) {
			pfinfo = &pfwinfo->rpt_ctrl.finfo.v5;
			pcinfo->req_len = sizeof(pfwinfo->rpt_ctrl.finfo.v5);
		} else if (ver->fcxbtcrpt == 105) {
			pfinfo = &pfwinfo->rpt_ctrl.finfo.v105;
			pcinfo->req_len = sizeof(pfwinfo->rpt_ctrl.finfo.v105);
			pcinfo->req_fver = 5;
			break;
		} else if (ver->fcxbtcrpt == 8) {
			pfinfo = &pfwinfo->rpt_ctrl.finfo.v8;
			pcinfo->req_len = sizeof(pfwinfo->rpt_ctrl.finfo.v8);
			break;
		} else {
			goto err;
		}
		pcinfo->req_fver = ver->fcxbtcrpt;
		break;
	case BTC_RPT_TYPE_TDMA:
		pcinfo = &pfwinfo->rpt_fbtc_tdma.cinfo;
		if (ver->fcxtdma == 1) {
			pfinfo = &pfwinfo->rpt_fbtc_tdma.finfo.v1;
			pcinfo->req_len = sizeof(pfwinfo->rpt_fbtc_tdma.finfo.v1);
		} else if (ver->fcxtdma == 3 || ver->fcxtdma == 7) {
			pfinfo = &pfwinfo->rpt_fbtc_tdma.finfo.v3;
			pcinfo->req_len = sizeof(pfwinfo->rpt_fbtc_tdma.finfo.v3);
		} else {
			goto err;
		}
		pcinfo->req_fver = ver->fcxtdma;
		break;
	case BTC_RPT_TYPE_SLOT:
		pcinfo = &pfwinfo->rpt_fbtc_slots.cinfo;
		if (ver->fcxslots == 1) {
			pfinfo = &pfwinfo->rpt_fbtc_slots.finfo.v1;
			pcinfo->req_len = sizeof(pfwinfo->rpt_fbtc_slots.finfo.v1);
		} else if (ver->fcxslots == 7) {
			pfinfo = &pfwinfo->rpt_fbtc_slots.finfo.v7;
			pcinfo->req_len = sizeof(pfwinfo->rpt_fbtc_slots.finfo.v7);
		} else {
			goto err;
		}
		pcinfo->req_fver = ver->fcxslots;
		break;
	case BTC_RPT_TYPE_CYSTA:
		pcinfo = &pfwinfo->rpt_fbtc_cysta.cinfo;
		pcysta = &pfwinfo->rpt_fbtc_cysta.finfo;
		if (ver->fcxcysta == 2) {
			pfinfo = &pfwinfo->rpt_fbtc_cysta.finfo.v2;
			pcysta->v2 = pfwinfo->rpt_fbtc_cysta.finfo.v2;
			pcinfo->req_len = sizeof(pfwinfo->rpt_fbtc_cysta.finfo.v2);
		} else if (ver->fcxcysta == 3) {
			pfinfo = &pfwinfo->rpt_fbtc_cysta.finfo.v3;
			pcysta->v3 = pfwinfo->rpt_fbtc_cysta.finfo.v3;
			pcinfo->req_len = sizeof(pfwinfo->rpt_fbtc_cysta.finfo.v3);
		} else if (ver->fcxcysta == 4) {
			pfinfo = &pfwinfo->rpt_fbtc_cysta.finfo.v4;
			pcysta->v4 = pfwinfo->rpt_fbtc_cysta.finfo.v4;
			pcinfo->req_len = sizeof(pfwinfo->rpt_fbtc_cysta.finfo.v4);
		} else if (ver->fcxcysta == 5) {
			pfinfo = &pfwinfo->rpt_fbtc_cysta.finfo.v5;
			pcysta->v5 = pfwinfo->rpt_fbtc_cysta.finfo.v5;
			pcinfo->req_len = sizeof(pfwinfo->rpt_fbtc_cysta.finfo.v5);
		} else if (ver->fcxcysta == 7) {
			pfinfo = &pfwinfo->rpt_fbtc_cysta.finfo.v7;
			pcysta->v7 = pfwinfo->rpt_fbtc_cysta.finfo.v7;
			pcinfo->req_len = sizeof(pfwinfo->rpt_fbtc_cysta.finfo.v7);
		} else {
			goto err;
		}
		pcinfo->req_fver = ver->fcxcysta;
		break;
	case BTC_RPT_TYPE_STEP:
		pcinfo = &pfwinfo->rpt_fbtc_step.cinfo;
		if (ver->fcxctrl != 7)
			trace_step = btc->ctrl.ctrl.trace_step;

		if (ver->fcxstep == 2) {
			pfinfo = &pfwinfo->rpt_fbtc_step.finfo.v2;
			pcinfo->req_len = sizeof(pfwinfo->rpt_fbtc_step.finfo.v2.step[0]) *
					  trace_step +
					  offsetof(struct rtw89_btc_fbtc_steps_v2, step);
		} else if (ver->fcxstep == 3) {
			pfinfo = &pfwinfo->rpt_fbtc_step.finfo.v3;
			pcinfo->req_len = sizeof(pfwinfo->rpt_fbtc_step.finfo.v3.step[0]) *
					  trace_step +
					  offsetof(struct rtw89_btc_fbtc_steps_v3, step);
		} else {
			goto err;
		}
		pcinfo->req_fver = ver->fcxstep;
		break;
	case BTC_RPT_TYPE_NULLSTA:
		pcinfo = &pfwinfo->rpt_fbtc_nullsta.cinfo;
		if (ver->fcxnullsta == 1) {
			pfinfo = &pfwinfo->rpt_fbtc_nullsta.finfo.v1;
			pcinfo->req_len = sizeof(pfwinfo->rpt_fbtc_nullsta.finfo.v1);
		} else if (ver->fcxnullsta == 2) {
			pfinfo = &pfwinfo->rpt_fbtc_nullsta.finfo.v2;
			pcinfo->req_len = sizeof(pfwinfo->rpt_fbtc_nullsta.finfo.v2);
		} else if (ver->fcxnullsta == 7) {
			pfinfo = &pfwinfo->rpt_fbtc_nullsta.finfo.v7;
			pcinfo->req_len = sizeof(pfwinfo->rpt_fbtc_nullsta.finfo.v7);
		} else {
			goto err;
		}
		pcinfo->req_fver = ver->fcxnullsta;
		break;
	case BTC_RPT_TYPE_MREG:
		pcinfo = &pfwinfo->rpt_fbtc_mregval.cinfo;
		if (ver->fcxmreg == 1) {
			pfinfo = &pfwinfo->rpt_fbtc_mregval.finfo.v1;
			pcinfo->req_len = sizeof(pfwinfo->rpt_fbtc_mregval.finfo.v1);
		} else if (ver->fcxmreg == 2) {
			pfinfo = &pfwinfo->rpt_fbtc_mregval.finfo.v2;
			pcinfo->req_len = sizeof(pfwinfo->rpt_fbtc_mregval.finfo.v2);
		} else if (ver->fcxmreg == 7) {
			pfinfo = &pfwinfo->rpt_fbtc_mregval.finfo.v7;
			pcinfo->req_len = sizeof(pfwinfo->rpt_fbtc_mregval.finfo.v7);
		} else {
			goto err;
		}
		pcinfo->req_fver = ver->fcxmreg;
		break;
	case BTC_RPT_TYPE_GPIO_DBG:
		pcinfo = &pfwinfo->rpt_fbtc_gpio_dbg.cinfo;
		if (ver->fcxgpiodbg == 7) {
			pfinfo = &pfwinfo->rpt_fbtc_gpio_dbg.finfo.v7;
			pcinfo->req_len = sizeof(pfwinfo->rpt_fbtc_gpio_dbg.finfo.v7);
		} else {
			pfinfo = &pfwinfo->rpt_fbtc_gpio_dbg.finfo.v1;
			pcinfo->req_len = sizeof(pfwinfo->rpt_fbtc_gpio_dbg.finfo.v1);
		}
		pcinfo->req_fver = ver->fcxgpiodbg;
		break;
	case BTC_RPT_TYPE_BT_VER:
		pcinfo = &pfwinfo->rpt_fbtc_btver.cinfo;
		if (ver->fcxbtver == 1) {
			pfinfo = &pfwinfo->rpt_fbtc_btver.finfo.v1;
			pcinfo->req_len = sizeof(pfwinfo->rpt_fbtc_btver.finfo.v1);
		} else if (ver->fcxbtver == 7) {
			pfinfo = &pfwinfo->rpt_fbtc_btver.finfo.v7;
			pcinfo->req_len = sizeof(pfwinfo->rpt_fbtc_btver.finfo.v7);
		}
		pcinfo->req_fver = ver->fcxbtver;
		break;
	case BTC_RPT_TYPE_BT_SCAN:
		pcinfo = &pfwinfo->rpt_fbtc_btscan.cinfo;
		if (ver->fcxbtscan == 1) {
			pfinfo = &pfwinfo->rpt_fbtc_btscan.finfo.v1;
			pcinfo->req_len = sizeof(pfwinfo->rpt_fbtc_btscan.finfo.v1);
		} else if (ver->fcxbtscan == 2) {
			pfinfo = &pfwinfo->rpt_fbtc_btscan.finfo.v2;
			pcinfo->req_len = sizeof(pfwinfo->rpt_fbtc_btscan.finfo.v2);
		} else if (ver->fcxbtscan == 7) {
			pfinfo = &pfwinfo->rpt_fbtc_btscan.finfo.v7;
			pcinfo->req_len = sizeof(pfwinfo->rpt_fbtc_btscan.finfo.v7);
		} else {
			goto err;
		}
		pcinfo->req_fver = ver->fcxbtscan;
		break;
	case BTC_RPT_TYPE_BT_AFH:
		pcinfo = &pfwinfo->rpt_fbtc_btafh.cinfo;
		if (ver->fcxbtafh == 1) {
			pfinfo = &pfwinfo->rpt_fbtc_btafh.finfo.v1;
			pcinfo->req_len = sizeof(pfwinfo->rpt_fbtc_btafh.finfo.v1);
		} else if (ver->fcxbtafh == 2) {
			pfinfo = &pfwinfo->rpt_fbtc_btafh.finfo.v2;
			pcinfo->req_len = sizeof(pfwinfo->rpt_fbtc_btafh.finfo.v2);
		} else {
			goto err;
		}
		pcinfo->req_fver = ver->fcxbtafh;
		break;
	case BTC_RPT_TYPE_BT_DEVICE:
		pcinfo = &pfwinfo->rpt_fbtc_btdev.cinfo;
		pfinfo = &pfwinfo->rpt_fbtc_btdev.finfo;
		pcinfo->req_len = sizeof(pfwinfo->rpt_fbtc_btdev.finfo);
		pcinfo->req_fver = ver->fcxbtdevinfo;
		break;
	default:
		pfwinfo->err[BTFRE_UNDEF_TYPE]++;
		return 0;
	}

	pcinfo->rx_len = rpt_len;
	pcinfo->rx_cnt++;

	if (rpt_len != pcinfo->req_len) {
		if (rpt_type < BTC_RPT_TYPE_MAX)
			pfwinfo->len_mismch |= (0x1 << rpt_type);
		else
			pfwinfo->len_mismch |= BIT(31);
		rtw89_debug(rtwdev, RTW89_DBG_BTC,
			    "[BTC], %s(): %d rpt_len:%d!=req_len:%d\n",
			    __func__, rpt_type, rpt_len, pcinfo->req_len);

		pcinfo->valid = 0;
		return 0;
	} else if (!pfinfo || !rpt_content || !pcinfo->req_len) {
		pfwinfo->err[BTFRE_EXCEPTION]++;
		pcinfo->valid = 0;
		return 0;
	}

	memcpy(pfinfo, rpt_content, pcinfo->req_len);
	pcinfo->valid = 1;

	switch (rpt_type) {
	case BTC_RPT_TYPE_CTRL:
		if (ver->fcxbtcrpt == 1) {
			prpt->v1 = pfwinfo->rpt_ctrl.finfo.v1;
			btc->fwinfo.rpt_en_map = prpt->v1.rpt_enable;
			wl->ver_info.fw_coex = prpt->v1.wl_fw_coex_ver;
			wl->ver_info.fw = prpt->v1.wl_fw_ver;
			dm->wl_fw_cx_offload = !!prpt->v1.wl_fw_cx_offload;

			_chk_btc_err(rtwdev, BTC_DCNT_RPT_HANG,
				     pfwinfo->event[BTF_EVNT_RPT]);

			/* To avoid I/O if WL LPS or power-off */
			if (wl->status.map.lps != BTC_LPS_RF_OFF &&
			    !wl->status.map.rf_off) {
				rtwdev->chip->ops->btc_update_bt_cnt(rtwdev);
				_chk_btc_err(rtwdev, BTC_DCNT_BTCNT_HANG, 0);

				btc->cx.cnt_bt[BTC_BCNT_POLUT] =
					rtw89_mac_get_plt_cnt(rtwdev,
							      RTW89_MAC_0);
			}
		} else if (ver->fcxbtcrpt == 4) {
			prpt->v4 = pfwinfo->rpt_ctrl.finfo.v4;
			btc->fwinfo.rpt_en_map = le32_to_cpu(prpt->v4.rpt_info.en);
			wl->ver_info.fw_coex = le32_to_cpu(prpt->v4.wl_fw_info.cx_ver);
			wl->ver_info.fw = le32_to_cpu(prpt->v4.wl_fw_info.fw_ver);
			dm->wl_fw_cx_offload = !!le32_to_cpu(prpt->v4.wl_fw_info.cx_offload);

			for (i = RTW89_PHY_0; i < RTW89_PHY_MAX; i++)
				memcpy(&dm->gnt.band[i], &prpt->v4.gnt_val[i],
				       sizeof(dm->gnt.band[i]));

			btc->cx.cnt_bt[BTC_BCNT_HIPRI_TX] =
				le32_to_cpu(prpt->v4.bt_cnt[BTC_BCNT_HI_TX]);
			btc->cx.cnt_bt[BTC_BCNT_HIPRI_RX] =
				le32_to_cpu(prpt->v4.bt_cnt[BTC_BCNT_HI_RX]);
			btc->cx.cnt_bt[BTC_BCNT_LOPRI_TX] =
				le32_to_cpu(prpt->v4.bt_cnt[BTC_BCNT_LO_TX]);
			btc->cx.cnt_bt[BTC_BCNT_LOPRI_RX] =
				le32_to_cpu(prpt->v4.bt_cnt[BTC_BCNT_LO_RX]);
			btc->cx.cnt_bt[BTC_BCNT_POLUT] =
				le32_to_cpu(prpt->v4.bt_cnt[BTC_BCNT_POLLUTED]);

			_chk_btc_err(rtwdev, BTC_DCNT_BTCNT_HANG, 0);
			_chk_btc_err(rtwdev, BTC_DCNT_RPT_HANG,
				     pfwinfo->event[BTF_EVNT_RPT]);

			if (le32_to_cpu(prpt->v4.bt_cnt[BTC_BCNT_RFK_TIMEOUT]) > 0)
				bt->rfk_info.map.timeout = 1;
			else
				bt->rfk_info.map.timeout = 0;

			dm->error.map.bt_rfk_timeout = bt->rfk_info.map.timeout;
		} else if (ver->fcxbtcrpt == 5) {
			prpt->v5 = pfwinfo->rpt_ctrl.finfo.v5;
			pfwinfo->rpt_en_map = le32_to_cpu(prpt->v5.rpt_info.en);
			wl->ver_info.fw_coex = le32_to_cpu(prpt->v5.rpt_info.cx_ver);
			wl->ver_info.fw = le32_to_cpu(prpt->v5.rpt_info.fw_ver);
			dm->wl_fw_cx_offload = 0;

			for (i = RTW89_PHY_0; i < RTW89_PHY_MAX; i++)
				memcpy(&dm->gnt.band[i], &prpt->v5.gnt_val[i][0],
				       sizeof(dm->gnt.band[i]));

			btc->cx.cnt_bt[BTC_BCNT_HIPRI_TX] =
				le16_to_cpu(prpt->v5.bt_cnt[BTC_BCNT_HI_TX]);
			btc->cx.cnt_bt[BTC_BCNT_HIPRI_RX] =
				le16_to_cpu(prpt->v5.bt_cnt[BTC_BCNT_HI_RX]);
			btc->cx.cnt_bt[BTC_BCNT_LOPRI_TX] =
				le16_to_cpu(prpt->v5.bt_cnt[BTC_BCNT_LO_TX]);
			btc->cx.cnt_bt[BTC_BCNT_LOPRI_RX] =
				le16_to_cpu(prpt->v5.bt_cnt[BTC_BCNT_LO_RX]);
			btc->cx.cnt_bt[BTC_BCNT_POLUT] =
				le16_to_cpu(prpt->v5.bt_cnt[BTC_BCNT_POLLUTED]);

			_chk_btc_err(rtwdev, BTC_DCNT_BTCNT_HANG, 0);
			_chk_btc_err(rtwdev, BTC_DCNT_RPT_HANG,
				     pfwinfo->event[BTF_EVNT_RPT]);

			dm->error.map.bt_rfk_timeout = bt->rfk_info.map.timeout;
		} else if (ver->fcxbtcrpt == 105) {
			prpt->v105 = pfwinfo->rpt_ctrl.finfo.v105;
			pfwinfo->rpt_en_map = le32_to_cpu(prpt->v105.rpt_info.en);
			wl->ver_info.fw_coex = le32_to_cpu(prpt->v105.rpt_info.cx_ver);
			wl->ver_info.fw = le32_to_cpu(prpt->v105.rpt_info.fw_ver);
			dm->wl_fw_cx_offload = 0;

			for (i = RTW89_PHY_0; i < RTW89_PHY_MAX; i++)
				memcpy(&dm->gnt.band[i], &prpt->v105.gnt_val[i][0],
				       sizeof(dm->gnt.band[i]));

			btc->cx.cnt_bt[BTC_BCNT_HIPRI_TX] =
				le16_to_cpu(prpt->v105.bt_cnt[BTC_BCNT_HI_TX_V105]);
			btc->cx.cnt_bt[BTC_BCNT_HIPRI_RX] =
				le16_to_cpu(prpt->v105.bt_cnt[BTC_BCNT_HI_RX_V105]);
			btc->cx.cnt_bt[BTC_BCNT_LOPRI_TX] =
				le16_to_cpu(prpt->v105.bt_cnt[BTC_BCNT_LO_TX_V105]);
			btc->cx.cnt_bt[BTC_BCNT_LOPRI_RX] =
				le16_to_cpu(prpt->v105.bt_cnt[BTC_BCNT_LO_RX_V105]);
			btc->cx.cnt_bt[BTC_BCNT_POLUT] =
				le16_to_cpu(prpt->v105.bt_cnt[BTC_BCNT_POLLUTED_V105]);

			_chk_btc_err(rtwdev, BTC_DCNT_BTCNT_HANG, 0);
			_chk_btc_err(rtwdev, BTC_DCNT_RPT_HANG,
				     pfwinfo->event[BTF_EVNT_RPT]);

			dm->error.map.bt_rfk_timeout = bt->rfk_info.map.timeout;
		} else if (ver->fcxbtcrpt == 8) {
			prpt->v8 = pfwinfo->rpt_ctrl.finfo.v8;
			pfwinfo->rpt_en_map = le32_to_cpu(prpt->v8.rpt_info.en);
			wl->ver_info.fw_coex = le32_to_cpu(prpt->v8.rpt_info.cx_ver);
			wl->ver_info.fw = le32_to_cpu(prpt->v8.rpt_info.fw_ver);

			for (i = RTW89_PHY_0; i < RTW89_PHY_MAX; i++)
				memcpy(&dm->gnt.band[i], &prpt->v8.gnt_val[i][0],
				       sizeof(dm->gnt.band[i]));

			btc->cx.cnt_bt[BTC_BCNT_HIPRI_TX] =
				le16_to_cpu(prpt->v8.bt_cnt[BTC_BCNT_HI_TX_V105]);
			btc->cx.cnt_bt[BTC_BCNT_HIPRI_RX] =
				le16_to_cpu(prpt->v8.bt_cnt[BTC_BCNT_HI_RX_V105]);
			btc->cx.cnt_bt[BTC_BCNT_LOPRI_TX] =
				le16_to_cpu(prpt->v8.bt_cnt[BTC_BCNT_LO_TX_V105]);
			btc->cx.cnt_bt[BTC_BCNT_LOPRI_RX] =
				le16_to_cpu(prpt->v8.bt_cnt[BTC_BCNT_LO_RX_V105]);

			val1 = le16_to_cpu(prpt->v8.bt_cnt[BTC_BCNT_POLLUTED_V105]);
			if (val1 > btc->cx.cnt_bt[BTC_BCNT_POLUT_NOW])
				val1 -= btc->cx.cnt_bt[BTC_BCNT_POLUT_NOW]; /* diff */

			btc->cx.cnt_bt[BTC_BCNT_POLUT_DIFF] = val1;
			btc->cx.cnt_bt[BTC_BCNT_POLUT_NOW] =
				le16_to_cpu(prpt->v8.bt_cnt[BTC_BCNT_POLLUTED_V105]);

			val1 = pfwinfo->event[BTF_EVNT_RPT];
			if (((prpt->v8.rpt_len_max_h << 8) +
			      prpt->v8.rpt_len_max_l) != ver->info_buf)
				dm->error.map.h2c_c2h_buffer_mismatch = true;
			else
				dm->error.map.h2c_c2h_buffer_mismatch = false;

			_chk_btc_err(rtwdev, BTC_DCNT_BTCNT_HANG, 0);
			_chk_btc_err(rtwdev, BTC_DCNT_RPT_HANG, val1);
			_chk_btc_err(rtwdev, BTC_DCNT_WL_FW_VER_MATCH, 0);
			_chk_btc_err(rtwdev, BTC_DCNT_BTTX_HANG, 0);
		} else {
			goto err;
		}
		break;
	case BTC_RPT_TYPE_TDMA:
		rtw89_debug(rtwdev, RTW89_DBG_BTC,
			    "[BTC], %s(): check %d %zu\n", __func__,
			    BTC_DCNT_TDMA_NONSYNC,
			    sizeof(dm->tdma_now));
		if (ver->fcxtdma == 1)
			_chk_btc_err(rtwdev, BTC_DCNT_TDMA_NONSYNC,
				     memcmp(&dm->tdma_now,
					    &pfwinfo->rpt_fbtc_tdma.finfo.v1,
					    sizeof(dm->tdma_now)));
		else if (ver->fcxtdma == 3 || ver->fcxtdma == 7)
			_chk_btc_err(rtwdev, BTC_DCNT_TDMA_NONSYNC,
				     memcmp(&dm->tdma_now,
					    &pfwinfo->rpt_fbtc_tdma.finfo.v3.tdma,
					    sizeof(dm->tdma_now)));
		else
			goto err;
		break;
	case BTC_RPT_TYPE_SLOT:
		if (ver->fcxslots == 7) {
			rtw89_debug(rtwdev, RTW89_DBG_BTC,
				    "[BTC], %s(): check %d %zu\n",
				    __func__, BTC_DCNT_SLOT_NONSYNC,
				    sizeof(dm->slot_now.v7));
			_chk_btc_err(rtwdev, BTC_DCNT_SLOT_NONSYNC,
				     memcmp(dm->slot_now.v7,
					    pfwinfo->rpt_fbtc_slots.finfo.v7.slot,
					    sizeof(dm->slot_now.v7)));
		} else if (ver->fcxslots == 1) {
			rtw89_debug(rtwdev, RTW89_DBG_BTC,
				    "[BTC], %s(): check %d %zu\n",
				    __func__, BTC_DCNT_SLOT_NONSYNC,
				    sizeof(dm->slot_now.v1));
			_chk_btc_err(rtwdev, BTC_DCNT_SLOT_NONSYNC,
				     memcmp(dm->slot_now.v1,
					    pfwinfo->rpt_fbtc_slots.finfo.v1.slot,
					    sizeof(dm->slot_now.v1)));
		}
		break;
	case BTC_RPT_TYPE_CYSTA:
		if (ver->fcxcysta == 2) {
			if (le16_to_cpu(pcysta->v2.cycles) < BTC_CYSTA_CHK_PERIOD)
				break;
			/* Check Leak-AP */
			if (le32_to_cpu(pcysta->v2.slot_cnt[CXST_LK]) != 0 &&
			    le32_to_cpu(pcysta->v2.leakrx_cnt) != 0 && dm->tdma_now.rxflctrl) {
				if (le32_to_cpu(pcysta->v2.slot_cnt[CXST_LK]) <
				    BTC_LEAK_AP_TH * le32_to_cpu(pcysta->v2.leakrx_cnt))
					dm->leak_ap = 1;
			}

			/* Check diff time between WL slot and W1/E2G slot */
			if (dm->tdma_now.type == CXTDMA_OFF &&
			    dm->tdma_now.ext_ctrl == CXECTL_EXT) {
				if (ver->fcxslots == 1)
					wl_slot_set = le16_to_cpu(dm->slot_now.v1[CXST_E2G].dur);
				else if (ver->fcxslots == 7)
					wl_slot_set = le16_to_cpu(dm->slot_now.v7[CXST_E2G].dur);
			} else {
				if (ver->fcxslots == 1)
					wl_slot_set = le16_to_cpu(dm->slot_now.v1[CXST_W1].dur);
				else if (ver->fcxslots == 7)
					wl_slot_set = le16_to_cpu(dm->slot_now.v7[CXST_W1].dur);
			}

			if (le16_to_cpu(pcysta->v2.tavg_cycle[CXT_WL]) > wl_slot_set) {
				diff_t = le16_to_cpu(pcysta->v2.tavg_cycle[CXT_WL]) - wl_slot_set;
				_chk_btc_err(rtwdev,
					     BTC_DCNT_WL_SLOT_DRIFT, diff_t);
			}

			_chk_btc_err(rtwdev, BTC_DCNT_W1_HANG,
				     le32_to_cpu(pcysta->v2.slot_cnt[CXST_W1]));
			_chk_btc_err(rtwdev, BTC_DCNT_W1_HANG,
				     le32_to_cpu(pcysta->v2.slot_cnt[CXST_B1]));
			_chk_btc_err(rtwdev, BTC_DCNT_CYCLE_HANG,
				     le16_to_cpu(pcysta->v2.cycles));
		} else if (ver->fcxcysta == 3) {
			if (le16_to_cpu(pcysta->v3.cycles) < BTC_CYSTA_CHK_PERIOD)
				break;

			cnt_leak_slot = le32_to_cpu(pcysta->v3.slot_cnt[CXST_LK]);
			cnt_rx_imr = le32_to_cpu(pcysta->v3.leak_slot.cnt_rximr);

			/* Check Leak-AP */
			if (cnt_leak_slot != 0 && cnt_rx_imr != 0 &&
			    dm->tdma_now.rxflctrl) {
				if (cnt_leak_slot < BTC_LEAK_AP_TH * cnt_rx_imr)
					dm->leak_ap = 1;
			}

			/* Check diff time between real WL slot and W1 slot */
			if (dm->tdma_now.type == CXTDMA_OFF) {
				if (ver->fcxslots == 1)
					wl_slot_set = le16_to_cpu(dm->slot_now.v1[CXST_W1].dur);
				else if (ver->fcxslots == 7)
					wl_slot_set = le16_to_cpu(dm->slot_now.v7[CXST_W1].dur);
				wl_slot_real = le16_to_cpu(pcysta->v3.cycle_time.tavg[CXT_WL]);
				if (wl_slot_real > wl_slot_set) {
					diff_t = wl_slot_real - wl_slot_set;
					_chk_btc_err(rtwdev, BTC_DCNT_WL_SLOT_DRIFT, diff_t);
				}
			}

			/* Check diff time between real BT slot and EBT/E5G slot */
			if (dm->tdma_now.type == CXTDMA_OFF &&
			    dm->tdma_now.ext_ctrl == CXECTL_EXT &&
			    btc->bt_req_len != 0) {
				bt_slot_real = le16_to_cpu(pcysta->v3.cycle_time.tavg[CXT_BT]);
				if (btc->bt_req_len > bt_slot_real) {
					diff_t = btc->bt_req_len - bt_slot_real;
					_chk_btc_err(rtwdev, BTC_DCNT_BT_SLOT_DRIFT, diff_t);
				}
			}

			_chk_btc_err(rtwdev, BTC_DCNT_W1_HANG,
				     le32_to_cpu(pcysta->v3.slot_cnt[CXST_W1]));
			_chk_btc_err(rtwdev, BTC_DCNT_B1_HANG,
				     le32_to_cpu(pcysta->v3.slot_cnt[CXST_B1]));
			_chk_btc_err(rtwdev, BTC_DCNT_CYCLE_HANG,
				     le16_to_cpu(pcysta->v3.cycles));
		} else if (ver->fcxcysta == 4) {
			if (le16_to_cpu(pcysta->v4.cycles) < BTC_CYSTA_CHK_PERIOD)
				break;

			cnt_leak_slot = le16_to_cpu(pcysta->v4.slot_cnt[CXST_LK]);
			cnt_rx_imr = le32_to_cpu(pcysta->v4.leak_slot.cnt_rximr);

			/* Check Leak-AP */
			if (cnt_leak_slot != 0 && cnt_rx_imr != 0 &&
			    dm->tdma_now.rxflctrl) {
				if (cnt_leak_slot < BTC_LEAK_AP_TH * cnt_rx_imr)
					dm->leak_ap = 1;
			}

			/* Check diff time between real WL slot and W1 slot */
			if (dm->tdma_now.type == CXTDMA_OFF) {
				if (ver->fcxslots == 1)
					wl_slot_set = le16_to_cpu(dm->slot_now.v1[CXST_W1].dur);
				else if (ver->fcxslots == 7)
					wl_slot_set = le16_to_cpu(dm->slot_now.v7[CXST_W1].dur);
				wl_slot_real = le16_to_cpu(pcysta->v4.cycle_time.tavg[CXT_WL]);
				if (wl_slot_real > wl_slot_set) {
					diff_t = wl_slot_real - wl_slot_set;
					_chk_btc_err(rtwdev, BTC_DCNT_WL_SLOT_DRIFT, diff_t);
				}
			}

			/* Check diff time between real BT slot and EBT/E5G slot */
			if (dm->tdma_now.type == CXTDMA_OFF &&
			    dm->tdma_now.ext_ctrl == CXECTL_EXT &&
			    btc->bt_req_len != 0) {
				bt_slot_real = le16_to_cpu(pcysta->v4.cycle_time.tavg[CXT_BT]);

				if (btc->bt_req_len > bt_slot_real) {
					diff_t = btc->bt_req_len - bt_slot_real;
					_chk_btc_err(rtwdev, BTC_DCNT_BT_SLOT_DRIFT, diff_t);
				}
			}

			_chk_btc_err(rtwdev, BTC_DCNT_W1_HANG,
				     le16_to_cpu(pcysta->v4.slot_cnt[CXST_W1]));
			_chk_btc_err(rtwdev, BTC_DCNT_B1_HANG,
				     le16_to_cpu(pcysta->v4.slot_cnt[CXST_B1]));
			_chk_btc_err(rtwdev, BTC_DCNT_CYCLE_HANG,
				     le16_to_cpu(pcysta->v4.cycles));
		} else if (ver->fcxcysta == 5) {
			if (dm->fddt_train == BTC_FDDT_ENABLE)
				break;
			cnt_leak_slot = le16_to_cpu(pcysta->v5.slot_cnt[CXST_LK]);
			cnt_rx_imr = le32_to_cpu(pcysta->v5.leak_slot.cnt_rximr);

			/* Check Leak-AP */
			if (cnt_leak_slot != 0 && cnt_rx_imr != 0 &&
			    dm->tdma_now.rxflctrl) {
				if (le16_to_cpu(pcysta->v5.cycles) >= BTC_CYSTA_CHK_PERIOD &&
				    cnt_leak_slot < BTC_LEAK_AP_TH * cnt_rx_imr)
					dm->leak_ap = 1;
			}

			/* Check diff time between real WL slot and W1 slot */
			if (dm->tdma_now.type == CXTDMA_OFF) {
				if (ver->fcxslots == 1)
					wl_slot_set = le16_to_cpu(dm->slot_now.v1[CXST_W1].dur);
				else if (ver->fcxslots == 7)
					wl_slot_set = le16_to_cpu(dm->slot_now.v7[CXST_W1].dur);
				wl_slot_real = le16_to_cpu(pcysta->v5.cycle_time.tavg[CXT_WL]);

				if (wl_slot_real > wl_slot_set)
					diff_t = wl_slot_real - wl_slot_set;
				else
					diff_t = wl_slot_set - wl_slot_real;
			}
			_chk_btc_err(rtwdev, BTC_DCNT_WL_SLOT_DRIFT, diff_t);

			/* Check diff time between real BT slot and EBT/E5G slot */
			bt_slot_set = btc->bt_req_len;
			bt_slot_real = le16_to_cpu(pcysta->v5.cycle_time.tavg[CXT_BT]);
			diff_t = 0;
			if (dm->tdma_now.type == CXTDMA_OFF &&
			    dm->tdma_now.ext_ctrl == CXECTL_EXT &&
			    bt_slot_set != 0) {
				if (bt_slot_set > bt_slot_real)
					diff_t = bt_slot_set - bt_slot_real;
				else
					diff_t = bt_slot_real - bt_slot_set;
			}

			_chk_btc_err(rtwdev, BTC_DCNT_BT_SLOT_DRIFT, diff_t);
			_chk_btc_err(rtwdev, BTC_DCNT_E2G_HANG,
				     le16_to_cpu(pcysta->v5.slot_cnt[CXST_E2G]));
			_chk_btc_err(rtwdev, BTC_DCNT_W1_HANG,
				     le16_to_cpu(pcysta->v5.slot_cnt[CXST_W1]));
			_chk_btc_err(rtwdev, BTC_DCNT_B1_HANG,
				     le16_to_cpu(pcysta->v5.slot_cnt[CXST_B1]));
			_chk_btc_err(rtwdev, BTC_DCNT_CYCLE_HANG,
				     le16_to_cpu(pcysta->v5.cycles));
		} else if (ver->fcxcysta == 7) {
			if (dm->fddt_train == BTC_FDDT_ENABLE)
				break;

			pcysta = &pfwinfo->rpt_fbtc_cysta.finfo;

			if (dm->tdma_now.type != CXTDMA_OFF) {
				/* Check diff time between real WL slot and W1 slot */
				val16 = le16_to_cpu(pcysta->v7.cycle_time.tavg[CXT_WL]);
				_chk_btc_err(rtwdev, BTC_DCNT_WL_SLOT_DRIFT, val16);

				/* Check Leak-AP */
				val1 = le32_to_cpu(pcysta->v7.leak_slot.cnt_rximr) *
				       BTC_LEAK_AP_TH;
				val2 = le16_to_cpu(pcysta->v7.slot_cnt[CXST_LK]);

				val16 = le16_to_cpu(pcysta->v7.cycles);
				if (dm->tdma_now.rxflctrl &&
				    val16 >= BTC_CYSTA_CHK_PERIOD && val1 > val2)
					dm->leak_ap = 1;
			} else if (dm->tdma_now.ext_ctrl == CXECTL_EXT) {
				val16 = le16_to_cpu(pcysta->v7.cycle_time.tavg[CXT_BT]);
				/* Check diff between real BT slot and EBT/E5G slot */
				_chk_btc_err(rtwdev, BTC_DCNT_BT_SLOT_DRIFT, val16);

				/* Check bt slot length for P2P mode*/
				val1 = le16_to_cpu(pcysta->v7.a2dp_ept.cnt_timeout) *
				       BTC_SLOT_REQ_TH;
				val2 = le16_to_cpu(pcysta->v7.a2dp_ept.cnt);

				val16 = le16_to_cpu(pcysta->v7.cycles);
				if (val16 >= BTC_CYSTA_CHK_PERIOD && val1 > val2)
					dm->slot_req_more = 1;
				else if (bt->link_info.status.map.connect == 0)
					dm->slot_req_more = 0;
			}

			_chk_btc_err(rtwdev, BTC_DCNT_E2G_HANG,
				     le16_to_cpu(pcysta->v7.slot_cnt[CXST_E2G]));
			_chk_btc_err(rtwdev, BTC_DCNT_W1_HANG,
				     le16_to_cpu(pcysta->v7.slot_cnt[CXST_W1]));
			_chk_btc_err(rtwdev, BTC_DCNT_B1_HANG,
				     le16_to_cpu(pcysta->v7.slot_cnt[CXST_B1]));

			/* "BT_SLOT_FLOOD" error-check MUST before "CYCLE_HANG" */
			_chk_btc_err(rtwdev, BTC_DCNT_BT_SLOT_FLOOD,
				     le16_to_cpu(pcysta->v7.cycles));
			_chk_btc_err(rtwdev, BTC_DCNT_CYCLE_HANG,
				     le16_to_cpu(pcysta->v7.cycles));
		} else {
			goto err;
		}
		break;
	case BTC_RPT_TYPE_MREG:
		if (ver->fcxmreg == 7)
			break;
		_get_reg_status(rtwdev, BTC_CSTATUS_BB_GNT_MUX_MON, &val);
		if (dm->wl_btg_rx == BTC_BTGCTRL_BB_GNT_FWCTRL)
			dm->wl_btg_rx_rb = BTC_BTGCTRL_BB_GNT_FWCTRL;
		else
			dm->wl_btg_rx_rb = val;

		_get_reg_status(rtwdev, BTC_CSTATUS_BB_PRE_AGC_MON, &val);
		if (dm->wl_pre_agc == BTC_PREAGC_BB_FWCTRL)
			dm->wl_pre_agc_rb = BTC_PREAGC_BB_FWCTRL;
		else
			dm->wl_pre_agc_rb = val;
		break;
	case BTC_RPT_TYPE_BT_VER:
	case BTC_RPT_TYPE_BT_SCAN:
	case BTC_RPT_TYPE_BT_AFH:
	case BTC_RPT_TYPE_BT_DEVICE:
		_update_bt_report(rtwdev, rpt_type, pfinfo);
		break;
	}
	return (rpt_len + BTC_RPT_HDR_SIZE);

err:
	rtw89_debug(rtwdev, RTW89_DBG_BTC,
		    "[BTC], %s(): Undefined version for type=%d\n", __func__, rpt_type);
	return 0;
}

static void _parse_btc_report(struct rtw89_dev *rtwdev,
			      struct rtw89_btc_btf_fwinfo *pfwinfo,
			      u8 *pbuf, u32 buf_len)
{
	const struct rtw89_btc_ver *ver = rtwdev->btc.ver;
	struct rtw89_btc_prpt *btc_prpt = NULL;
	u32 index = 0, rpt_len = 0;

	rtw89_debug(rtwdev, RTW89_DBG_BTC,
		    "[BTC], %s(): buf_len:%d\n",
		    __func__, buf_len);

	while (pbuf) {
		btc_prpt = (struct rtw89_btc_prpt *)&pbuf[index];
		if (index + 2 >= ver->info_buf)
			break;
		/* At least 3 bytes: type(1) & len(2) */
		rpt_len = le16_to_cpu(btc_prpt->len);
		if ((index + rpt_len + BTC_RPT_HDR_SIZE) > buf_len)
			break;

		rpt_len = _chk_btc_report(rtwdev, pfwinfo, pbuf, index);
		if (!rpt_len)
			break;
		index += rpt_len;
	}
}

#define BTC_TLV_HDR_LEN 2
#define BTC_TLV_HDR_LEN_V7 3

static void _append_tdma(struct rtw89_dev *rtwdev)
{
	struct rtw89_btc *btc = &rtwdev->btc;
	const struct rtw89_btc_ver *ver = btc->ver;
	struct rtw89_btc_dm *dm = &btc->dm;
	struct rtw89_btc_btf_tlv *tlv;
	struct rtw89_btc_btf_tlv_v7 *tlv_v7;
	struct rtw89_btc_fbtc_tdma *v;
	struct rtw89_btc_fbtc_tdma_v3 *v3;
	u16 len = btc->policy_len;

	if (!btc->update_policy_force &&
	    !memcmp(&dm->tdma, &dm->tdma_now, sizeof(dm->tdma))) {
		rtw89_debug(rtwdev,
			    RTW89_DBG_BTC, "[BTC], %s(): tdma no change!\n",
			    __func__);
		return;
	}

	tlv = (struct rtw89_btc_btf_tlv *)&btc->policy[len];
	tlv->type = CXPOLICY_TDMA;
	if (ver->fcxtdma == 1) {
		v = (struct rtw89_btc_fbtc_tdma *)&tlv->val[0];
		tlv->len = sizeof(*v);
		*v = dm->tdma;
		btc->policy_len += BTC_TLV_HDR_LEN + sizeof(*v);
	} else if (ver->fcxtdma == 7) {
		tlv_v7 = (struct rtw89_btc_btf_tlv_v7 *)&btc->policy[len];
		tlv_v7->len = sizeof(dm->tdma);
		tlv_v7->ver = ver->fcxtdma;
		tlv_v7->type = CXPOLICY_TDMA;
		memcpy(tlv_v7->val, &dm->tdma, tlv_v7->len);
		btc->policy_len += BTC_TLV_HDR_LEN_V7 + tlv_v7->len;
	} else {
		tlv->len = sizeof(*v3);
		v3 = (struct rtw89_btc_fbtc_tdma_v3 *)&tlv->val[0];
		v3->fver = ver->fcxtdma;
		v3->tdma = dm->tdma;
		btc->policy_len += BTC_TLV_HDR_LEN + sizeof(*v3);
	}

	rtw89_debug(rtwdev, RTW89_DBG_BTC,
		    "[BTC], %s(): type:%d, rxflctrl=%d, txpause=%d, wtgle_n=%d, leak_n=%d, ext_ctrl=%d\n",
		    __func__, dm->tdma.type, dm->tdma.rxflctrl,
		    dm->tdma.txpause, dm->tdma.wtgle_n, dm->tdma.leak_n,
		    dm->tdma.ext_ctrl);
}

static void _append_slot_v1(struct rtw89_dev *rtwdev)
{
	struct rtw89_btc *btc = &rtwdev->btc;
	struct rtw89_btc_dm *dm = &btc->dm;
	struct rtw89_btc_btf_tlv *tlv = NULL;
	struct btc_fbtc_1slot *v = NULL;
	u16 len = 0;
	u8 i, cnt = 0;

	rtw89_debug(rtwdev, RTW89_DBG_BTC,
		    "[BTC], %s(): A:btc->policy_len = %d\n",
		    __func__, btc->policy_len);

	for (i = 0; i < CXST_MAX; i++) {
		if (!btc->update_policy_force &&
		    !memcmp(&dm->slot.v1[i], &dm->slot_now.v1[i],
			    sizeof(dm->slot.v1[i])))
			continue;

		len = btc->policy_len;

		tlv = (struct rtw89_btc_btf_tlv *)&btc->policy[len];
		v = (struct btc_fbtc_1slot *)&tlv->val[0];
		tlv->type = CXPOLICY_SLOT;
		tlv->len = sizeof(*v);

		v->fver = btc->ver->fcxslots;
		v->sid = i;
		v->slot = dm->slot.v1[i];

		rtw89_debug(rtwdev, RTW89_DBG_BTC,
			    "[BTC], %s(): slot-%d: dur=%d, table=0x%08x, type=%d\n",
			    __func__, i, dm->slot.v1[i].dur, dm->slot.v1[i].cxtbl,
			    dm->slot.v1[i].cxtype);
		cnt++;

		btc->policy_len += BTC_TLV_HDR_LEN  + sizeof(*v);
	}

	if (cnt > 0)
		rtw89_debug(rtwdev, RTW89_DBG_BTC,
			    "[BTC], %s(): slot update (cnt=%d)!!\n",
			    __func__, cnt);
}

static void _append_slot_v7(struct rtw89_dev *rtwdev)
{
	struct rtw89_btc_btf_tlv_v7 *tlv = NULL;
	struct rtw89_btc *btc = &rtwdev->btc;
	struct rtw89_btc_dm *dm = &btc->dm;
	u8 i, cnt = 0;
	u16 len;

	for (i = 0; i < CXST_MAX; i++) {
		if (!btc->update_policy_force &&
		    !memcmp(&dm->slot.v7[i], &dm->slot_now.v7[i],
			    sizeof(dm->slot.v7[i])))
			continue;

		len = btc->policy_len;

		if (!tlv) {
			if ((len + BTC_TLV_HDR_LEN_V7) > RTW89_BTC_POLICY_MAXLEN) {
				rtw89_debug(rtwdev, RTW89_DBG_BTC,
					    "[BTC], %s(): buff overflow!\n", __func__);
				break;
			}

			tlv = (struct rtw89_btc_btf_tlv_v7 *)&btc->policy[len];
			tlv->type = CXPOLICY_SLOT;
			tlv->ver = btc->ver->fcxslots;
			tlv->len = sizeof(dm->slot.v7[0]) + BTC_TLV_SLOT_ID_LEN_V7;
			len += BTC_TLV_HDR_LEN_V7;
		}

		if ((len + (u16)tlv->len) > RTW89_BTC_POLICY_MAXLEN) {
			rtw89_debug(rtwdev, RTW89_DBG_BTC,
				    "[BTC], %s(): buff overflow!\n", __func__);
			break;
		}

		btc->policy[len] = i; /* slot-id */
		memcpy(&btc->policy[len + 1], &dm->slot.v7[i],
		       sizeof(dm->slot.v7[0]));
		len += tlv->len;

		rtw89_debug(rtwdev, RTW89_DBG_BTC,
			    "[BTC], %s: policy_len=%d, slot-%d: dur=%d, type=%d, table=0x%08x\n",
			    __func__, btc->policy_len, i, dm->slot.v7[i].dur,
			    dm->slot.v7[i].cxtype, dm->slot.v7[i].cxtbl);
		cnt++;
		btc->policy_len = len; /* update total length */
	}

	if (cnt > 0)
		rtw89_debug(rtwdev, RTW89_DBG_BTC,
			    "[BTC], %s: slot update (cnt=%d, len=%d)!!\n",
			    __func__, cnt, btc->policy_len);
}

static void _append_slot(struct rtw89_dev *rtwdev)
{
	struct rtw89_btc *btc = &rtwdev->btc;

	if (btc->ver->fcxslots == 7)
		_append_slot_v7(rtwdev);
	else
		_append_slot_v1(rtwdev);
}

static u32 rtw89_btc_fw_rpt_ver(struct rtw89_dev *rtwdev, u32 rpt_map)
{
	struct rtw89_btc *btc = &rtwdev->btc;
	const struct rtw89_btc_ver *ver = btc->ver;
	u32 bit_map = 0;

	switch (rpt_map) {
	case RPT_EN_TDMA:
		bit_map = BIT(0);
		break;
	case RPT_EN_CYCLE:
		bit_map = BIT(1);
		break;
	case RPT_EN_MREG:
		bit_map = BIT(2);
		break;
	case RPT_EN_BT_VER_INFO:
		bit_map = BIT(3);
		break;
	case RPT_EN_BT_SCAN_INFO:
		bit_map = BIT(4);
		break;
	case RPT_EN_BT_DEVICE_INFO:
		switch (ver->frptmap) {
		case 0:
		case 1:
		case 2:
			bit_map = BIT(6);
			break;
		case 3:
			bit_map = BIT(5);
			break;
		default:
			break;
		}
		break;
	case RPT_EN_BT_AFH_MAP:
		switch (ver->frptmap) {
		case 0:
		case 1:
		case 2:
			bit_map = BIT(5);
			break;
		case 3:
			bit_map = BIT(6);
			break;
		default:
			break;
		}
		break;
	case RPT_EN_BT_AFH_MAP_LE:
		switch (ver->frptmap) {
		case 2:
			bit_map = BIT(8);
			break;
		case 3:
			bit_map = BIT(7);
			break;
		default:
			break;
		}
		break;
	case RPT_EN_FW_STEP_INFO:
		switch (ver->frptmap) {
		case 1:
		case 2:
			bit_map = BIT(7);
			break;
		case 3:
			bit_map = BIT(8);
			break;
		default:
			break;
		}
		break;
	case RPT_EN_TEST:
		bit_map = BIT(31);
		break;
	case RPT_EN_WL_ALL:
		switch (ver->frptmap) {
		case 0:
		case 1:
		case 2:
			bit_map = GENMASK(2, 0);
			break;
		case 3:
			bit_map = GENMASK(2, 0) | BIT(8);
			break;
		default:
			break;
		}
		break;
	case RPT_EN_BT_ALL:
		switch (ver->frptmap) {
		case 0:
		case 1:
			bit_map = GENMASK(6, 3);
			break;
		case 2:
			bit_map = GENMASK(6, 3) | BIT(8);
			break;
		case 3:
			bit_map = GENMASK(7, 3);
			break;
		default:
			break;
		}
		break;
	case RPT_EN_ALL:
		switch (ver->frptmap) {
		case 0:
			bit_map = GENMASK(6, 0);
			break;
		case 1:
			bit_map = GENMASK(7, 0);
			break;
		case 2:
		case 3:
			bit_map = GENMASK(8, 0);
			break;
		default:
			break;
		}
		break;
	case RPT_EN_MONITER:
		switch (ver->frptmap) {
		case 0:
		case 1:
			bit_map = GENMASK(6, 2);
			break;
		case 2:
			bit_map = GENMASK(6, 2) | BIT(8);
			break;
		case 3:
			bit_map = GENMASK(8, 2);
			break;
		default:
			break;
		}
		break;
	}

	return bit_map;
}

static void rtw89_btc_fw_set_slots(struct rtw89_dev *rtwdev)
{
	struct rtw89_btc *btc = &rtwdev->btc;
	const struct rtw89_btc_ver *ver = btc->ver;
	struct rtw89_btc_btf_tlv_v7 *tlv_v7 = NULL;
	struct rtw89_btc_btf_set_slot_table *tbl;
	struct rtw89_btc_dm *dm = &btc->dm;
	u16 n, len;

	if (ver->fcxslots == 7) {
		len = sizeof(*tlv_v7) + sizeof(dm->slot.v7);
		tlv_v7 = kmalloc(len, GFP_KERNEL);
		if (!tlv_v7)
			return;

		tlv_v7->type = SET_SLOT_TABLE;
		tlv_v7->ver = ver->fcxslots;
<<<<<<< HEAD
		tlv_v7->len = sizeof(dm->slot.v7);
=======
		tlv_v7->len = ARRAY_SIZE(dm->slot.v7);
>>>>>>> 1613e604
		memcpy(tlv_v7->val, dm->slot.v7, sizeof(dm->slot.v7));

		_send_fw_cmd(rtwdev, BTFC_SET, SET_SLOT_TABLE, (u8 *)tlv_v7, len);

		kfree(tlv_v7);
	} else {
		n = struct_size(tbl, tbls, CXST_MAX);
		tbl = kmalloc(n, GFP_KERNEL);
		if (!tbl)
			return;

		tbl->fver = BTF_SET_SLOT_TABLE_VER;
		tbl->tbl_num = CXST_MAX;
		memcpy(tbl->tbls, dm->slot.v1, flex_array_size(tbl, tbls, CXST_MAX));

		_send_fw_cmd(rtwdev, BTFC_SET, SET_SLOT_TABLE, tbl, n);

		kfree(tbl);
	}
}

static void rtw89_btc_fw_en_rpt(struct rtw89_dev *rtwdev,
				u32 rpt_map, bool rpt_state)
{
	struct rtw89_btc *btc = &rtwdev->btc;
	struct rtw89_btc_wl_smap *wl_smap = &btc->cx.wl.status.map;
	struct rtw89_btc_btf_fwinfo *fwinfo = &btc->fwinfo;
	union rtw89_fbtc_rtp_ctrl r;
	u32 val, bit_map;
	int ret;

	if ((wl_smap->rf_off || wl_smap->lps != BTC_LPS_OFF) && rpt_state != 0)
		return;

	bit_map = rtw89_btc_fw_rpt_ver(rtwdev, rpt_map);

	rtw89_debug(rtwdev, RTW89_DBG_BTC,
		    "[BTC], %s(): rpt_map=%x, rpt_state=%x\n",
		    __func__, rpt_map, rpt_state);

	if (rpt_state)
		val = fwinfo->rpt_en_map | bit_map;
	else
		val = fwinfo->rpt_en_map & ~bit_map;

	if (val == fwinfo->rpt_en_map)
		return;

	if (btc->ver->fcxbtcrpt == 8) {
		r.v8.type = SET_REPORT_EN;
		r.v8.fver = btc->ver->fcxbtcrpt;
		r.v8.len = sizeof(r.v8.map);
		r.v8.map = cpu_to_le32(val);
		ret = _send_fw_cmd(rtwdev, BTFC_SET, SET_REPORT_EN, &r.v8,
				   sizeof(r.v8));
	} else {
		if (btc->ver->fcxbtcrpt == 105)
			r.v1.fver = 5;
		else
			r.v1.fver = btc->ver->fcxbtcrpt;
		r.v1.enable = cpu_to_le32(val);
		r.v1.para = cpu_to_le32(rpt_state);
		ret = _send_fw_cmd(rtwdev, BTFC_SET, SET_REPORT_EN, &r.v1,
				   sizeof(r.v1));
	}

	if (!ret)
		fwinfo->rpt_en_map = val;
}

static void btc_fw_set_monreg(struct rtw89_dev *rtwdev)
{
	const struct rtw89_chip_info *chip = rtwdev->chip;
	const struct rtw89_btc_ver *ver = rtwdev->btc.ver;
	struct rtw89_btc_btf_set_mon_reg_v1 *v1 = NULL;
	struct rtw89_btc_btf_set_mon_reg_v7 *v7 = NULL;
	u8 i, n, ulen, cxmreg_max;
	u16 sz = 0;

	n = chip->mon_reg_num;
	rtw89_debug(rtwdev, RTW89_DBG_BTC,
		    "[BTC], %s(): mon_reg_num=%d\n", __func__, n);

	if (ver->fcxmreg == 1)
		cxmreg_max = CXMREG_MAX;
	else
		cxmreg_max = CXMREG_MAX_V2;

	if (n > cxmreg_max) {
		rtw89_debug(rtwdev, RTW89_DBG_BTC,
			    "[BTC], %s(): mon reg count %d > %d\n",
			    __func__, n, cxmreg_max);
		return;
	}

	ulen = sizeof(struct rtw89_btc_fbtc_mreg);

	if (ver->fcxmreg == 7) {
		sz = struct_size(v7, regs, n);
		v7 = kmalloc(sz, GFP_KERNEL);
		v7->type = RPT_EN_MREG;
		v7->fver = ver->fcxmreg;
		v7->len = n;
		for (i = 0; i < n; i++) {
			v7->regs[i].type = chip->mon_reg[i].type;
			v7->regs[i].bytes = chip->mon_reg[i].bytes;
			v7->regs[i].offset = chip->mon_reg[i].offset;
		}

		_send_fw_cmd(rtwdev, BTFC_SET, SET_MREG_TABLE, v7, sz);
		kfree(v7);
	} else {
		sz = struct_size(v1, regs, n);
		v1 = kmalloc(sz, GFP_KERNEL);
		v1->fver = ver->fcxmreg;
		v1->reg_num = n;
		memcpy(v1->regs, chip->mon_reg, flex_array_size(v1, regs, n));

		_send_fw_cmd(rtwdev, BTFC_SET, SET_MREG_TABLE, v1, sz);
		kfree(v1);
	}

	rtw89_debug(rtwdev, RTW89_DBG_BTC,
		    "[BTC], %s(): sz=%d ulen=%d n=%d\n",
		    __func__, sz, ulen, n);

	rtw89_btc_fw_en_rpt(rtwdev, RPT_EN_MREG, 1);
}

static void _update_dm_step(struct rtw89_dev *rtwdev,
			    enum btc_reason_and_action reason_or_action)
{
	struct rtw89_btc *btc = &rtwdev->btc;
	struct rtw89_btc_dm *dm = &btc->dm;

	/* use ring-structure to store dm step */
	dm->dm_step.step[dm->dm_step.step_pos] = reason_or_action;
	dm->dm_step.step_pos++;

	if (dm->dm_step.step_pos >= ARRAY_SIZE(dm->dm_step.step)) {
		dm->dm_step.step_pos = 0;
		dm->dm_step.step_ov = true;
	}
}

static void _fw_set_policy(struct rtw89_dev *rtwdev, u16 policy_type,
			   enum btc_reason_and_action action)
{
	struct rtw89_btc *btc = &rtwdev->btc;
	struct rtw89_btc_dm *dm = &btc->dm;
	int ret;

	dm->run_action = action;

	_update_dm_step(rtwdev, action | BTC_ACT_EXT_BIT);
	_update_dm_step(rtwdev, policy_type | BTC_POLICY_EXT_BIT);

	btc->policy_len = 0;
	btc->policy_type = policy_type;

	_append_tdma(rtwdev);
	_append_slot(rtwdev);

	if (btc->policy_len == 0 || btc->policy_len > RTW89_BTC_POLICY_MAXLEN)
		return;

	rtw89_debug(rtwdev, RTW89_DBG_BTC,
		    "[BTC], %s(): action = %d -> policy type/len: 0x%04x/%d\n",
		    __func__, action, policy_type, btc->policy_len);

	if (dm->tdma.rxflctrl == CXFLC_NULLP ||
	    dm->tdma.rxflctrl == CXFLC_QOSNULL)
		btc->lps = 1;
	else
		btc->lps = 0;

	if (btc->lps == 1)
		rtw89_set_coex_ctrl_lps(rtwdev, btc->lps);

	ret = _send_fw_cmd(rtwdev, BTFC_SET, SET_CX_POLICY,
			   btc->policy, btc->policy_len);
	if (!ret) {
		memcpy(&dm->tdma_now, &dm->tdma, sizeof(dm->tdma_now));
		if (btc->ver->fcxslots == 7)
			memcpy(&dm->slot_now.v7, &dm->slot.v7, sizeof(dm->slot_now.v7));
		else
			memcpy(&dm->slot_now.v1, &dm->slot.v1, sizeof(dm->slot_now.v1));
	}

	if (btc->update_policy_force)
		btc->update_policy_force = false;

	if (btc->lps == 0)
		rtw89_set_coex_ctrl_lps(rtwdev, btc->lps);
}

static void _fw_set_drv_info(struct rtw89_dev *rtwdev, u8 type)
{
	struct rtw89_btc *btc = &rtwdev->btc;
	const struct rtw89_btc_ver *ver = btc->ver;
	struct rtw89_btc_dm *dm = &btc->dm;
	struct rtw89_btc_wl_info *wl = &btc->cx.wl;
	struct rtw89_btc_rf_trx_para rf_para = dm->rf_trx_para;

	switch (type) {
	case CXDRVINFO_INIT:
		if (ver->fcxinit == 7)
			rtw89_fw_h2c_cxdrv_init_v7(rtwdev, type);
		else
			rtw89_fw_h2c_cxdrv_init(rtwdev, type);
		break;
	case CXDRVINFO_ROLE:
		if (ver->fwlrole == 0)
			rtw89_fw_h2c_cxdrv_role(rtwdev, type);
		else if (ver->fwlrole == 1)
			rtw89_fw_h2c_cxdrv_role_v1(rtwdev, type);
		else if (ver->fwlrole == 2)
			rtw89_fw_h2c_cxdrv_role_v2(rtwdev, type);
		break;
	case CXDRVINFO_CTRL:
		if (ver->drvinfo_type == 1)
			type = 2;

		if (ver->fcxctrl == 7)
			rtw89_fw_h2c_cxdrv_ctrl_v7(rtwdev, type);
		else
			rtw89_fw_h2c_cxdrv_ctrl(rtwdev, type);
		break;
	case CXDRVINFO_TRX:
		if (ver->drvinfo_type == 1)
			type = 3;

		dm->trx_info.tx_power = u32_get_bits(rf_para.wl_tx_power,
						     RTW89_BTC_WL_DEF_TX_PWR);
		dm->trx_info.rx_gain = u32_get_bits(rf_para.wl_rx_gain,
						    RTW89_BTC_WL_DEF_TX_PWR);
		dm->trx_info.bt_tx_power = u32_get_bits(rf_para.bt_tx_power,
							RTW89_BTC_WL_DEF_TX_PWR);
		dm->trx_info.bt_rx_gain = u32_get_bits(rf_para.bt_rx_gain,
						       RTW89_BTC_WL_DEF_TX_PWR);
		dm->trx_info.cn = wl->cn_report;
		dm->trx_info.nhm = wl->nhm.pwr;
		rtw89_fw_h2c_cxdrv_trx(rtwdev, type);
		break;
	case CXDRVINFO_RFK:
		if (ver->drvinfo_type == 1)
			return;

		rtw89_fw_h2c_cxdrv_rfk(rtwdev, type);
		break;
	case CXDRVINFO_TXPWR:
	case CXDRVINFO_FDDT:
	case CXDRVINFO_MLO:
	case CXDRVINFO_OSI:
	default:
		break;
	}
}

static
void btc_fw_event(struct rtw89_dev *rtwdev, u8 evt_id, void *data, u32 len)
{
	struct rtw89_btc *btc = &rtwdev->btc;
	struct rtw89_btc_btf_fwinfo *pfwinfo = &btc->fwinfo;

	rtw89_debug(rtwdev, RTW89_DBG_BTC,
		    "[BTC], %s(): evt_id:%d len:%d\n",
		    __func__, evt_id, len);

	if (!len || !data)
		return;

	switch (evt_id) {
	case BTF_EVNT_RPT:
		_parse_btc_report(rtwdev, pfwinfo, data, len);
		break;
	default:
		break;
	}
}

static void _set_gnt(struct rtw89_dev *rtwdev, u8 phy_map, u8 wl_state, u8 bt_state)
{
	struct rtw89_btc *btc = &rtwdev->btc;
	struct rtw89_btc_dm *dm = &btc->dm;
	struct rtw89_mac_ax_gnt *g = dm->gnt.band;
	u8 i;

	if (phy_map > BTC_PHY_ALL)
		return;

	for (i = 0; i < RTW89_PHY_MAX; i++) {
		if (!(phy_map & BIT(i)))
			continue;

		switch (wl_state) {
		case BTC_GNT_HW:
			g[i].gnt_wl_sw_en = 0;
			g[i].gnt_wl = 0;
			break;
		case BTC_GNT_SW_LO:
			g[i].gnt_wl_sw_en = 1;
			g[i].gnt_wl = 0;
			break;
		case BTC_GNT_SW_HI:
			g[i].gnt_wl_sw_en = 1;
			g[i].gnt_wl = 1;
			break;
		}

		switch (bt_state) {
		case BTC_GNT_HW:
			g[i].gnt_bt_sw_en = 0;
			g[i].gnt_bt = 0;
			break;
		case BTC_GNT_SW_LO:
			g[i].gnt_bt_sw_en = 1;
			g[i].gnt_bt = 0;
			break;
		case BTC_GNT_SW_HI:
			g[i].gnt_bt_sw_en = 1;
			g[i].gnt_bt = 1;
			break;
		}
	}

	rtw89_chip_mac_cfg_gnt(rtwdev, &dm->gnt);
}

static void _set_gnt_v1(struct rtw89_dev *rtwdev, u8 phy_map,
			u8 wl_state, u8 bt_state, u8 wlact_state)
{
	struct rtw89_btc *btc = &rtwdev->btc;
	struct rtw89_btc_dm *dm = &btc->dm;
	struct rtw89_mac_ax_gnt *g = dm->gnt.band;
	u8 i, bt_idx = dm->bt_select + 1;

	if (phy_map > BTC_PHY_ALL)
		return;

	for (i = 0; i < RTW89_PHY_MAX; i++) {
		if (!(phy_map & BIT(i)))
			continue;

		switch (wl_state) {
		case BTC_GNT_HW:
			g[i].gnt_wl_sw_en = 0;
			g[i].gnt_wl = 0;
			break;
		case BTC_GNT_SW_LO:
			g[i].gnt_wl_sw_en = 1;
			g[i].gnt_wl = 0;
			break;
		case BTC_GNT_SW_HI:
			g[i].gnt_wl_sw_en = 1;
			g[i].gnt_wl = 1;
			break;
		}

		switch (bt_state) {
		case BTC_GNT_HW:
			g[i].gnt_bt_sw_en = 0;
			g[i].gnt_bt = 0;
			break;
		case BTC_GNT_SW_LO:
			g[i].gnt_bt_sw_en = 1;
			g[i].gnt_bt = 0;
			break;
		case BTC_GNT_SW_HI:
			g[i].gnt_bt_sw_en = 1;
			g[i].gnt_bt = 1;
			break;
		}
	}

	if (rtwdev->chip->para_ver & BTC_FEAT_WLAN_ACT_MUX) {
		for (i = 0; i < 2; i++) {
			if (!(bt_idx & BIT(i)))
				continue;

			switch (wlact_state) {
			case BTC_WLACT_HW:
				dm->gnt.bt[i].wlan_act_en = 0;
				dm->gnt.bt[i].wlan_act = 0;
				break;
			case BTC_WLACT_SW_LO:
				dm->gnt.bt[i].wlan_act_en = 1;
				dm->gnt.bt[i].wlan_act = 0;
				break;
			case BTC_WLACT_SW_HI:
				dm->gnt.bt[i].wlan_act_en = 1;
				dm->gnt.bt[i].wlan_act = 1;
				break;
			}
		}
	}
	rtw89_mac_cfg_gnt_v2(rtwdev, &dm->gnt);
}

#define BTC_TDMA_WLROLE_MAX 2

static void _set_bt_ignore_wlan_act(struct rtw89_dev *rtwdev, u8 enable)
{
	rtw89_debug(rtwdev, RTW89_DBG_BTC,
		    "[BTC], %s(): set bt %s wlan_act\n", __func__,
		    enable ? "ignore" : "do not ignore");

	_send_fw_cmd(rtwdev, BTFC_SET, SET_BT_IGNORE_WLAN_ACT, &enable, 1);
}

#define WL_TX_POWER_NO_BTC_CTRL	GENMASK(31, 0)
#define WL_TX_POWER_ALL_TIME GENMASK(15, 0)
#define WL_TX_POWER_WITH_BT GENMASK(31, 16)
#define WL_TX_POWER_INT_PART GENMASK(8, 2)
#define WL_TX_POWER_FRA_PART GENMASK(1, 0)
#define B_BTC_WL_TX_POWER_SIGN BIT(7)
#define B_TSSI_WL_TX_POWER_SIGN BIT(8)

static void _set_wl_tx_power(struct rtw89_dev *rtwdev, u32 level)
{
	const struct rtw89_chip_info *chip = rtwdev->chip;
	struct rtw89_btc *btc = &rtwdev->btc;
	struct rtw89_btc_wl_info *wl = &btc->cx.wl;
	u32 pwr_val;

	if (wl->rf_para.tx_pwr_freerun == level)
		return;

	wl->rf_para.tx_pwr_freerun = level;
	btc->dm.rf_trx_para.wl_tx_power = level;

	rtw89_debug(rtwdev, RTW89_DBG_BTC,
		    "[BTC], %s(): level = %d\n",
		    __func__, level);

	if (level == RTW89_BTC_WL_DEF_TX_PWR) {
		pwr_val = WL_TX_POWER_NO_BTC_CTRL;
	} else { /* only apply "force tx power" */
		pwr_val = FIELD_PREP(WL_TX_POWER_INT_PART, level);
		if (pwr_val > RTW89_BTC_WL_DEF_TX_PWR)
			pwr_val = RTW89_BTC_WL_DEF_TX_PWR;

		if (level & B_BTC_WL_TX_POWER_SIGN)
			pwr_val |= B_TSSI_WL_TX_POWER_SIGN;
		pwr_val |= WL_TX_POWER_WITH_BT;
	}

	chip->ops->btc_set_wl_txpwr_ctrl(rtwdev, pwr_val);
}

static void _set_wl_rx_gain(struct rtw89_dev *rtwdev, u32 level)
{
	const struct rtw89_chip_info *chip = rtwdev->chip;
	struct rtw89_btc *btc = &rtwdev->btc;
	struct rtw89_btc_wl_info *wl = &btc->cx.wl;

	if (wl->rf_para.rx_gain_freerun == level)
		return;

	wl->rf_para.rx_gain_freerun = level;
	btc->dm.rf_trx_para.wl_rx_gain = level;

	rtw89_debug(rtwdev, RTW89_DBG_BTC,
		    "[BTC], %s(): level = %d\n",
		    __func__, level);

	chip->ops->btc_set_wl_rx_gain(rtwdev, level);
}

static void _set_bt_tx_power(struct rtw89_dev *rtwdev, u8 level)
{
	struct rtw89_btc *btc = &rtwdev->btc;
	struct rtw89_btc_bt_info *bt = &btc->cx.bt;
	int ret;
	u8 buf;

	if (btc->cx.cnt_bt[BTC_BCNT_INFOUPDATE] == 0)
		return;

	if (bt->rf_para.tx_pwr_freerun == level)
		return;

	rtw89_debug(rtwdev, RTW89_DBG_BTC,
		    "[BTC], %s(): level = %d\n",
		    __func__, level);

	buf = (s8)(-level);
	ret = _send_fw_cmd(rtwdev, BTFC_SET, SET_BT_TX_PWR, &buf, 1);
	if (!ret) {
		bt->rf_para.tx_pwr_freerun = level;
		btc->dm.rf_trx_para.bt_tx_power = level;
	}
}

#define BTC_BT_RX_NORMAL_LVL 7

static void _set_bt_rx_gain(struct rtw89_dev *rtwdev, u8 level)
{
	struct rtw89_btc *btc = &rtwdev->btc;
	struct rtw89_btc_bt_info *bt = &btc->cx.bt;

	if (btc->cx.cnt_bt[BTC_BCNT_INFOUPDATE] == 0)
		return;

	if ((bt->rf_para.rx_gain_freerun == level ||
	     level > BTC_BT_RX_NORMAL_LVL) &&
	    (!rtwdev->chip->scbd || bt->lna_constrain == level))
		return;

	bt->rf_para.rx_gain_freerun = level;
	btc->dm.rf_trx_para.bt_rx_gain = level;

	rtw89_debug(rtwdev, RTW89_DBG_BTC,
		    "[BTC], %s(): level = %d\n",
		    __func__, level);

	if (level == BTC_BT_RX_NORMAL_LVL)
		_write_scbd(rtwdev, BTC_WSCB_RXGAIN, false);
	else
		_write_scbd(rtwdev, BTC_WSCB_RXGAIN, true);

	_send_fw_cmd(rtwdev, BTFC_SET, SET_BT_LNA_CONSTRAIN, &level, sizeof(level));
}

static void _set_rf_trx_para(struct rtw89_dev *rtwdev)
{
	const struct rtw89_chip_info *chip = rtwdev->chip;
	struct rtw89_btc *btc = &rtwdev->btc;
	const struct rtw89_btc_ver *ver = btc->ver;
	struct rtw89_btc_dm *dm = &btc->dm;
	struct rtw89_btc_wl_info *wl = &btc->cx.wl;
	struct rtw89_btc_bt_info *bt = &btc->cx.bt;
	struct rtw89_btc_bt_link_info *b = &bt->link_info;
	struct rtw89_btc_wl_smap *wl_smap = &wl->status.map;
	struct rtw89_btc_rf_trx_para para;
	u32 wl_stb_chg = 0;
	u8 level_id = 0, link_mode = 0, i, dbcc_2g_phy = 0;

	if (ver->fwlrole == 0) {
		link_mode = wl->role_info.link_mode;
		for (i = 0; i < RTW89_PHY_MAX; i++) {
			if (wl->dbcc_info.real_band[i] == RTW89_BAND_2G)
				dbcc_2g_phy = i;
		}
	} else if (ver->fwlrole == 1) {
		link_mode = wl->role_info_v1.link_mode;
		dbcc_2g_phy = wl->role_info_v1.dbcc_2g_phy;
	} else if (ver->fwlrole == 2) {
		link_mode = wl->role_info_v2.link_mode;
		dbcc_2g_phy = wl->role_info_v2.dbcc_2g_phy;
	}

	/* decide trx_para_level */
	if (btc->ant_type == BTC_ANT_SHARED) {
		/* fix LNA2 + TIA gain not change by GNT_BT */
		if ((btc->dm.wl_btg_rx && b->profile_cnt.now != 0) ||
		    dm->bt_only == 1)
			dm->trx_para_level = 1; /* for better BT ACI issue */
		else
			dm->trx_para_level = 0;
	} else { /* non-shared antenna  */
		dm->trx_para_level = 5;
		/* modify trx_para if WK 2.4G-STA-DL + bt link */
		if (b->profile_cnt.now != 0 &&
		    link_mode == BTC_WLINK_2G_STA &&
		    wl->status.map.traffic_dir & BIT(RTW89_TFC_UL)) { /* uplink */
			if (wl->rssi_level == 4 && bt->rssi_level > 2)
				dm->trx_para_level = 6;
			else if (wl->rssi_level == 3 && bt->rssi_level > 3)
				dm->trx_para_level = 7;
		}
	}

	level_id = dm->trx_para_level;
	if (level_id >= chip->rf_para_dlink_num ||
	    level_id >= chip->rf_para_ulink_num) {
		rtw89_debug(rtwdev, RTW89_DBG_BTC,
			    "[BTC], %s(): invalid level_id: %d\n",
			    __func__, level_id);
		return;
	}

	if (wl->status.map.traffic_dir & BIT(RTW89_TFC_UL))
		para = chip->rf_para_ulink[level_id];
	else
		para = chip->rf_para_dlink[level_id];

	if (dm->fddt_train) {
		_set_wl_rx_gain(rtwdev, 1);
		_write_scbd(rtwdev, BTC_WSCB_RXGAIN, true);
	} else {
		_set_wl_tx_power(rtwdev, para.wl_tx_power);
		_set_wl_rx_gain(rtwdev, para.wl_rx_gain);
		_set_bt_tx_power(rtwdev, para.bt_tx_power);
		_set_bt_rx_gain(rtwdev, para.bt_rx_gain);
	}

	if (!bt->enable.now || dm->wl_only || wl_smap->rf_off ||
	    wl_smap->lps == BTC_LPS_RF_OFF ||
	    link_mode == BTC_WLINK_5G ||
	    link_mode == BTC_WLINK_NOLINK ||
	    (rtwdev->dbcc_en && dbcc_2g_phy != RTW89_PHY_1))
		wl_stb_chg = 0;
	else
		wl_stb_chg = 1;

	if (wl_stb_chg != dm->wl_stb_chg) {
		dm->wl_stb_chg = wl_stb_chg;
		chip->ops->btc_wl_s1_standby(rtwdev, dm->wl_stb_chg);
	}
}

static void _update_btc_state_map(struct rtw89_dev *rtwdev)
{
	struct rtw89_btc *btc = &rtwdev->btc;
	struct rtw89_btc_cx *cx = &btc->cx;
	struct rtw89_btc_wl_info *wl = &cx->wl;
	struct rtw89_btc_bt_info *bt = &cx->bt;
	struct rtw89_btc_bt_link_info *bt_linfo = &bt->link_info;

	if (wl->status.map.connecting || wl->status.map._4way ||
	    wl->status.map.roaming) {
		cx->state_map = BTC_WLINKING;
	} else if (wl->status.map.scan) { /* wl scan */
		if (bt_linfo->status.map.inq_pag)
			cx->state_map = BTC_WSCAN_BSCAN;
		else
			cx->state_map = BTC_WSCAN_BNOSCAN;
	} else if (wl->status.map.busy) { /* only busy */
		if (bt_linfo->status.map.inq_pag)
			cx->state_map = BTC_WBUSY_BSCAN;
		else
			cx->state_map = BTC_WBUSY_BNOSCAN;
	} else { /* wl idle */
		cx->state_map = BTC_WIDLE;
	}
}

static void _set_bt_afh_info(struct rtw89_dev *rtwdev)
{
	const struct rtw89_chip_info *chip = rtwdev->chip;
	struct rtw89_btc *btc = &rtwdev->btc;
	const struct rtw89_btc_ver *ver = btc->ver;
	struct rtw89_btc_wl_info *wl = &btc->cx.wl;
	struct rtw89_btc_bt_info *bt = &btc->cx.bt;
	struct rtw89_btc_bt_link_info *b = &bt->link_info;
	struct rtw89_btc_wl_role_info *wl_rinfo = &wl->role_info;
	struct rtw89_btc_wl_role_info_v1 *wl_rinfo_v1 = &wl->role_info_v1;
	struct rtw89_btc_wl_role_info_v2 *wl_rinfo_v2 = &wl->role_info_v2;
	struct rtw89_btc_wl_role_info_v8 *wl_rinfo_v8 = &wl->role_info_v8;
	struct rtw89_btc_wl_active_role *r;
	struct rtw89_btc_wl_active_role_v1 *r1;
	struct rtw89_btc_wl_active_role_v2 *r2;
	struct rtw89_btc_wl_rlink *rlink;
	u8 en = 0, i, ch = 0, bw = 0;
	u8 mode, connect_cnt;

	if (btc->manual_ctrl || wl->status.map.scan)
		return;

	if (ver->fwlrole == 0) {
		mode = wl_rinfo->link_mode;
		connect_cnt = wl_rinfo->connect_cnt;
	} else if (ver->fwlrole == 1) {
		mode = wl_rinfo_v1->link_mode;
		connect_cnt = wl_rinfo_v1->connect_cnt;
	} else if (ver->fwlrole == 2) {
		mode = wl_rinfo_v2->link_mode;
		connect_cnt = wl_rinfo_v2->connect_cnt;
	} else if (ver->fwlrole == 8) {
		mode = wl_rinfo_v8->link_mode;
		connect_cnt = wl_rinfo_v8->connect_cnt;
	} else {
		return;
	}

	if (wl->status.map.rf_off || bt->whql_test ||
	    mode == BTC_WLINK_NOLINK || mode == BTC_WLINK_5G ||
	    connect_cnt > BTC_TDMA_WLROLE_MAX) {
		en = false;
	} else if (mode == BTC_WLINK_2G_MCC || mode == BTC_WLINK_2G_SCC) {
		en = true;
		/* get p2p channel */
		for (i = 0; i < RTW89_PORT_NUM; i++) {
			r = &wl_rinfo->active_role[i];
			r1 = &wl_rinfo_v1->active_role_v1[i];
			r2 = &wl_rinfo_v2->active_role_v2[i];
			rlink = &wl_rinfo_v8->rlink[i][0];

			if (ver->fwlrole == 0 &&
			    (r->role == RTW89_WIFI_ROLE_P2P_GO ||
			     r->role == RTW89_WIFI_ROLE_P2P_CLIENT)) {
				ch = r->ch;
				bw = r->bw;
				break;
			} else if (ver->fwlrole == 1 &&
				   (r1->role == RTW89_WIFI_ROLE_P2P_GO ||
				    r1->role == RTW89_WIFI_ROLE_P2P_CLIENT)) {
				ch = r1->ch;
				bw = r1->bw;
				break;
			} else if (ver->fwlrole == 2 &&
				   (r2->role == RTW89_WIFI_ROLE_P2P_GO ||
				    r2->role == RTW89_WIFI_ROLE_P2P_CLIENT)) {
				ch = r2->ch;
				bw = r2->bw;
				break;
			} else if (ver->fwlrole == 8 &&
				   (rlink->role == RTW89_WIFI_ROLE_P2P_GO ||
				    rlink->role == RTW89_WIFI_ROLE_P2P_CLIENT)) {
				ch = rlink->ch;
				bw = rlink->bw;
				break;
			}
		}
	} else {
		en = true;
		/* get 2g channel  */
		for (i = 0; i < RTW89_PORT_NUM; i++) {
			r = &wl_rinfo->active_role[i];
			r1 = &wl_rinfo_v1->active_role_v1[i];
			r2 = &wl_rinfo_v2->active_role_v2[i];
			rlink = &wl_rinfo_v8->rlink[i][0];

			if (ver->fwlrole == 0 &&
			    r->connected && r->band == RTW89_BAND_2G) {
				ch = r->ch;
				bw = r->bw;
				break;
			} else if (ver->fwlrole == 1 &&
				   r1->connected && r1->band == RTW89_BAND_2G) {
				ch = r1->ch;
				bw = r1->bw;
				break;
			} else if (ver->fwlrole == 2 &&
				   r2->connected && r2->band == RTW89_BAND_2G) {
				ch = r2->ch;
				bw = r2->bw;
				break;
			} else if (ver->fwlrole == 8 &&
				   rlink->connected && rlink->rf_band == RTW89_BAND_2G) {
				ch = rlink->ch;
				bw = rlink->bw;
				break;
			}
		}
	}

	switch (bw) {
	case RTW89_CHANNEL_WIDTH_20:
		bw = 20 + chip->afh_guard_ch * 2;
		break;
	case RTW89_CHANNEL_WIDTH_40:
		bw = 40 + chip->afh_guard_ch * 2;
		break;
	case RTW89_CHANNEL_WIDTH_5:
		bw = 5 + chip->afh_guard_ch * 2;
		break;
	case RTW89_CHANNEL_WIDTH_10:
		bw = 10 + chip->afh_guard_ch * 2;
		break;
	default:
		bw = 0;
		en = false; /* turn off AFH info if BW > 40 */
		break;
	}

	if (wl->afh_info.en == en &&
	    wl->afh_info.ch == ch &&
	    wl->afh_info.bw == bw &&
	    b->profile_cnt.last == b->profile_cnt.now) {
		rtw89_debug(rtwdev, RTW89_DBG_BTC,
			    "[BTC], %s(): return because no change!\n",
			    __func__);
		return;
	}

	wl->afh_info.en = en;
	wl->afh_info.ch = ch;
	wl->afh_info.bw = bw;

	_send_fw_cmd(rtwdev, BTFC_SET, SET_BT_WL_CH_INFO, &wl->afh_info, 3);

	rtw89_debug(rtwdev, RTW89_DBG_BTC,
		    "[BTC], %s(): en=%d, ch=%d, bw=%d\n",
		    __func__, en, ch, bw);
	btc->cx.cnt_wl[BTC_WCNT_CH_UPDATE]++;
}

static bool _check_freerun(struct rtw89_dev *rtwdev)
{
	struct rtw89_btc *btc = &rtwdev->btc;
	struct rtw89_btc_wl_info *wl = &btc->cx.wl;
	struct rtw89_btc_bt_info *bt = &btc->cx.bt;
	struct rtw89_btc_wl_role_info *wl_rinfo = &wl->role_info;
	struct rtw89_btc_wl_role_info_v1 *wl_rinfo_v1 = &wl->role_info_v1;
	struct rtw89_btc_wl_role_info_v2 *wl_rinfo_v2 = &wl->role_info_v2;
	struct rtw89_btc_wl_role_info_v8 *wl_rinfo_v8 = &wl->role_info_v8;
	struct rtw89_btc_bt_link_info *bt_linfo = &bt->link_info;
	struct rtw89_btc_bt_hid_desc *hid = &bt_linfo->hid_desc;
	union rtw89_btc_module_info *md = &btc->mdinfo;
	const struct rtw89_btc_ver *ver = btc->ver;
	u8 isolation, connect_cnt = 0;

	if (ver->fcxinit == 7)
		isolation = md->md_v7.ant.isolation;
	else
		isolation = md->md.ant.isolation;

	if (ver->fwlrole == 0)
		connect_cnt = wl_rinfo->connect_cnt;
	else if (ver->fwlrole == 1)
		connect_cnt = wl_rinfo_v1->connect_cnt;
	else if (ver->fwlrole == 2)
		connect_cnt = wl_rinfo_v2->connect_cnt;
	else if (ver->fwlrole == 8)
		connect_cnt = wl_rinfo_v8->connect_cnt;

	if (btc->ant_type == BTC_ANT_SHARED) {
		btc->dm.trx_para_level = 0;
		return false;
	}

	/* The below is dedicated antenna case */
	if (connect_cnt > BTC_TDMA_WLROLE_MAX) {
		btc->dm.trx_para_level = 5;
		return true;
	}

	if (bt_linfo->profile_cnt.now == 0) {
		btc->dm.trx_para_level = 5;
		return true;
	}

	if (hid->pair_cnt > BTC_TDMA_BTHID_MAX) {
		btc->dm.trx_para_level = 5;
		return true;
	}

	/* TODO get isolation by BT psd */
	if (isolation >= BTC_FREERUN_ANTISO_MIN) {
		btc->dm.trx_para_level = 5;
		return true;
	}

	if (!wl->status.map.busy) {/* wl idle -> freerun */
		btc->dm.trx_para_level = 5;
		return true;
	} else if (wl->rssi_level > 1) {/* WL rssi < 50% (-60dBm) */
		btc->dm.trx_para_level = 0;
		return false;
	} else if (wl->status.map.traffic_dir & BIT(RTW89_TFC_UL)) {
		if (wl->rssi_level == 0 && bt_linfo->rssi > 31) {
			btc->dm.trx_para_level = 6;
			return true;
		} else if (wl->rssi_level == 1 && bt_linfo->rssi > 36) {
			btc->dm.trx_para_level = 7;
			return true;
		}
		btc->dm.trx_para_level = 0;
		return false;
	} else if (wl->status.map.traffic_dir & BIT(RTW89_TFC_DL)) {
		if (bt_linfo->rssi > 28) {
			btc->dm.trx_para_level = 6;
			return true;
		}
	}

	btc->dm.trx_para_level = 0;
	return false;
}

#define _tdma_set_flctrl(btc, flc) ({(btc)->dm.tdma.rxflctrl = flc; })
#define _tdma_set_flctrl_role(btc, role) ({(btc)->dm.tdma.rxflctrl_role = role; })
#define _tdma_set_tog(btc, wtg) ({(btc)->dm.tdma.wtgle_n = wtg; })
#define _tdma_set_lek(btc, lek) ({(btc)->dm.tdma.leak_n = lek; })

struct btc_btinfo_lb2 {
	u8 connect: 1;
	u8 sco_busy: 1;
	u8 inq_pag: 1;
	u8 acl_busy: 1;
	u8 hfp: 1;
	u8 hid: 1;
	u8 a2dp: 1;
	u8 pan: 1;
};

struct btc_btinfo_lb3 {
	u8 retry: 4;
	u8 cqddr: 1;
	u8 inq: 1;
	u8 mesh_busy: 1;
	u8 pag: 1;
};

struct btc_btinfo_hb0 {
	s8 rssi;
};

struct btc_btinfo_hb1 {
	u8 ble_connect: 1;
	u8 reinit: 1;
	u8 relink: 1;
	u8 igno_wl: 1;
	u8 voice: 1;
	u8 ble_scan: 1;
	u8 role_sw: 1;
	u8 multi_link: 1;
};

struct btc_btinfo_hb2 {
	u8 pan_active: 1;
	u8 afh_update: 1;
	u8 a2dp_active: 1;
	u8 slave: 1;
	u8 hid_slot: 2;
	u8 hid_cnt: 2;
};

struct btc_btinfo_hb3 {
	u8 a2dp_bitpool: 6;
	u8 tx_3m: 1;
	u8 a2dp_sink: 1;
};

union btc_btinfo {
	u8 val;
	struct btc_btinfo_lb2 lb2;
	struct btc_btinfo_lb3 lb3;
	struct btc_btinfo_hb0 hb0;
	struct btc_btinfo_hb1 hb1;
	struct btc_btinfo_hb2 hb2;
	struct btc_btinfo_hb3 hb3;
};

static void _set_policy(struct rtw89_dev *rtwdev, u16 policy_type,
			enum btc_reason_and_action action)
{
	const struct rtw89_chip_info *chip = rtwdev->chip;

	chip->ops->btc_set_policy(rtwdev, policy_type);
	_fw_set_policy(rtwdev, policy_type, action);
}

#define BTC_B1_MAX 250 /* unit ms */
void rtw89_btc_set_policy(struct rtw89_dev *rtwdev, u16 policy_type)
{
	struct rtw89_btc *btc = &rtwdev->btc;
	struct rtw89_btc_dm *dm = &btc->dm;
	struct rtw89_btc_fbtc_tdma *t = &dm->tdma;
	struct rtw89_btc_fbtc_slot *s = dm->slot.v1;
	u8 type;
	u32 tbl_w1, tbl_b1, tbl_b4;

	if (btc->ant_type == BTC_ANT_SHARED) {
		if (btc->cx.wl.status.map._4way)
			tbl_w1 = cxtbl[1];
		else
			tbl_w1 = cxtbl[8];
		tbl_b1 = cxtbl[3];
		tbl_b4 = cxtbl[3];
	} else {
		tbl_w1 = cxtbl[16];
		tbl_b1 = cxtbl[17];
		tbl_b4 = cxtbl[17];
	}

	type = (u8)((policy_type & BTC_CXP_MASK) >> 8);
	btc->bt_req_en = false;

	switch (type) {
	case BTC_CXP_USERDEF0:
		*t = t_def[CXTD_OFF];
		s[CXST_OFF] = s_def[CXST_OFF];
		_slot_set_tbl(btc, CXST_OFF, cxtbl[2]);
		btc->update_policy_force = true;
		break;
	case BTC_CXP_OFF: /* TDMA off */
		_write_scbd(rtwdev, BTC_WSCB_TDMA, false);
		*t = t_def[CXTD_OFF];
		s[CXST_OFF] = s_def[CXST_OFF];

		switch (policy_type) {
		case BTC_CXP_OFF_BT:
			_slot_set_tbl(btc, CXST_OFF, cxtbl[2]);
			break;
		case BTC_CXP_OFF_WL:
			_slot_set_tbl(btc, CXST_OFF, cxtbl[1]);
			break;
		case BTC_CXP_OFF_EQ0:
			_slot_set_tbl(btc, CXST_OFF, cxtbl[0]);
			break;
		case BTC_CXP_OFF_EQ1:
			_slot_set_tbl(btc, CXST_OFF, cxtbl[16]);
			break;
		case BTC_CXP_OFF_EQ2:
			_slot_set_tbl(btc, CXST_OFF, cxtbl[17]);
			break;
		case BTC_CXP_OFF_EQ3:
			_slot_set_tbl(btc, CXST_OFF, cxtbl[18]);
			break;
		case BTC_CXP_OFF_BWB0:
			_slot_set_tbl(btc, CXST_OFF, cxtbl[5]);
			break;
		case BTC_CXP_OFF_BWB1:
			_slot_set_tbl(btc, CXST_OFF, cxtbl[8]);
			break;
		case BTC_CXP_OFF_BWB3:
			_slot_set_tbl(btc, CXST_OFF, cxtbl[6]);
			break;
		}
		break;
	case BTC_CXP_OFFB: /* TDMA off + beacon protect */
		_write_scbd(rtwdev, BTC_WSCB_TDMA, false);
		*t = t_def[CXTD_OFF_B2];
		s[CXST_OFF] = s_def[CXST_OFF];
		switch (policy_type) {
		case BTC_CXP_OFFB_BWB0:
			_slot_set_tbl(btc, CXST_OFF, cxtbl[8]);
			break;
		}
		break;
	case BTC_CXP_OFFE: /* TDMA off + beacon protect + Ext_control */
		btc->bt_req_en = true;
		_write_scbd(rtwdev, BTC_WSCB_TDMA, true);
		*t = t_def[CXTD_OFF_EXT];
		switch (policy_type) {
		case BTC_CXP_OFFE_DEF:
			s[CXST_E2G] = s_def[CXST_E2G];
			s[CXST_E5G] = s_def[CXST_E5G];
			s[CXST_EBT] = s_def[CXST_EBT];
			s[CXST_ENULL] = s_def[CXST_ENULL];
			break;
		case BTC_CXP_OFFE_DEF2:
			_slot_set(btc, CXST_E2G, 20, cxtbl[1], SLOT_ISO);
			s[CXST_E5G] = s_def[CXST_E5G];
			s[CXST_EBT] = s_def[CXST_EBT];
			s[CXST_ENULL] = s_def[CXST_ENULL];
			break;
		}
		break;
	case BTC_CXP_FIX: /* TDMA Fix-Slot */
		_write_scbd(rtwdev, BTC_WSCB_TDMA, true);
		*t = t_def[CXTD_FIX];
		switch (policy_type) {
		case BTC_CXP_FIX_TD3030:
			_slot_set(btc, CXST_W1, 30, tbl_w1, SLOT_ISO);
			_slot_set(btc, CXST_B1, 30, tbl_b1, SLOT_MIX);
			break;
		case BTC_CXP_FIX_TD5050:
			_slot_set(btc, CXST_W1, 50, tbl_w1, SLOT_ISO);
			_slot_set(btc, CXST_B1, 50, tbl_b1, SLOT_MIX);
			break;
		case BTC_CXP_FIX_TD2030:
			_slot_set(btc, CXST_W1, 20, tbl_w1, SLOT_ISO);
			_slot_set(btc, CXST_B1, 30, tbl_b1, SLOT_MIX);
			break;
		case BTC_CXP_FIX_TD4010:
			_slot_set(btc, CXST_W1, 40, tbl_w1, SLOT_ISO);
			_slot_set(btc, CXST_B1, 10, tbl_b1, SLOT_MIX);
			break;
		case BTC_CXP_FIX_TD4010ISO:
			_slot_set(btc, CXST_W1, 40, cxtbl[1], SLOT_ISO);
			_slot_set(btc, CXST_B1, 10, tbl_b1, SLOT_MIX);
			break;
		case BTC_CXP_FIX_TD4010ISO_DL:
			_slot_set(btc, CXST_W1, 40, cxtbl[25], SLOT_ISO);
			_slot_set(btc, CXST_B1, 10, cxtbl[25], SLOT_ISO);
			break;
		case BTC_CXP_FIX_TD4010ISO_UL:
			_slot_set(btc, CXST_W1, 40, cxtbl[20], SLOT_ISO);
			_slot_set(btc, CXST_B1, 10, cxtbl[25], SLOT_MIX);
			break;
		case BTC_CXP_FIX_TD7010:
			_slot_set(btc, CXST_W1, 70, tbl_w1, SLOT_ISO);
			_slot_set(btc, CXST_B1, 10, tbl_b1, SLOT_MIX);
			break;
		case BTC_CXP_FIX_TD2060:
			_slot_set(btc, CXST_W1, 20, tbl_w1, SLOT_ISO);
			_slot_set(btc, CXST_B1, 60, tbl_b1, SLOT_MIX);
			break;
		case BTC_CXP_FIX_TD3060:
			_slot_set(btc, CXST_W1, 30, tbl_w1, SLOT_ISO);
			_slot_set(btc, CXST_B1, 60, tbl_b1, SLOT_MIX);
			break;
		case BTC_CXP_FIX_TD2080:
			_slot_set(btc, CXST_W1, 20, tbl_w1, SLOT_ISO);
			_slot_set(btc, CXST_B1, 80, tbl_b1, SLOT_MIX);
			break;
		case BTC_CXP_FIX_TDW1B1: /* W1:B1 = user-define */
			_slot_set(btc, CXST_W1, dm->slot_dur[CXST_W1],
				  tbl_w1, SLOT_ISO);
			_slot_set(btc, CXST_B1, dm->slot_dur[CXST_B1],
				  tbl_b1, SLOT_MIX);
			break;
		}
		break;
	case BTC_CXP_PFIX: /* PS-TDMA Fix-Slot */
		_write_scbd(rtwdev, BTC_WSCB_TDMA, true);
		*t = t_def[CXTD_PFIX];
		if (btc->cx.wl.role_info.role_map.role.ap)
			_tdma_set_flctrl(btc, CXFLC_QOSNULL);

		switch (policy_type) {
		case BTC_CXP_PFIX_TD3030:
			_slot_set(btc, CXST_W1, 30, tbl_w1, SLOT_ISO);
			_slot_set(btc, CXST_B1, 30, tbl_b1, SLOT_MIX);
			break;
		case BTC_CXP_PFIX_TD5050:
			_slot_set(btc, CXST_W1, 50, tbl_w1, SLOT_ISO);
			_slot_set(btc, CXST_B1, 50, tbl_b1, SLOT_MIX);
			break;
		case BTC_CXP_PFIX_TD2030:
			_slot_set(btc, CXST_W1, 20, tbl_w1, SLOT_ISO);
			_slot_set(btc, CXST_B1, 30, tbl_b1, SLOT_MIX);
			break;
		case BTC_CXP_PFIX_TD2060:
			_slot_set(btc, CXST_W1, 20, tbl_w1, SLOT_ISO);
			_slot_set(btc, CXST_B1, 60, tbl_b1, SLOT_MIX);
			break;
		case BTC_CXP_PFIX_TD3070:
			_slot_set(btc, CXST_W1, 30, tbl_w1, SLOT_ISO);
			_slot_set(btc, CXST_B1, 60, tbl_b1, SLOT_MIX);
			break;
		case BTC_CXP_PFIX_TD2080:
			_slot_set(btc, CXST_W1, 20, tbl_w1, SLOT_ISO);
			_slot_set(btc, CXST_B1, 80, tbl_b1, SLOT_MIX);
			break;
		}
		break;
	case BTC_CXP_AUTO: /* TDMA Auto-Slot */
		_write_scbd(rtwdev, BTC_WSCB_TDMA, true);
		*t = t_def[CXTD_AUTO];
		switch (policy_type) {
		case BTC_CXP_AUTO_TD50B1:
			_slot_set(btc, CXST_W1, 50, tbl_w1, SLOT_ISO);
			_slot_set(btc, CXST_B1, BTC_B1_MAX, tbl_b1, SLOT_MIX);
			break;
		case BTC_CXP_AUTO_TD60B1:
			_slot_set(btc, CXST_W1, 60, tbl_w1, SLOT_ISO);
			_slot_set(btc, CXST_B1, BTC_B1_MAX, tbl_b1, SLOT_MIX);
			break;
		case BTC_CXP_AUTO_TD20B1:
			_slot_set(btc, CXST_W1, 20, tbl_w1, SLOT_ISO);
			_slot_set(btc, CXST_B1, BTC_B1_MAX, tbl_b1, SLOT_MIX);
			break;
		case BTC_CXP_AUTO_TDW1B1: /* W1:B1 = user-define */
			_slot_set(btc, CXST_W1, dm->slot_dur[CXST_W1],
				  tbl_w1, SLOT_ISO);
			_slot_set(btc, CXST_B1, dm->slot_dur[CXST_B1],
				  tbl_b1, SLOT_MIX);
			break;
		}
		break;
	case BTC_CXP_PAUTO: /* PS-TDMA Auto-Slot */
		_write_scbd(rtwdev, BTC_WSCB_TDMA, true);
		*t = t_def[CXTD_PAUTO];
		switch (policy_type) {
		case BTC_CXP_PAUTO_TD50B1:
			_slot_set(btc, CXST_W1, 50, tbl_w1, SLOT_ISO);
			_slot_set(btc, CXST_B1, BTC_B1_MAX, tbl_b1, SLOT_MIX);
			break;
		case BTC_CXP_PAUTO_TD60B1:
			_slot_set(btc, CXST_W1, 60, tbl_w1, SLOT_ISO);
			_slot_set(btc, CXST_B1, BTC_B1_MAX, tbl_b1, SLOT_MIX);
			break;
		case BTC_CXP_PAUTO_TD20B1:
			_slot_set(btc, CXST_W1, 20, tbl_w1, SLOT_ISO);
			_slot_set(btc, CXST_B1, BTC_B1_MAX, tbl_b1, SLOT_MIX);
			break;
		case BTC_CXP_PAUTO_TDW1B1:
			_slot_set(btc, CXST_W1, dm->slot_dur[CXST_W1],
				  tbl_w1, SLOT_ISO);
			_slot_set(btc, CXST_B1, dm->slot_dur[CXST_B1],
				  tbl_b1, SLOT_MIX);
			break;
		}
		break;
	case BTC_CXP_AUTO2: /* TDMA Auto-Slot2 */
		_write_scbd(rtwdev, BTC_WSCB_TDMA, true);
		*t = t_def[CXTD_AUTO2];
		switch (policy_type) {
		case BTC_CXP_AUTO2_TD3050:
			_slot_set(btc, CXST_W1, 30, tbl_w1, SLOT_ISO);
			_slot_set(btc, CXST_B4, 50, tbl_b4, SLOT_MIX);
			_slot_set(btc, CXST_B1, BTC_B1_MAX, tbl_b1, SLOT_MIX);
			break;
		case BTC_CXP_AUTO2_TD3070:
			_slot_set(btc, CXST_W1, 30, tbl_w1, SLOT_ISO);
			_slot_set(btc, CXST_B4, 70, tbl_b4, SLOT_MIX);
			_slot_set(btc, CXST_B1, BTC_B1_MAX, tbl_b1, SLOT_MIX);
			break;
		case BTC_CXP_AUTO2_TD5050:
			_slot_set(btc, CXST_W1, 50, tbl_w1, SLOT_ISO);
			_slot_set(btc, CXST_B4, 50, tbl_b4, SLOT_MIX);
			_slot_set(btc, CXST_B1, BTC_B1_MAX, tbl_b1, SLOT_MIX);
			break;
		case BTC_CXP_AUTO2_TD6060:
			_slot_set(btc, CXST_W1, 60, tbl_w1, SLOT_ISO);
			_slot_set(btc, CXST_B4, 60, tbl_b4, SLOT_MIX);
			_slot_set(btc, CXST_B1, BTC_B1_MAX, tbl_b1, SLOT_MIX);
			break;
		case BTC_CXP_AUTO2_TD2080:
			_slot_set(btc, CXST_W1, 20, tbl_w1, SLOT_ISO);
			_slot_set(btc, CXST_B4, 80, tbl_b4, SLOT_MIX);
			_slot_set(btc, CXST_B1, BTC_B1_MAX, tbl_b1, SLOT_MIX);
			break;
		case BTC_CXP_AUTO2_TDW1B4: /* W1:B1 = user-define */
			_slot_set(btc, CXST_W1, dm->slot_dur[CXST_W1],
				  tbl_w1, SLOT_ISO);
			_slot_set(btc, CXST_B4, dm->slot_dur[CXST_B4],
				  tbl_b4, SLOT_MIX);
			break;
		}
		break;
	case BTC_CXP_PAUTO2: /* PS-TDMA Auto-Slot2 */
		_write_scbd(rtwdev, BTC_WSCB_TDMA, true);
		*t = t_def[CXTD_PAUTO2];
		switch (policy_type) {
		case BTC_CXP_PAUTO2_TD3050:
			_slot_set(btc, CXST_W1, 30, tbl_w1, SLOT_ISO);
			_slot_set(btc, CXST_B4, 50, tbl_b4, SLOT_MIX);
			_slot_set(btc, CXST_B1, BTC_B1_MAX, tbl_b1, SLOT_MIX);
			break;
		case BTC_CXP_PAUTO2_TD3070:
			_slot_set(btc, CXST_W1, 30, tbl_w1, SLOT_ISO);
			_slot_set(btc, CXST_B4, 70, tbl_b4, SLOT_MIX);
			_slot_set(btc, CXST_B1, BTC_B1_MAX, tbl_b1, SLOT_MIX);
			break;
		case BTC_CXP_PAUTO2_TD5050:
			_slot_set(btc, CXST_W1, 50, tbl_w1, SLOT_ISO);
			_slot_set(btc, CXST_B4, 50, tbl_b4, SLOT_MIX);
			_slot_set(btc, CXST_B1, BTC_B1_MAX, tbl_b1, SLOT_MIX);
			break;
		case BTC_CXP_PAUTO2_TD6060:
			_slot_set(btc, CXST_W1, 60, tbl_w1, SLOT_ISO);
			_slot_set(btc, CXST_B4, 60, tbl_b4, SLOT_MIX);
			_slot_set(btc, CXST_B1, BTC_B1_MAX, tbl_b1, SLOT_MIX);
			break;
		case BTC_CXP_PAUTO2_TD2080:
			_slot_set(btc, CXST_W1, 20, tbl_w1, SLOT_ISO);
			_slot_set(btc, CXST_B4, 80, tbl_b4, SLOT_MIX);
			_slot_set(btc, CXST_B1, BTC_B1_MAX, tbl_b1, SLOT_MIX);
			break;
		case BTC_CXP_PAUTO2_TDW1B4: /* W1:B1 = user-define */
			_slot_set(btc, CXST_W1, dm->slot_dur[CXST_W1],
				  tbl_w1, SLOT_ISO);
			_slot_set(btc, CXST_B4, dm->slot_dur[CXST_B4],
				  tbl_b4, SLOT_MIX);
			break;
		}
		break;
	}
}
EXPORT_SYMBOL(rtw89_btc_set_policy);

void rtw89_btc_set_policy_v1(struct rtw89_dev *rtwdev, u16 policy_type)
{
	struct rtw89_btc *btc = &rtwdev->btc;
	struct rtw89_btc_dm *dm = &btc->dm;
	struct rtw89_btc_fbtc_tdma *t = &dm->tdma;
	struct rtw89_btc_wl_role_info_v1 *wl_rinfo = &btc->cx.wl.role_info_v1;
	struct rtw89_btc_bt_hid_desc *hid = &btc->cx.bt.link_info.hid_desc;
	struct rtw89_btc_bt_hfp_desc *hfp = &btc->cx.bt.link_info.hfp_desc;
	struct rtw89_btc_wl_info *wl = &btc->cx.wl;
	u8 type, null_role;
	u32 tbl_w1, tbl_b1, tbl_b4;

	type = FIELD_GET(BTC_CXP_MASK, policy_type);

	if (btc->ant_type == BTC_ANT_SHARED) {
		if (btc->cx.wl.status.map._4way)
			tbl_w1 = cxtbl[1];
		else if (hid->exist && hid->type == BTC_HID_218)
			tbl_w1 = cxtbl[7]; /* Ack/BA no break bt Hi-Pri-rx */
		else
			tbl_w1 = cxtbl[8];

		if (dm->leak_ap &&
		    (type == BTC_CXP_PFIX || type == BTC_CXP_PAUTO2)) {
			tbl_b1 = cxtbl[3];
			tbl_b4 = cxtbl[3];
		} else if (hid->exist && hid->type == BTC_HID_218) {
			tbl_b1 = cxtbl[4]; /* Ack/BA no break bt Hi-Pri-rx */
			tbl_b4 = cxtbl[4];
		} else {
			tbl_b1 = cxtbl[2];
			tbl_b4 = cxtbl[2];
		}
	} else {
		tbl_b1 = cxtbl[17];
		tbl_b4 = cxtbl[17];

		if (wl->bg_mode)
			tbl_w1 = cxtbl[8];
		else if ((wl->status.map.traffic_dir & BIT(RTW89_TFC_UL)) &&
			 hid->exist)
			tbl_w1 = cxtbl[19];
		else
			tbl_w1 = cxtbl[16];
	}

	btc->bt_req_en = false;

	switch (type) {
	case BTC_CXP_USERDEF0:
		btc->update_policy_force = true;
		*t = t_def[CXTD_OFF];
		_slot_set_le(btc, CXST_OFF, s_def[CXST_OFF].dur,
			     s_def[CXST_OFF].cxtbl, s_def[CXST_OFF].cxtype);
		_slot_set_tbl(btc, CXST_OFF, cxtbl[2]);
		break;
	case BTC_CXP_OFF: /* TDMA off */
		_write_scbd(rtwdev, BTC_WSCB_TDMA, false);
		*t = t_def[CXTD_OFF];
		_slot_set_le(btc, CXST_OFF, s_def[CXST_OFF].dur,
			     s_def[CXST_OFF].cxtbl, s_def[CXST_OFF].cxtype);

		switch (policy_type) {
		case BTC_CXP_OFF_BT:
			_slot_set_tbl(btc, CXST_OFF, cxtbl[2]);
			break;
		case BTC_CXP_OFF_WL:
			_slot_set_tbl(btc, CXST_OFF, cxtbl[1]);
			break;
		case BTC_CXP_OFF_EQ0:
			_slot_set_tbl(btc, CXST_OFF, cxtbl[0]);
			_slot_set_type(btc, CXST_OFF, SLOT_ISO);
			break;
		case BTC_CXP_OFF_EQ1:
			_slot_set_tbl(btc, CXST_OFF, cxtbl[16]);
			break;
		case BTC_CXP_OFF_EQ2:
			_slot_set_tbl(btc, CXST_OFF, cxtbl[0]);
			break;
		case BTC_CXP_OFF_EQ3:
			_slot_set_tbl(btc, CXST_OFF, cxtbl[24]);
			break;
		case BTC_CXP_OFF_BWB0:
			_slot_set_tbl(btc, CXST_OFF, cxtbl[5]);
			break;
		case BTC_CXP_OFF_BWB1:
			_slot_set_tbl(btc, CXST_OFF, cxtbl[8]);
			break;
		case BTC_CXP_OFF_BWB2:
			_slot_set_tbl(btc, CXST_OFF, cxtbl[7]);
			break;
		case BTC_CXP_OFF_BWB3:
			_slot_set_tbl(btc, CXST_OFF, cxtbl[6]);
			break;
		default:
			break;
		}
		break;
	case BTC_CXP_OFFB: /* TDMA off + beacon protect */
		_write_scbd(rtwdev, BTC_WSCB_TDMA, false);
		*t = t_def[CXTD_OFF_B2];
		_slot_set_le(btc, CXST_OFF, s_def[CXST_OFF].dur,
			     s_def[CXST_OFF].cxtbl, s_def[CXST_OFF].cxtype);

		switch (policy_type) {
		case BTC_CXP_OFFB_BWB0:
			_slot_set_tbl(btc, CXST_OFF, cxtbl[8]);
			break;
		default:
			break;
		}
		break;
	case BTC_CXP_OFFE: /* TDMA off + beacon protect + Ext_control */
		btc->bt_req_en = true;
		_write_scbd(rtwdev, BTC_WSCB_TDMA, true);
		*t = t_def[CXTD_OFF_EXT];

		/* To avoid wl-s0 tx break by hid/hfp tx */
		if (hid->exist || hfp->exist)
			tbl_w1 = cxtbl[16];

		switch (policy_type) {
		case BTC_CXP_OFFE_DEF:
			_slot_set_le(btc, CXST_E2G, s_def[CXST_E2G].dur,
				     s_def[CXST_E2G].cxtbl, s_def[CXST_E2G].cxtype);
			_slot_set_le(btc, CXST_E5G, s_def[CXST_E5G].dur,
				     s_def[CXST_E5G].cxtbl, s_def[CXST_E5G].cxtype);
			_slot_set_le(btc, CXST_EBT, s_def[CXST_EBT].dur,
				     s_def[CXST_EBT].cxtbl, s_def[CXST_EBT].cxtype);
			_slot_set_le(btc, CXST_ENULL, s_def[CXST_ENULL].dur,
				     s_def[CXST_ENULL].cxtbl, s_def[CXST_ENULL].cxtype);
			break;
		case BTC_CXP_OFFE_DEF2:
			_slot_set(btc, CXST_E2G, 20, cxtbl[1], SLOT_ISO);
			_slot_set_le(btc, CXST_E5G, s_def[CXST_E5G].dur,
				     s_def[CXST_E5G].cxtbl, s_def[CXST_E5G].cxtype);
			_slot_set_le(btc, CXST_EBT, s_def[CXST_EBT].dur,
				     s_def[CXST_EBT].cxtbl, s_def[CXST_EBT].cxtype);
			_slot_set_le(btc, CXST_ENULL, s_def[CXST_ENULL].dur,
				     s_def[CXST_ENULL].cxtbl, s_def[CXST_ENULL].cxtype);
			break;
		default:
			break;
		}
		_slot_set_le(btc, CXST_OFF, s_def[CXST_OFF].dur,
			     s_def[CXST_OFF].cxtbl, s_def[CXST_OFF].cxtype);
		break;
	case BTC_CXP_FIX: /* TDMA Fix-Slot */
		_write_scbd(rtwdev, BTC_WSCB_TDMA, true);
		*t = t_def[CXTD_FIX];

		switch (policy_type) {
		case BTC_CXP_FIX_TD3030:
			_slot_set(btc, CXST_W1, 30, tbl_w1, SLOT_ISO);
			_slot_set(btc, CXST_B1, 30, tbl_b1, SLOT_MIX);
			break;
		case BTC_CXP_FIX_TD5050:
			_slot_set(btc, CXST_W1, 50, tbl_w1, SLOT_ISO);
			_slot_set(btc, CXST_B1, 50, tbl_b1, SLOT_MIX);
			break;
		case BTC_CXP_FIX_TD2030:
			_slot_set(btc, CXST_W1, 20, tbl_w1, SLOT_ISO);
			_slot_set(btc, CXST_B1, 30, tbl_b1, SLOT_MIX);
			break;
		case BTC_CXP_FIX_TD4010:
			_slot_set(btc, CXST_W1, 40, tbl_w1, SLOT_ISO);
			_slot_set(btc, CXST_B1, 10, tbl_b1, SLOT_MIX);
			break;
		case BTC_CXP_FIX_TD4010ISO:
			_slot_set(btc, CXST_W1, 40, cxtbl[1], SLOT_ISO);
			_slot_set(btc, CXST_B1, 10, tbl_b1, SLOT_MIX);
			break;
		case BTC_CXP_FIX_TD4010ISO_DL:
			_slot_set(btc, CXST_W1, 40, cxtbl[25], SLOT_ISO);
			_slot_set(btc, CXST_B1, 10, cxtbl[25], SLOT_ISO);
			break;
		case BTC_CXP_FIX_TD4010ISO_UL:
			_slot_set(btc, CXST_W1, 40, cxtbl[20], SLOT_ISO);
			_slot_set(btc, CXST_B1, 10, cxtbl[25], SLOT_MIX);
			break;
		case BTC_CXP_FIX_TD7010:
			_slot_set(btc, CXST_W1, 70, tbl_w1, SLOT_ISO);
			_slot_set(btc, CXST_B1, 10, tbl_b1, SLOT_MIX);
			break;
		case BTC_CXP_FIX_TD2060:
			_slot_set(btc, CXST_W1, 20, tbl_w1, SLOT_ISO);
			_slot_set(btc, CXST_B1, 60, tbl_b1, SLOT_MIX);
			break;
		case BTC_CXP_FIX_TD3060:
			_slot_set(btc, CXST_W1, 30, tbl_w1, SLOT_ISO);
			_slot_set(btc, CXST_B1, 60, tbl_b1, SLOT_MIX);
			break;
		case BTC_CXP_FIX_TD2080:
			_slot_set(btc, CXST_W1, 20, tbl_w1, SLOT_ISO);
			_slot_set(btc, CXST_B1, 80, tbl_b1, SLOT_MIX);
			break;
		case BTC_CXP_FIX_TDW1B1: /* W1:B1 = user-define */
			_slot_set(btc, CXST_W1, dm->slot_dur[CXST_W1],
				  tbl_w1, SLOT_ISO);
			_slot_set(btc, CXST_B1, dm->slot_dur[CXST_B1],
				  tbl_b1, SLOT_MIX);
			break;
		default:
			break;
		}
		break;
	case BTC_CXP_PFIX: /* PS-TDMA Fix-Slot */
		_write_scbd(rtwdev, BTC_WSCB_TDMA, true);
		*t = t_def[CXTD_PFIX];

		switch (policy_type) {
		case BTC_CXP_PFIX_TD3030:
			_slot_set(btc, CXST_W1, 30, tbl_w1, SLOT_ISO);
			_slot_set(btc, CXST_B1, 30, tbl_b1, SLOT_MIX);
			break;
		case BTC_CXP_PFIX_TD5050:
			_slot_set(btc, CXST_W1, 50, tbl_w1, SLOT_ISO);
			_slot_set(btc, CXST_B1, 50, tbl_b1, SLOT_MIX);
			break;
		case BTC_CXP_PFIX_TD2030:
			_slot_set(btc, CXST_W1, 20, tbl_w1, SLOT_ISO);
			_slot_set(btc, CXST_B1, 30, tbl_b1, SLOT_MIX);
			break;
		case BTC_CXP_PFIX_TD2060:
			_slot_set(btc, CXST_W1, 20, tbl_w1, SLOT_ISO);
			_slot_set(btc, CXST_B1, 60, tbl_b1, SLOT_MIX);
			break;
		case BTC_CXP_PFIX_TD3070:
			_slot_set(btc, CXST_W1, 30, tbl_w1, SLOT_ISO);
			_slot_set(btc, CXST_B1, 60, tbl_b1, SLOT_MIX);
			break;
		case BTC_CXP_PFIX_TD2080:
			_slot_set(btc, CXST_W1, 20, tbl_w1, SLOT_ISO);
			_slot_set(btc, CXST_B1, 80, tbl_b1, SLOT_MIX);
			break;
		case BTC_CXP_PFIX_TDW1B1: /* W1:B1 = user-define */
			_slot_set(btc, CXST_W1, dm->slot_dur[CXST_W1],
				  tbl_w1, SLOT_ISO);
			_slot_set(btc, CXST_B1, dm->slot_dur[CXST_B1],
				  tbl_b1, SLOT_MIX);
			break;
		default:
			break;
		}
		break;
	case BTC_CXP_AUTO: /* TDMA Auto-Slot */
		_write_scbd(rtwdev, BTC_WSCB_TDMA, true);
		*t = t_def[CXTD_AUTO];

		switch (policy_type) {
		case BTC_CXP_AUTO_TD50B1:
			_slot_set(btc, CXST_W1,  50, tbl_w1, SLOT_ISO);
			_slot_set(btc, CXST_B1, BTC_B1_MAX, tbl_b1, SLOT_MIX);
			break;
		case BTC_CXP_AUTO_TD60B1:
			_slot_set(btc, CXST_W1,  60, tbl_w1, SLOT_ISO);
			_slot_set(btc, CXST_B1, BTC_B1_MAX, tbl_b1, SLOT_MIX);
			break;
		case BTC_CXP_AUTO_TD20B1:
			_slot_set(btc, CXST_W1,  20, tbl_w1, SLOT_ISO);
			_slot_set(btc, CXST_B1, BTC_B1_MAX, tbl_b1, SLOT_MIX);
			break;
		case BTC_CXP_AUTO_TDW1B1: /* W1:B1 = user-define */
			_slot_set(btc, CXST_W1, dm->slot_dur[CXST_W1],
				  tbl_w1, SLOT_ISO);
			_slot_set(btc, CXST_B1, dm->slot_dur[CXST_B1],
				  tbl_b1, SLOT_MIX);
			break;
		default:
			break;
		}
		break;
	case BTC_CXP_PAUTO: /* PS-TDMA Auto-Slot */
		_write_scbd(rtwdev, BTC_WSCB_TDMA, true);
		*t = t_def[CXTD_PAUTO];

		switch (policy_type) {
		case BTC_CXP_PAUTO_TD50B1:
			_slot_set(btc, CXST_W1,  50, tbl_w1, SLOT_ISO);
			_slot_set(btc, CXST_B1, BTC_B1_MAX, tbl_b1, SLOT_MIX);
			break;
		case BTC_CXP_PAUTO_TD60B1:
			_slot_set(btc, CXST_W1,  60, tbl_w1, SLOT_ISO);
			_slot_set(btc, CXST_B1, BTC_B1_MAX, tbl_b1, SLOT_MIX);
			break;
		case BTC_CXP_PAUTO_TD20B1:
			_slot_set(btc, CXST_W1,  20, tbl_w1, SLOT_ISO);
			_slot_set(btc, CXST_B1, BTC_B1_MAX, tbl_b1, SLOT_MIX);
			break;
		case BTC_CXP_PAUTO_TDW1B1:
			_slot_set(btc, CXST_W1, dm->slot_dur[CXST_W1],
				  tbl_w1, SLOT_ISO);
			_slot_set(btc, CXST_B1, dm->slot_dur[CXST_B1],
				  tbl_b1, SLOT_MIX);
			break;
		default:
			break;
		}
		break;
	case BTC_CXP_AUTO2: /* TDMA Auto-Slot2 */
		_write_scbd(rtwdev, BTC_WSCB_TDMA, true);
		*t = t_def[CXTD_AUTO2];

		switch (policy_type) {
		case BTC_CXP_AUTO2_TD3050:
			_slot_set(btc, CXST_W1,  30, tbl_w1, SLOT_ISO);
			_slot_set(btc, CXST_B1, BTC_B1_MAX, tbl_b1, SLOT_MIX);
			_slot_set(btc, CXST_B4,  50, tbl_b4, SLOT_MIX);
			break;
		case BTC_CXP_AUTO2_TD3070:
			_slot_set(btc, CXST_W1,  30, tbl_w1, SLOT_ISO);
			_slot_set(btc, CXST_B1, BTC_B1_MAX, tbl_b1, SLOT_MIX);
			_slot_set(btc, CXST_B4,  70, tbl_b4, SLOT_MIX);
			break;
		case BTC_CXP_AUTO2_TD5050:
			_slot_set(btc, CXST_W1,  50, tbl_w1, SLOT_ISO);
			_slot_set(btc, CXST_B1, BTC_B1_MAX, tbl_b1, SLOT_MIX);
			_slot_set(btc, CXST_B4,  50, tbl_b4, SLOT_MIX);
			break;
		case BTC_CXP_AUTO2_TD6060:
			_slot_set(btc, CXST_W1,  60, tbl_w1, SLOT_ISO);
			_slot_set(btc, CXST_B1, BTC_B1_MAX, tbl_b1, SLOT_MIX);
			_slot_set(btc, CXST_B4,  60, tbl_b4, SLOT_MIX);
			break;
		case BTC_CXP_AUTO2_TD2080:
			_slot_set(btc, CXST_W1,  20, tbl_w1, SLOT_ISO);
			_slot_set(btc, CXST_B1, BTC_B1_MAX, tbl_b1, SLOT_MIX);
			_slot_set(btc, CXST_B4,  80, tbl_b4, SLOT_MIX);
			break;
		case BTC_CXP_AUTO2_TDW1B4: /* W1:B1 = user-define */
			_slot_set(btc, CXST_W1, dm->slot_dur[CXST_W1],
				  tbl_w1, SLOT_ISO);
			_slot_set(btc, CXST_B1, dm->slot_dur[CXST_B1],
				  tbl_b1, SLOT_MIX);
			_slot_set(btc, CXST_B4, dm->slot_dur[CXST_B4],
				  tbl_b4, SLOT_MIX);
			break;
		default:
			break;
		}
		break;
	case BTC_CXP_PAUTO2: /* PS-TDMA Auto-Slot2 */
		_write_scbd(rtwdev, BTC_WSCB_TDMA, true);
		*t = t_def[CXTD_PAUTO2];

		switch (policy_type) {
		case BTC_CXP_PAUTO2_TD3050:
			_slot_set(btc, CXST_W1,  30, tbl_w1, SLOT_ISO);
			_slot_set(btc, CXST_B1, BTC_B1_MAX, tbl_b1, SLOT_MIX);
			_slot_set(btc, CXST_B4,  50, tbl_b4, SLOT_MIX);
			break;
		case BTC_CXP_PAUTO2_TD3070:
			_slot_set(btc, CXST_W1,  30, tbl_w1, SLOT_ISO);
			_slot_set(btc, CXST_B1, BTC_B1_MAX, tbl_b1, SLOT_MIX);
			_slot_set(btc, CXST_B4,  70, tbl_b4, SLOT_MIX);
			break;
		case BTC_CXP_PAUTO2_TD5050:
			_slot_set(btc, CXST_W1,  50, tbl_w1, SLOT_ISO);
			_slot_set(btc, CXST_B1, BTC_B1_MAX, tbl_b1, SLOT_MIX);
			_slot_set(btc, CXST_B4,  50, tbl_b4, SLOT_MIX);
			break;
		case BTC_CXP_PAUTO2_TD6060:
			_slot_set(btc, CXST_W1,  60, tbl_w1, SLOT_ISO);
			_slot_set(btc, CXST_B1, BTC_B1_MAX, tbl_b1, SLOT_MIX);
			_slot_set(btc, CXST_B4,  60, tbl_b4, SLOT_MIX);
			break;
		case BTC_CXP_PAUTO2_TD2080:
			_slot_set(btc, CXST_W1,  20, tbl_w1, SLOT_ISO);
			_slot_set(btc, CXST_B1, BTC_B1_MAX, tbl_b1, SLOT_MIX);
			_slot_set(btc, CXST_B4,  80, tbl_b4, SLOT_MIX);
			break;
		case BTC_CXP_PAUTO2_TDW1B4: /* W1:B1 = user-define */
			_slot_set(btc, CXST_W1, dm->slot_dur[CXST_W1],
				  tbl_w1, SLOT_ISO);
			_slot_set(btc, CXST_B1, dm->slot_dur[CXST_B1],
				  tbl_b1, SLOT_MIX);
			_slot_set(btc, CXST_B4, dm->slot_dur[CXST_B4],
				  tbl_b4, SLOT_MIX);
			break;
		default:
			break;
		}
		break;
	}

	if (wl_rinfo->link_mode == BTC_WLINK_2G_SCC && dm->tdma.rxflctrl) {
		null_role = FIELD_PREP(0x0f, dm->wl_scc.null_role1) |
			    FIELD_PREP(0xf0, dm->wl_scc.null_role2);
		_tdma_set_flctrl_role(btc, null_role);
	}

	/* enter leak_slot after each null-1 */
	if (dm->leak_ap && dm->tdma.leak_n > 1)
		_tdma_set_lek(btc, 1);

	if (dm->tdma_instant_excute) {
		btc->dm.tdma.option_ctrl |= BIT(0);
		btc->update_policy_force = true;
	}
}
EXPORT_SYMBOL(rtw89_btc_set_policy_v1);

static void _set_bt_plut(struct rtw89_dev *rtwdev, u8 phy_map,
			 u8 tx_val, u8 rx_val)
{
	struct rtw89_btc_wl_info *wl = &rtwdev->btc.cx.wl;
	struct rtw89_mac_ax_plt plt;

	plt.tx = tx_val;
	plt.rx = rx_val;

	if (rtwdev->btc.ver->fwlrole == 8) {
		plt.band = wl->pta_req_mac;
		if (wl->bt_polut_type[plt.band] == tx_val)
			return;

		wl->bt_polut_type[plt.band] = tx_val;
		rtw89_mac_cfg_plt(rtwdev, &plt);
	} else {
		plt.band = RTW89_MAC_0;

		if (phy_map & BTC_PHY_0)
			rtw89_mac_cfg_plt(rtwdev, &plt);

		if (!rtwdev->dbcc_en)
			return;

		plt.band = RTW89_MAC_1;
		if (phy_map & BTC_PHY_1)
			rtw89_mac_cfg_plt(rtwdev, &plt);
	}
}

static void _set_ant_v0(struct rtw89_dev *rtwdev, bool force_exec,
			u8 phy_map, u8 type)
{
	struct rtw89_btc *btc = &rtwdev->btc;
	struct rtw89_btc_dm *dm = &btc->dm;
	struct rtw89_btc_cx *cx = &btc->cx;
	struct rtw89_btc_wl_info *wl = &btc->cx.wl;
	struct rtw89_btc_bt_info *bt = &cx->bt;
	struct rtw89_btc_wl_dbcc_info *wl_dinfo = &wl->dbcc_info;
	u8 gnt_wl_ctrl, gnt_bt_ctrl, plt_ctrl, i, b2g = 0;
	bool dbcc_chg = false;
	u32 ant_path_type;

	ant_path_type = ((phy_map << 8) + type);

	if (btc->ver->fwlrole == 1)
		dbcc_chg = wl->role_info_v1.dbcc_chg;
	else if (btc->ver->fwlrole == 2)
		dbcc_chg = wl->role_info_v2.dbcc_chg;
	else if (btc->ver->fwlrole == 8)
		dbcc_chg = wl->role_info_v8.dbcc_chg;

	if (btc->dm.run_reason == BTC_RSN_NTFY_POWEROFF ||
	    btc->dm.run_reason == BTC_RSN_NTFY_RADIO_STATE ||
	    btc->dm.run_reason == BTC_RSN_CMD_SET_COEX || dbcc_chg)
		force_exec = FC_EXEC;

	if (!force_exec && ant_path_type == dm->set_ant_path) {
		rtw89_debug(rtwdev, RTW89_DBG_BTC,
			    "[BTC], %s(): return by no change!!\n",
			     __func__);
		return;
	} else if (bt->rfk_info.map.run) {
		rtw89_debug(rtwdev, RTW89_DBG_BTC,
			    "[BTC], %s(): return by bt rfk!!\n", __func__);
		return;
	} else if (btc->dm.run_reason != BTC_RSN_NTFY_WL_RFK &&
		   wl->rfk_info.state != BTC_WRFK_STOP) {
		rtw89_debug(rtwdev, RTW89_DBG_BTC,
			    "[BTC], %s(): return by wl rfk!!\n", __func__);
		return;
	}

	dm->set_ant_path = ant_path_type;

	rtw89_debug(rtwdev,
		    RTW89_DBG_BTC,
		    "[BTC], %s(): path=0x%x, set_type=0x%x\n",
		    __func__, phy_map, dm->set_ant_path & 0xff);

	switch (type) {
	case BTC_ANT_WPOWERON:
		rtw89_chip_cfg_ctrl_path(rtwdev, BTC_CTRL_BY_BT);
		break;
	case BTC_ANT_WINIT:
		if (bt->enable.now)
			_set_gnt(rtwdev, phy_map, BTC_GNT_SW_LO, BTC_GNT_SW_HI);
		else
			_set_gnt(rtwdev, phy_map, BTC_GNT_SW_HI, BTC_GNT_SW_LO);

		rtw89_chip_cfg_ctrl_path(rtwdev, BTC_CTRL_BY_WL);
		_set_bt_plut(rtwdev, BTC_PHY_ALL, BTC_PLT_BT, BTC_PLT_BT);
		break;
	case BTC_ANT_WONLY:
		_set_gnt(rtwdev, phy_map, BTC_GNT_SW_HI, BTC_GNT_SW_LO);
		rtw89_chip_cfg_ctrl_path(rtwdev, BTC_CTRL_BY_WL);
		_set_bt_plut(rtwdev, BTC_PHY_ALL, BTC_PLT_NONE, BTC_PLT_NONE);
		break;
	case BTC_ANT_WOFF:
		rtw89_chip_cfg_ctrl_path(rtwdev, BTC_CTRL_BY_BT);
		_set_bt_plut(rtwdev, BTC_PHY_ALL, BTC_PLT_NONE, BTC_PLT_NONE);
		break;
	case BTC_ANT_W2G:
		rtw89_chip_cfg_ctrl_path(rtwdev, BTC_CTRL_BY_WL);
		if (rtwdev->dbcc_en) {
			for (i = 0; i < RTW89_PHY_MAX; i++) {
				b2g = (wl_dinfo->real_band[i] == RTW89_BAND_2G);

				gnt_wl_ctrl = b2g ? BTC_GNT_HW : BTC_GNT_SW_HI;
				gnt_bt_ctrl = b2g ? BTC_GNT_HW : BTC_GNT_SW_HI;
				/* BT should control by GNT_BT if WL_2G at S0 */
				if (i == 1 &&
				    wl_dinfo->real_band[0] == RTW89_BAND_2G &&
				    wl_dinfo->real_band[1] == RTW89_BAND_5G)
					gnt_bt_ctrl = BTC_GNT_HW;
				_set_gnt(rtwdev, BIT(i), gnt_wl_ctrl, gnt_bt_ctrl);
				plt_ctrl = b2g ? BTC_PLT_BT : BTC_PLT_NONE;
				_set_bt_plut(rtwdev, BIT(i),
					     plt_ctrl, plt_ctrl);
			}
		} else {
			_set_gnt(rtwdev, phy_map, BTC_GNT_HW, BTC_GNT_HW);
			_set_bt_plut(rtwdev, BTC_PHY_ALL,
				     BTC_PLT_BT, BTC_PLT_BT);
		}
		break;
	case BTC_ANT_W5G:
		rtw89_chip_cfg_ctrl_path(rtwdev, BTC_CTRL_BY_WL);
		_set_gnt(rtwdev, phy_map, BTC_GNT_SW_HI, BTC_GNT_HW);
		_set_bt_plut(rtwdev, BTC_PHY_ALL, BTC_PLT_NONE, BTC_PLT_NONE);
		break;
	case BTC_ANT_W25G:
		rtw89_chip_cfg_ctrl_path(rtwdev, BTC_CTRL_BY_WL);
		_set_gnt(rtwdev, phy_map, BTC_GNT_HW, BTC_GNT_HW);
		_set_bt_plut(rtwdev, BTC_PHY_ALL,
			     BTC_PLT_GNT_WL, BTC_PLT_GNT_WL);
		break;
	case BTC_ANT_FREERUN:
		rtw89_chip_cfg_ctrl_path(rtwdev, BTC_CTRL_BY_WL);
		_set_gnt(rtwdev, phy_map, BTC_GNT_SW_HI, BTC_GNT_SW_HI);
		_set_bt_plut(rtwdev, BTC_PHY_ALL, BTC_PLT_NONE, BTC_PLT_NONE);
		break;
	case BTC_ANT_WRFK:
		rtw89_chip_cfg_ctrl_path(rtwdev, BTC_CTRL_BY_WL);
		_set_gnt(rtwdev, phy_map, BTC_GNT_SW_HI, BTC_GNT_SW_LO);
		_set_bt_plut(rtwdev, phy_map, BTC_PLT_NONE, BTC_PLT_NONE);
		break;
	case BTC_ANT_BRFK:
		rtw89_chip_cfg_ctrl_path(rtwdev, BTC_CTRL_BY_BT);
		_set_gnt(rtwdev, phy_map, BTC_GNT_SW_LO, BTC_GNT_SW_HI);
		_set_bt_plut(rtwdev, phy_map, BTC_PLT_NONE, BTC_PLT_NONE);
		break;
	default:
		break;
	}
}

static void _set_ant_v1(struct rtw89_dev *rtwdev, bool force_exec,
			u8 phy_map, u8 type)
{
	struct rtw89_btc *btc = &rtwdev->btc;
	struct rtw89_btc_wl_info *wl = &btc->cx.wl;
	struct rtw89_btc_bt_info *bt = &btc->cx.bt;
	struct rtw89_btc_wl_role_info_v8 *wl_rinfo = &wl->role_info_v8;
	u32 ant_path_type = rtw89_get_antpath_type(phy_map, type);
	struct rtw89_btc_wl_dbcc_info *wl_dinfo = &wl->dbcc_info;
	struct rtw89_btc_dm *dm = &btc->dm;
	u8 gwl = BTC_GNT_HW;

	if (btc->dm.run_reason == BTC_RSN_NTFY_POWEROFF ||
	    btc->dm.run_reason == BTC_RSN_NTFY_RADIO_STATE ||
	    btc->dm.run_reason == BTC_RSN_CMD_SET_COEX || wl_rinfo->dbcc_chg)
		force_exec = FC_EXEC;

	if (wl_rinfo->link_mode != BTC_WLINK_25G_MCC &&
	    btc->dm.wl_btg_rx == 2)
		force_exec = FC_EXEC;

	if (!force_exec && ant_path_type == dm->set_ant_path) {
		rtw89_debug(rtwdev, RTW89_DBG_BTC,
			    "[BTC], %s(): return by no change!!\n",
			     __func__);
		return;
	} else if (bt->rfk_info.map.run) {
		rtw89_debug(rtwdev, RTW89_DBG_BTC,
			    "[BTC], %s(): return by bt rfk!!\n", __func__);
		return;
	} else if (btc->dm.run_reason != BTC_RSN_NTFY_WL_RFK &&
		   wl->rfk_info.state != BTC_WRFK_STOP) {
		rtw89_debug(rtwdev, RTW89_DBG_BTC,
			    "[BTC], %s(): return by wl rfk!!\n", __func__);
		return;
	}

	dm->set_ant_path = ant_path_type;

	rtw89_debug(rtwdev, RTW89_DBG_BTC,
		    "[BTC], %s(): path=0x%x, set_type=0x%x\n",
		    __func__, phy_map, dm->set_ant_path & 0xff);

	switch (type) {
	case BTC_ANT_WINIT:
		/* To avoid BT MP driver case (bt_enable but no mailbox) */
		if (bt->enable.now && bt->run_patch_code)
			_set_gnt_v1(rtwdev, phy_map, BTC_GNT_SW_LO, BTC_GNT_SW_HI,
				    BTC_WLACT_SW_LO);
		else
			_set_gnt_v1(rtwdev, phy_map, BTC_GNT_SW_HI, BTC_GNT_SW_LO,
				    BTC_WLACT_SW_HI);
		break;
	case BTC_ANT_WONLY:
		_set_gnt_v1(rtwdev, phy_map, BTC_GNT_SW_HI, BTC_GNT_SW_LO,
			    BTC_WLACT_SW_HI);
		break;
	case BTC_ANT_WOFF:
		_set_gnt_v1(rtwdev, phy_map, BTC_GNT_SW_LO, BTC_GNT_SW_HI,
			    BTC_WLACT_SW_LO);
		break;
	case BTC_ANT_W2G:
	case BTC_ANT_W25G:
		if (wl_rinfo->dbcc_en) {
			if (wl_dinfo->real_band[RTW89_PHY_0] == RTW89_BAND_2G)
				gwl = BTC_GNT_HW;
			else
				gwl = BTC_GNT_SW_HI;
			_set_gnt_v1(rtwdev, BTC_PHY_0, gwl, BTC_GNT_HW, BTC_WLACT_HW);

			if (wl_dinfo->real_band[RTW89_PHY_1] == RTW89_BAND_2G)
				gwl = BTC_GNT_HW;
			else
				gwl = BTC_GNT_SW_HI;
			_set_gnt_v1(rtwdev, BTC_PHY_1, gwl, BTC_GNT_HW, BTC_WLACT_HW);
		} else {
			gwl = BTC_GNT_HW;
			_set_gnt_v1(rtwdev, phy_map, gwl, BTC_GNT_HW, BTC_WLACT_HW);
		}
		break;
	case BTC_ANT_W5G:
		_set_gnt_v1(rtwdev, phy_map, BTC_GNT_SW_HI, BTC_GNT_HW, BTC_WLACT_HW);
		break;
	case BTC_ANT_FREERUN:
		_set_gnt_v1(rtwdev, phy_map, BTC_GNT_SW_HI, BTC_GNT_SW_HI,
			    BTC_WLACT_SW_LO);
		break;
	case BTC_ANT_WRFK:
		_set_gnt_v1(rtwdev, phy_map, BTC_GNT_SW_HI, BTC_GNT_SW_LO,
			    BTC_WLACT_HW);
		break;
	case BTC_ANT_WRFK2:
		_set_gnt_v1(rtwdev, phy_map, BTC_GNT_SW_HI, BTC_GNT_SW_LO,
			    BTC_WLACT_SW_HI); /* no BT-Tx */
		break;
	default:
		return;
	}

	_set_bt_plut(rtwdev, phy_map, BTC_PLT_GNT_WL, BTC_PLT_GNT_WL);
}

static void _set_ant(struct rtw89_dev *rtwdev, bool force_exec,
		     u8 phy_map, u8 type)
{
	if (rtwdev->chip->chip_id == RTL8922A)
		_set_ant_v1(rtwdev, force_exec, phy_map, type);
	else
		_set_ant_v0(rtwdev, force_exec, phy_map, type);
}

static void _action_wl_only(struct rtw89_dev *rtwdev)
{
	_set_ant(rtwdev, FC_EXEC, BTC_PHY_ALL, BTC_ANT_WONLY);
	_set_policy(rtwdev, BTC_CXP_OFF_BT, BTC_ACT_WL_ONLY);
}

static void _action_wl_init(struct rtw89_dev *rtwdev)
{
	rtw89_debug(rtwdev, RTW89_DBG_BTC, "[BTC], %s(): !!\n", __func__);

	_set_ant(rtwdev, FC_EXEC, BTC_PHY_ALL, BTC_ANT_WINIT);
	_set_policy(rtwdev, BTC_CXP_OFF_BT, BTC_ACT_WL_INIT);
}

static void _action_wl_off(struct rtw89_dev *rtwdev, u8 mode)
{
	struct rtw89_btc *btc = &rtwdev->btc;
	struct rtw89_btc_wl_info *wl = &btc->cx.wl;

	rtw89_debug(rtwdev, RTW89_DBG_BTC, "[BTC], %s(): !!\n", __func__);

	if (wl->status.map.rf_off || btc->dm.bt_only) {
		_set_ant(rtwdev, NM_EXEC, BTC_PHY_ALL, BTC_ANT_WOFF);
	} else if (wl->status.map.lps == BTC_LPS_RF_ON) {
		if (mode == BTC_WLINK_5G)
			_set_ant(rtwdev, FC_EXEC, BTC_PHY_ALL, BTC_ANT_W5G);
		else
			_set_ant(rtwdev, FC_EXEC, BTC_PHY_ALL, BTC_ANT_W2G);
	}

	if (mode == BTC_WLINK_5G) {
		_set_policy(rtwdev, BTC_CXP_OFF_EQ0, BTC_ACT_WL_OFF);
	} else if (wl->status.map.lps == BTC_LPS_RF_ON) {
		if (btc->cx.bt.link_info.a2dp_desc.active)
			_set_policy(rtwdev, BTC_CXP_OFF_BT, BTC_ACT_WL_OFF);
		else
			_set_policy(rtwdev, BTC_CXP_OFF_BWB1, BTC_ACT_WL_OFF);
	} else {
		_set_policy(rtwdev, BTC_CXP_OFF_BT, BTC_ACT_WL_OFF);
	}
}

static void _action_freerun(struct rtw89_dev *rtwdev)
{
	struct rtw89_btc *btc = &rtwdev->btc;

	rtw89_debug(rtwdev, RTW89_DBG_BTC, "[BTC], %s(): !!\n", __func__);

	_set_ant(rtwdev, FC_EXEC, BTC_PHY_ALL, BTC_ANT_FREERUN);
	_set_policy(rtwdev, BTC_CXP_OFF_BT, BTC_ACT_FREERUN);

	btc->dm.freerun = true;
}

static void _action_bt_whql(struct rtw89_dev *rtwdev)
{
	rtw89_debug(rtwdev, RTW89_DBG_BTC, "[BTC], %s(): !!\n", __func__);

	_set_ant(rtwdev, FC_EXEC, BTC_PHY_ALL, BTC_ANT_W2G);
	_set_policy(rtwdev, BTC_CXP_OFF_BT, BTC_ACT_BT_WHQL);
}

static void _action_bt_off(struct rtw89_dev *rtwdev)
{
	rtw89_debug(rtwdev, RTW89_DBG_BTC, "[BTC], %s(): !!\n", __func__);

	_set_ant(rtwdev, FC_EXEC, BTC_PHY_ALL, BTC_ANT_WONLY);
	_set_policy(rtwdev, BTC_CXP_OFF_BT, BTC_ACT_BT_OFF);
}

static void _action_bt_idle(struct rtw89_dev *rtwdev)
{
	struct rtw89_btc *btc = &rtwdev->btc;
	struct rtw89_btc_bt_link_info *b = &btc->cx.bt.link_info;
	struct rtw89_btc_wl_info *wl = &btc->cx.wl;

	_set_ant(rtwdev, NM_EXEC, BTC_PHY_ALL, BTC_ANT_W2G);

	if (btc->ant_type == BTC_ANT_SHARED) { /* shared-antenna */
		switch (btc->cx.state_map) {
		case BTC_WBUSY_BNOSCAN: /*wl-busy + bt idle*/
		case BTC_WSCAN_BNOSCAN: /* wl-scan + bt-idle */
			if (b->status.map.connect)
				_set_policy(rtwdev, BTC_CXP_FIX_TD4010, BTC_ACT_BT_IDLE);
			else if (wl->status.map.traffic_dir & BIT(RTW89_TFC_DL))
				_set_policy(rtwdev, BTC_CXP_FIX_TD4010ISO_DL, BTC_ACT_BT_IDLE);
			else
				_set_policy(rtwdev, BTC_CXP_FIX_TD4010ISO_UL, BTC_ACT_BT_IDLE);
			break;
		case BTC_WBUSY_BSCAN: /*wl-busy + bt-inq */
			_set_policy(rtwdev, BTC_CXP_PFIX_TD5050,
				    BTC_ACT_BT_IDLE);
			break;
		case BTC_WSCAN_BSCAN: /* wl-scan + bt-inq */
			_set_policy(rtwdev, BTC_CXP_FIX_TD5050,
				    BTC_ACT_BT_IDLE);
			break;
		case BTC_WLINKING: /* wl-connecting + bt-inq or bt-idle */
			_set_policy(rtwdev, BTC_CXP_FIX_TD7010,
				    BTC_ACT_BT_IDLE);
			break;
		case BTC_WIDLE:  /* wl-idle + bt-idle */
			_set_policy(rtwdev, BTC_CXP_OFF_BWB1, BTC_ACT_BT_IDLE);
			break;
		}
	} else { /* dedicated-antenna */
		_set_policy(rtwdev, BTC_CXP_OFF_EQ0, BTC_ACT_BT_IDLE);
	}
}

static void _action_bt_hfp(struct rtw89_dev *rtwdev)
{
	struct rtw89_btc *btc = &rtwdev->btc;
	struct rtw89_btc_wl_info *wl = &btc->cx.wl;

	_set_ant(rtwdev, NM_EXEC, BTC_PHY_ALL, BTC_ANT_W2G);

	if (btc->ant_type == BTC_ANT_SHARED) {
		if (btc->cx.wl.status.map._4way) {
			_set_policy(rtwdev, BTC_CXP_OFF_WL, BTC_ACT_BT_HFP);
		} else if (wl->status.map.traffic_dir & BIT(RTW89_TFC_UL)) {
			btc->cx.bt.scan_rx_low_pri = true;
			_set_policy(rtwdev, BTC_CXP_OFF_BWB2, BTC_ACT_BT_HFP);
		} else {
			_set_policy(rtwdev, BTC_CXP_OFF_BWB1, BTC_ACT_BT_HFP);
		}
	} else {
		if (wl->bg_mode)
			_set_policy(rtwdev, BTC_CXP_OFF_BWB1, BTC_ACT_BT_HFP);
		else if (wl->status.map.traffic_dir & BIT(RTW89_TFC_UL))
			_set_policy(rtwdev, BTC_CXP_OFF_EQ5, BTC_ACT_BT_HFP);
		else
			_set_policy(rtwdev, BTC_CXP_OFF_EQ2, BTC_ACT_BT_HFP);
	}
}

static void _action_bt_hid(struct rtw89_dev *rtwdev)
{
	const struct rtw89_chip_info *chip = rtwdev->chip;
	struct rtw89_btc *btc = &rtwdev->btc;
	struct rtw89_btc_wl_info *wl = &btc->cx.wl;
	struct rtw89_btc_bt_info *bt = &btc->cx.bt;
	struct rtw89_btc_bt_hid_desc *hid = &bt->link_info.hid_desc;
	u16 policy_type = BTC_CXP_OFF_BT;

	_set_ant(rtwdev, NM_EXEC, BTC_PHY_ALL, BTC_ANT_W2G);

	if (btc->ant_type == BTC_ANT_SHARED) { /* shared-antenna */
		if (wl->status.map._4way) {
			policy_type = BTC_CXP_OFF_WL;
		} else if (wl->status.map.traffic_dir & BIT(RTW89_TFC_UL)) {
			btc->cx.bt.scan_rx_low_pri = true;
			if (hid->type & BTC_HID_BLE)
				policy_type = BTC_CXP_OFF_BWB0;
			else
				policy_type = BTC_CXP_OFF_BWB2;
		} else if (hid->type == BTC_HID_218) {
			bt->scan_rx_low_pri = true;
			policy_type = BTC_CXP_OFF_BWB2;
		} else if (chip->para_ver == 0x1) {
			policy_type = BTC_CXP_OFF_BWB3;
		} else {
			policy_type = BTC_CXP_OFF_BWB1;
		}
	} else { /* dedicated-antenna */
		if (wl->bg_mode)
			policy_type = BTC_CXP_OFF_BWB1;
		else if (wl->status.map.traffic_dir & BIT(RTW89_TFC_UL))
			policy_type = BTC_CXP_OFF_EQ4;
		else
			policy_type = BTC_CXP_OFF_EQ3;
	}

	_set_policy(rtwdev, policy_type, BTC_ACT_BT_HID);
}

static void _action_bt_a2dp(struct rtw89_dev *rtwdev)
{
	struct rtw89_btc *btc = &rtwdev->btc;
	struct rtw89_btc_bt_link_info *bt_linfo = &btc->cx.bt.link_info;
	struct rtw89_btc_bt_a2dp_desc a2dp = bt_linfo->a2dp_desc;
	struct rtw89_btc_dm *dm = &btc->dm;

	_set_ant(rtwdev, NM_EXEC, BTC_PHY_ALL, BTC_ANT_W2G);

	switch (btc->cx.state_map) {
	case BTC_WBUSY_BNOSCAN: /* wl-busy + bt-A2DP */
		if (a2dp.vendor_id == 0x4c || dm->leak_ap) {
			dm->slot_dur[CXST_W1] = 40;
			dm->slot_dur[CXST_B1] = 200;
			_set_policy(rtwdev,
				    BTC_CXP_PAUTO_TDW1B1, BTC_ACT_BT_A2DP);
		} else {
			_set_policy(rtwdev,
				    BTC_CXP_PAUTO_TD50B1, BTC_ACT_BT_A2DP);
		}
		break;
	case BTC_WBUSY_BSCAN: /* wl-busy + bt-inq + bt-A2DP */
		_set_policy(rtwdev, BTC_CXP_PAUTO2_TD3050, BTC_ACT_BT_A2DP);
		break;
	case BTC_WSCAN_BSCAN: /* wl-scan + bt-inq + bt-A2DP */
		_set_policy(rtwdev, BTC_CXP_AUTO2_TD3050, BTC_ACT_BT_A2DP);
		break;
	case BTC_WSCAN_BNOSCAN: /* wl-scan + bt-A2DP */
	case BTC_WLINKING: /* wl-connecting + bt-A2DP */
		if (a2dp.vendor_id == 0x4c || dm->leak_ap) {
			dm->slot_dur[CXST_W1] = 40;
			dm->slot_dur[CXST_B1] = 200;
			_set_policy(rtwdev, BTC_CXP_AUTO_TDW1B1,
				    BTC_ACT_BT_A2DP);
		} else {
			_set_policy(rtwdev, BTC_CXP_AUTO_TD50B1,
				    BTC_ACT_BT_A2DP);
		}
		break;
	case BTC_WIDLE:  /* wl-idle + bt-A2DP */
		_set_policy(rtwdev, BTC_CXP_AUTO_TD20B1, BTC_ACT_BT_A2DP);
		break;
	}
}

static void _action_bt_a2dpsink(struct rtw89_dev *rtwdev)
{
	struct rtw89_btc *btc = &rtwdev->btc;

	_set_ant(rtwdev, NM_EXEC, BTC_PHY_ALL, BTC_ANT_W2G);

	switch (btc->cx.state_map) {
	case BTC_WBUSY_BNOSCAN: /* wl-busy + bt-A2dp_Sink */
		_set_policy(rtwdev, BTC_CXP_PFIX_TD2030, BTC_ACT_BT_A2DPSINK);
		break;
	case BTC_WBUSY_BSCAN: /* wl-busy + bt-inq + bt-A2dp_Sink */
		_set_policy(rtwdev, BTC_CXP_PFIX_TD2060, BTC_ACT_BT_A2DPSINK);
		break;
	case BTC_WSCAN_BNOSCAN: /* wl-scan + bt-A2dp_Sink */
		_set_policy(rtwdev, BTC_CXP_FIX_TD2030, BTC_ACT_BT_A2DPSINK);
		break;
	case BTC_WSCAN_BSCAN: /* wl-scan + bt-inq + bt-A2dp_Sink */
		_set_policy(rtwdev, BTC_CXP_FIX_TD2060, BTC_ACT_BT_A2DPSINK);
		break;
	case BTC_WLINKING: /* wl-connecting + bt-A2dp_Sink */
		_set_policy(rtwdev, BTC_CXP_FIX_TD3030, BTC_ACT_BT_A2DPSINK);
		break;
	case BTC_WIDLE: /* wl-idle + bt-A2dp_Sink */
		_set_policy(rtwdev, BTC_CXP_FIX_TD2080, BTC_ACT_BT_A2DPSINK);
		break;
	}
}

static void _action_bt_pan(struct rtw89_dev *rtwdev)
{
	struct rtw89_btc *btc = &rtwdev->btc;

	_set_ant(rtwdev, NM_EXEC, BTC_PHY_ALL, BTC_ANT_W2G);

	switch (btc->cx.state_map) {
	case BTC_WBUSY_BNOSCAN: /* wl-busy + bt-PAN */
		_set_policy(rtwdev, BTC_CXP_PFIX_TD5050, BTC_ACT_BT_PAN);
		break;
	case BTC_WBUSY_BSCAN: /* wl-busy + bt-inq + bt-PAN */
		_set_policy(rtwdev, BTC_CXP_PFIX_TD3070, BTC_ACT_BT_PAN);
		break;
	case BTC_WSCAN_BNOSCAN: /* wl-scan + bt-PAN */
		_set_policy(rtwdev, BTC_CXP_FIX_TD3030, BTC_ACT_BT_PAN);
		break;
	case BTC_WSCAN_BSCAN: /* wl-scan + bt-inq + bt-PAN */
		_set_policy(rtwdev, BTC_CXP_FIX_TD3060, BTC_ACT_BT_PAN);
		break;
	case BTC_WLINKING: /* wl-connecting + bt-PAN */
		_set_policy(rtwdev, BTC_CXP_FIX_TD4010ISO, BTC_ACT_BT_PAN);
		break;
	case BTC_WIDLE: /* wl-idle + bt-pan */
		_set_policy(rtwdev, BTC_CXP_PFIX_TD2080, BTC_ACT_BT_PAN);
		break;
	}
}

static void _action_bt_a2dp_hid(struct rtw89_dev *rtwdev)
{
	struct rtw89_btc *btc = &rtwdev->btc;
	struct rtw89_btc_bt_link_info *bt_linfo = &btc->cx.bt.link_info;
	struct rtw89_btc_bt_a2dp_desc a2dp = bt_linfo->a2dp_desc;
	struct rtw89_btc_dm *dm = &btc->dm;

	_set_ant(rtwdev, NM_EXEC, BTC_PHY_ALL, BTC_ANT_W2G);

	switch (btc->cx.state_map) {
	case BTC_WBUSY_BNOSCAN: /* wl-busy + bt-A2DP+HID */
	case BTC_WIDLE:  /* wl-idle + bt-A2DP */
		if (a2dp.vendor_id == 0x4c || dm->leak_ap) {
			dm->slot_dur[CXST_W1] = 40;
			dm->slot_dur[CXST_B1] = 200;
			_set_policy(rtwdev,
				    BTC_CXP_PAUTO_TDW1B1, BTC_ACT_BT_A2DP_HID);
		} else {
			_set_policy(rtwdev,
				    BTC_CXP_PAUTO_TD50B1, BTC_ACT_BT_A2DP_HID);
		}
		break;
	case BTC_WBUSY_BSCAN: /* wl-busy + bt-inq + bt-A2DP+HID */
		_set_policy(rtwdev, BTC_CXP_PAUTO2_TD3050, BTC_ACT_BT_A2DP_HID);
		break;

	case BTC_WSCAN_BSCAN: /* wl-scan + bt-inq + bt-A2DP+HID */
		_set_policy(rtwdev, BTC_CXP_AUTO2_TD3050, BTC_ACT_BT_A2DP_HID);
		break;
	case BTC_WSCAN_BNOSCAN: /* wl-scan + bt-A2DP+HID */
	case BTC_WLINKING: /* wl-connecting + bt-A2DP+HID */
		if (a2dp.vendor_id == 0x4c || dm->leak_ap) {
			dm->slot_dur[CXST_W1] = 40;
			dm->slot_dur[CXST_B1] = 200;
			_set_policy(rtwdev, BTC_CXP_AUTO_TDW1B1,
				    BTC_ACT_BT_A2DP_HID);
		} else {
			_set_policy(rtwdev, BTC_CXP_AUTO_TD50B1,
				    BTC_ACT_BT_A2DP_HID);
		}
		break;
	}
}

static void _action_bt_a2dp_pan(struct rtw89_dev *rtwdev)
{
	struct rtw89_btc *btc = &rtwdev->btc;

	_set_ant(rtwdev, NM_EXEC, BTC_PHY_ALL, BTC_ANT_W2G);

	switch (btc->cx.state_map) {
	case BTC_WBUSY_BNOSCAN: /* wl-busy + bt-A2DP+PAN */
		_set_policy(rtwdev, BTC_CXP_PAUTO2_TD3070, BTC_ACT_BT_A2DP_PAN);
		break;
	case BTC_WBUSY_BSCAN: /* wl-busy + bt-inq + bt-A2DP+PAN */
		_set_policy(rtwdev, BTC_CXP_PAUTO2_TD3070, BTC_ACT_BT_A2DP_PAN);
		break;
	case BTC_WSCAN_BNOSCAN: /* wl-scan + bt-A2DP+PAN */
		_set_policy(rtwdev, BTC_CXP_AUTO2_TD5050, BTC_ACT_BT_A2DP_PAN);
		break;
	case BTC_WSCAN_BSCAN: /* wl-scan + bt-inq + bt-A2DP+PAN */
		_set_policy(rtwdev, BTC_CXP_AUTO2_TD3070, BTC_ACT_BT_A2DP_PAN);
		break;
	case BTC_WLINKING: /* wl-connecting + bt-A2DP+PAN */
		_set_policy(rtwdev, BTC_CXP_AUTO2_TD3050, BTC_ACT_BT_A2DP_PAN);
		break;
	case BTC_WIDLE:  /* wl-idle + bt-A2DP+PAN */
		_set_policy(rtwdev, BTC_CXP_PAUTO2_TD2080, BTC_ACT_BT_A2DP_PAN);
		break;
	}
}

static void _action_bt_pan_hid(struct rtw89_dev *rtwdev)
{
	struct rtw89_btc *btc = &rtwdev->btc;

	_set_ant(rtwdev, NM_EXEC, BTC_PHY_ALL, BTC_ANT_W2G);

	switch (btc->cx.state_map) {
	case BTC_WBUSY_BNOSCAN: /* wl-busy + bt-PAN+HID */
		_set_policy(rtwdev, BTC_CXP_PFIX_TD3030, BTC_ACT_BT_PAN_HID);
		break;
	case BTC_WBUSY_BSCAN: /* wl-busy + bt-inq + bt-PAN+HID */
		_set_policy(rtwdev, BTC_CXP_PFIX_TD3070, BTC_ACT_BT_PAN_HID);
		break;
	case BTC_WSCAN_BNOSCAN: /* wl-scan + bt-PAN+HID */
		_set_policy(rtwdev, BTC_CXP_FIX_TD3030, BTC_ACT_BT_PAN_HID);
		break;
	case BTC_WSCAN_BSCAN: /* wl-scan + bt-inq + bt-PAN+HID */
		_set_policy(rtwdev, BTC_CXP_FIX_TD3060, BTC_ACT_BT_PAN_HID);
		break;
	case BTC_WLINKING: /* wl-connecting + bt-PAN+HID */
		_set_policy(rtwdev, BTC_CXP_FIX_TD4010, BTC_ACT_BT_PAN_HID);
		break;
	case BTC_WIDLE: /* wl-idle + bt-PAN+HID */
		_set_policy(rtwdev, BTC_CXP_PFIX_TD2080, BTC_ACT_BT_PAN_HID);
		break;
	}
}

static void _action_bt_a2dp_pan_hid(struct rtw89_dev *rtwdev)
{
	struct rtw89_btc *btc = &rtwdev->btc;

	_set_ant(rtwdev, NM_EXEC, BTC_PHY_ALL, BTC_ANT_W2G);

	switch (btc->cx.state_map) {
	case BTC_WBUSY_BNOSCAN: /* wl-busy + bt-A2DP+PAN+HID */
		_set_policy(rtwdev, BTC_CXP_PAUTO2_TD3070,
			    BTC_ACT_BT_A2DP_PAN_HID);
		break;
	case BTC_WBUSY_BSCAN: /* wl-busy + bt-inq + bt-A2DP+PAN+HID */
		_set_policy(rtwdev, BTC_CXP_PAUTO2_TD3070,
			    BTC_ACT_BT_A2DP_PAN_HID);
		break;
	case BTC_WSCAN_BSCAN: /* wl-scan + bt-inq + bt-A2DP+PAN+HID */
		_set_policy(rtwdev, BTC_CXP_AUTO2_TD3070,
			    BTC_ACT_BT_A2DP_PAN_HID);
		break;
	case BTC_WSCAN_BNOSCAN: /* wl-scan + bt-A2DP+PAN+HID */
	case BTC_WLINKING: /* wl-connecting + bt-A2DP+PAN+HID */
		_set_policy(rtwdev, BTC_CXP_AUTO2_TD3050,
			    BTC_ACT_BT_A2DP_PAN_HID);
		break;
	case BTC_WIDLE:  /* wl-idle + bt-A2DP+PAN+HID */
		_set_policy(rtwdev, BTC_CXP_PAUTO2_TD2080,
			    BTC_ACT_BT_A2DP_PAN_HID);
		break;
	}
}

static void _action_wl_5g(struct rtw89_dev *rtwdev)
{
	_set_ant(rtwdev, NM_EXEC, BTC_PHY_ALL, BTC_ANT_W5G);
	_set_policy(rtwdev, BTC_CXP_OFF_EQ0, BTC_ACT_WL_5G);
}

static void _action_wl_other(struct rtw89_dev *rtwdev)
{
	struct rtw89_btc *btc = &rtwdev->btc;

	_set_ant(rtwdev, NM_EXEC, BTC_PHY_ALL, BTC_ANT_W2G);

	if (btc->ant_type == BTC_ANT_SHARED)
		_set_policy(rtwdev, BTC_CXP_OFFB_BWB0, BTC_ACT_WL_OTHER);
	else
		_set_policy(rtwdev, BTC_CXP_OFF_EQ0, BTC_ACT_WL_OTHER);
}

static void _action_wl_nc(struct rtw89_dev *rtwdev)
{
	_set_ant(rtwdev, NM_EXEC, BTC_PHY_ALL, BTC_ANT_W2G);
	_set_policy(rtwdev, BTC_CXP_OFF_BT, BTC_ACT_WL_NC);
}

static void _action_wl_rfk(struct rtw89_dev *rtwdev)
{
	struct rtw89_btc *btc = &rtwdev->btc;
	struct rtw89_btc_wl_rfk_info rfk = btc->cx.wl.rfk_info;

	if (rfk.state != BTC_WRFK_START)
		return;

	rtw89_debug(rtwdev, RTW89_DBG_BTC, "[BTC], %s(): band = %d\n",
		    __func__, rfk.band);

	_set_ant(rtwdev, FC_EXEC, BTC_PHY_ALL, BTC_ANT_WRFK);
	_set_policy(rtwdev, BTC_CXP_OFF_WL, BTC_ACT_WL_RFK);
}

static void _set_btg_ctrl(struct rtw89_dev *rtwdev)
{
	struct rtw89_btc *btc = &rtwdev->btc;
	struct rtw89_btc_wl_info *wl = &btc->cx.wl;
	struct rtw89_btc_wl_role_info_v1 *wl_rinfo_v1 = &wl->role_info_v1;
	struct rtw89_btc_wl_role_info_v2 *wl_rinfo_v2 = &wl->role_info_v2;
	struct rtw89_btc_wl_role_info_v8 *wl_rinfo_v8 = &wl->role_info_v8;
	struct rtw89_btc_wl_role_info *wl_rinfo_v0 = &wl->role_info;
	struct rtw89_btc_wl_dbcc_info *wl_dinfo = &wl->dbcc_info;
	const struct rtw89_chip_info *chip = rtwdev->chip;
	const struct rtw89_btc_ver *ver = btc->ver;
	struct rtw89_btc_bt_info *bt = &btc->cx.bt;
	struct rtw89_btc_dm *dm = &btc->dm;
	struct _wl_rinfo_now wl_rinfo;
	u32 run_reason = btc->dm.run_reason;
	u32 is_btg;
	u8 i, val;

	if (btc->manual_ctrl)
		return;

	if (ver->fwlrole == 0)
		wl_rinfo.link_mode = wl_rinfo_v0->link_mode;
	else if (ver->fwlrole == 1)
		wl_rinfo.link_mode = wl_rinfo_v1->link_mode;
	else if (ver->fwlrole == 2)
		wl_rinfo.link_mode = wl_rinfo_v2->link_mode;
	else if (ver->fwlrole == 8)
		wl_rinfo.link_mode = wl_rinfo_v8->link_mode;
	else
		return;

	if (rtwdev->dbcc_en) {
		if (ver->fwlrole == 0) {
			for (i = 0; i < RTW89_PHY_MAX; i++) {
				if (wl_dinfo->real_band[i] == RTW89_BAND_2G)
					wl_rinfo.dbcc_2g_phy = i;
			}
		} else if (ver->fwlrole == 1) {
			wl_rinfo.dbcc_2g_phy = wl_rinfo_v1->dbcc_2g_phy;
		} else if (ver->fwlrole == 2) {
			wl_rinfo.dbcc_2g_phy = wl_rinfo_v2->dbcc_2g_phy;
		} else if (ver->fwlrole == 8) {
			wl_rinfo.dbcc_2g_phy = wl_rinfo_v8->dbcc_2g_phy;
		} else {
			return;
		}
	}

	if (wl_rinfo.link_mode == BTC_WLINK_25G_MCC)
		is_btg = BTC_BTGCTRL_BB_GNT_FWCTRL;
	else if (!(bt->run_patch_code && bt->enable.now))
		is_btg = BTC_BTGCTRL_DISABLE;
	else if (wl_rinfo.link_mode == BTC_WLINK_5G)
		is_btg = BTC_BTGCTRL_DISABLE;
	else if (dm->freerun)
		is_btg = BTC_BTGCTRL_DISABLE;
	else if (rtwdev->dbcc_en && wl_rinfo.dbcc_2g_phy != RTW89_PHY_1)
		is_btg = BTC_BTGCTRL_DISABLE;
	else
		is_btg = BTC_BTGCTRL_ENABLE;

	if (dm->wl_btg_rx_rb != dm->wl_btg_rx &&
	    dm->wl_btg_rx_rb != BTC_BTGCTRL_BB_GNT_NOTFOUND) {
		_get_reg_status(rtwdev, BTC_CSTATUS_BB_GNT_MUX, &val);
		dm->wl_btg_rx_rb = val;
	}

	if (run_reason == BTC_RSN_NTFY_INIT ||
	    run_reason == BTC_RSN_NTFY_SWBAND ||
	    dm->wl_btg_rx_rb != dm->wl_btg_rx ||
	    is_btg != dm->wl_btg_rx) {

		dm->wl_btg_rx = is_btg;

		if (is_btg > BTC_BTGCTRL_ENABLE)
			return;

		chip->ops->ctrl_btg_bt_rx(rtwdev, is_btg, RTW89_PHY_0);
	}
}

static void _set_wl_preagc_ctrl(struct rtw89_dev *rtwdev)
{
	struct rtw89_btc *btc = &rtwdev->btc;
	struct rtw89_btc_bt_link_info *bt_linfo = &btc->cx.bt.link_info;
	struct rtw89_btc_wl_info *wl = &btc->cx.wl;
	struct rtw89_btc_wl_role_info_v2 *wl_rinfo = &wl->role_info_v2;
	const struct rtw89_chip_info *chip = rtwdev->chip;
	const struct rtw89_btc_ver *ver = btc->ver;
	struct rtw89_btc_bt_info *bt = &btc->cx.bt;
	struct rtw89_btc_dm *dm = &btc->dm;
	u8 is_preagc, val;

	if (btc->manual_ctrl)
		return;

	if (wl_rinfo->link_mode == BTC_WLINK_25G_MCC)
		is_preagc = BTC_PREAGC_BB_FWCTRL;
	else if (!(bt->run_patch_code && bt->enable.now))
		is_preagc = BTC_PREAGC_DISABLE;
	else if (wl_rinfo->link_mode == BTC_WLINK_5G)
		is_preagc = BTC_PREAGC_DISABLE;
	else if (wl_rinfo->link_mode == BTC_WLINK_NOLINK ||
		 btc->cx.bt.link_info.profile_cnt.now == 0)
		is_preagc = BTC_PREAGC_DISABLE;
	else if (dm->tdma_now.type != CXTDMA_OFF &&
		 !bt_linfo->hfp_desc.exist &&
		 !bt_linfo->hid_desc.exist &&
		 dm->fddt_train == BTC_FDDT_DISABLE)
		is_preagc = BTC_PREAGC_DISABLE;
	else if (ver->fwlrole == 2 && wl_rinfo->dbcc_en &&
		 wl_rinfo->dbcc_2g_phy != RTW89_PHY_1)
		is_preagc = BTC_PREAGC_DISABLE;
	else if (btc->ant_type == BTC_ANT_SHARED)
		is_preagc = BTC_PREAGC_DISABLE;
	else
		is_preagc = BTC_PREAGC_ENABLE;

	if (dm->wl_pre_agc_rb != dm->wl_pre_agc &&
	    dm->wl_pre_agc_rb != BTC_PREAGC_NOTFOUND) {
		_get_reg_status(rtwdev, BTC_CSTATUS_BB_PRE_AGC, &val);
		dm->wl_pre_agc_rb = val;
	}

	if ((wl->coex_mode == BTC_MODE_NORMAL &&
	     (dm->run_reason == BTC_RSN_NTFY_INIT ||
	      dm->run_reason == BTC_RSN_NTFY_SWBAND ||
	      dm->wl_pre_agc_rb != dm->wl_pre_agc)) ||
	    is_preagc != dm->wl_pre_agc) {
		dm->wl_pre_agc = is_preagc;

		if (is_preagc > BTC_PREAGC_ENABLE)
			return;
		chip->ops->ctrl_nbtg_bt_tx(rtwdev, dm->wl_pre_agc, RTW89_PHY_0);
	}
}

struct rtw89_txtime_data {
	struct rtw89_dev *rtwdev;
	int type;
	u32 tx_time;
	u8 tx_retry;
	u16 enable;
	bool reenable;
};

static void rtw89_tx_time_iter(void *data, struct ieee80211_sta *sta)
{
	struct rtw89_sta *rtwsta = (struct rtw89_sta *)sta->drv_priv;
	struct rtw89_txtime_data *iter_data =
				(struct rtw89_txtime_data *)data;
	struct rtw89_dev *rtwdev = iter_data->rtwdev;
	struct rtw89_vif *rtwvif = rtwsta->rtwvif;
	struct rtw89_btc *btc = &rtwdev->btc;
	struct rtw89_btc_cx *cx = &btc->cx;
	struct rtw89_btc_wl_info *wl = &cx->wl;
	struct rtw89_btc_wl_link_info *plink = NULL;
	u8 port = rtwvif->port;
	u32 tx_time = iter_data->tx_time;
	u8 tx_retry = iter_data->tx_retry;
	u16 enable = iter_data->enable;
	bool reenable = iter_data->reenable;

	if (btc->ver->fwlrole == 8)
		plink = &wl->rlink_info[port][0];
	else
		plink = &wl->link_info[port];

	rtw89_debug(rtwdev, RTW89_DBG_BTC,
		    "[BTC], %s(): port = %d\n", __func__, port);

	if (!plink->connected) {
		rtw89_debug(rtwdev, RTW89_DBG_BTC,
			    "[BTC], %s(): connected = %d\n",
			    __func__, plink->connected);
		return;
	}

	/* backup the original tx time before tx-limit on */
	if (reenable) {
		rtw89_mac_get_tx_time(rtwdev, rtwsta, &plink->tx_time);
		rtw89_mac_get_tx_retry_limit(rtwdev, rtwsta, &plink->tx_retry);
		rtw89_debug(rtwdev, RTW89_DBG_BTC,
			    "[BTC], %s(): reenable, tx_time=%d tx_retry= %d\n",
			    __func__, plink->tx_time, plink->tx_retry);
	}

	/* restore the original tx time if no tx-limit */
	if (!enable) {
		rtw89_mac_set_tx_time(rtwdev, rtwsta, true, plink->tx_time);
		rtw89_mac_set_tx_retry_limit(rtwdev, rtwsta, true,
					     plink->tx_retry);
		rtw89_debug(rtwdev, RTW89_DBG_BTC,
			    "[BTC], %s(): restore, tx_time=%d tx_retry= %d\n",
			    __func__, plink->tx_time, plink->tx_retry);

	} else {
		rtw89_mac_set_tx_time(rtwdev, rtwsta, false, tx_time);
		rtw89_mac_set_tx_retry_limit(rtwdev, rtwsta, false, tx_retry);
		rtw89_debug(rtwdev, RTW89_DBG_BTC,
			    "[BTC], %s(): set, tx_time=%d tx_retry= %d\n",
			    __func__, tx_time, tx_retry);
	}
}

static void _set_wl_tx_limit(struct rtw89_dev *rtwdev)
{
	struct rtw89_btc *btc = &rtwdev->btc;
	const struct rtw89_btc_ver *ver = btc->ver;
	struct rtw89_btc_cx *cx = &btc->cx;
	struct rtw89_btc_dm *dm = &btc->dm;
	struct rtw89_btc_wl_info *wl = &cx->wl;
	struct rtw89_btc_bt_info *bt = &cx->bt;
	struct rtw89_btc_bt_link_info *b = &bt->link_info;
	struct rtw89_btc_bt_hfp_desc *hfp = &b->hfp_desc;
	struct rtw89_btc_bt_hid_desc *hid = &b->hid_desc;
	struct rtw89_btc_wl_role_info *wl_rinfo = &wl->role_info;
	struct rtw89_btc_wl_role_info_v1 *wl_rinfo_v1 = &wl->role_info_v1;
	struct rtw89_btc_wl_role_info_v2 *wl_rinfo_v2 = &wl->role_info_v2;
	struct rtw89_btc_wl_role_info_v8 *wl_rinfo_v8 = &wl->role_info_v8;
	struct rtw89_txtime_data data = {.rtwdev = rtwdev};
	u8 mode, igno_bt, tx_retry;
	u32 tx_time;
	u16 enable;
	bool reenable = false;

	if (btc->manual_ctrl)
		return;

	if (ver->fwlrole == 0)
		mode = wl_rinfo->link_mode;
	else if (ver->fwlrole == 1)
		mode = wl_rinfo_v1->link_mode;
	else if (ver->fwlrole == 2)
		mode = wl_rinfo_v2->link_mode;
	else if (ver->fwlrole == 8)
		mode = wl_rinfo_v8->link_mode;
	else
		return;

	if (ver->fcxctrl == 7)
		igno_bt = btc->ctrl.ctrl_v7.igno_bt;
	else
		igno_bt = btc->ctrl.ctrl.igno_bt;

	if (btc->dm.freerun || igno_bt || b->profile_cnt.now == 0 ||
	    mode == BTC_WLINK_5G || mode == BTC_WLINK_NOLINK) {
		enable = 0;
		tx_time = BTC_MAX_TX_TIME_DEF;
		tx_retry = BTC_MAX_TX_RETRY_DEF;
	} else if ((hfp->exist && hid->exist) || hid->pair_cnt > 1) {
		enable = 1;
		tx_time = BTC_MAX_TX_TIME_L2;
		tx_retry = BTC_MAX_TX_RETRY_L1;
	} else if (hfp->exist || hid->exist) {
		enable = 1;
		tx_time = BTC_MAX_TX_TIME_L3;
		tx_retry = BTC_MAX_TX_RETRY_L1;
	} else {
		enable = 0;
		tx_time = BTC_MAX_TX_TIME_DEF;
		tx_retry = BTC_MAX_TX_RETRY_DEF;
	}

	if (dm->wl_tx_limit.enable == enable &&
	    dm->wl_tx_limit.tx_time == tx_time &&
	    dm->wl_tx_limit.tx_retry == tx_retry)
		return;

	if (!dm->wl_tx_limit.enable && enable)
		reenable = true;

	dm->wl_tx_limit.enable = enable;
	dm->wl_tx_limit.tx_time = tx_time;
	dm->wl_tx_limit.tx_retry = tx_retry;

	data.enable = enable;
	data.tx_time = tx_time;
	data.tx_retry = tx_retry;
	data.reenable = reenable;

	ieee80211_iterate_stations_atomic(rtwdev->hw,
					  rtw89_tx_time_iter,
					  &data);
}

static void _set_bt_rx_agc(struct rtw89_dev *rtwdev)
{
	struct rtw89_btc *btc = &rtwdev->btc;
	const struct rtw89_btc_ver *ver = btc->ver;
	struct rtw89_btc_wl_info *wl = &btc->cx.wl;
	struct rtw89_btc_wl_role_info *wl_rinfo = &wl->role_info;
	struct rtw89_btc_wl_role_info_v1 *wl_rinfo_v1 = &wl->role_info_v1;
	struct rtw89_btc_wl_role_info_v2 *wl_rinfo_v2 = &wl->role_info_v2;
	struct rtw89_btc_wl_role_info_v8 *wl_rinfo_v8 = &wl->role_info_v8;
	struct rtw89_btc_bt_info *bt = &btc->cx.bt;
	bool bt_hi_lna_rx = false;
	u8 mode;

	if (ver->fwlrole == 0)
		mode = wl_rinfo->link_mode;
	else if (ver->fwlrole == 1)
		mode = wl_rinfo_v1->link_mode;
	else if (ver->fwlrole == 2)
		mode = wl_rinfo_v2->link_mode;
	else if (ver->fwlrole == 8)
		mode = wl_rinfo_v8->link_mode;
	else
		return;

	if (mode != BTC_WLINK_NOLINK && btc->dm.wl_btg_rx)
		bt_hi_lna_rx = true;

	if (bt_hi_lna_rx == bt->hi_lna_rx)
		return;

	_write_scbd(rtwdev, BTC_WSCB_BT_HILNA, bt_hi_lna_rx);
}

static void _set_bt_rx_scan_pri(struct rtw89_dev *rtwdev)
{
	struct rtw89_btc *btc = &rtwdev->btc;
	struct rtw89_btc_bt_info *bt = &btc->cx.bt;

	_write_scbd(rtwdev, BTC_WSCB_RXSCAN_PRI, (bool)(!!bt->scan_rx_low_pri));
}

static void _action_common(struct rtw89_dev *rtwdev)
{
	struct rtw89_btc *btc = &rtwdev->btc;
	struct rtw89_btc_wl_info *wl = &btc->cx.wl;
	struct rtw89_btc_wl_smap *wl_smap = &wl->status.map;
	struct rtw89_btc_bt_info *bt = &btc->cx.bt;
	struct rtw89_btc_dm *dm = &btc->dm;
	u32 bt_rom_code_id, bt_fw_ver;

	_set_btg_ctrl(rtwdev);
	_set_wl_preagc_ctrl(rtwdev);
	_set_wl_tx_limit(rtwdev);
	_set_bt_afh_info(rtwdev);
	_set_bt_rx_agc(rtwdev);
	_set_rf_trx_para(rtwdev);
	_set_bt_rx_scan_pri(rtwdev);

	bt_rom_code_id = chip_id_to_bt_rom_code_id(rtwdev->btc.ver->chip_id);
	bt_fw_ver = bt->ver_info.fw & 0xffff;
	if (bt->enable.now &&
	    (bt_fw_ver == 0 ||
	     (bt_fw_ver == bt_rom_code_id && bt->run_patch_code && rtwdev->chip->scbd)))
		rtw89_btc_fw_en_rpt(rtwdev, RPT_EN_BT_VER_INFO, 1);
	else
		rtw89_btc_fw_en_rpt(rtwdev, RPT_EN_BT_VER_INFO, 0);

	if (dm->run_reason == BTC_RSN_NTFY_INIT ||
	    dm->run_reason == BTC_RSN_NTFY_RADIO_STATE ||
	    dm->run_reason == BTC_RSN_NTFY_POWEROFF) {
		_fw_set_drv_info(rtwdev, CXDRVINFO_ROLE);

		if (wl_smap->rf_off == 1 || wl_smap->lps != BTC_LPS_OFF)
			rtw89_btc_fw_en_rpt(rtwdev, RPT_EN_ALL, 0);
		else
			rtw89_btc_fw_en_rpt(rtwdev, RPT_EN_MREG, 1);
	}

	if (wl->scbd_change) {
		rtw89_mac_cfg_sb(rtwdev, wl->scbd);
		rtw89_debug(rtwdev, RTW89_DBG_BTC, "[BTC], write scbd: 0x%08x\n",
			    wl->scbd);
		wl->scbd_change = false;
		btc->cx.cnt_wl[BTC_WCNT_SCBDUPDATE]++;
	}
	btc->dm.tdma_instant_excute = 0;
}

static void _action_by_bt(struct rtw89_dev *rtwdev)
{
	struct rtw89_btc *btc = &rtwdev->btc;
	struct rtw89_btc_bt_info *bt = &btc->cx.bt;
	struct rtw89_btc_bt_link_info *bt_linfo = &bt->link_info;
	struct rtw89_btc_bt_hid_desc hid = bt_linfo->hid_desc;
	struct rtw89_btc_bt_a2dp_desc a2dp = bt_linfo->a2dp_desc;
	struct rtw89_btc_bt_pan_desc pan = bt_linfo->pan_desc;
	u8 profile_map = 0;

	if (bt_linfo->hfp_desc.exist)
		profile_map |= BTC_BT_HFP;

	if (bt_linfo->hid_desc.exist)
		profile_map |= BTC_BT_HID;

	if (bt_linfo->a2dp_desc.exist)
		profile_map |= BTC_BT_A2DP;

	if (bt_linfo->pan_desc.exist)
		profile_map |= BTC_BT_PAN;

	switch (profile_map) {
	case BTC_BT_NOPROFILE:
		if (_check_freerun(rtwdev))
			_action_freerun(rtwdev);
		else if (pan.active)
			_action_bt_pan(rtwdev);
		else
			_action_bt_idle(rtwdev);
		break;
	case BTC_BT_HFP:
		if (_check_freerun(rtwdev))
			_action_freerun(rtwdev);
		else
			_action_bt_hfp(rtwdev);
		break;
	case BTC_BT_HFP | BTC_BT_HID:
	case BTC_BT_HID:
		if (_check_freerun(rtwdev))
			_action_freerun(rtwdev);
		else
			_action_bt_hid(rtwdev);
		break;
	case BTC_BT_A2DP:
		if (_check_freerun(rtwdev))
			_action_freerun(rtwdev);
		else if (a2dp.sink)
			_action_bt_a2dpsink(rtwdev);
		else if (bt_linfo->multi_link.now && !hid.pair_cnt)
			_action_bt_a2dp_pan(rtwdev);
		else
			_action_bt_a2dp(rtwdev);
		break;
	case BTC_BT_PAN:
		_action_bt_pan(rtwdev);
		break;
	case BTC_BT_A2DP | BTC_BT_HFP:
	case BTC_BT_A2DP | BTC_BT_HID:
	case BTC_BT_A2DP | BTC_BT_HFP | BTC_BT_HID:
		if (_check_freerun(rtwdev))
			_action_freerun(rtwdev);
		else
			_action_bt_a2dp_hid(rtwdev);
		break;
	case BTC_BT_A2DP | BTC_BT_PAN:
		_action_bt_a2dp_pan(rtwdev);
		break;
	case BTC_BT_PAN | BTC_BT_HFP:
	case BTC_BT_PAN | BTC_BT_HID:
	case BTC_BT_PAN | BTC_BT_HFP | BTC_BT_HID:
		_action_bt_pan_hid(rtwdev);
		break;
	case BTC_BT_A2DP | BTC_BT_PAN | BTC_BT_HID:
	case BTC_BT_A2DP | BTC_BT_PAN | BTC_BT_HFP:
	default:
		_action_bt_a2dp_pan_hid(rtwdev);
		break;
	}
}

static void _action_wl_2g_sta(struct rtw89_dev *rtwdev)
{
	_action_by_bt(rtwdev);
}

static void _action_wl_25g_mcc(struct rtw89_dev *rtwdev)
{
	struct rtw89_btc *btc = &rtwdev->btc;
	u16 policy_type = BTC_CXP_OFF_BT;

	if (btc->ant_type == BTC_ANT_SHARED) {
		if (btc->cx.wl.status.map._4way)
			policy_type = BTC_CXP_OFFE_WL;
		else if (btc->cx.wl.status.val & btc_scanning_map.val)
			policy_type = BTC_CXP_OFFE_2GBWMIXB;
		else if (btc->cx.bt.link_info.profile_cnt.now == 0)
			policy_type = BTC_CXP_OFFE_2GISOB;
		else
			policy_type = BTC_CXP_OFFE_2GBWISOB;
	} else { /* dedicated-antenna */
		policy_type = BTC_CXP_OFF_EQ0;
	}

	btc->dm.e2g_slot_limit = BTC_E2G_LIMIT_DEF;

	_set_ant(rtwdev, NM_EXEC, BTC_PHY_ALL, BTC_ANT_W25G);
	_set_policy(rtwdev, policy_type, BTC_ACT_WL_25G_MCC);
}

static void _action_wl_scan(struct rtw89_dev *rtwdev)
{
	struct rtw89_btc *btc = &rtwdev->btc;
	struct rtw89_btc_wl_info *wl = &btc->cx.wl;
	struct rtw89_btc_wl_dbcc_info *wl_dinfo = &wl->dbcc_info;

	if (RTW89_CHK_FW_FEATURE(SCAN_OFFLOAD, &rtwdev->fw)) {
		_action_wl_25g_mcc(rtwdev);
		rtw89_debug(rtwdev, RTW89_DBG_BTC, "[BTC], Scan offload!\n");
	} else if (rtwdev->dbcc_en) {
		if (wl_dinfo->real_band[RTW89_PHY_0] != RTW89_BAND_2G &&
		    wl_dinfo->real_band[RTW89_PHY_1] != RTW89_BAND_2G)
			_action_wl_5g(rtwdev);
		else
			_action_by_bt(rtwdev);
	} else {
		if (wl->scan_info.band[RTW89_PHY_0] != RTW89_BAND_2G)
			_action_wl_5g(rtwdev);
		else
			_action_by_bt(rtwdev);
	}
}

static void _action_wl_2g_mcc(struct rtw89_dev *rtwdev)
{	struct rtw89_btc *btc = &rtwdev->btc;

	_set_ant(rtwdev, NM_EXEC, BTC_PHY_ALL, BTC_ANT_W2G);

	if (btc->ant_type == BTC_ANT_SHARED) { /* shared-antenna */
		if (btc->cx.bt.link_info.profile_cnt.now == 0)
			_set_policy(rtwdev, BTC_CXP_OFFE_DEF2,
				    BTC_ACT_WL_2G_MCC);
		else
			_set_policy(rtwdev, BTC_CXP_OFFE_DEF,
				    BTC_ACT_WL_2G_MCC);
	} else { /* dedicated-antenna */
		_set_policy(rtwdev, BTC_CXP_OFF_EQ0, BTC_ACT_WL_2G_MCC);
	}
}

static void _action_wl_2g_scc(struct rtw89_dev *rtwdev)
{
	struct rtw89_btc *btc = &rtwdev->btc;

	_set_ant(rtwdev, NM_EXEC, BTC_PHY_ALL, BTC_ANT_W2G);

	if (btc->ant_type == BTC_ANT_SHARED) { /* shared-antenna */
		if (btc->cx.bt.link_info.profile_cnt.now == 0)
			_set_policy(rtwdev,
				    BTC_CXP_OFFE_DEF2, BTC_ACT_WL_2G_SCC);
		else
			_set_policy(rtwdev,
				    BTC_CXP_OFFE_DEF, BTC_ACT_WL_2G_SCC);
	} else { /* dedicated-antenna */
		_set_policy(rtwdev, BTC_CXP_OFF_EQ0, BTC_ACT_WL_2G_SCC);
	}
}

static void _action_wl_2g_scc_v1(struct rtw89_dev *rtwdev)
{
	struct rtw89_btc *btc = &rtwdev->btc;
	struct rtw89_btc_wl_info *wl = &btc->cx.wl;
	struct rtw89_btc_bt_info *bt = &btc->cx.bt;
	struct rtw89_btc_dm *dm = &btc->dm;
	struct rtw89_btc_wl_role_info_v1 *wl_rinfo = &wl->role_info_v1;
	u16 policy_type = BTC_CXP_OFF_BT;
	u32 dur;

	if (btc->ant_type == BTC_ANT_DEDICATED) {
		policy_type = BTC_CXP_OFF_EQ0;
	} else {
		/* shared-antenna */
		switch (wl_rinfo->mrole_type) {
		case BTC_WLMROLE_STA_GC:
			dm->wl_scc.null_role1 = RTW89_WIFI_ROLE_STATION;
			dm->wl_scc.null_role2 = RTW89_WIFI_ROLE_P2P_CLIENT;
			dm->wl_scc.ebt_null = 0; /* no ext-slot-control */
			_action_by_bt(rtwdev);
			return;
		case BTC_WLMROLE_STA_STA:
			dm->wl_scc.null_role1 = RTW89_WIFI_ROLE_STATION;
			dm->wl_scc.null_role2 = RTW89_WIFI_ROLE_STATION;
			dm->wl_scc.ebt_null = 0; /* no ext-slot-control */
			_action_by_bt(rtwdev);
			return;
		case BTC_WLMROLE_STA_GC_NOA:
		case BTC_WLMROLE_STA_GO:
		case BTC_WLMROLE_STA_GO_NOA:
			dm->wl_scc.null_role1 = RTW89_WIFI_ROLE_STATION;
			dm->wl_scc.null_role2 = RTW89_WIFI_ROLE_NONE;
			dur = wl_rinfo->mrole_noa_duration;

			if (wl->status.map._4way) {
				dm->wl_scc.ebt_null = 0;
				policy_type = BTC_CXP_OFFE_WL;
			} else if (bt->link_info.status.map.connect == 0) {
				dm->wl_scc.ebt_null = 0;
				policy_type = BTC_CXP_OFFE_2GISOB;
			} else if (bt->link_info.a2dp_desc.exist &&
				   dur < btc->bt_req_len) {
				dm->wl_scc.ebt_null = 1; /* tx null at EBT */
				policy_type = BTC_CXP_OFFE_2GBWMIXB2;
			} else if (bt->link_info.a2dp_desc.exist ||
				   bt->link_info.pan_desc.exist) {
				dm->wl_scc.ebt_null = 1; /* tx null at EBT */
				policy_type = BTC_CXP_OFFE_2GBWISOB;
			} else {
				dm->wl_scc.ebt_null = 0;
				policy_type = BTC_CXP_OFFE_2GBWISOB;
			}
			break;
		default:
			break;
		}
	}

	_set_ant(rtwdev, NM_EXEC, BTC_PHY_ALL, BTC_ANT_W2G);
	_set_policy(rtwdev, policy_type, BTC_ACT_WL_2G_SCC);
}

static void _action_wl_2g_scc_v2(struct rtw89_dev *rtwdev)
{
	struct rtw89_btc *btc = &rtwdev->btc;
	struct rtw89_btc_wl_info *wl = &btc->cx.wl;
	struct rtw89_btc_bt_info *bt = &btc->cx.bt;
	struct rtw89_btc_dm *dm = &btc->dm;
	struct rtw89_btc_wl_role_info_v2 *wl_rinfo = &wl->role_info_v2;
	u16 policy_type = BTC_CXP_OFF_BT;
	u32 dur;

	if (btc->ant_type == BTC_ANT_DEDICATED) {
		policy_type = BTC_CXP_OFF_EQ0;
	} else {
		/* shared-antenna */
		switch (wl_rinfo->mrole_type) {
		case BTC_WLMROLE_STA_GC:
			dm->wl_scc.null_role1 = RTW89_WIFI_ROLE_STATION;
			dm->wl_scc.null_role2 = RTW89_WIFI_ROLE_P2P_CLIENT;
			dm->wl_scc.ebt_null = 0; /* no ext-slot-control */
			_action_by_bt(rtwdev);
			return;
		case BTC_WLMROLE_STA_STA:
			dm->wl_scc.null_role1 = RTW89_WIFI_ROLE_STATION;
			dm->wl_scc.null_role2 = RTW89_WIFI_ROLE_STATION;
			dm->wl_scc.ebt_null = 0; /* no ext-slot-control */
			_action_by_bt(rtwdev);
			return;
		case BTC_WLMROLE_STA_GC_NOA:
		case BTC_WLMROLE_STA_GO:
		case BTC_WLMROLE_STA_GO_NOA:
			dm->wl_scc.null_role1 = RTW89_WIFI_ROLE_STATION;
			dm->wl_scc.null_role2 = RTW89_WIFI_ROLE_NONE;
			dur = wl_rinfo->mrole_noa_duration;

			if (wl->status.map._4way) {
				dm->wl_scc.ebt_null = 0;
				policy_type = BTC_CXP_OFFE_WL;
			} else if (bt->link_info.status.map.connect == 0) {
				dm->wl_scc.ebt_null = 0;
				policy_type = BTC_CXP_OFFE_2GISOB;
			} else if (bt->link_info.a2dp_desc.exist &&
				   dur < btc->bt_req_len) {
				dm->wl_scc.ebt_null = 1; /* tx null at EBT */
				policy_type = BTC_CXP_OFFE_2GBWMIXB2;
			} else if (bt->link_info.a2dp_desc.exist ||
				   bt->link_info.pan_desc.exist) {
				dm->wl_scc.ebt_null = 1; /* tx null at EBT */
				policy_type = BTC_CXP_OFFE_2GBWISOB;
			} else {
				dm->wl_scc.ebt_null = 0;
				policy_type = BTC_CXP_OFFE_2GBWISOB;
			}
			break;
		default:
			break;
		}
	}

	_set_ant(rtwdev, NM_EXEC, BTC_PHY_ALL, BTC_ANT_W2G);
	_set_policy(rtwdev, policy_type, BTC_ACT_WL_2G_SCC);
}

static void _action_wl_2g_scc_v8(struct rtw89_dev *rtwdev)
{
	struct rtw89_btc *btc = &rtwdev->btc;
	struct rtw89_btc_wl_info *wl = &btc->cx.wl;
	struct rtw89_btc_bt_info *bt = &btc->cx.bt;
	struct rtw89_btc_dm *dm = &btc->dm;
	u16 policy_type = BTC_CXP_OFF_BT;

	if (btc->ant_type == BTC_ANT_SHARED) {
		if (wl->status.map._4way)
			policy_type = BTC_CXP_OFFE_WL;
		else if (bt->link_info.status.map.connect == 0)
			policy_type = BTC_CXP_OFFE_2GISOB;
		else
			policy_type = BTC_CXP_OFFE_2GBWISOB;
	} else {
		policy_type = BTC_CXP_OFF_EQ0;
	}

	dm->e2g_slot_limit = BTC_E2G_LIMIT_DEF;

	_set_ant(rtwdev, NM_EXEC, BTC_PHY_ALL, BTC_ANT_W2G);
	_set_policy(rtwdev, policy_type, BTC_ACT_WL_2G_SCC);
}

static void _action_wl_2g_ap(struct rtw89_dev *rtwdev)
{
	struct rtw89_btc *btc = &rtwdev->btc;

	_set_ant(rtwdev, NM_EXEC, BTC_PHY_ALL, BTC_ANT_W2G);

	if (btc->ant_type == BTC_ANT_SHARED) {
		if (btc->cx.bt.link_info.profile_cnt.now == 0)
			_set_policy(rtwdev, BTC_CXP_OFFE_DEF2,
				    BTC_ACT_WL_2G_AP);
		else
			_set_policy(rtwdev, BTC_CXP_OFFE_DEF, BTC_ACT_WL_2G_AP);
	} else {/* dedicated-antenna */
		_set_policy(rtwdev, BTC_CXP_OFF_EQ0, BTC_ACT_WL_2G_AP);
	}
}

static void _action_wl_2g_go(struct rtw89_dev *rtwdev)
{
	struct rtw89_btc *btc = &rtwdev->btc;

	_set_ant(rtwdev, NM_EXEC, BTC_PHY_ALL, BTC_ANT_W2G);

	if (btc->ant_type == BTC_ANT_SHARED) { /* shared-antenna */
		if (btc->cx.bt.link_info.profile_cnt.now == 0)
			_set_policy(rtwdev,
				    BTC_CXP_OFFE_DEF2, BTC_ACT_WL_2G_GO);
		else
			_set_policy(rtwdev,
				    BTC_CXP_OFFE_DEF, BTC_ACT_WL_2G_GO);
	} else { /* dedicated-antenna */
		_set_policy(rtwdev, BTC_CXP_OFF_EQ0, BTC_ACT_WL_2G_GO);
	}
}

static void _action_wl_2g_gc(struct rtw89_dev *rtwdev)
{
	struct rtw89_btc *btc = &rtwdev->btc;

	_set_ant(rtwdev, NM_EXEC, BTC_PHY_ALL, BTC_ANT_W2G);

	if (btc->ant_type == BTC_ANT_SHARED) { /* shared-antenna */
		_action_by_bt(rtwdev);
	} else {/* dedicated-antenna */
		_set_policy(rtwdev, BTC_CXP_OFF_EQ0, BTC_ACT_WL_2G_GC);
	}
}

static void _action_wl_2g_nan(struct rtw89_dev *rtwdev)
{
	struct rtw89_btc *btc = &rtwdev->btc;

	_set_ant(rtwdev, NM_EXEC, BTC_PHY_ALL, BTC_ANT_W2G);

	if (btc->ant_type == BTC_ANT_SHARED) { /* shared-antenna */
		if (btc->cx.bt.link_info.profile_cnt.now == 0)
			_set_policy(rtwdev,
				    BTC_CXP_OFFE_DEF2, BTC_ACT_WL_2G_NAN);
		else
			_set_policy(rtwdev,
				    BTC_CXP_OFFE_DEF, BTC_ACT_WL_2G_NAN);
	} else { /* dedicated-antenna */
		_set_policy(rtwdev, BTC_CXP_OFF_EQ0, BTC_ACT_WL_2G_NAN);
	}
}

static u32 _read_scbd(struct rtw89_dev *rtwdev)
{
	const struct rtw89_chip_info *chip = rtwdev->chip;
	struct rtw89_btc *btc = &rtwdev->btc;
	u32 scbd_val = 0;

	if (!chip->scbd)
		return 0;

	scbd_val = rtw89_mac_get_sb(rtwdev);
	rtw89_debug(rtwdev, RTW89_DBG_BTC, "[BTC], read scbd: 0x%08x\n",
		    scbd_val);

	btc->cx.cnt_bt[BTC_BCNT_SCBDREAD]++;
	return scbd_val;
}

static void _write_scbd(struct rtw89_dev *rtwdev, u32 val, bool state)
{
	const struct rtw89_chip_info *chip = rtwdev->chip;
	struct rtw89_btc *btc = &rtwdev->btc;
	struct rtw89_btc_wl_info *wl = &btc->cx.wl;
	u32 scbd_val = 0;
	u8 force_exec = false;

	if (!chip->scbd)
		return;

	scbd_val = state ? wl->scbd | val : wl->scbd & ~val;

	if (val & BTC_WSCB_ACTIVE || val & BTC_WSCB_ON)
		force_exec = true;

	if (scbd_val != wl->scbd || force_exec) {
		wl->scbd = scbd_val;
		wl->scbd_change = true;
	}
}

static u8
_update_rssi_state(struct rtw89_dev *rtwdev, u8 pre_state, u8 rssi, u8 thresh)
{
	const struct rtw89_chip_info *chip = rtwdev->chip;
	u8 next_state, tol = chip->rssi_tol;

	if (pre_state == BTC_RSSI_ST_LOW ||
	    pre_state == BTC_RSSI_ST_STAY_LOW) {
		if (rssi >= (thresh + tol))
			next_state = BTC_RSSI_ST_HIGH;
		else
			next_state = BTC_RSSI_ST_STAY_LOW;
	} else {
		if (rssi < thresh)
			next_state = BTC_RSSI_ST_LOW;
		else
			next_state = BTC_RSSI_ST_STAY_HIGH;
	}

	return next_state;
}

static
void _update_dbcc_band(struct rtw89_dev *rtwdev, enum rtw89_phy_idx phy_idx)
{
	struct rtw89_btc *btc = &rtwdev->btc;

	btc->cx.wl.dbcc_info.real_band[phy_idx] =
		btc->cx.wl.scan_info.phy_map & BIT(phy_idx) ?
		btc->cx.wl.dbcc_info.scan_band[phy_idx] :
		btc->cx.wl.dbcc_info.op_band[phy_idx];
}

static void _update_wl_info(struct rtw89_dev *rtwdev)
{
	struct rtw89_btc *btc = &rtwdev->btc;
	struct rtw89_btc_wl_info *wl = &btc->cx.wl;
	struct rtw89_btc_wl_link_info *wl_linfo = wl->link_info;
	struct rtw89_btc_wl_role_info *wl_rinfo = &wl->role_info;
	struct rtw89_btc_wl_dbcc_info *wl_dinfo = &wl->dbcc_info;
	u8 i, cnt_connect = 0, cnt_connecting = 0, cnt_active = 0;
	u8 cnt_2g = 0, cnt_5g = 0, phy;
	u32 wl_2g_ch[2] = {0}, wl_5g_ch[2] = {0};
	bool b2g = false, b5g = false, client_joined = false;

	memset(wl_rinfo, 0, sizeof(*wl_rinfo));

	for (i = 0; i < RTW89_PORT_NUM; i++) {
		/* check if role active? */
		if (!wl_linfo[i].active)
			continue;

		cnt_active++;
		wl_rinfo->active_role[cnt_active - 1].role = wl_linfo[i].role;
		wl_rinfo->active_role[cnt_active - 1].pid = wl_linfo[i].pid;
		wl_rinfo->active_role[cnt_active - 1].phy = wl_linfo[i].phy;
		wl_rinfo->active_role[cnt_active - 1].band = wl_linfo[i].band;
		wl_rinfo->active_role[cnt_active - 1].noa = (u8)wl_linfo[i].noa;
		wl_rinfo->active_role[cnt_active - 1].connected = 0;

		wl->port_id[wl_linfo[i].role] = wl_linfo[i].pid;

		phy = wl_linfo[i].phy;

		/* check dbcc role */
		if (rtwdev->dbcc_en && phy < RTW89_PHY_MAX) {
			wl_dinfo->role[phy] = wl_linfo[i].role;
			wl_dinfo->op_band[phy] = wl_linfo[i].band;
			_update_dbcc_band(rtwdev, phy);
			_fw_set_drv_info(rtwdev, CXDRVINFO_DBCC);
		}

		if (wl_linfo[i].connected == MLME_NO_LINK) {
			continue;
		} else if (wl_linfo[i].connected == MLME_LINKING) {
			cnt_connecting++;
		} else {
			cnt_connect++;
			if ((wl_linfo[i].role == RTW89_WIFI_ROLE_P2P_GO ||
			     wl_linfo[i].role == RTW89_WIFI_ROLE_AP) &&
			     wl_linfo[i].client_cnt > 1)
				client_joined = true;
		}

		wl_rinfo->role_map.val |= BIT(wl_linfo[i].role);
		wl_rinfo->active_role[cnt_active - 1].ch = wl_linfo[i].ch;
		wl_rinfo->active_role[cnt_active - 1].bw = wl_linfo[i].bw;
		wl_rinfo->active_role[cnt_active - 1].connected = 1;

		/* only care 2 roles + BT coex */
		if (wl_linfo[i].band != RTW89_BAND_2G) {
			if (cnt_5g <= ARRAY_SIZE(wl_5g_ch) - 1)
				wl_5g_ch[cnt_5g] = wl_linfo[i].ch;
			cnt_5g++;
			b5g = true;
		} else {
			if (cnt_2g <= ARRAY_SIZE(wl_2g_ch) - 1)
				wl_2g_ch[cnt_2g] = wl_linfo[i].ch;
			cnt_2g++;
			b2g = true;
		}
	}

	wl_rinfo->connect_cnt = cnt_connect;

	/* Be careful to change the following sequence!! */
	if (cnt_connect == 0) {
		wl_rinfo->link_mode = BTC_WLINK_NOLINK;
		wl_rinfo->role_map.role.none = 1;
	} else if (!b2g && b5g) {
		wl_rinfo->link_mode = BTC_WLINK_5G;
	} else if (wl_rinfo->role_map.role.nan) {
		wl_rinfo->link_mode = BTC_WLINK_2G_NAN;
	} else if (cnt_connect > BTC_TDMA_WLROLE_MAX) {
		wl_rinfo->link_mode = BTC_WLINK_OTHER;
	} else  if (b2g && b5g && cnt_connect == 2) {
		if (rtwdev->dbcc_en) {
			switch (wl_dinfo->role[RTW89_PHY_0]) {
			case RTW89_WIFI_ROLE_STATION:
				wl_rinfo->link_mode = BTC_WLINK_2G_STA;
				break;
			case RTW89_WIFI_ROLE_P2P_GO:
				wl_rinfo->link_mode = BTC_WLINK_2G_GO;
				break;
			case RTW89_WIFI_ROLE_P2P_CLIENT:
				wl_rinfo->link_mode = BTC_WLINK_2G_GC;
				break;
			case RTW89_WIFI_ROLE_AP:
				wl_rinfo->link_mode = BTC_WLINK_2G_AP;
				break;
			default:
				wl_rinfo->link_mode = BTC_WLINK_OTHER;
				break;
			}
		} else {
			wl_rinfo->link_mode = BTC_WLINK_25G_MCC;
		}
	} else if (!b5g && cnt_connect == 2) {
		if (wl_rinfo->role_map.role.station &&
		    (wl_rinfo->role_map.role.p2p_go ||
		    wl_rinfo->role_map.role.p2p_gc ||
		    wl_rinfo->role_map.role.ap)) {
			if (wl_2g_ch[0] == wl_2g_ch[1])
				wl_rinfo->link_mode = BTC_WLINK_2G_SCC;
			else
				wl_rinfo->link_mode = BTC_WLINK_2G_MCC;
		} else {
			wl_rinfo->link_mode = BTC_WLINK_2G_MCC;
		}
	} else if (!b5g && cnt_connect == 1) {
		if (wl_rinfo->role_map.role.station)
			wl_rinfo->link_mode = BTC_WLINK_2G_STA;
		else if (wl_rinfo->role_map.role.ap)
			wl_rinfo->link_mode = BTC_WLINK_2G_AP;
		else if (wl_rinfo->role_map.role.p2p_go)
			wl_rinfo->link_mode = BTC_WLINK_2G_GO;
		else if (wl_rinfo->role_map.role.p2p_gc)
			wl_rinfo->link_mode = BTC_WLINK_2G_GC;
		else
			wl_rinfo->link_mode = BTC_WLINK_OTHER;
	}

	/* if no client_joined, don't care P2P-GO/AP role */
	if (wl_rinfo->role_map.role.p2p_go || wl_rinfo->role_map.role.ap) {
		if (!client_joined) {
			if (wl_rinfo->link_mode == BTC_WLINK_2G_SCC ||
			    wl_rinfo->link_mode == BTC_WLINK_2G_MCC) {
				wl_rinfo->link_mode = BTC_WLINK_2G_STA;
				wl_rinfo->connect_cnt = 1;
			} else if (wl_rinfo->link_mode == BTC_WLINK_2G_GO ||
				 wl_rinfo->link_mode == BTC_WLINK_2G_AP) {
				wl_rinfo->link_mode = BTC_WLINK_NOLINK;
				wl_rinfo->connect_cnt = 0;
			}
		}
	}

	rtw89_debug(rtwdev, RTW89_DBG_BTC,
		    "[BTC], cnt_connect = %d, connecting = %d, link_mode = %d\n",
		    cnt_connect, cnt_connecting, wl_rinfo->link_mode);

	_fw_set_drv_info(rtwdev, CXDRVINFO_ROLE);
}

static void _update_wl_info_v1(struct rtw89_dev *rtwdev)
{
	struct rtw89_btc *btc = &rtwdev->btc;
	struct rtw89_btc_wl_info *wl = &btc->cx.wl;
	struct rtw89_btc_wl_link_info *wl_linfo = wl->link_info;
	struct rtw89_btc_wl_role_info_v1 *wl_rinfo = &wl->role_info_v1;
	struct rtw89_btc_wl_dbcc_info *wl_dinfo = &wl->dbcc_info;
	u8 cnt_connect = 0, cnt_connecting = 0, cnt_active = 0;
	u8 cnt_2g = 0, cnt_5g = 0, phy;
	u32 wl_2g_ch[2] = {}, wl_5g_ch[2] = {};
	bool b2g = false, b5g = false, client_joined = false;
	u8 i;

	memset(wl_rinfo, 0, sizeof(*wl_rinfo));

	for (i = 0; i < RTW89_PORT_NUM; i++) {
		if (!wl_linfo[i].active)
			continue;

		cnt_active++;
		wl_rinfo->active_role_v1[cnt_active - 1].role = wl_linfo[i].role;
		wl_rinfo->active_role_v1[cnt_active - 1].pid = wl_linfo[i].pid;
		wl_rinfo->active_role_v1[cnt_active - 1].phy = wl_linfo[i].phy;
		wl_rinfo->active_role_v1[cnt_active - 1].band = wl_linfo[i].band;
		wl_rinfo->active_role_v1[cnt_active - 1].noa = (u8)wl_linfo[i].noa;
		wl_rinfo->active_role_v1[cnt_active - 1].connected = 0;

		wl->port_id[wl_linfo[i].role] = wl_linfo[i].pid;

		phy = wl_linfo[i].phy;

		if (rtwdev->dbcc_en && phy < RTW89_PHY_MAX) {
			wl_dinfo->role[phy] = wl_linfo[i].role;
			wl_dinfo->op_band[phy] = wl_linfo[i].band;
			_update_dbcc_band(rtwdev, phy);
			_fw_set_drv_info(rtwdev, CXDRVINFO_DBCC);
		}

		if (wl_linfo[i].connected == MLME_NO_LINK) {
			continue;
		} else if (wl_linfo[i].connected == MLME_LINKING) {
			cnt_connecting++;
		} else {
			cnt_connect++;
			if ((wl_linfo[i].role == RTW89_WIFI_ROLE_P2P_GO ||
			     wl_linfo[i].role == RTW89_WIFI_ROLE_AP) &&
			     wl_linfo[i].client_cnt > 1)
				client_joined = true;
		}

		wl_rinfo->role_map.val |= BIT(wl_linfo[i].role);
		wl_rinfo->active_role_v1[cnt_active - 1].ch = wl_linfo[i].ch;
		wl_rinfo->active_role_v1[cnt_active - 1].bw = wl_linfo[i].bw;
		wl_rinfo->active_role_v1[cnt_active - 1].connected = 1;

		/* only care 2 roles + BT coex */
		if (wl_linfo[i].band != RTW89_BAND_2G) {
			if (cnt_5g <= ARRAY_SIZE(wl_5g_ch) - 1)
				wl_5g_ch[cnt_5g] = wl_linfo[i].ch;
			cnt_5g++;
			b5g = true;
		} else {
			if (cnt_2g <= ARRAY_SIZE(wl_2g_ch) - 1)
				wl_2g_ch[cnt_2g] = wl_linfo[i].ch;
			cnt_2g++;
			b2g = true;
		}
	}

	wl_rinfo->connect_cnt = cnt_connect;

	/* Be careful to change the following sequence!! */
	if (cnt_connect == 0) {
		wl_rinfo->link_mode = BTC_WLINK_NOLINK;
		wl_rinfo->role_map.role.none = 1;
	} else if (!b2g && b5g) {
		wl_rinfo->link_mode = BTC_WLINK_5G;
	} else if (wl_rinfo->role_map.role.nan) {
		wl_rinfo->link_mode = BTC_WLINK_2G_NAN;
	} else if (cnt_connect > BTC_TDMA_WLROLE_MAX) {
		wl_rinfo->link_mode = BTC_WLINK_OTHER;
	} else  if (b2g && b5g && cnt_connect == 2) {
		if (rtwdev->dbcc_en) {
			switch (wl_dinfo->role[RTW89_PHY_0]) {
			case RTW89_WIFI_ROLE_STATION:
				wl_rinfo->link_mode = BTC_WLINK_2G_STA;
				break;
			case RTW89_WIFI_ROLE_P2P_GO:
				wl_rinfo->link_mode = BTC_WLINK_2G_GO;
				break;
			case RTW89_WIFI_ROLE_P2P_CLIENT:
				wl_rinfo->link_mode = BTC_WLINK_2G_GC;
				break;
			case RTW89_WIFI_ROLE_AP:
				wl_rinfo->link_mode = BTC_WLINK_2G_AP;
				break;
			default:
				wl_rinfo->link_mode = BTC_WLINK_OTHER;
				break;
			}
		} else {
			wl_rinfo->link_mode = BTC_WLINK_25G_MCC;
		}
	} else if (!b5g && cnt_connect == 2) {
		if (wl_rinfo->role_map.role.station &&
		    (wl_rinfo->role_map.role.p2p_go ||
		    wl_rinfo->role_map.role.p2p_gc ||
		    wl_rinfo->role_map.role.ap)) {
			if (wl_2g_ch[0] == wl_2g_ch[1])
				wl_rinfo->link_mode = BTC_WLINK_2G_SCC;
			else
				wl_rinfo->link_mode = BTC_WLINK_2G_MCC;
		} else {
			wl_rinfo->link_mode = BTC_WLINK_2G_MCC;
		}
	} else if (!b5g && cnt_connect == 1) {
		if (wl_rinfo->role_map.role.station)
			wl_rinfo->link_mode = BTC_WLINK_2G_STA;
		else if (wl_rinfo->role_map.role.ap)
			wl_rinfo->link_mode = BTC_WLINK_2G_AP;
		else if (wl_rinfo->role_map.role.p2p_go)
			wl_rinfo->link_mode = BTC_WLINK_2G_GO;
		else if (wl_rinfo->role_map.role.p2p_gc)
			wl_rinfo->link_mode = BTC_WLINK_2G_GC;
		else
			wl_rinfo->link_mode = BTC_WLINK_OTHER;
	}

	/* if no client_joined, don't care P2P-GO/AP role */
	if (wl_rinfo->role_map.role.p2p_go || wl_rinfo->role_map.role.ap) {
		if (!client_joined) {
			if (wl_rinfo->link_mode == BTC_WLINK_2G_SCC ||
			    wl_rinfo->link_mode == BTC_WLINK_2G_MCC) {
				wl_rinfo->link_mode = BTC_WLINK_2G_STA;
				wl_rinfo->connect_cnt = 1;
			} else if (wl_rinfo->link_mode == BTC_WLINK_2G_GO ||
				 wl_rinfo->link_mode == BTC_WLINK_2G_AP) {
				wl_rinfo->link_mode = BTC_WLINK_NOLINK;
				wl_rinfo->connect_cnt = 0;
			}
		}
	}

	rtw89_debug(rtwdev, RTW89_DBG_BTC,
		    "[BTC], cnt_connect = %d, connecting = %d, link_mode = %d\n",
		    cnt_connect, cnt_connecting, wl_rinfo->link_mode);

	_fw_set_drv_info(rtwdev, CXDRVINFO_ROLE);
}

static void _update_wl_info_v2(struct rtw89_dev *rtwdev)
{
	struct rtw89_btc *btc = &rtwdev->btc;
	struct rtw89_btc_wl_info *wl = &btc->cx.wl;
	struct rtw89_btc_wl_link_info *wl_linfo = wl->link_info;
	struct rtw89_btc_wl_role_info_v2 *wl_rinfo = &wl->role_info_v2;
	struct rtw89_btc_wl_dbcc_info *wl_dinfo = &wl->dbcc_info;
	u8 cnt_connect = 0, cnt_connecting = 0, cnt_active = 0;
	u8 cnt_2g = 0, cnt_5g = 0, phy;
	u32 wl_2g_ch[2] = {}, wl_5g_ch[2] = {};
	bool b2g = false, b5g = false, client_joined = false;
	u8 i;

	memset(wl_rinfo, 0, sizeof(*wl_rinfo));

	for (i = 0; i < RTW89_PORT_NUM; i++) {
		if (!wl_linfo[i].active)
			continue;

		cnt_active++;
		wl_rinfo->active_role_v2[cnt_active - 1].role = wl_linfo[i].role;
		wl_rinfo->active_role_v2[cnt_active - 1].pid = wl_linfo[i].pid;
		wl_rinfo->active_role_v2[cnt_active - 1].phy = wl_linfo[i].phy;
		wl_rinfo->active_role_v2[cnt_active - 1].band = wl_linfo[i].band;
		wl_rinfo->active_role_v2[cnt_active - 1].noa = (u8)wl_linfo[i].noa;
		wl_rinfo->active_role_v2[cnt_active - 1].connected = 0;

		wl->port_id[wl_linfo[i].role] = wl_linfo[i].pid;

		phy = wl_linfo[i].phy;

		if (rtwdev->dbcc_en && phy < RTW89_PHY_MAX) {
			wl_dinfo->role[phy] = wl_linfo[i].role;
			wl_dinfo->op_band[phy] = wl_linfo[i].band;
			_update_dbcc_band(rtwdev, phy);
			_fw_set_drv_info(rtwdev, CXDRVINFO_DBCC);
		}

		if (wl_linfo[i].connected == MLME_NO_LINK) {
			continue;
		} else if (wl_linfo[i].connected == MLME_LINKING) {
			cnt_connecting++;
		} else {
			cnt_connect++;
			if ((wl_linfo[i].role == RTW89_WIFI_ROLE_P2P_GO ||
			     wl_linfo[i].role == RTW89_WIFI_ROLE_AP) &&
			     wl_linfo[i].client_cnt > 1)
				client_joined = true;
		}

		wl_rinfo->role_map.val |= BIT(wl_linfo[i].role);
		wl_rinfo->active_role_v2[cnt_active - 1].ch = wl_linfo[i].ch;
		wl_rinfo->active_role_v2[cnt_active - 1].bw = wl_linfo[i].bw;
		wl_rinfo->active_role_v2[cnt_active - 1].connected = 1;

		/* only care 2 roles + BT coex */
		if (wl_linfo[i].band != RTW89_BAND_2G) {
			if (cnt_5g <= ARRAY_SIZE(wl_5g_ch) - 1)
				wl_5g_ch[cnt_5g] = wl_linfo[i].ch;
			cnt_5g++;
			b5g = true;
		} else {
			if (cnt_2g <= ARRAY_SIZE(wl_2g_ch) - 1)
				wl_2g_ch[cnt_2g] = wl_linfo[i].ch;
			cnt_2g++;
			b2g = true;
		}
	}

	wl_rinfo->connect_cnt = cnt_connect;

	/* Be careful to change the following sequence!! */
	if (cnt_connect == 0) {
		wl_rinfo->link_mode = BTC_WLINK_NOLINK;
		wl_rinfo->role_map.role.none = 1;
	} else if (!b2g && b5g) {
		wl_rinfo->link_mode = BTC_WLINK_5G;
	} else if (wl_rinfo->role_map.role.nan) {
		wl_rinfo->link_mode = BTC_WLINK_2G_NAN;
	} else if (cnt_connect > BTC_TDMA_WLROLE_MAX) {
		wl_rinfo->link_mode = BTC_WLINK_OTHER;
	} else  if (b2g && b5g && cnt_connect == 2) {
		if (rtwdev->dbcc_en) {
			switch (wl_dinfo->role[RTW89_PHY_0]) {
			case RTW89_WIFI_ROLE_STATION:
				wl_rinfo->link_mode = BTC_WLINK_2G_STA;
				break;
			case RTW89_WIFI_ROLE_P2P_GO:
				wl_rinfo->link_mode = BTC_WLINK_2G_GO;
				break;
			case RTW89_WIFI_ROLE_P2P_CLIENT:
				wl_rinfo->link_mode = BTC_WLINK_2G_GC;
				break;
			case RTW89_WIFI_ROLE_AP:
				wl_rinfo->link_mode = BTC_WLINK_2G_AP;
				break;
			default:
				wl_rinfo->link_mode = BTC_WLINK_OTHER;
				break;
			}
		} else {
			wl_rinfo->link_mode = BTC_WLINK_25G_MCC;
		}
	} else if (!b5g && cnt_connect == 2) {
		if (wl_rinfo->role_map.role.station &&
		    (wl_rinfo->role_map.role.p2p_go ||
		    wl_rinfo->role_map.role.p2p_gc ||
		    wl_rinfo->role_map.role.ap)) {
			if (wl_2g_ch[0] == wl_2g_ch[1])
				wl_rinfo->link_mode = BTC_WLINK_2G_SCC;
			else
				wl_rinfo->link_mode = BTC_WLINK_2G_MCC;
		} else {
			wl_rinfo->link_mode = BTC_WLINK_2G_MCC;
		}
	} else if (!b5g && cnt_connect == 1) {
		if (wl_rinfo->role_map.role.station)
			wl_rinfo->link_mode = BTC_WLINK_2G_STA;
		else if (wl_rinfo->role_map.role.ap)
			wl_rinfo->link_mode = BTC_WLINK_2G_AP;
		else if (wl_rinfo->role_map.role.p2p_go)
			wl_rinfo->link_mode = BTC_WLINK_2G_GO;
		else if (wl_rinfo->role_map.role.p2p_gc)
			wl_rinfo->link_mode = BTC_WLINK_2G_GC;
		else
			wl_rinfo->link_mode = BTC_WLINK_OTHER;
	}

	/* if no client_joined, don't care P2P-GO/AP role */
	if (wl_rinfo->role_map.role.p2p_go || wl_rinfo->role_map.role.ap) {
		if (!client_joined) {
			if (wl_rinfo->link_mode == BTC_WLINK_2G_SCC ||
			    wl_rinfo->link_mode == BTC_WLINK_2G_MCC) {
				wl_rinfo->link_mode = BTC_WLINK_2G_STA;
				wl_rinfo->connect_cnt = 1;
			} else if (wl_rinfo->link_mode == BTC_WLINK_2G_GO ||
				 wl_rinfo->link_mode == BTC_WLINK_2G_AP) {
				wl_rinfo->link_mode = BTC_WLINK_NOLINK;
				wl_rinfo->connect_cnt = 0;
			}
		}
	}

	rtw89_debug(rtwdev, RTW89_DBG_BTC,
		    "[BTC], cnt_connect = %d, connecting = %d, link_mode = %d\n",
		    cnt_connect, cnt_connecting, wl_rinfo->link_mode);

	_fw_set_drv_info(rtwdev, CXDRVINFO_ROLE);
}

#define BTC_CHK_HANG_MAX 3
#define BTC_SCB_INV_VALUE GENMASK(31, 0)

static u8 _get_role_link_mode(u8 role)
{
	switch (role) {
	case RTW89_WIFI_ROLE_STATION:
		return BTC_WLINK_2G_STA;
	case RTW89_WIFI_ROLE_P2P_GO:
		return BTC_WLINK_2G_GO;
	case RTW89_WIFI_ROLE_P2P_CLIENT:
		return BTC_WLINK_2G_GC;
	case RTW89_WIFI_ROLE_AP:
		return BTC_WLINK_2G_AP;
	default:
		return BTC_WLINK_OTHER;
	}
<<<<<<< HEAD
}

static bool _chk_role_ch_group(const struct rtw89_btc_chdef *r1,
			       const struct rtw89_btc_chdef *r2)
{
	if (r1->chan != r2->chan) { /* primary ch is different */
		return false;
	} else if (r1->bw == RTW89_CHANNEL_WIDTH_40 &&
		   r2->bw == RTW89_CHANNEL_WIDTH_40) {
		if (r1->offset != r2->offset)
			return false;
	}
	return true;
}

static u8 _chk_dbcc(struct rtw89_dev *rtwdev, struct rtw89_btc_chdef *ch,
		    u8 *phy, u8 *role, u8 *dbcc_2g_phy)
{
	struct rtw89_btc_wl_info *wl = &rtwdev->btc.cx.wl;
	struct rtw89_btc_wl_role_info_v8 *wl_rinfo = &wl->role_info_v8;
	bool is_2g_ch_exist = false, is_multi_role_in_2g_phy = false;
	u8 j, k, dbcc_2g_cid, dbcc_2g_cid2;

	/* find out the 2G-PHY by connect-id ->ch  */
	for (j = 0; j < wl_rinfo->connect_cnt; j++) {
		if (ch[j].center_ch <= 14) {
			is_2g_ch_exist = true;
			break;
		}
	}

	/* If no any 2G-port exist, it's impossible because 5G-exclude */
	if (!is_2g_ch_exist)
		return BTC_WLINK_OTHER;

	dbcc_2g_cid = j;
	*dbcc_2g_phy = phy[dbcc_2g_cid];

	/* connect_cnt <= 2 */
	if (wl_rinfo->connect_cnt < BTC_TDMA_WLROLE_MAX)
		return (_get_role_link_mode((role[dbcc_2g_cid])));

	/* find the other-port in the 2G-PHY, ex: PHY-0:6G, PHY1: mcc/scc */
	for (k = 0; k < wl_rinfo->connect_cnt; k++) {
		if (k == dbcc_2g_cid)
			continue;

		if (phy[k] == *dbcc_2g_phy) {
			is_multi_role_in_2g_phy = true;
			dbcc_2g_cid2 = k;
			break;
		}
	}

	/* Single-role in 2G-PHY */
	if (!is_multi_role_in_2g_phy)
		return (_get_role_link_mode(role[dbcc_2g_cid]));

	/* 2-role in 2G-PHY */
	if (ch[dbcc_2g_cid2].center_ch > 14)
		return BTC_WLINK_25G_MCC;
	else if (_chk_role_ch_group(&ch[dbcc_2g_cid], &ch[dbcc_2g_cid2]))
		return BTC_WLINK_2G_SCC;
	else
		return BTC_WLINK_2G_MCC;
}

static void _update_role_link_mode(struct rtw89_dev *rtwdev,
				   bool client_joined, u32 noa)
{
	struct rtw89_btc_wl_role_info_v8 *wl_rinfo = &rtwdev->btc.cx.wl.role_info_v8;
	u32 type = BTC_WLMROLE_NONE, dur = 0;
	u32 wl_role = wl_rinfo->role_map;

	/* if no client_joined, don't care P2P-GO/AP role */
	if (((wl_role & BIT(RTW89_WIFI_ROLE_P2P_GO)) ||
	     (wl_role & BIT(RTW89_WIFI_ROLE_AP))) && !client_joined) {
		if (wl_rinfo->link_mode == BTC_WLINK_2G_SCC) {
			wl_rinfo->link_mode = BTC_WLINK_2G_STA;
			wl_rinfo->connect_cnt--;
		} else if (wl_rinfo->link_mode == BTC_WLINK_2G_GO ||
			wl_rinfo->link_mode == BTC_WLINK_2G_AP) {
			wl_rinfo->link_mode = BTC_WLINK_NOLINK;
			wl_rinfo->connect_cnt--;
		}
	}

	/* Identify 2-Role type  */
	if (wl_rinfo->connect_cnt >= 2 &&
	    (wl_rinfo->link_mode == BTC_WLINK_2G_SCC ||
	     wl_rinfo->link_mode == BTC_WLINK_2G_MCC ||
	     wl_rinfo->link_mode == BTC_WLINK_25G_MCC ||
	     wl_rinfo->link_mode == BTC_WLINK_5G)) {
		if ((wl_role & BIT(RTW89_WIFI_ROLE_P2P_GO)) ||
		    (wl_role & BIT(RTW89_WIFI_ROLE_AP)))
			type = noa ? BTC_WLMROLE_STA_GO_NOA : BTC_WLMROLE_STA_GO;
		else if (wl_role & BIT(RTW89_WIFI_ROLE_P2P_CLIENT))
			type = noa ? BTC_WLMROLE_STA_GC_NOA : BTC_WLMROLE_STA_GC;
		else
			type = BTC_WLMROLE_STA_STA;

		dur = noa;
	}

	wl_rinfo->mrole_type = type;
	wl_rinfo->mrole_noa_duration = dur;
}

static void _update_wl_info_v8(struct rtw89_dev *rtwdev, u8 role_id, u8 rlink_id,
			       enum btc_role_state state)
{
	struct rtw89_btc *btc = &rtwdev->btc;
	struct rtw89_btc_wl_info *wl = &btc->cx.wl;
	struct rtw89_btc_chdef cid_ch[RTW89_BE_BTC_WL_MAX_ROLE_NUMBER];
	struct rtw89_btc_wl_role_info_v8 *wl_rinfo = &wl->role_info_v8;
	struct rtw89_btc_wl_dbcc_info *wl_dinfo = &wl->dbcc_info;
	bool client_joined = false, b2g = false, b5g = false;
	u8 cid_role[RTW89_BE_BTC_WL_MAX_ROLE_NUMBER] = {};
	u8 cid_phy[RTW89_BE_BTC_WL_MAX_ROLE_NUMBER] = {};
	u8 dbcc_en = 0, pta_req_band = RTW89_MAC_0;
	u8 i, j, cnt = 0, cnt_2g = 0, cnt_5g = 0;
	struct rtw89_btc_wl_link_info *wl_linfo;
	struct rtw89_btc_wl_rlink *rlink = NULL;
	u8 dbcc_2g_phy = RTW89_PHY_0;
	u8 mode = BTC_WLINK_NOLINK;
	u32 noa_dur = 0;

	if (role_id >= RTW89_BE_BTC_WL_MAX_ROLE_NUMBER || rlink_id > RTW89_MAC_1)
		return;

	/* Extract wl->link_info[role_id][rlink_id] to wl->role_info
	 * role_id: role index
	 * rlink_id: rlink index (= HW-band index)
	 * pid: port_index
	 */

	wl_linfo = &wl->rlink_info[role_id][rlink_id];
	if (wl_linfo->connected == MLME_LINKING)
		return;

	rlink = &wl_rinfo->rlink[role_id][rlink_id];
	rlink->role = wl_linfo->role;
	rlink->active = wl_linfo->active; /* Doze or not */
	rlink->pid = wl_linfo->pid;
	rlink->phy = wl_linfo->phy;
	rlink->rf_band = wl_linfo->band;
	rlink->ch = wl_linfo->ch;
	rlink->bw = wl_linfo->bw;
	rlink->noa = wl_linfo->noa;
	rlink->noa_dur = wl_linfo->noa_duration / 1000;
	rlink->client_cnt = wl_linfo->client_cnt;
	rlink->mode = wl_linfo->mode;

	switch (wl_linfo->connected) {
	case MLME_NO_LINK:
		rlink->connected = 0;
		if (rlink->role == RTW89_WIFI_ROLE_STATION)
			btc->dm.leak_ap = 0;
		break;
	case MLME_LINKED:
		rlink->connected = 1;
		break;
	default:
		return;
	}

	wl->is_5g_hi_channel = false;
	wl->bg_mode = false;
	wl_rinfo->role_map = 0;
	wl_rinfo->p2p_2g = 0;
	memset(cid_ch, 0, sizeof(cid_ch));

	for (i = 0; i < RTW89_BE_BTC_WL_MAX_ROLE_NUMBER; i++) {
		for (j = RTW89_MAC_0; j <= RTW89_MAC_1; j++) {
			rlink = &wl_rinfo->rlink[i][j];

			if (!rlink->active || !rlink->connected)
				continue;

			cnt++;
			wl_rinfo->role_map |= BIT(rlink->role);

			/* only if client connect for p2p-Go/AP */
			if ((rlink->role == RTW89_WIFI_ROLE_P2P_GO ||
			     rlink->role == RTW89_WIFI_ROLE_AP) &&
			     rlink->client_cnt > 1)
				client_joined = true;

			/* Identufy if P2P-Go (GO/GC/AP) exist at 2G band*/
			if (rlink->rf_band == RTW89_BAND_2G &&
			    (client_joined || rlink->role == RTW89_WIFI_ROLE_P2P_CLIENT))
				wl_rinfo->p2p_2g = 1;

			/* only one noa-role exist */
			if (rlink->noa && rlink->noa_dur > 0)
				noa_dur = rlink->noa_dur;

			/* for WL 5G-Rx interfered with BT issue */
			if (rlink->rf_band == RTW89_BAND_5G && rlink->ch >= 100)
				wl->is_5g_hi_channel = 1;

			if ((rlink->mode & BIT(BTC_WL_MODE_11B)) ||
			    (rlink->mode & BIT(BTC_WL_MODE_11G)))
				wl->bg_mode = 1;

			if (rtwdev->chip->para_ver & BTC_FEAT_MLO_SUPPORT)
				continue;

			cid_ch[cnt - 1] = wl_linfo->chdef;
			cid_phy[cnt - 1] = rlink->phy;
			cid_role[cnt - 1] = rlink->role;

			if (rlink->rf_band != RTW89_BAND_2G) {
				cnt_5g++;
				b5g = true;
			} else {
				cnt_2g++;
				b2g = true;
			}
		}
	}

	if (rtwdev->chip->para_ver & BTC_FEAT_MLO_SUPPORT) {
		rtw89_debug(rtwdev, RTW89_DBG_BTC,
			    "[BTC] rlink cnt_2g=%d cnt_5g=%d\n", cnt_2g, cnt_5g);
		rtw89_warn(rtwdev, "not support MLO feature yet");
	} else {
		dbcc_en = rtwdev->dbcc_en;

		/* Be careful to change the following sequence!! */
		if (cnt == 0) {
			mode = BTC_WLINK_NOLINK;
		} else if (!b2g && b5g) {
			mode = BTC_WLINK_5G;
		} else if (wl_rinfo->role_map & BIT(RTW89_WIFI_ROLE_NAN)) {
			mode = BTC_WLINK_2G_NAN;
		} else if (cnt > BTC_TDMA_WLROLE_MAX) {
			mode = BTC_WLINK_OTHER;
		} else if (dbcc_en) {
			mode = _chk_dbcc(rtwdev, cid_ch, cid_phy, cid_role,
					 &dbcc_2g_phy);
		} else if (b2g && b5g && cnt == 2) {
			mode = BTC_WLINK_25G_MCC;
		} else if (!b5g && cnt == 2) { /* cnt_connect = 2 */
			if (_chk_role_ch_group(&cid_ch[0], &cid_ch[cnt - 1]))
				mode = BTC_WLINK_2G_SCC;
			else
				mode = BTC_WLINK_2G_MCC;
		} else if (!b5g && cnt == 1) { /* cnt_connect = 1 */
			mode = _get_role_link_mode(cid_role[0]);
		}
	}

	wl_rinfo->link_mode = mode;
	wl_rinfo->connect_cnt = cnt;
	if (wl_rinfo->connect_cnt == 0)
		wl_rinfo->role_map = BIT(RTW89_WIFI_ROLE_NONE);
	_update_role_link_mode(rtwdev, client_joined, noa_dur);

	wl_rinfo->dbcc_2g_phy = dbcc_2g_phy;
	if (wl_rinfo->dbcc_en != dbcc_en) {
		wl_rinfo->dbcc_en = dbcc_en;
		wl_rinfo->dbcc_chg = 1;
		btc->cx.cnt_wl[BTC_WCNT_DBCC_CHG]++;
	} else {
		wl_rinfo->dbcc_chg = 0;
	}

	if (wl_rinfo->dbcc_en) {
		memset(wl_dinfo, 0, sizeof(struct rtw89_btc_wl_dbcc_info));

		if (mode == BTC_WLINK_5G) {
			pta_req_band = RTW89_PHY_0;
			wl_dinfo->op_band[RTW89_PHY_0] = RTW89_BAND_5G;
			wl_dinfo->op_band[RTW89_PHY_1] = RTW89_BAND_2G;
		} else if (wl_rinfo->dbcc_2g_phy == RTW89_PHY_1) {
			pta_req_band = RTW89_PHY_1;
			wl_dinfo->op_band[RTW89_PHY_0] = RTW89_BAND_5G;
			wl_dinfo->op_band[RTW89_PHY_1] = RTW89_BAND_2G;
		} else {
			pta_req_band = RTW89_PHY_0;
			wl_dinfo->op_band[RTW89_PHY_0] = RTW89_BAND_2G;
			wl_dinfo->op_band[RTW89_PHY_1] = RTW89_BAND_5G;
		}
		_update_dbcc_band(rtwdev, RTW89_PHY_0);
		_update_dbcc_band(rtwdev, RTW89_PHY_1);
	}

	wl_rinfo->pta_req_band = pta_req_band;
	_fw_set_drv_info(rtwdev, CXDRVINFO_ROLE);
}

void rtw89_coex_act1_work(struct work_struct *work)
{
	struct rtw89_dev *rtwdev = container_of(work, struct rtw89_dev,
						coex_act1_work.work);
	struct rtw89_btc *btc = &rtwdev->btc;
	struct rtw89_btc_dm *dm = &rtwdev->btc.dm;
	struct rtw89_btc_cx *cx = &btc->cx;
	struct rtw89_btc_wl_info *wl = &cx->wl;

	mutex_lock(&rtwdev->mutex);
	rtw89_debug(rtwdev, RTW89_DBG_BTC, "[BTC], %s(): enter\n", __func__);
	dm->cnt_notify[BTC_NCNT_TIMER]++;
	if (wl->status.map._4way)
		wl->status.map._4way = false;
	if (wl->status.map.connecting)
		wl->status.map.connecting = false;

	_run_coex(rtwdev, BTC_RSN_ACT1_WORK);
	mutex_unlock(&rtwdev->mutex);
=======
>>>>>>> 1613e604
}

static bool _chk_role_ch_group(const struct rtw89_btc_chdef *r1,
			       const struct rtw89_btc_chdef *r2)
{
	if (r1->chan != r2->chan) { /* primary ch is different */
		return false;
	} else if (r1->bw == RTW89_CHANNEL_WIDTH_40 &&
		   r2->bw == RTW89_CHANNEL_WIDTH_40) {
		if (r1->offset != r2->offset)
			return false;
	}
	return true;
}

static u8 _chk_dbcc(struct rtw89_dev *rtwdev, struct rtw89_btc_chdef *ch,
		    u8 *phy, u8 *role, u8 *dbcc_2g_phy)
{
	struct rtw89_btc_wl_info *wl = &rtwdev->btc.cx.wl;
	struct rtw89_btc_wl_role_info_v8 *wl_rinfo = &wl->role_info_v8;
	bool is_2g_ch_exist = false, is_multi_role_in_2g_phy = false;
	u8 j, k, dbcc_2g_cid, dbcc_2g_cid2;

	/* find out the 2G-PHY by connect-id ->ch  */
	for (j = 0; j < wl_rinfo->connect_cnt; j++) {
		if (ch[j].center_ch <= 14) {
			is_2g_ch_exist = true;
			break;
		}
	}

	/* If no any 2G-port exist, it's impossible because 5G-exclude */
	if (!is_2g_ch_exist)
		return BTC_WLINK_OTHER;

	dbcc_2g_cid = j;
	*dbcc_2g_phy = phy[dbcc_2g_cid];

	/* connect_cnt <= 2 */
	if (wl_rinfo->connect_cnt < BTC_TDMA_WLROLE_MAX)
		return (_get_role_link_mode((role[dbcc_2g_cid])));

	/* find the other-port in the 2G-PHY, ex: PHY-0:6G, PHY1: mcc/scc */
	for (k = 0; k < wl_rinfo->connect_cnt; k++) {
		if (k == dbcc_2g_cid)
			continue;

		if (phy[k] == *dbcc_2g_phy) {
			is_multi_role_in_2g_phy = true;
			dbcc_2g_cid2 = k;
			break;
		}
	}

	/* Single-role in 2G-PHY */
	if (!is_multi_role_in_2g_phy)
		return (_get_role_link_mode(role[dbcc_2g_cid]));

	/* 2-role in 2G-PHY */
	if (ch[dbcc_2g_cid2].center_ch > 14)
		return BTC_WLINK_25G_MCC;
	else if (_chk_role_ch_group(&ch[dbcc_2g_cid], &ch[dbcc_2g_cid2]))
		return BTC_WLINK_2G_SCC;
	else
		return BTC_WLINK_2G_MCC;
}

static void _update_role_link_mode(struct rtw89_dev *rtwdev,
				   bool client_joined, u32 noa)
{
	struct rtw89_btc_wl_role_info_v8 *wl_rinfo = &rtwdev->btc.cx.wl.role_info_v8;
	u32 type = BTC_WLMROLE_NONE, dur = 0;
	u32 wl_role = wl_rinfo->role_map;

	/* if no client_joined, don't care P2P-GO/AP role */
	if (((wl_role & BIT(RTW89_WIFI_ROLE_P2P_GO)) ||
	     (wl_role & BIT(RTW89_WIFI_ROLE_AP))) && !client_joined) {
		if (wl_rinfo->link_mode == BTC_WLINK_2G_SCC) {
			wl_rinfo->link_mode = BTC_WLINK_2G_STA;
			wl_rinfo->connect_cnt--;
		} else if (wl_rinfo->link_mode == BTC_WLINK_2G_GO ||
			wl_rinfo->link_mode == BTC_WLINK_2G_AP) {
			wl_rinfo->link_mode = BTC_WLINK_NOLINK;
			wl_rinfo->connect_cnt--;
		}
	}

	/* Identify 2-Role type  */
	if (wl_rinfo->connect_cnt >= 2 &&
	    (wl_rinfo->link_mode == BTC_WLINK_2G_SCC ||
	     wl_rinfo->link_mode == BTC_WLINK_2G_MCC ||
	     wl_rinfo->link_mode == BTC_WLINK_25G_MCC ||
	     wl_rinfo->link_mode == BTC_WLINK_5G)) {
		if ((wl_role & BIT(RTW89_WIFI_ROLE_P2P_GO)) ||
		    (wl_role & BIT(RTW89_WIFI_ROLE_AP)))
			type = noa ? BTC_WLMROLE_STA_GO_NOA : BTC_WLMROLE_STA_GO;
		else if (wl_role & BIT(RTW89_WIFI_ROLE_P2P_CLIENT))
			type = noa ? BTC_WLMROLE_STA_GC_NOA : BTC_WLMROLE_STA_GC;
		else
			type = BTC_WLMROLE_STA_STA;

		dur = noa;
	}

	wl_rinfo->mrole_type = type;
	wl_rinfo->mrole_noa_duration = dur;
}

static void _update_wl_info_v8(struct rtw89_dev *rtwdev, u8 role_id, u8 rlink_id,
			       enum btc_role_state state)
{
	struct rtw89_btc *btc = &rtwdev->btc;
	struct rtw89_btc_wl_info *wl = &btc->cx.wl;
	struct rtw89_btc_chdef cid_ch[RTW89_BE_BTC_WL_MAX_ROLE_NUMBER];
	struct rtw89_btc_wl_role_info_v8 *wl_rinfo = &wl->role_info_v8;
	struct rtw89_btc_wl_dbcc_info *wl_dinfo = &wl->dbcc_info;
	bool client_joined = false, b2g = false, b5g = false;
	u8 cid_role[RTW89_BE_BTC_WL_MAX_ROLE_NUMBER] = {};
	u8 cid_phy[RTW89_BE_BTC_WL_MAX_ROLE_NUMBER] = {};
	u8 dbcc_en = 0, pta_req_band = RTW89_MAC_0;
	u8 i, j, cnt = 0, cnt_2g = 0, cnt_5g = 0;
	struct rtw89_btc_wl_link_info *wl_linfo;
	struct rtw89_btc_wl_rlink *rlink = NULL;
	u8 dbcc_2g_phy = RTW89_PHY_0;
	u8 mode = BTC_WLINK_NOLINK;
	u32 noa_dur = 0;

	if (role_id >= RTW89_BE_BTC_WL_MAX_ROLE_NUMBER || rlink_id > RTW89_MAC_1)
		return;

	/* Extract wl->link_info[role_id][rlink_id] to wl->role_info
	 * role_id: role index
	 * rlink_id: rlink index (= HW-band index)
	 * pid: port_index
	 */

	wl_linfo = &wl->rlink_info[role_id][rlink_id];
	if (wl_linfo->connected == MLME_LINKING)
		return;

	rlink = &wl_rinfo->rlink[role_id][rlink_id];
	rlink->role = wl_linfo->role;
	rlink->active = wl_linfo->active; /* Doze or not */
	rlink->pid = wl_linfo->pid;
	rlink->phy = wl_linfo->phy;
	rlink->rf_band = wl_linfo->band;
	rlink->ch = wl_linfo->ch;
	rlink->bw = wl_linfo->bw;
	rlink->noa = wl_linfo->noa;
	rlink->noa_dur = wl_linfo->noa_duration / 1000;
	rlink->client_cnt = wl_linfo->client_cnt;
	rlink->mode = wl_linfo->mode;

	switch (wl_linfo->connected) {
	case MLME_NO_LINK:
		rlink->connected = 0;
		if (rlink->role == RTW89_WIFI_ROLE_STATION)
			btc->dm.leak_ap = 0;
		break;
	case MLME_LINKED:
		rlink->connected = 1;
		break;
	default:
		return;
	}

	wl->is_5g_hi_channel = false;
	wl->bg_mode = false;
	wl_rinfo->role_map = 0;
	wl_rinfo->p2p_2g = 0;
	memset(cid_ch, 0, sizeof(cid_ch));

	for (i = 0; i < RTW89_BE_BTC_WL_MAX_ROLE_NUMBER; i++) {
		for (j = RTW89_MAC_0; j <= RTW89_MAC_1; j++) {
			rlink = &wl_rinfo->rlink[i][j];

			if (!rlink->active || !rlink->connected)
				continue;

			cnt++;
			wl_rinfo->role_map |= BIT(rlink->role);

			/* only if client connect for p2p-Go/AP */
			if ((rlink->role == RTW89_WIFI_ROLE_P2P_GO ||
			     rlink->role == RTW89_WIFI_ROLE_AP) &&
			     rlink->client_cnt > 1)
				client_joined = true;

			/* Identufy if P2P-Go (GO/GC/AP) exist at 2G band*/
			if (rlink->rf_band == RTW89_BAND_2G &&
			    (client_joined || rlink->role == RTW89_WIFI_ROLE_P2P_CLIENT))
				wl_rinfo->p2p_2g = 1;

			/* only one noa-role exist */
			if (rlink->noa && rlink->noa_dur > 0)
				noa_dur = rlink->noa_dur;

			/* for WL 5G-Rx interfered with BT issue */
			if (rlink->rf_band == RTW89_BAND_5G && rlink->ch >= 100)
				wl->is_5g_hi_channel = 1;

			if ((rlink->mode & BIT(BTC_WL_MODE_11B)) ||
			    (rlink->mode & BIT(BTC_WL_MODE_11G)))
				wl->bg_mode = 1;

			if (rtwdev->chip->para_ver & BTC_FEAT_MLO_SUPPORT)
				continue;

			cid_ch[cnt - 1] = wl_linfo->chdef;
			cid_phy[cnt - 1] = rlink->phy;
			cid_role[cnt - 1] = rlink->role;

			if (rlink->rf_band != RTW89_BAND_2G) {
				cnt_5g++;
				b5g = true;
			} else {
				cnt_2g++;
				b2g = true;
			}
		}
	}

	if (rtwdev->chip->para_ver & BTC_FEAT_MLO_SUPPORT) {
		rtw89_debug(rtwdev, RTW89_DBG_BTC,
			    "[BTC] rlink cnt_2g=%d cnt_5g=%d\n", cnt_2g, cnt_5g);
		rtw89_warn(rtwdev, "not support MLO feature yet");
	} else {
		dbcc_en = rtwdev->dbcc_en;

		/* Be careful to change the following sequence!! */
		if (cnt == 0) {
			mode = BTC_WLINK_NOLINK;
		} else if (!b2g && b5g) {
			mode = BTC_WLINK_5G;
		} else if (wl_rinfo->role_map & BIT(RTW89_WIFI_ROLE_NAN)) {
			mode = BTC_WLINK_2G_NAN;
		} else if (cnt > BTC_TDMA_WLROLE_MAX) {
			mode = BTC_WLINK_OTHER;
		} else if (dbcc_en) {
			mode = _chk_dbcc(rtwdev, cid_ch, cid_phy, cid_role,
					 &dbcc_2g_phy);
		} else if (b2g && b5g && cnt == 2) {
			mode = BTC_WLINK_25G_MCC;
		} else if (!b5g && cnt == 2) { /* cnt_connect = 2 */
			if (_chk_role_ch_group(&cid_ch[0], &cid_ch[cnt - 1]))
				mode = BTC_WLINK_2G_SCC;
			else
				mode = BTC_WLINK_2G_MCC;
		} else if (!b5g && cnt == 1) { /* cnt_connect = 1 */
			mode = _get_role_link_mode(cid_role[0]);
		}
	}

	wl_rinfo->link_mode = mode;
	wl_rinfo->connect_cnt = cnt;
	if (wl_rinfo->connect_cnt == 0)
		wl_rinfo->role_map = BIT(RTW89_WIFI_ROLE_NONE);
	_update_role_link_mode(rtwdev, client_joined, noa_dur);

	wl_rinfo->dbcc_2g_phy = dbcc_2g_phy;
	if (wl_rinfo->dbcc_en != dbcc_en) {
		wl_rinfo->dbcc_en = dbcc_en;
		wl_rinfo->dbcc_chg = 1;
		btc->cx.cnt_wl[BTC_WCNT_DBCC_CHG]++;
	} else {
		wl_rinfo->dbcc_chg = 0;
	}

	if (wl_rinfo->dbcc_en) {
		memset(wl_dinfo, 0, sizeof(struct rtw89_btc_wl_dbcc_info));

		if (mode == BTC_WLINK_5G) {
			pta_req_band = RTW89_PHY_0;
			wl_dinfo->op_band[RTW89_PHY_0] = RTW89_BAND_5G;
			wl_dinfo->op_band[RTW89_PHY_1] = RTW89_BAND_2G;
		} else if (wl_rinfo->dbcc_2g_phy == RTW89_PHY_1) {
			pta_req_band = RTW89_PHY_1;
			wl_dinfo->op_band[RTW89_PHY_0] = RTW89_BAND_5G;
			wl_dinfo->op_band[RTW89_PHY_1] = RTW89_BAND_2G;
		} else {
			pta_req_band = RTW89_PHY_0;
			wl_dinfo->op_band[RTW89_PHY_0] = RTW89_BAND_2G;
			wl_dinfo->op_band[RTW89_PHY_1] = RTW89_BAND_5G;
		}
		_update_dbcc_band(rtwdev, RTW89_PHY_0);
		_update_dbcc_band(rtwdev, RTW89_PHY_1);
	}

	wl_rinfo->pta_req_band = pta_req_band;
	_fw_set_drv_info(rtwdev, CXDRVINFO_ROLE);
}

void rtw89_coex_act1_work(struct work_struct *work)
{
	struct rtw89_dev *rtwdev = container_of(work, struct rtw89_dev,
						coex_act1_work.work);
	struct rtw89_btc *btc = &rtwdev->btc;
	struct rtw89_btc_dm *dm = &rtwdev->btc.dm;
	struct rtw89_btc_cx *cx = &btc->cx;
	struct rtw89_btc_wl_info *wl = &cx->wl;

	mutex_lock(&rtwdev->mutex);
	rtw89_debug(rtwdev, RTW89_DBG_BTC, "[BTC], %s(): enter\n", __func__);
	dm->cnt_notify[BTC_NCNT_TIMER]++;
	if (wl->status.map._4way)
		wl->status.map._4way = false;
	if (wl->status.map.connecting)
		wl->status.map.connecting = false;

	_run_coex(rtwdev, BTC_RSN_ACT1_WORK);
	mutex_unlock(&rtwdev->mutex);
}

void rtw89_coex_bt_devinfo_work(struct work_struct *work)
{
	struct rtw89_dev *rtwdev = container_of(work, struct rtw89_dev,
						coex_bt_devinfo_work.work);
	struct rtw89_btc *btc = &rtwdev->btc;
	struct rtw89_btc_dm *dm = &rtwdev->btc.dm;
	struct rtw89_btc_bt_a2dp_desc *a2dp = &btc->cx.bt.link_info.a2dp_desc;

	mutex_lock(&rtwdev->mutex);
	rtw89_debug(rtwdev, RTW89_DBG_BTC, "[BTC], %s(): enter\n", __func__);
	dm->cnt_notify[BTC_NCNT_TIMER]++;
	a2dp->play_latency = 0;
	_run_coex(rtwdev, BTC_RSN_BT_DEVINFO_WORK);
	mutex_unlock(&rtwdev->mutex);
}

void rtw89_coex_rfk_chk_work(struct work_struct *work)
{
	struct rtw89_dev *rtwdev = container_of(work, struct rtw89_dev,
						coex_rfk_chk_work.work);
	struct rtw89_btc *btc = &rtwdev->btc;
	struct rtw89_btc_dm *dm = &rtwdev->btc.dm;
	struct rtw89_btc_cx *cx = &btc->cx;
	struct rtw89_btc_wl_info *wl = &cx->wl;

	mutex_lock(&rtwdev->mutex);
	rtw89_debug(rtwdev, RTW89_DBG_BTC, "[BTC], %s(): enter\n", __func__);
	dm->cnt_notify[BTC_NCNT_TIMER]++;
	if (wl->rfk_info.state != BTC_WRFK_STOP) {
		rtw89_debug(rtwdev, RTW89_DBG_BTC,
			    "[BTC], %s(): RFK timeout\n", __func__);
		cx->cnt_wl[BTC_WCNT_RFK_TIMEOUT]++;
		dm->error.map.wl_rfk_timeout = true;
		wl->rfk_info.state = BTC_WRFK_STOP;
		_write_scbd(rtwdev, BTC_WSCB_WLRFK, false);
		_run_coex(rtwdev, BTC_RSN_RFK_CHK_WORK);
	}
	mutex_unlock(&rtwdev->mutex);
}

static void _update_bt_scbd(struct rtw89_dev *rtwdev, bool only_update)
{
	const struct rtw89_chip_info *chip = rtwdev->chip;
	struct rtw89_btc *btc = &rtwdev->btc;
	struct rtw89_btc_cx *cx = &btc->cx;
	struct rtw89_btc_bt_info *bt = &btc->cx.bt;
	u32 val;
	bool status_change = false;

	if (!chip->scbd)
		return;

	rtw89_debug(rtwdev, RTW89_DBG_BTC, "[BTC], %s\n", __func__);

	val = _read_scbd(rtwdev);
	if (val == BTC_SCB_INV_VALUE) {
		rtw89_debug(rtwdev, RTW89_DBG_BTC,
			    "[BTC], %s(): return by invalid scbd value\n",
			    __func__);
		return;
	}

	if (!(val & BTC_BSCB_ON))
		bt->enable.now = 0;
	else
		bt->enable.now = 1;

	if (bt->enable.now != bt->enable.last)
		status_change = true;

	/* reset bt info if bt re-enable */
	if (bt->enable.now && !bt->enable.last) {
		_reset_btc_var(rtwdev, BTC_RESET_BTINFO);
		cx->cnt_bt[BTC_BCNT_REENABLE]++;
		bt->enable.now = 1;
	}

	bt->enable.last = bt->enable.now;
	bt->scbd = val;
	bt->mbx_avl = !!(val & BTC_BSCB_ACT);

	if (bt->whql_test != !!(val & BTC_BSCB_WHQL))
		status_change = true;

	bt->whql_test = !!(val & BTC_BSCB_WHQL);
	bt->btg_type = val & BTC_BSCB_BT_S1 ? BTC_BT_BTG : BTC_BT_ALONE;
	bt->link_info.a2dp_desc.exist = !!(val & BTC_BSCB_A2DP_ACT);

	bt->lna_constrain = !!(val & BTC_BSCB_BT_LNAB0) +
			    !!(val & BTC_BSCB_BT_LNAB1) * 2 + 4;

	/* if rfk run 1->0 */
	if (bt->rfk_info.map.run && !(val & BTC_BSCB_RFK_RUN))
		status_change = true;

	bt->rfk_info.map.run  = !!(val & BTC_BSCB_RFK_RUN);
	bt->rfk_info.map.req = !!(val & BTC_BSCB_RFK_REQ);
	bt->hi_lna_rx = !!(val & BTC_BSCB_BT_HILNA);
	bt->link_info.status.map.connect = !!(val & BTC_BSCB_BT_CONNECT);
	bt->run_patch_code = !!(val & BTC_BSCB_PATCH_CODE);

	if (!only_update && status_change)
		_run_coex(rtwdev, BTC_RSN_UPDATE_BT_SCBD);
}

static bool _chk_wl_rfk_request(struct rtw89_dev *rtwdev)
{
	struct rtw89_btc *btc = &rtwdev->btc;
	struct rtw89_btc_cx *cx = &btc->cx;
	struct rtw89_btc_bt_info *bt = &cx->bt;

	_update_bt_scbd(rtwdev, true);

	cx->cnt_wl[BTC_WCNT_RFK_REQ]++;

	if ((bt->rfk_info.map.run || bt->rfk_info.map.req) &&
	    !bt->rfk_info.map.timeout) {
		cx->cnt_wl[BTC_WCNT_RFK_REJECT]++;
	} else {
		cx->cnt_wl[BTC_WCNT_RFK_GO]++;
		return true;
	}
	return false;
}

static
void _run_coex(struct rtw89_dev *rtwdev, enum btc_reason_and_action reason)
{
	struct rtw89_btc *btc = &rtwdev->btc;
	const struct rtw89_btc_ver *ver = btc->ver;
	struct rtw89_btc_dm *dm = &rtwdev->btc.dm;
	struct rtw89_btc_cx *cx = &btc->cx;
	struct rtw89_btc_wl_info *wl = &btc->cx.wl;
	struct rtw89_btc_bt_info *bt = &btc->cx.bt;
	struct rtw89_btc_wl_role_info *wl_rinfo = &wl->role_info;
	struct rtw89_btc_wl_role_info_v1 *wl_rinfo_v1 = &wl->role_info_v1;
	struct rtw89_btc_wl_role_info_v2 *wl_rinfo_v2 = &wl->role_info_v2;
	struct rtw89_btc_wl_role_info_v8 *wl_rinfo_v8 = &wl->role_info_v8;
	u8 mode, igno_bt, always_freerun;

	lockdep_assert_held(&rtwdev->mutex);

	dm->run_reason = reason;
	_update_dm_step(rtwdev, reason);
	_update_btc_state_map(rtwdev);

	if (ver->fwlrole == 0)
		mode = wl_rinfo->link_mode;
	else if (ver->fwlrole == 1)
		mode = wl_rinfo_v1->link_mode;
	else if (ver->fwlrole == 2)
		mode = wl_rinfo_v2->link_mode;
	else if (ver->fwlrole == 8)
		mode = wl_rinfo_v8->link_mode;
	else
		return;

	if (ver->fcxctrl == 7) {
		igno_bt = btc->ctrl.ctrl_v7.igno_bt;
		always_freerun = btc->ctrl.ctrl_v7.always_freerun;
	} else {
		igno_bt = btc->ctrl.ctrl.igno_bt;
		always_freerun = btc->ctrl.ctrl.always_freerun;
	}

	rtw89_debug(rtwdev, RTW89_DBG_BTC, "[BTC], %s(): reason=%d, mode=%d\n",
		    __func__, reason, mode);
	rtw89_debug(rtwdev, RTW89_DBG_BTC, "[BTC], %s(): wl_only=%d, bt_only=%d\n",
		    __func__, dm->wl_only, dm->bt_only);

	/* Be careful to change the following function sequence!! */
	if (btc->manual_ctrl) {
		rtw89_debug(rtwdev, RTW89_DBG_BTC,
			    "[BTC], %s(): return for Manual CTRL!!\n",
			    __func__);
		return;
	}

	if (igno_bt &&
	    (reason == BTC_RSN_UPDATE_BT_INFO ||
	     reason == BTC_RSN_UPDATE_BT_SCBD)) {
		rtw89_debug(rtwdev, RTW89_DBG_BTC,
			    "[BTC], %s(): return for Stop Coex DM!!\n",
			    __func__);
		return;
	}

	if (!wl->status.map.init_ok) {
		rtw89_debug(rtwdev, RTW89_DBG_BTC,
			    "[BTC], %s(): return for WL init fail!!\n",
			    __func__);
		return;
	}

	if (wl->status.map.rf_off_pre == wl->status.map.rf_off &&
	    wl->status.map.lps_pre == wl->status.map.lps) {
		if (reason == BTC_RSN_NTFY_POWEROFF ||
		    reason == BTC_RSN_NTFY_RADIO_STATE) {
			rtw89_debug(rtwdev, RTW89_DBG_BTC,
				    "[BTC], %s(): return for WL rf off state no change!!\n",
				    __func__);
			return;
		}
		if (wl->status.map.rf_off == 1 ||
		    wl->status.map.lps == BTC_LPS_RF_OFF) {
			rtw89_debug(rtwdev, RTW89_DBG_BTC,
				    "[BTC], %s(): return for WL rf off state!!\n",
				    __func__);
			return;
		}
	}

	dm->freerun = false;
	dm->cnt_dm[BTC_DCNT_RUN]++;
	dm->fddt_train = BTC_FDDT_DISABLE;
	bt->scan_rx_low_pri = false;
	igno_bt = false;

	if (always_freerun) {
		_action_freerun(rtwdev);
		igno_bt = true;
		goto exit;
	}

	if (dm->wl_only) {
		_action_wl_only(rtwdev);
		igno_bt = true;
		goto exit;
	}

	if (wl->status.map.rf_off || wl->status.map.lps || dm->bt_only) {
		_action_wl_off(rtwdev, mode);
		igno_bt = true;
		goto exit;
	}

	if (reason == BTC_RSN_NTFY_INIT) {
		_action_wl_init(rtwdev);
		goto exit;
	}

	if (!cx->bt.enable.now && !cx->other.type) {
		_action_bt_off(rtwdev);
		goto exit;
	}

	if (cx->bt.whql_test) {
		_action_bt_whql(rtwdev);
		goto exit;
	}

	if (wl->rfk_info.state != BTC_WRFK_STOP) {
		_action_wl_rfk(rtwdev);
		goto exit;
	}

	if (cx->state_map == BTC_WLINKING) {
		if (mode == BTC_WLINK_NOLINK || mode == BTC_WLINK_2G_STA ||
		    mode == BTC_WLINK_5G) {
			_action_wl_scan(rtwdev);
			bt->scan_rx_low_pri = false;
			goto exit;
		}
	}

	if (wl->status.map.scan) {
		_action_wl_scan(rtwdev);
		bt->scan_rx_low_pri = false;
		goto exit;
	}

	switch (mode) {
	case BTC_WLINK_NOLINK:
		_action_wl_nc(rtwdev);
		break;
	case BTC_WLINK_2G_STA:
		if (wl->status.map.traffic_dir & BIT(RTW89_TFC_DL))
			bt->scan_rx_low_pri = true;
		_action_wl_2g_sta(rtwdev);
		break;
	case BTC_WLINK_2G_AP:
		bt->scan_rx_low_pri = true;
		_action_wl_2g_ap(rtwdev);
		break;
	case BTC_WLINK_2G_GO:
		bt->scan_rx_low_pri = true;
		_action_wl_2g_go(rtwdev);
		break;
	case BTC_WLINK_2G_GC:
		bt->scan_rx_low_pri = true;
		_action_wl_2g_gc(rtwdev);
		break;
	case BTC_WLINK_2G_SCC:
		bt->scan_rx_low_pri = true;
		if (ver->fwlrole == 0)
			_action_wl_2g_scc(rtwdev);
		else if (ver->fwlrole == 1)
			_action_wl_2g_scc_v1(rtwdev);
		else if (ver->fwlrole == 2)
			_action_wl_2g_scc_v2(rtwdev);
		else if (ver->fwlrole == 8)
			_action_wl_2g_scc_v8(rtwdev);
		break;
	case BTC_WLINK_2G_MCC:
		bt->scan_rx_low_pri = true;
		_action_wl_2g_mcc(rtwdev);
		break;
	case BTC_WLINK_25G_MCC:
		bt->scan_rx_low_pri = true;
		_action_wl_25g_mcc(rtwdev);
		break;
	case BTC_WLINK_5G:
		_action_wl_5g(rtwdev);
		break;
	case BTC_WLINK_2G_NAN:
		_action_wl_2g_nan(rtwdev);
		break;
	default:
		_action_wl_other(rtwdev);
		break;
	}

exit:
	rtw89_debug(rtwdev, RTW89_DBG_BTC, "[BTC], %s(): exit\n", __func__);
	if (ver->fcxctrl == 7)
		btc->ctrl.ctrl_v7.igno_bt = igno_bt;
	else
		btc->ctrl.ctrl.igno_bt = igno_bt;
	_action_common(rtwdev);
}

void rtw89_btc_ntfy_poweron(struct rtw89_dev *rtwdev)
{
	struct rtw89_btc *btc = &rtwdev->btc;

	rtw89_debug(rtwdev, RTW89_DBG_BTC, "[BTC], %s(): !!\n", __func__);
	btc->dm.cnt_notify[BTC_NCNT_POWER_ON]++;
}

void rtw89_btc_ntfy_poweroff(struct rtw89_dev *rtwdev)
{
	struct rtw89_btc *btc = &rtwdev->btc;
	struct rtw89_btc_wl_info *wl = &btc->cx.wl;

	rtw89_debug(rtwdev, RTW89_DBG_BTC, "[BTC], %s(): !!\n", __func__);
	btc->dm.cnt_notify[BTC_NCNT_POWER_OFF]++;

	btc->cx.wl.status.map.rf_off = 1;
	btc->cx.wl.status.map.busy = 0;
	wl->status.map.lps = BTC_LPS_OFF;

	_write_scbd(rtwdev, BTC_WSCB_ALL, false);
	_run_coex(rtwdev, BTC_RSN_NTFY_POWEROFF);

	rtw89_btc_fw_en_rpt(rtwdev, RPT_EN_ALL, 0);

	btc->cx.wl.status.map.rf_off_pre = btc->cx.wl.status.map.rf_off;
}

static void _set_init_info(struct rtw89_dev *rtwdev)
{
	const struct rtw89_chip_info *chip = rtwdev->chip;
	struct rtw89_btc *btc = &rtwdev->btc;
	const struct rtw89_btc_ver *ver = btc->ver;
	struct rtw89_btc_dm *dm = &btc->dm;
	struct rtw89_btc_wl_info *wl = &btc->cx.wl;

	if (ver->fcxinit == 7) {
		dm->init_info.init_v7.wl_only = (u8)dm->wl_only;
		dm->init_info.init_v7.bt_only = (u8)dm->bt_only;
		dm->init_info.init_v7.wl_init_ok = (u8)wl->status.map.init_ok;
		dm->init_info.init_v7.cx_other = btc->cx.other.type;
		dm->init_info.init_v7.wl_guard_ch = chip->afh_guard_ch;
		dm->init_info.init_v7.module = btc->mdinfo.md_v7;
	} else {
		dm->init_info.init.wl_only = (u8)dm->wl_only;
		dm->init_info.init.bt_only = (u8)dm->bt_only;
		dm->init_info.init.wl_init_ok = (u8)wl->status.map.init_ok;
		dm->init_info.init.dbcc_en = rtwdev->dbcc_en;
		dm->init_info.init.cx_other = btc->cx.other.type;
		dm->init_info.init.wl_guard_ch = chip->afh_guard_ch;
		dm->init_info.init.module = btc->mdinfo.md;
	}
}

void rtw89_btc_ntfy_init(struct rtw89_dev *rtwdev, u8 mode)
{
	struct rtw89_btc *btc = &rtwdev->btc;
	struct rtw89_btc_dm *dm = &rtwdev->btc.dm;
	struct rtw89_btc_wl_info *wl = &btc->cx.wl;
	const struct rtw89_chip_info *chip = rtwdev->chip;
	const struct rtw89_btc_ver *ver = btc->ver;

	_reset_btc_var(rtwdev, BTC_RESET_ALL);
	btc->dm.run_reason = BTC_RSN_NONE;
	btc->dm.run_action = BTC_ACT_NONE;
	if (ver->fcxctrl == 7)
		btc->ctrl.ctrl_v7.igno_bt = true;
	else
		btc->ctrl.ctrl.igno_bt = true;

	rtw89_debug(rtwdev, RTW89_DBG_BTC,
		    "[BTC], %s(): mode=%d\n", __func__, mode);

	wl->coex_mode = mode;
	dm->cnt_notify[BTC_NCNT_INIT_COEX]++;
	dm->wl_only = mode == BTC_MODE_WL ? 1 : 0;
	dm->bt_only = mode == BTC_MODE_BT ? 1 : 0;
	wl->status.map.rf_off = mode == BTC_MODE_WLOFF ? 1 : 0;

	chip->ops->btc_set_rfe(rtwdev);
	chip->ops->btc_init_cfg(rtwdev);

	if (!wl->status.map.init_ok) {
		rtw89_debug(rtwdev, RTW89_DBG_BTC,
			    "[BTC], %s(): return for WL init fail!!\n",
			    __func__);
		dm->error.map.init = true;
		return;
	}

	_write_scbd(rtwdev,
		    BTC_WSCB_ACTIVE | BTC_WSCB_ON | BTC_WSCB_BTLOG, true);
	_update_bt_scbd(rtwdev, true);
	if (rtw89_mac_get_ctrl_path(rtwdev)) {
		rtw89_debug(rtwdev, RTW89_DBG_BTC,
			    "[BTC], %s(): PTA owner warning!!\n",
			    __func__);
		dm->error.map.pta_owner = true;
	}

	_set_init_info(rtwdev);
	_set_wl_tx_power(rtwdev, RTW89_BTC_WL_DEF_TX_PWR);
	btc_fw_set_monreg(rtwdev);
	rtw89_btc_fw_set_slots(rtwdev);
	_fw_set_drv_info(rtwdev, CXDRVINFO_INIT);
	_fw_set_drv_info(rtwdev, CXDRVINFO_CTRL);

	_run_coex(rtwdev, BTC_RSN_NTFY_INIT);
}

void rtw89_btc_ntfy_scan_start(struct rtw89_dev *rtwdev, u8 phy_idx, u8 band)
{
	struct rtw89_btc *btc = &rtwdev->btc;
	struct rtw89_btc_wl_info *wl = &btc->cx.wl;

	rtw89_debug(rtwdev, RTW89_DBG_BTC,
		    "[BTC], %s(): phy_idx=%d, band=%d\n",
		    __func__, phy_idx, band);

	if (phy_idx >= RTW89_PHY_MAX)
		return;

	btc->dm.cnt_notify[BTC_NCNT_SCAN_START]++;
	wl->status.map.scan = true;
	wl->scan_info.band[phy_idx] = band;
	wl->scan_info.phy_map |= BIT(phy_idx);
	_fw_set_drv_info(rtwdev, CXDRVINFO_SCAN);

	if (rtwdev->dbcc_en) {
		wl->dbcc_info.scan_band[phy_idx] = band;
		_update_dbcc_band(rtwdev, phy_idx);
		_fw_set_drv_info(rtwdev, CXDRVINFO_DBCC);
	}

	_run_coex(rtwdev, BTC_RSN_NTFY_SCAN_START);
}

void rtw89_btc_ntfy_scan_finish(struct rtw89_dev *rtwdev, u8 phy_idx)
{
	struct rtw89_btc *btc = &rtwdev->btc;
	struct rtw89_btc_wl_info *wl = &btc->cx.wl;

	rtw89_debug(rtwdev, RTW89_DBG_BTC,
		    "[BTC], %s(): phy_idx=%d\n", __func__, phy_idx);
	btc->dm.cnt_notify[BTC_NCNT_SCAN_FINISH]++;

	wl->status.map.scan = false;
	wl->scan_info.phy_map &= ~BIT(phy_idx);
	_fw_set_drv_info(rtwdev, CXDRVINFO_SCAN);

	if (rtwdev->dbcc_en) {
		_update_dbcc_band(rtwdev, phy_idx);
		_fw_set_drv_info(rtwdev, CXDRVINFO_DBCC);
	}

	_run_coex(rtwdev, BTC_RSN_NTFY_SCAN_FINISH);
}

void rtw89_btc_ntfy_switch_band(struct rtw89_dev *rtwdev, u8 phy_idx, u8 band)
{
	struct rtw89_btc *btc = &rtwdev->btc;
	struct rtw89_btc_wl_info *wl = &btc->cx.wl;

	rtw89_debug(rtwdev, RTW89_DBG_BTC,
		    "[BTC], %s(): phy_idx=%d, band=%d\n",
		    __func__, phy_idx, band);

	if (phy_idx >= RTW89_PHY_MAX)
		return;

	btc->dm.cnt_notify[BTC_NCNT_SWITCH_BAND]++;

	wl->scan_info.band[phy_idx] = band;
	wl->scan_info.phy_map |= BIT(phy_idx);
	_fw_set_drv_info(rtwdev, CXDRVINFO_SCAN);

	if (rtwdev->dbcc_en) {
		wl->dbcc_info.scan_band[phy_idx] = band;
		_update_dbcc_band(rtwdev, phy_idx);
		_fw_set_drv_info(rtwdev, CXDRVINFO_DBCC);
	}
	_run_coex(rtwdev, BTC_RSN_NTFY_SWBAND);
}

void rtw89_btc_ntfy_specific_packet(struct rtw89_dev *rtwdev,
				    enum btc_pkt_type pkt_type)
{
	struct rtw89_btc *btc = &rtwdev->btc;
	struct rtw89_btc_cx *cx = &btc->cx;
	struct rtw89_btc_wl_info *wl = &cx->wl;
	struct rtw89_btc_bt_link_info *b = &cx->bt.link_info;
	struct rtw89_btc_bt_hfp_desc *hfp = &b->hfp_desc;
	struct rtw89_btc_bt_hid_desc *hid = &b->hid_desc;
	u32 cnt;
	u32 delay = RTW89_COEX_ACT1_WORK_PERIOD;
	bool delay_work = false;

	switch (pkt_type) {
	case PACKET_DHCP:
		cnt = ++cx->cnt_wl[BTC_WCNT_DHCP];
		rtw89_debug(rtwdev, RTW89_DBG_BTC,
			    "[BTC], %s(): DHCP cnt=%d\n", __func__, cnt);
		wl->status.map.connecting = true;
		delay_work = true;
		break;
	case PACKET_EAPOL:
		cnt = ++cx->cnt_wl[BTC_WCNT_EAPOL];
		rtw89_debug(rtwdev, RTW89_DBG_BTC,
			    "[BTC], %s(): EAPOL cnt=%d\n", __func__, cnt);
		wl->status.map._4way = true;
		delay_work = true;
		if (hfp->exist || hid->exist)
			delay /= 2;
		break;
	case PACKET_EAPOL_END:
		cnt = ++cx->cnt_wl[BTC_WCNT_EAPOL];
		rtw89_debug(rtwdev, RTW89_DBG_BTC,
			    "[BTC], %s(): EAPOL_End cnt=%d\n",
			    __func__, cnt);
		wl->status.map._4way = false;
		cancel_delayed_work(&rtwdev->coex_act1_work);
		break;
	case PACKET_ARP:
		cnt = ++cx->cnt_wl[BTC_WCNT_ARP];
		rtw89_debug(rtwdev, RTW89_DBG_BTC,
			    "[BTC], %s(): ARP cnt=%d\n", __func__, cnt);
		return;
	case PACKET_ICMP:
		rtw89_debug(rtwdev, RTW89_DBG_BTC,
			    "[BTC], %s(): ICMP pkt\n", __func__);
		return;
	default:
		rtw89_debug(rtwdev, RTW89_DBG_BTC,
			    "[BTC], %s(): unknown packet type %d\n",
			    __func__, pkt_type);
		return;
	}

	if (delay_work) {
		cancel_delayed_work(&rtwdev->coex_act1_work);
		ieee80211_queue_delayed_work(rtwdev->hw,
					     &rtwdev->coex_act1_work, delay);
	}

	btc->dm.cnt_notify[BTC_NCNT_SPECIAL_PACKET]++;
	_run_coex(rtwdev, BTC_RSN_NTFY_SPECIFIC_PACKET);
}

void rtw89_btc_ntfy_eapol_packet_work(struct work_struct *work)
{
	struct rtw89_dev *rtwdev = container_of(work, struct rtw89_dev,
						btc.eapol_notify_work);

	mutex_lock(&rtwdev->mutex);
	rtw89_leave_ps_mode(rtwdev);
	rtw89_btc_ntfy_specific_packet(rtwdev, PACKET_EAPOL);
	mutex_unlock(&rtwdev->mutex);
}

void rtw89_btc_ntfy_arp_packet_work(struct work_struct *work)
{
	struct rtw89_dev *rtwdev = container_of(work, struct rtw89_dev,
						btc.arp_notify_work);

	mutex_lock(&rtwdev->mutex);
	rtw89_btc_ntfy_specific_packet(rtwdev, PACKET_ARP);
	mutex_unlock(&rtwdev->mutex);
}

void rtw89_btc_ntfy_dhcp_packet_work(struct work_struct *work)
{
	struct rtw89_dev *rtwdev = container_of(work, struct rtw89_dev,
						btc.dhcp_notify_work);

	mutex_lock(&rtwdev->mutex);
	rtw89_leave_ps_mode(rtwdev);
	rtw89_btc_ntfy_specific_packet(rtwdev, PACKET_DHCP);
	mutex_unlock(&rtwdev->mutex);
}

void rtw89_btc_ntfy_icmp_packet_work(struct work_struct *work)
{
	struct rtw89_dev *rtwdev = container_of(work, struct rtw89_dev,
						btc.icmp_notify_work);

	mutex_lock(&rtwdev->mutex);
	rtw89_leave_ps_mode(rtwdev);
	rtw89_btc_ntfy_specific_packet(rtwdev, PACKET_ICMP);
	mutex_unlock(&rtwdev->mutex);
}

static u8 _update_bt_rssi_level(struct rtw89_dev *rtwdev, u8 rssi)
{
	const struct rtw89_chip_info *chip = rtwdev->chip;
	struct rtw89_btc *btc = &rtwdev->btc;
	struct rtw89_btc_bt_info *bt = &btc->cx.bt;
	u8 *rssi_st, rssi_th, rssi_level = 0;
	u8 i;

	/* for rssi locate in which {40, 36, 31, 28}
	 * if rssi >= 40% (-60dBm) --> rssi_level = 4
	 * if 36% <= rssi < 40%    --> rssi_level = 3
	 * if 31% <= rssi < 36%    --> rssi_level = 2
	 * if 28% <= rssi < 31%    --> rssi_level = 1
	 * if rssi < 28%           --> rssi_level = 0
	 */

	/* check if rssi across bt_rssi_thres boundary */
	for (i = 0; i < BTC_BT_RSSI_THMAX; i++) {
		rssi_th = chip->bt_rssi_thres[i];
		rssi_st = &bt->link_info.rssi_state[i];

		*rssi_st = _update_rssi_state(rtwdev, *rssi_st, rssi, rssi_th);

		if (BTC_RSSI_HIGH(*rssi_st)) {
			rssi_level = BTC_BT_RSSI_THMAX - i;
			break;
		}
	}
	return rssi_level;
}

static void _update_zb_coex_tbl(struct rtw89_dev *rtwdev)
{
	u8 mode = rtwdev->btc.cx.wl.role_info.link_mode;
	u32 zb_tbl0 = 0xda5a5a5a, zb_tbl1 = 0xda5a5a5a;

	if (mode == BTC_WLINK_5G || rtwdev->btc.dm.freerun) {
		zb_tbl0 = 0xffffffff;
		zb_tbl1 = 0xffffffff;
	} else if (mode == BTC_WLINK_25G_MCC) {
		zb_tbl0 = 0xffffffff; /* for E5G slot */
		zb_tbl1 = 0xda5a5a5a; /* for E2G slot */
	}
	rtw89_write32(rtwdev, R_BTC_ZB_COEX_TBL_0, zb_tbl0);
	rtw89_write32(rtwdev, R_BTC_ZB_COEX_TBL_1, zb_tbl1);
}

#define BT_PROFILE_PROTOCOL_MASK GENMASK(7, 4)

static void _update_bt_info(struct rtw89_dev *rtwdev, u8 *buf, u32 len)
{
	const struct rtw89_chip_info *chip = rtwdev->chip;
	struct rtw89_btc *btc = &rtwdev->btc;
	struct rtw89_btc_cx *cx = &btc->cx;
	struct rtw89_btc_bt_info *bt = &cx->bt;
	struct rtw89_btc_bt_link_info *b = &bt->link_info;
	struct rtw89_btc_bt_hfp_desc *hfp = &b->hfp_desc;
	struct rtw89_btc_bt_hid_desc *hid = &b->hid_desc;
	struct rtw89_btc_bt_a2dp_desc *a2dp = &b->a2dp_desc;
	struct rtw89_btc_bt_pan_desc *pan = &b->pan_desc;
	union btc_btinfo btinfo;

	if (buf[BTC_BTINFO_L1] != 6)
		return;

	if (!memcmp(bt->raw_info, buf, BTC_BTINFO_MAX)) {
		rtw89_debug(rtwdev, RTW89_DBG_BTC,
			    "[BTC], %s(): return by bt-info duplicate!!\n",
			    __func__);
		cx->cnt_bt[BTC_BCNT_INFOSAME]++;
		return;
	}

	memcpy(bt->raw_info, buf, BTC_BTINFO_MAX);

	rtw89_debug(rtwdev, RTW89_DBG_BTC,
		    "[BTC], %s(): bt_info[2]=0x%02x\n",
		    __func__, bt->raw_info[2]);

	/* reset to mo-connect before update */
	b->status.val = BTC_BLINK_NOCONNECT;
	b->profile_cnt.last = b->profile_cnt.now;
	b->relink.last = b->relink.now;
	a2dp->exist_last = a2dp->exist;
	b->multi_link.last = b->multi_link.now;
	bt->inq_pag.last = bt->inq_pag.now;
	b->profile_cnt.now = 0;
	hid->type = 0;

	/* parse raw info low-Byte2 */
	btinfo.val = bt->raw_info[BTC_BTINFO_L2];
	b->status.map.connect = btinfo.lb2.connect;
	b->status.map.sco_busy = btinfo.lb2.sco_busy;
	b->status.map.acl_busy = btinfo.lb2.acl_busy;
	b->status.map.inq_pag = btinfo.lb2.inq_pag;
	bt->inq_pag.now = btinfo.lb2.inq_pag;
	cx->cnt_bt[BTC_BCNT_INQPAG] += !!(bt->inq_pag.now && !bt->inq_pag.last);

	hfp->exist = btinfo.lb2.hfp;
	b->profile_cnt.now += (u8)hfp->exist;
	hid->exist = btinfo.lb2.hid;
	b->profile_cnt.now += (u8)hid->exist;
	a2dp->exist = btinfo.lb2.a2dp;
	b->profile_cnt.now += (u8)a2dp->exist;
	pan->active = btinfo.lb2.pan;
	btc->dm.trx_info.bt_profile = u32_get_bits(btinfo.val, BT_PROFILE_PROTOCOL_MASK);

	/* parse raw info low-Byte3 */
	btinfo.val = bt->raw_info[BTC_BTINFO_L3];
	if (btinfo.lb3.retry != 0)
		cx->cnt_bt[BTC_BCNT_RETRY]++;
	b->cqddr = btinfo.lb3.cqddr;
	cx->cnt_bt[BTC_BCNT_INQ] += !!(btinfo.lb3.inq && !bt->inq);
	bt->inq = btinfo.lb3.inq;
	cx->cnt_bt[BTC_BCNT_PAGE] += !!(btinfo.lb3.pag && !bt->pag);
	bt->pag = btinfo.lb3.pag;

	b->status.map.mesh_busy = btinfo.lb3.mesh_busy;
	/* parse raw info high-Byte0 */
	btinfo.val = bt->raw_info[BTC_BTINFO_H0];
	/* raw val is dBm unit, translate from -100~ 0dBm to 0~100%*/
	b->rssi = chip->ops->btc_get_bt_rssi(rtwdev, btinfo.hb0.rssi);
	bt->rssi_level = _update_bt_rssi_level(rtwdev, b->rssi);
	btc->dm.trx_info.bt_rssi = bt->rssi_level;

	/* parse raw info high-Byte1 */
	btinfo.val = bt->raw_info[BTC_BTINFO_H1];
	b->status.map.ble_connect = btinfo.hb1.ble_connect;
	if (btinfo.hb1.ble_connect)
		hid->type |= (hid->exist ? BTC_HID_BLE : BTC_HID_RCU);

	cx->cnt_bt[BTC_BCNT_REINIT] += !!(btinfo.hb1.reinit && !bt->reinit);
	bt->reinit = btinfo.hb1.reinit;
	cx->cnt_bt[BTC_BCNT_RELINK] += !!(btinfo.hb1.relink && !b->relink.now);
	b->relink.now = btinfo.hb1.relink;
	cx->cnt_bt[BTC_BCNT_IGNOWL] += !!(btinfo.hb1.igno_wl && !bt->igno_wl);
	bt->igno_wl = btinfo.hb1.igno_wl;

	if (bt->igno_wl && !cx->wl.status.map.rf_off)
		_set_bt_ignore_wlan_act(rtwdev, false);

	hid->type |= (btinfo.hb1.voice ? BTC_HID_RCU_VOICE : 0);
	bt->ble_scan_en = btinfo.hb1.ble_scan;

	cx->cnt_bt[BTC_BCNT_ROLESW] += !!(btinfo.hb1.role_sw && !b->role_sw);
	b->role_sw = btinfo.hb1.role_sw;

	b->multi_link.now = btinfo.hb1.multi_link;

	/* parse raw info high-Byte2 */
	btinfo.val = bt->raw_info[BTC_BTINFO_H2];
	pan->exist = btinfo.hb2.pan_active;
	b->profile_cnt.now += (u8)pan->exist;

	cx->cnt_bt[BTC_BCNT_AFH] += !!(btinfo.hb2.afh_update && !b->afh_update);
	b->afh_update = btinfo.hb2.afh_update;
	a2dp->active = btinfo.hb2.a2dp_active;
	b->slave_role = btinfo.hb2.slave;
	hid->slot_info = btinfo.hb2.hid_slot;
	hid->pair_cnt = btinfo.hb2.hid_cnt;
	hid->type |= (hid->slot_info == BTC_HID_218 ?
		      BTC_HID_218 : BTC_HID_418);
	/* parse raw info high-Byte3 */
	btinfo.val = bt->raw_info[BTC_BTINFO_H3];
	a2dp->bitpool = btinfo.hb3.a2dp_bitpool;

	if (b->tx_3m != (u32)btinfo.hb3.tx_3m)
		cx->cnt_bt[BTC_BCNT_RATECHG]++;
	b->tx_3m = (u32)btinfo.hb3.tx_3m;

	a2dp->sink = btinfo.hb3.a2dp_sink;

	if (!a2dp->exist_last && a2dp->exist) {
		a2dp->vendor_id = 0;
		a2dp->flush_time = 0;
		a2dp->play_latency = 1;
		ieee80211_queue_delayed_work(rtwdev->hw,
					     &rtwdev->coex_bt_devinfo_work,
					     RTW89_COEX_BT_DEVINFO_WORK_PERIOD);
	}

	_run_coex(rtwdev, BTC_RSN_UPDATE_BT_INFO);
}

void rtw89_btc_ntfy_role_info(struct rtw89_dev *rtwdev, struct rtw89_vif *rtwvif,
			      struct rtw89_sta *rtwsta, enum btc_role_state state)
{
	const struct rtw89_chan *chan = rtw89_chan_get(rtwdev,
						       rtwvif->sub_entity_idx);
	struct ieee80211_vif *vif = rtwvif_to_vif(rtwvif);
	struct ieee80211_sta *sta = rtwsta_to_sta(rtwsta);
	struct rtw89_btc *btc = &rtwdev->btc;
	const struct rtw89_btc_ver *ver = btc->ver;
	struct rtw89_btc_wl_info *wl = &btc->cx.wl;
	struct rtw89_btc_wl_link_info r = {0};
	struct rtw89_btc_wl_link_info *wlinfo = NULL;
	u8 mode = 0, rlink_id, link_mode_ori, pta_req_mac_ori, wa_type;

	rtw89_debug(rtwdev, RTW89_DBG_BTC, "[BTC], state=%d\n", state);
	rtw89_debug(rtwdev, RTW89_DBG_BTC,
		    "[BTC], role is STA=%d\n",
		    vif->type == NL80211_IFTYPE_STATION);
	rtw89_debug(rtwdev, RTW89_DBG_BTC, "[BTC], port=%d\n", rtwvif->port);
	rtw89_debug(rtwdev, RTW89_DBG_BTC, "[BTC], band=%d ch=%d bw=%d\n",
		    chan->band_type, chan->channel, chan->band_width);
	rtw89_debug(rtwdev, RTW89_DBG_BTC, "[BTC], associated=%d\n",
		    state == BTC_ROLE_MSTS_STA_CONN_END);
	rtw89_debug(rtwdev, RTW89_DBG_BTC,
		    "[BTC], bcn_period=%d dtim_period=%d\n",
		    vif->bss_conf.beacon_int, vif->bss_conf.dtim_period);

	if (rtwsta) {
		rtw89_debug(rtwdev, RTW89_DBG_BTC, "[BTC], STA mac_id=%d\n",
			    rtwsta->mac_id);

		rtw89_debug(rtwdev, RTW89_DBG_BTC,
			    "[BTC], STA support HE=%d VHT=%d HT=%d\n",
			    sta->deflink.he_cap.has_he,
			    sta->deflink.vht_cap.vht_supported,
			    sta->deflink.ht_cap.ht_supported);
		if (sta->deflink.he_cap.has_he)
			mode |= BIT(BTC_WL_MODE_HE);
		if (sta->deflink.vht_cap.vht_supported)
			mode |= BIT(BTC_WL_MODE_VHT);
		if (sta->deflink.ht_cap.ht_supported)
			mode |= BIT(BTC_WL_MODE_HT);

		r.mode = mode;
	}

	if (rtwvif->wifi_role >= RTW89_WIFI_ROLE_MLME_MAX)
		return;

	rtw89_debug(rtwdev, RTW89_DBG_BTC,
		    "[BTC], wifi_role=%d\n", rtwvif->wifi_role);

	r.role = rtwvif->wifi_role;
	r.phy = rtwvif->phy_idx;
	r.pid = rtwvif->port;
	r.active = true;
	r.connected = MLME_LINKED;
	r.bcn_period = vif->bss_conf.beacon_int;
	r.dtim_period = vif->bss_conf.dtim_period;
	r.band = chan->band_type;
	r.ch = chan->channel;
	r.bw = chan->band_width;
	r.chdef.band = chan->band_type;
	r.chdef.center_ch = chan->channel;
	r.chdef.bw = chan->band_width;
	r.chdef.chan = chan->primary_channel;
	ether_addr_copy(r.mac_addr, rtwvif->mac_addr);

	if (rtwsta && vif->type == NL80211_IFTYPE_STATION)
		r.mac_id = rtwsta->mac_id;

	btc->dm.cnt_notify[BTC_NCNT_ROLE_INFO]++;

	wlinfo = &wl->link_info[r.pid];

	rlink_id = 0; /* to do */
	if (ver->fwlrole == 0) {
		*wlinfo = r;
		_update_wl_info(rtwdev);
	} else if (ver->fwlrole == 1) {
		*wlinfo = r;
		_update_wl_info_v1(rtwdev);
	} else if (ver->fwlrole == 2) {
		*wlinfo = r;
		_update_wl_info_v2(rtwdev);
	} else if (ver->fwlrole == 8) {
		wlinfo = &wl->rlink_info[r.pid][rlink_id];
		*wlinfo = r;
		link_mode_ori = wl->role_info_v8.link_mode;
		pta_req_mac_ori = wl->pta_req_mac;
		_update_wl_info_v8(rtwdev, r.pid, rlink_id, state);

		if (wl->role_info_v8.link_mode != link_mode_ori) {
			wl->role_info_v8.link_mode_chg = 1;
			if (ver->fcxinit == 7)
				wa_type = btc->mdinfo.md_v7.wa_type;
			else
				wa_type = btc->mdinfo.md.wa_type;

			if (wa_type & BTC_WA_HFP_ZB)
				_update_zb_coex_tbl(rtwdev);
		}

		if (wl->pta_req_mac != pta_req_mac_ori)
			wl->pta_reg_mac_chg = 1;
	}

	if (wlinfo->role == RTW89_WIFI_ROLE_STATION &&
	    wlinfo->connected == MLME_NO_LINK)
		btc->dm.leak_ap = 0;

	if (state == BTC_ROLE_MSTS_STA_CONN_START)
		wl->status.map.connecting = 1;
	else
		wl->status.map.connecting = 0;

	if (state == BTC_ROLE_MSTS_STA_DIS_CONN)
		wl->status.map._4way = false;

	_run_coex(rtwdev, BTC_RSN_NTFY_ROLE_INFO);
}

void rtw89_btc_ntfy_radio_state(struct rtw89_dev *rtwdev, enum btc_rfctrl rf_state)
{
	const struct rtw89_chip_info *chip = rtwdev->chip;
	struct rtw89_btc *btc = &rtwdev->btc;
	struct rtw89_btc_wl_info *wl = &btc->cx.wl;
	u32 val;

	rtw89_debug(rtwdev, RTW89_DBG_BTC, "[BTC], %s(): rf_state = %d\n",
		    __func__, rf_state);
	btc->dm.cnt_notify[BTC_NCNT_RADIO_STATE]++;

	switch (rf_state) {
	case BTC_RFCTRL_WL_OFF:
		wl->status.map.rf_off = 1;
		wl->status.map.lps = BTC_LPS_OFF;
		wl->status.map.busy = 0;
		break;
	case BTC_RFCTRL_FW_CTRL:
		wl->status.map.rf_off = 0;
		wl->status.map.lps = BTC_LPS_RF_OFF;
		wl->status.map.busy = 0;
		break;
	case BTC_RFCTRL_LPS_WL_ON: /* LPS-Protocol (RFon) */
		wl->status.map.rf_off = 0;
		wl->status.map.lps = BTC_LPS_RF_ON;
		wl->status.map.busy = 0;
		break;
	case BTC_RFCTRL_WL_ON:
	default:
		wl->status.map.rf_off = 0;
		wl->status.map.lps = BTC_LPS_OFF;
		break;
	}

	if (rf_state == BTC_RFCTRL_WL_ON) {
		rtw89_btc_fw_en_rpt(rtwdev, RPT_EN_MREG, true);
		val = BTC_WSCB_ACTIVE | BTC_WSCB_ON | BTC_WSCB_BTLOG;
		_write_scbd(rtwdev, val, true);
		_update_bt_scbd(rtwdev, true);
		chip->ops->btc_init_cfg(rtwdev);
	} else {
		rtw89_btc_fw_en_rpt(rtwdev, RPT_EN_ALL, false);
		if (rf_state == BTC_RFCTRL_FW_CTRL)
			_write_scbd(rtwdev, BTC_WSCB_ACTIVE, false);
		else if (rf_state == BTC_RFCTRL_WL_OFF)
			_write_scbd(rtwdev, BTC_WSCB_ALL, false);
		else
			_write_scbd(rtwdev, BTC_WSCB_ACTIVE, false);

		if (rf_state == BTC_RFCTRL_LPS_WL_ON &&
		    wl->status.map.lps_pre != BTC_LPS_OFF)
			_update_bt_scbd(rtwdev, true);
	}

	btc->dm.cnt_dm[BTC_DCNT_BTCNT_HANG] = 0;
	btc->dm.tdma_instant_excute = 1;

	_run_coex(rtwdev, BTC_RSN_NTFY_RADIO_STATE);
	wl->status.map.rf_off_pre = wl->status.map.rf_off;
	wl->status.map.lps_pre = wl->status.map.lps;
}

static bool _ntfy_wl_rfk(struct rtw89_dev *rtwdev, u8 phy_path,
			 enum btc_wl_rfk_type type,
			 enum btc_wl_rfk_state state)
{
	struct rtw89_btc *btc = &rtwdev->btc;
	struct rtw89_btc_cx *cx = &btc->cx;
	struct rtw89_btc_wl_info *wl = &cx->wl;
	bool result = BTC_WRFK_REJECT;

	wl->rfk_info.type = type;
	wl->rfk_info.path_map = FIELD_GET(BTC_RFK_PATH_MAP, phy_path);
	wl->rfk_info.phy_map = FIELD_GET(BTC_RFK_PHY_MAP, phy_path);
	wl->rfk_info.band = FIELD_GET(BTC_RFK_BAND_MAP, phy_path);

	rtw89_debug(rtwdev, RTW89_DBG_BTC,
		    "[BTC], %s()_start: phy=0x%x, path=0x%x, type=%d, state=%d\n",
		    __func__, wl->rfk_info.phy_map, wl->rfk_info.path_map,
		    type, state);

	switch (state) {
	case BTC_WRFK_START:
		result = _chk_wl_rfk_request(rtwdev);
		wl->rfk_info.state = result ? BTC_WRFK_START : BTC_WRFK_STOP;

		_write_scbd(rtwdev, BTC_WSCB_WLRFK, result);

		btc->dm.cnt_notify[BTC_NCNT_WL_RFK]++;
		break;
	case BTC_WRFK_ONESHOT_START:
	case BTC_WRFK_ONESHOT_STOP:
		if (wl->rfk_info.state == BTC_WRFK_STOP) {
			result = BTC_WRFK_REJECT;
		} else {
			result = BTC_WRFK_ALLOW;
			wl->rfk_info.state = state;
		}
		break;
	case BTC_WRFK_STOP:
		result = BTC_WRFK_ALLOW;
		wl->rfk_info.state = BTC_WRFK_STOP;

		_write_scbd(rtwdev, BTC_WSCB_WLRFK, false);
		cancel_delayed_work(&rtwdev->coex_rfk_chk_work);
		break;
	default:
		rtw89_debug(rtwdev, RTW89_DBG_BTC,
			    "[BTC], %s() warning state=%d\n", __func__, state);
		break;
	}

	if (result == BTC_WRFK_ALLOW) {
		if (wl->rfk_info.state == BTC_WRFK_START ||
		    wl->rfk_info.state == BTC_WRFK_STOP)
			_run_coex(rtwdev, BTC_RSN_NTFY_WL_RFK);

		if (wl->rfk_info.state == BTC_WRFK_START)
			ieee80211_queue_delayed_work(rtwdev->hw,
						     &rtwdev->coex_rfk_chk_work,
						     RTW89_COEX_RFK_CHK_WORK_PERIOD);
	}

	rtw89_debug(rtwdev, RTW89_DBG_BTC,
		    "[BTC], %s()_finish: rfk_cnt=%d, result=%d\n",
		    __func__, btc->dm.cnt_notify[BTC_NCNT_WL_RFK], result);

	return result == BTC_WRFK_ALLOW;
}

void rtw89_btc_ntfy_wl_rfk(struct rtw89_dev *rtwdev, u8 phy_map,
			   enum btc_wl_rfk_type type,
			   enum btc_wl_rfk_state state)
{
	u8 band;
	bool allow;
	int ret;

	band = FIELD_GET(BTC_RFK_BAND_MAP, phy_map);

	rtw89_debug(rtwdev, RTW89_DBG_RFK,
		    "[RFK] RFK notify (%s / PHY%u / K_type = %u / path_idx = %lu / process = %s)\n",
		    band == RTW89_BAND_2G ? "2G" :
		    band == RTW89_BAND_5G ? "5G" : "6G",
		    !!(FIELD_GET(BTC_RFK_PHY_MAP, phy_map) & BIT(RTW89_PHY_1)),
		    type,
		    FIELD_GET(BTC_RFK_PATH_MAP, phy_map),
		    state == BTC_WRFK_STOP ? "RFK_STOP" :
		    state == BTC_WRFK_START ? "RFK_START" :
		    state == BTC_WRFK_ONESHOT_START ? "ONE-SHOT_START" :
		    "ONE-SHOT_STOP");

	if (state != BTC_WRFK_START || rtwdev->is_bt_iqk_timeout) {
		_ntfy_wl_rfk(rtwdev, phy_map, type, state);
		return;
	}

	ret = read_poll_timeout(_ntfy_wl_rfk, allow, allow, 40, 100000, false,
				rtwdev, phy_map, type, state);
	if (ret) {
		rtw89_warn(rtwdev, "RFK notify timeout\n");
		rtwdev->is_bt_iqk_timeout = true;
	}
}
EXPORT_SYMBOL(rtw89_btc_ntfy_wl_rfk);

struct rtw89_btc_wl_sta_iter_data {
	struct rtw89_dev *rtwdev;
	u8 busy_all;
	u8 dir_all;
	u8 rssi_map_all;
	bool is_sta_change;
	bool is_traffic_change;
};

static void rtw89_btc_ntfy_wl_sta_iter(void *data, struct ieee80211_sta *sta)
{
	struct rtw89_btc_wl_sta_iter_data *iter_data =
				(struct rtw89_btc_wl_sta_iter_data *)data;
	struct rtw89_dev *rtwdev = iter_data->rtwdev;
	struct rtw89_btc *btc = &rtwdev->btc;
	struct rtw89_btc_dm *dm = &btc->dm;
	const struct rtw89_btc_ver *ver = btc->ver;
	struct rtw89_btc_wl_info *wl = &btc->cx.wl;
	struct rtw89_btc_wl_link_info *link_info = NULL;
	struct rtw89_sta *rtwsta = (struct rtw89_sta *)sta->drv_priv;
	struct rtw89_traffic_stats *link_info_t = NULL;
	struct rtw89_vif *rtwvif = rtwsta->rtwvif;
	struct rtw89_traffic_stats *stats = &rtwvif->stats;
	const struct rtw89_chip_info *chip = rtwdev->chip;
	struct rtw89_btc_wl_role_info *r;
	struct rtw89_btc_wl_role_info_v1 *r1;
	u32 last_tx_rate, last_rx_rate;
	u16 last_tx_lvl, last_rx_lvl;
	u8 port = rtwvif->port;
	u8 rssi;
	u8 busy = 0;
	u8 dir = 0;
	u8 rssi_map = 0;
	u8 i = 0;
	bool is_sta_change = false, is_traffic_change = false;

	rssi = ewma_rssi_read(&rtwsta->avg_rssi) >> RSSI_FACTOR;
	rtw89_debug(rtwdev, RTW89_DBG_BTC, "[BTC], rssi=%d\n", rssi);

	link_info = &wl->link_info[port];
	link_info->stat.traffic = rtwvif->stats;
	link_info_t = &link_info->stat.traffic;

	if (link_info->connected == MLME_NO_LINK) {
		link_info->rx_rate_drop_cnt = 0;
		return;
	}

	link_info->stat.rssi = rssi;
	for (i = 0; i < BTC_WL_RSSI_THMAX; i++) {
		link_info->rssi_state[i] =
			_update_rssi_state(rtwdev,
					   link_info->rssi_state[i],
					   link_info->stat.rssi,
					   chip->wl_rssi_thres[i]);
		if (BTC_RSSI_LOW(link_info->rssi_state[i]))
			rssi_map |= BIT(i);

		if (btc->ant_type == BTC_ANT_DEDICATED &&
		    BTC_RSSI_CHANGE(link_info->rssi_state[i]))
			is_sta_change = true;
	}
	iter_data->rssi_map_all |= rssi_map;

	last_tx_rate = link_info_t->tx_rate;
	last_rx_rate = link_info_t->rx_rate;
	last_tx_lvl = (u16)link_info_t->tx_tfc_lv;
	last_rx_lvl = (u16)link_info_t->rx_tfc_lv;

	if (stats->tx_tfc_lv != RTW89_TFC_IDLE ||
	    stats->rx_tfc_lv != RTW89_TFC_IDLE)
		busy = 1;

	if (stats->tx_tfc_lv > stats->rx_tfc_lv)
		dir = RTW89_TFC_UL;
	else
		dir = RTW89_TFC_DL;

	link_info = &wl->link_info[port];
	if (link_info->busy != busy || link_info->dir != dir) {
		is_sta_change = true;
		link_info->busy = busy;
		link_info->dir = dir;
	}

	iter_data->busy_all |= busy;
	iter_data->dir_all |= BIT(dir);

	if (rtwsta->rx_hw_rate <= RTW89_HW_RATE_CCK2 &&
	    last_rx_rate > RTW89_HW_RATE_CCK2 &&
	    link_info_t->rx_tfc_lv > RTW89_TFC_IDLE)
		link_info->rx_rate_drop_cnt++;

	if (last_tx_rate != rtwsta->ra_report.hw_rate ||
	    last_rx_rate != rtwsta->rx_hw_rate ||
	    last_tx_lvl != link_info_t->tx_tfc_lv ||
	    last_rx_lvl != link_info_t->rx_tfc_lv)
		is_traffic_change = true;

	link_info_t->tx_rate = rtwsta->ra_report.hw_rate;
	link_info_t->rx_rate = rtwsta->rx_hw_rate;

	if (link_info->role == RTW89_WIFI_ROLE_STATION ||
	    link_info->role == RTW89_WIFI_ROLE_P2P_CLIENT) {
		dm->trx_info.tx_rate = link_info_t->tx_rate;
		dm->trx_info.rx_rate = link_info_t->rx_rate;
	}

	if (ver->fwlrole == 0) {
		r = &wl->role_info;
		r->active_role[port].tx_lvl = stats->tx_tfc_lv;
		r->active_role[port].rx_lvl = stats->rx_tfc_lv;
		r->active_role[port].tx_rate = rtwsta->ra_report.hw_rate;
		r->active_role[port].rx_rate = rtwsta->rx_hw_rate;
	} else if (ver->fwlrole == 1) {
		r1 = &wl->role_info_v1;
		r1->active_role_v1[port].tx_lvl = stats->tx_tfc_lv;
		r1->active_role_v1[port].rx_lvl = stats->rx_tfc_lv;
		r1->active_role_v1[port].tx_rate = rtwsta->ra_report.hw_rate;
		r1->active_role_v1[port].rx_rate = rtwsta->rx_hw_rate;
	} else if (ver->fwlrole == 2) {
		dm->trx_info.tx_lvl = stats->tx_tfc_lv;
		dm->trx_info.rx_lvl = stats->rx_tfc_lv;
		dm->trx_info.tx_rate = rtwsta->ra_report.hw_rate;
		dm->trx_info.rx_rate = rtwsta->rx_hw_rate;
	}

	dm->trx_info.tx_tp = link_info_t->tx_throughput;
	dm->trx_info.rx_tp = link_info_t->rx_throughput;

	/* Trigger coex-run if 0x10980 reg-value is diff with coex setup */
	if ((dm->wl_btg_rx_rb != dm->wl_btg_rx &&
	     dm->wl_btg_rx_rb != BTC_BTGCTRL_BB_GNT_NOTFOUND) ||
	     (dm->wl_pre_agc_rb != dm->wl_pre_agc &&
	      dm->wl_pre_agc_rb != BTC_PREAGC_NOTFOUND))
		iter_data->is_sta_change = true;

	if (is_sta_change)
		iter_data->is_sta_change = true;

	if (is_traffic_change)
		iter_data->is_traffic_change = true;
}

#define BTC_NHM_CHK_INTVL 20

void rtw89_btc_ntfy_wl_sta(struct rtw89_dev *rtwdev)
{
	struct rtw89_btc *btc = &rtwdev->btc;
	struct rtw89_btc_dm *dm = &btc->dm;
	struct rtw89_btc_wl_info *wl = &btc->cx.wl;
	struct rtw89_btc_wl_sta_iter_data data = {.rtwdev = rtwdev};
	u8 i;

	ieee80211_iterate_stations_atomic(rtwdev->hw,
					  rtw89_btc_ntfy_wl_sta_iter,
					  &data);

	wl->rssi_level = 0;
	btc->dm.cnt_notify[BTC_NCNT_WL_STA]++;
	for (i = BTC_WL_RSSI_THMAX; i > 0; i--) {
		/* set RSSI level 4 ~ 0 if rssi bit map match */
		if (data.rssi_map_all & BIT(i - 1)) {
			wl->rssi_level = i;
			break;
		}
	}

	if (dm->trx_info.wl_rssi != wl->rssi_level)
		dm->trx_info.wl_rssi = wl->rssi_level;

	rtw89_debug(rtwdev, RTW89_DBG_BTC, "[BTC], %s(): busy=%d\n",
		    __func__, !!wl->status.map.busy);

	_write_scbd(rtwdev, BTC_WSCB_WLBUSY, (!!wl->status.map.busy));

	if (data.is_traffic_change)
		_fw_set_drv_info(rtwdev, CXDRVINFO_ROLE);
	if (data.is_sta_change) {
		wl->status.map.busy = data.busy_all;
		wl->status.map.traffic_dir = data.dir_all;
		_run_coex(rtwdev, BTC_RSN_NTFY_WL_STA);
	} else if (btc->dm.cnt_notify[BTC_NCNT_WL_STA] >=
		   btc->dm.cnt_dm[BTC_DCNT_WL_STA_LAST] + BTC_NHM_CHK_INTVL) {
		btc->dm.cnt_dm[BTC_DCNT_WL_STA_LAST] =
			btc->dm.cnt_notify[BTC_NCNT_WL_STA];
	} else if (btc->dm.cnt_notify[BTC_NCNT_WL_STA] <
		   btc->dm.cnt_dm[BTC_DCNT_WL_STA_LAST]) {
		btc->dm.cnt_dm[BTC_DCNT_WL_STA_LAST] =
		btc->dm.cnt_notify[BTC_NCNT_WL_STA];
	}
}

void rtw89_btc_c2h_handle(struct rtw89_dev *rtwdev, struct sk_buff *skb,
			  u32 len, u8 class, u8 func)
{
	struct rtw89_btc *btc = &rtwdev->btc;
	struct rtw89_btc_btf_fwinfo *pfwinfo = &btc->fwinfo;
	u8 *buf = &skb->data[RTW89_C2H_HEADER_LEN];

	len -= RTW89_C2H_HEADER_LEN;

	rtw89_debug(rtwdev, RTW89_DBG_BTC,
		    "[BTC], %s(): C2H BT len:%d class:%d fun:%d\n",
		    __func__, len, class, func);

	if (class != BTFC_FW_EVENT)
		return;

	switch (func) {
	case BTF_EVNT_RPT:
	case BTF_EVNT_BUF_OVERFLOW:
		pfwinfo->event[func]++;
		/* Don't need rtw89_leave_ps_mode() */
		btc_fw_event(rtwdev, func, buf, len);
		break;
	case BTF_EVNT_BT_INFO:
		rtw89_debug(rtwdev, RTW89_DBG_BTC,
			    "[BTC], handle C2H BT INFO with data %8ph\n", buf);
		btc->cx.cnt_bt[BTC_BCNT_INFOUPDATE]++;
		_update_bt_info(rtwdev, buf, len);
		break;
	case BTF_EVNT_BT_SCBD:
		rtw89_debug(rtwdev, RTW89_DBG_BTC,
			    "[BTC], handle C2H BT SCBD with data %8ph\n", buf);
		btc->cx.cnt_bt[BTC_BCNT_SCBDUPDATE]++;
		_update_bt_scbd(rtwdev, false);
		break;
	case BTF_EVNT_BT_PSD:
		break;
	case BTF_EVNT_BT_REG:
		btc->dbg.rb_done = true;
		btc->dbg.rb_val = le32_to_cpu(*((__le32 *)buf));

		break;
	case BTF_EVNT_C2H_LOOPBACK:
		btc->dbg.rb_done = true;
		btc->dbg.rb_val = buf[0];
		break;
	case BTF_EVNT_CX_RUNINFO:
		btc->dm.cnt_dm[BTC_DCNT_CX_RUNINFO]++;
		break;
	}
}

#define BTC_CX_FW_OFFLOAD 0

static void _show_cx_info(struct rtw89_dev *rtwdev, struct seq_file *m)
{
	union rtw89_btc_module_info *md = &rtwdev->btc.mdinfo;
	const struct rtw89_chip_info *chip = rtwdev->chip;
	const struct rtw89_btc_ver *ver = rtwdev->btc.ver;
	struct rtw89_hal *hal = &rtwdev->hal;
	struct rtw89_btc *btc = &rtwdev->btc;
	struct rtw89_btc_dm *dm = &btc->dm;
	struct rtw89_btc_bt_info *bt = &btc->cx.bt;
	struct rtw89_btc_wl_info *wl = &btc->cx.wl;
	u32 ver_main = 0, ver_sub = 0, ver_hotfix = 0, id_branch = 0;
	u8 cv, rfe, iso, ant_num, ant_single_pos;

	if (!(dm->coex_info_map & BTC_COEX_INFO_CX))
		return;

	dm->cnt_notify[BTC_NCNT_SHOW_COEX_INFO]++;

	seq_printf(m, "========== [BTC COEX INFO (%d)] ==========\n",
		   chip->chip_id);

	ver_main = FIELD_GET(GENMASK(31, 24), RTW89_COEX_VERSION);
	ver_sub = FIELD_GET(GENMASK(23, 16), RTW89_COEX_VERSION);
	ver_hotfix = FIELD_GET(GENMASK(15, 8), RTW89_COEX_VERSION);
	id_branch = FIELD_GET(GENMASK(7, 0), RTW89_COEX_VERSION);
	seq_printf(m, " %-15s : Coex:%d.%d.%d(branch:%d), ",
		   "[coex_version]", ver_main, ver_sub, ver_hotfix, id_branch);

	ver_main = FIELD_GET(GENMASK(31, 24), wl->ver_info.fw_coex);
	ver_sub = FIELD_GET(GENMASK(23, 16), wl->ver_info.fw_coex);
	ver_hotfix = FIELD_GET(GENMASK(15, 8), wl->ver_info.fw_coex);
	id_branch = FIELD_GET(GENMASK(7, 0), wl->ver_info.fw_coex);
	seq_printf(m, "WL_FW_coex:%d.%d.%d(branch:%d)",
		   ver_main, ver_sub, ver_hotfix, id_branch);

	ver_main = FIELD_GET(GENMASK(31, 24), chip->wlcx_desired);
	ver_sub = FIELD_GET(GENMASK(23, 16), chip->wlcx_desired);
	ver_hotfix = FIELD_GET(GENMASK(15, 8), chip->wlcx_desired);
	seq_printf(m, "(%s, desired:%d.%d.%d), ",
		   (wl->ver_info.fw_coex >= chip->wlcx_desired ?
		   "Match" : "Mismatch"), ver_main, ver_sub, ver_hotfix);

	seq_printf(m, "BT_FW_coex:%d(%s, desired:%d)\n",
		   bt->ver_info.fw_coex,
		   (bt->ver_info.fw_coex >= chip->btcx_desired ?
		   "Match" : "Mismatch"), chip->btcx_desired);

	if (bt->enable.now && bt->ver_info.fw == 0)
		rtw89_btc_fw_en_rpt(rtwdev, RPT_EN_BT_VER_INFO, true);
	else
		rtw89_btc_fw_en_rpt(rtwdev, RPT_EN_BT_VER_INFO, false);

	ver_main = FIELD_GET(GENMASK(31, 24), wl->ver_info.fw);
	ver_sub = FIELD_GET(GENMASK(23, 16), wl->ver_info.fw);
	ver_hotfix = FIELD_GET(GENMASK(15, 8), wl->ver_info.fw);
	id_branch = FIELD_GET(GENMASK(7, 0), wl->ver_info.fw);
	seq_printf(m, " %-15s : WL_FW:%d.%d.%d.%d, BT_FW:0x%x(%s)\n",
		   "[sub_module]",
		   ver_main, ver_sub, ver_hotfix, id_branch,
		   bt->ver_info.fw, bt->run_patch_code ? "patch" : "ROM");

	if (ver->fcxinit == 7) {
		cv = md->md_v7.kt_ver;
		rfe = md->md_v7.rfe_type;
		iso = md->md_v7.ant.isolation;
		ant_num = md->md_v7.ant.num;
		ant_single_pos = md->md_v7.ant.single_pos;
	} else {
		cv = md->md.cv;
		rfe = md->md.rfe_type;
		iso = md->md.ant.isolation;
		ant_num = md->md.ant.num;
		ant_single_pos = md->md.ant.single_pos;
	}

	seq_printf(m, " %-15s : cv:%x, rfe_type:0x%x, ant_iso:%d, ant_pg:%d, %s",
		   "[hw_info]", cv, rfe, iso, ant_num,
		   ant_num > 1 ? "" :
		   ant_single_pos ? "1Ant_Pos:S1, " : "1Ant_Pos:S0, ");

	seq_printf(m, "3rd_coex:%d, dbcc:%d, tx_num:%d, rx_num:%d\n",
		   btc->cx.other.type, rtwdev->dbcc_en, hal->tx_nss,
		   hal->rx_nss);
}

static void _show_wl_role_info(struct rtw89_dev *rtwdev, struct seq_file *m)
{
	struct rtw89_btc *btc = &rtwdev->btc;
	struct rtw89_btc_wl_link_info *plink = NULL;
	struct rtw89_btc_wl_info *wl = &btc->cx.wl;
	struct rtw89_btc_wl_dbcc_info *wl_dinfo = &wl->dbcc_info;
	struct rtw89_traffic_stats *t;
	u8 i;

	if (rtwdev->dbcc_en) {
		seq_printf(m,
			   " %-15s : PHY0_band(op:%d/scan:%d/real:%d), ",
			   "[dbcc_info]", wl_dinfo->op_band[RTW89_PHY_0],
			   wl_dinfo->scan_band[RTW89_PHY_0],
			   wl_dinfo->real_band[RTW89_PHY_0]);
		seq_printf(m,
			   "PHY1_band(op:%d/scan:%d/real:%d)\n",
			   wl_dinfo->op_band[RTW89_PHY_1],
			   wl_dinfo->scan_band[RTW89_PHY_1],
			   wl_dinfo->real_band[RTW89_PHY_1]);
	}

	for (i = 0; i < RTW89_PORT_NUM; i++) {
		if (btc->ver->fwlrole == 8)
			plink = &btc->cx.wl.rlink_info[i][0];
		else
			plink = &btc->cx.wl.link_info[i];

		if (!plink->active)
			continue;

		seq_printf(m,
			   " [port_%d]        : role=%d(phy-%d), connect=%d(client_cnt=%d), mode=%d, center_ch=%d, bw=%d",
			   plink->pid, (u32)plink->role, plink->phy,
			   (u32)plink->connected, plink->client_cnt - 1,
			   (u32)plink->mode, plink->ch, (u32)plink->bw);

		if (plink->connected == MLME_NO_LINK)
			continue;

		seq_printf(m,
			   ", mac_id=%d, max_tx_time=%dus, max_tx_retry=%d\n",
			   plink->mac_id, plink->tx_time, plink->tx_retry);

		seq_printf(m,
			   " [port_%d]        : rssi=-%ddBm(%d), busy=%d, dir=%s, ",
			   plink->pid, 110 - plink->stat.rssi,
			   plink->stat.rssi, plink->busy,
			   plink->dir == RTW89_TFC_UL ? "UL" : "DL");

		t = &plink->stat.traffic;

		seq_printf(m,
			   "tx[rate:%d/busy_level:%d], ",
			   (u32)t->tx_rate, t->tx_tfc_lv);

		seq_printf(m, "rx[rate:%d/busy_level:%d/drop:%d]\n",
			   (u32)t->rx_rate,
			   t->rx_tfc_lv, plink->rx_rate_drop_cnt);
	}
}

static void _show_wl_info(struct rtw89_dev *rtwdev, struct seq_file *m)
{
	struct rtw89_btc *btc = &rtwdev->btc;
	const struct rtw89_btc_ver *ver = btc->ver;
	struct rtw89_btc_cx *cx = &btc->cx;
	struct rtw89_btc_wl_info *wl = &cx->wl;
	struct rtw89_btc_wl_role_info *wl_rinfo = &wl->role_info;
	struct rtw89_btc_wl_role_info_v1 *wl_rinfo_v1 = &wl->role_info_v1;
	struct rtw89_btc_wl_role_info_v2 *wl_rinfo_v2 = &wl->role_info_v2;
	struct rtw89_btc_wl_role_info_v8 *wl_rinfo_v8 = &wl->role_info_v8;
	u8 mode;

	if (!(btc->dm.coex_info_map & BTC_COEX_INFO_WL))
		return;

	seq_puts(m, "========== [WL Status] ==========\n");

	if (ver->fwlrole == 0)
		mode = wl_rinfo->link_mode;
	else if (ver->fwlrole == 1)
		mode = wl_rinfo_v1->link_mode;
	else if (ver->fwlrole == 2)
		mode = wl_rinfo_v2->link_mode;
	else if (ver->fwlrole == 8)
		mode = wl_rinfo_v8->link_mode;
	else
		return;

	seq_printf(m, " %-15s : link_mode:%d, ", "[status]", mode);

	seq_printf(m,
		   "rf_off:%d, power_save:%d, scan:%s(band:%d/phy_map:0x%x), ",
		   wl->status.map.rf_off, wl->status.map.lps,
		   wl->status.map.scan ? "Y" : "N",
		   wl->scan_info.band[RTW89_PHY_0], wl->scan_info.phy_map);

	seq_printf(m,
		   "connecting:%s, roam:%s, 4way:%s, init_ok:%s\n",
		   wl->status.map.connecting ? "Y" : "N",
		   wl->status.map.roaming ?  "Y" : "N",
		   wl->status.map._4way ? "Y" : "N",
		   wl->status.map.init_ok ? "Y" : "N");

	_show_wl_role_info(rtwdev, m);
}

enum btc_bt_a2dp_type {
	BTC_A2DP_LEGACY = 0,
	BTC_A2DP_TWS_SNIFF = 1,
	BTC_A2DP_TWS_RELAY = 2,
};

static void _show_bt_profile_info(struct rtw89_dev *rtwdev, struct seq_file *m)
{
	struct rtw89_btc *btc = &rtwdev->btc;
	struct rtw89_btc_bt_link_info *bt_linfo = &btc->cx.bt.link_info;
	struct rtw89_btc_bt_hfp_desc hfp = bt_linfo->hfp_desc;
	struct rtw89_btc_bt_hid_desc hid = bt_linfo->hid_desc;
	struct rtw89_btc_bt_a2dp_desc a2dp = bt_linfo->a2dp_desc;
	struct rtw89_btc_bt_pan_desc pan = bt_linfo->pan_desc;

	if (hfp.exist) {
		seq_printf(m, " %-15s : type:%s, sut_pwr:%d, golden-rx:%d",
			   "[HFP]", (hfp.type == 0 ? "SCO" : "eSCO"),
			   bt_linfo->sut_pwr_level[0],
			   bt_linfo->golden_rx_shift[0]);
	}

	if (hid.exist) {
		seq_printf(m,
			   "\n\r %-15s : type:%s%s%s%s%s pair-cnt:%d, sut_pwr:%d, golden-rx:%d\n",
			   "[HID]",
			   hid.type & BTC_HID_218 ? "2/18," : "",
			   hid.type & BTC_HID_418 ? "4/18," : "",
			   hid.type & BTC_HID_BLE ? "BLE," : "",
			   hid.type & BTC_HID_RCU ? "RCU," : "",
			   hid.type & BTC_HID_RCU_VOICE ? "RCU-Voice," : "",
			   hid.pair_cnt, bt_linfo->sut_pwr_level[1],
			   bt_linfo->golden_rx_shift[1]);
	}

	if (a2dp.exist) {
		seq_printf(m,
			   " %-15s : type:%s, bit-pool:%d, flush-time:%d, ",
			   "[A2DP]",
			   a2dp.type == BTC_A2DP_LEGACY ? "Legacy" : "TWS",
			    a2dp.bitpool, a2dp.flush_time);

		seq_printf(m,
			   "vid:0x%x, Dev-name:0x%x, sut_pwr:%d, golden-rx:%d\n",
			   a2dp.vendor_id, a2dp.device_name,
			   bt_linfo->sut_pwr_level[2],
			   bt_linfo->golden_rx_shift[2]);
	}

	if (pan.exist) {
		seq_printf(m, " %-15s : sut_pwr:%d, golden-rx:%d\n",
			   "[PAN]",
			   bt_linfo->sut_pwr_level[3],
			   bt_linfo->golden_rx_shift[3]);
	}
}

static void _show_bt_info(struct rtw89_dev *rtwdev, struct seq_file *m)
{
	struct rtw89_btc *btc = &rtwdev->btc;
	const struct rtw89_btc_ver *ver = btc->ver;
	struct rtw89_btc_cx *cx = &btc->cx;
	struct rtw89_btc_bt_info *bt = &cx->bt;
	struct rtw89_btc_wl_info *wl = &cx->wl;
	struct rtw89_btc_bt_link_info *bt_linfo = &bt->link_info;
	union rtw89_btc_module_info *md = &btc->mdinfo;
	u8 *afh = bt_linfo->afh_map;
	u8 *afh_le = bt_linfo->afh_map_le;
	u8 bt_pos;

	if (!(btc->dm.coex_info_map & BTC_COEX_INFO_BT))
		return;

	if (ver->fcxinit == 7)
		bt_pos = md->md_v7.bt_pos;
	else
		bt_pos = md->md.bt_pos;

	seq_puts(m, "========== [BT Status] ==========\n");

	seq_printf(m, " %-15s : enable:%s, btg:%s%s, connect:%s, ",
		   "[status]", bt->enable.now ? "Y" : "N",
		   bt->btg_type ? "Y" : "N",
		   (bt->enable.now && (bt->btg_type != bt_pos) ?
		   "(efuse-mismatch!!)" : ""),
		   (bt_linfo->status.map.connect ? "Y" : "N"));

	seq_printf(m, "igno_wl:%s, mailbox_avl:%s, rfk_state:0x%x\n",
		   bt->igno_wl ? "Y" : "N",
		   bt->mbx_avl ? "Y" : "N", bt->rfk_info.val);

	seq_printf(m, " %-15s : profile:%s%s%s%s%s ",
		   "[profile]",
		   (bt_linfo->profile_cnt.now == 0) ? "None," : "",
		   bt_linfo->hfp_desc.exist ? "HFP," : "",
		   bt_linfo->hid_desc.exist ? "HID," : "",
		   bt_linfo->a2dp_desc.exist ?
		   (bt_linfo->a2dp_desc.sink ? "A2DP_sink," : "A2DP,") : "",
		   bt_linfo->pan_desc.exist ? "PAN," : "");

	seq_printf(m,
		   "multi-link:%s, role:%s, ble-connect:%s, CQDDR:%s, A2DP_active:%s, PAN_active:%s\n",
		   bt_linfo->multi_link.now ? "Y" : "N",
		   bt_linfo->slave_role ? "Slave" : "Master",
		   bt_linfo->status.map.ble_connect ? "Y" : "N",
		   bt_linfo->cqddr ? "Y" : "N",
		   bt_linfo->a2dp_desc.active ? "Y" : "N",
		   bt_linfo->pan_desc.active ? "Y" : "N");

	seq_printf(m,
		   " %-15s : rssi:%ddBm(lvl:%d), tx_rate:%dM, %s%s%s",
		   "[link]", bt_linfo->rssi - 100,
		   bt->rssi_level,
		   bt_linfo->tx_3m ? 3 : 2,
		   bt_linfo->status.map.inq_pag ? " inq-page!!" : "",
		   bt_linfo->status.map.acl_busy ? " acl_busy!!" : "",
		   bt_linfo->status.map.mesh_busy ? " mesh_busy!!" : "");

	seq_printf(m,
		   "%s afh_map[%02x%02x_%02x%02x_%02x%02x_%02x%02x_%02x%02x], ",
		   bt_linfo->relink.now ? " ReLink!!" : "",
		   afh[0], afh[1], afh[2], afh[3], afh[4],
		   afh[5], afh[6], afh[7], afh[8], afh[9]);

	if (ver->fcxbtafh == 2 && bt_linfo->status.map.ble_connect)
		seq_printf(m,
			   "LE[%02x%02x_%02x_%02x%02x]",
			   afh_le[0], afh_le[1], afh_le[2],
			   afh_le[3], afh_le[4]);

	seq_printf(m, "wl_ch_map[en:%d/ch:%d/bw:%d]\n",
		   wl->afh_info.en, wl->afh_info.ch, wl->afh_info.bw);

	seq_printf(m,
		   " %-15s : retry:%d, relink:%d, rate_chg:%d, reinit:%d, reenable:%d, ",
		   "[stat_cnt]", cx->cnt_bt[BTC_BCNT_RETRY],
		   cx->cnt_bt[BTC_BCNT_RELINK], cx->cnt_bt[BTC_BCNT_RATECHG],
		   cx->cnt_bt[BTC_BCNT_REINIT], cx->cnt_bt[BTC_BCNT_REENABLE]);

	seq_printf(m,
		   "role-switch:%d, afh:%d, inq_page:%d(inq:%d/page:%d), igno_wl:%d\n",
		   cx->cnt_bt[BTC_BCNT_ROLESW], cx->cnt_bt[BTC_BCNT_AFH],
		   cx->cnt_bt[BTC_BCNT_INQPAG], cx->cnt_bt[BTC_BCNT_INQ],
		   cx->cnt_bt[BTC_BCNT_PAGE], cx->cnt_bt[BTC_BCNT_IGNOWL]);

	_show_bt_profile_info(rtwdev, m);

	seq_printf(m,
		   " %-15s : raw_data[%02x %02x %02x %02x %02x %02x] (type:%s/cnt:%d/same:%d)\n",
		   "[bt_info]", bt->raw_info[2], bt->raw_info[3],
		   bt->raw_info[4], bt->raw_info[5], bt->raw_info[6],
		   bt->raw_info[7],
		   bt->raw_info[0] == BTC_BTINFO_AUTO ? "auto" : "reply",
		   cx->cnt_bt[BTC_BCNT_INFOUPDATE],
		   cx->cnt_bt[BTC_BCNT_INFOSAME]);

	seq_printf(m,
		   " %-15s : Hi-rx = %d, Hi-tx = %d, Lo-rx = %d, Lo-tx = %d (bt_polut_wl_tx = %d)",
		   "[trx_req_cnt]", cx->cnt_bt[BTC_BCNT_HIPRI_RX],
		   cx->cnt_bt[BTC_BCNT_HIPRI_TX], cx->cnt_bt[BTC_BCNT_LOPRI_RX],
		   cx->cnt_bt[BTC_BCNT_LOPRI_TX], cx->cnt_bt[BTC_BCNT_POLUT]);

	if (!bt->scan_info_update) {
		rtw89_btc_fw_en_rpt(rtwdev, RPT_EN_BT_SCAN_INFO, true);
		seq_puts(m, "\n");
	} else {
		rtw89_btc_fw_en_rpt(rtwdev, RPT_EN_BT_SCAN_INFO, false);
		if (ver->fcxbtscan == 1) {
			seq_printf(m,
				   "(INQ:%d-%d/PAGE:%d-%d/LE:%d-%d/INIT:%d-%d)",
				   le16_to_cpu(bt->scan_info_v1[BTC_SCAN_INQ].win),
				   le16_to_cpu(bt->scan_info_v1[BTC_SCAN_INQ].intvl),
				   le16_to_cpu(bt->scan_info_v1[BTC_SCAN_PAGE].win),
				   le16_to_cpu(bt->scan_info_v1[BTC_SCAN_PAGE].intvl),
				   le16_to_cpu(bt->scan_info_v1[BTC_SCAN_BLE].win),
				   le16_to_cpu(bt->scan_info_v1[BTC_SCAN_BLE].intvl),
				   le16_to_cpu(bt->scan_info_v1[BTC_SCAN_INIT].win),
				   le16_to_cpu(bt->scan_info_v1[BTC_SCAN_INIT].intvl));
		} else if (ver->fcxbtscan == 2) {
			seq_printf(m,
				   "(BG:%d-%d/INIT:%d-%d/LE:%d-%d)",
				   le16_to_cpu(bt->scan_info_v2[CXSCAN_BG].win),
				   le16_to_cpu(bt->scan_info_v2[CXSCAN_BG].intvl),
				   le16_to_cpu(bt->scan_info_v2[CXSCAN_INIT].win),
				   le16_to_cpu(bt->scan_info_v2[CXSCAN_INIT].intvl),
				   le16_to_cpu(bt->scan_info_v2[CXSCAN_LE].win),
				   le16_to_cpu(bt->scan_info_v2[CXSCAN_LE].intvl));
		}
		seq_puts(m, "\n");
	}

	if (bt_linfo->profile_cnt.now || bt_linfo->status.map.ble_connect)
		rtw89_btc_fw_en_rpt(rtwdev, RPT_EN_BT_AFH_MAP, true);
	else
		rtw89_btc_fw_en_rpt(rtwdev, RPT_EN_BT_AFH_MAP, false);

	if (ver->fcxbtafh == 2 && bt_linfo->status.map.ble_connect)
		rtw89_btc_fw_en_rpt(rtwdev, RPT_EN_BT_AFH_MAP_LE, true);
	else
		rtw89_btc_fw_en_rpt(rtwdev, RPT_EN_BT_AFH_MAP_LE, false);

	if (bt_linfo->a2dp_desc.exist &&
	    (bt_linfo->a2dp_desc.flush_time == 0 ||
	     bt_linfo->a2dp_desc.vendor_id == 0 ||
	     bt_linfo->a2dp_desc.play_latency == 1))
		rtw89_btc_fw_en_rpt(rtwdev, RPT_EN_BT_DEVICE_INFO, true);
	else
		rtw89_btc_fw_en_rpt(rtwdev, RPT_EN_BT_DEVICE_INFO, false);
}

#define CASE_BTC_RSN_STR(e) case BTC_RSN_ ## e: return #e
#define CASE_BTC_ACT_STR(e) case BTC_ACT_ ## e | BTC_ACT_EXT_BIT: return #e
#define CASE_BTC_POLICY_STR(e) \
	case BTC_CXP_ ## e | BTC_POLICY_EXT_BIT: return #e
#define CASE_BTC_SLOT_STR(e) case CXST_ ## e: return #e
#define CASE_BTC_EVT_STR(e) case CXEVNT_## e: return #e
#define CASE_BTC_INIT(e) case BTC_MODE_## e: return #e
#define CASE_BTC_ANTPATH_STR(e) case BTC_ANT_##e: return #e
#define CASE_BTC_POLUT_STR(e) case BTC_PLT_## e: return #e
#define CASE_BTC_REGTYPE_STR(e) case REG_## e: return #e
#define CASE_BTC_GDBG_STR(e) case BTC_DBG_## e: return #e

static const char *id_to_polut(u32 id)
{
	switch (id) {
	CASE_BTC_POLUT_STR(NONE);
	CASE_BTC_POLUT_STR(GNT_BT_TX);
	CASE_BTC_POLUT_STR(GNT_BT_RX);
	CASE_BTC_POLUT_STR(GNT_WL);
	CASE_BTC_POLUT_STR(BT);
	CASE_BTC_POLUT_STR(ALL);
	default:
		return "unknown";
	}
}

static const char *id_to_regtype(u32 id)
{
	switch (id) {
	CASE_BTC_REGTYPE_STR(MAC);
	CASE_BTC_REGTYPE_STR(BB);
	CASE_BTC_REGTYPE_STR(RF);
	CASE_BTC_REGTYPE_STR(BT_RF);
	CASE_BTC_REGTYPE_STR(BT_MODEM);
	CASE_BTC_REGTYPE_STR(BT_BLUEWIZE);
	CASE_BTC_REGTYPE_STR(BT_VENDOR);
	CASE_BTC_REGTYPE_STR(BT_LE);
	default:
		return "unknown";
	}
}

static const char *id_to_gdbg(u32 id)
{
	switch (id) {
	CASE_BTC_GDBG_STR(GNT_BT);
	CASE_BTC_GDBG_STR(GNT_WL);
	CASE_BTC_GDBG_STR(BCN_EARLY);
	CASE_BTC_GDBG_STR(WL_NULL0);
	CASE_BTC_GDBG_STR(WL_NULL1);
	CASE_BTC_GDBG_STR(WL_RXISR);
	CASE_BTC_GDBG_STR(TDMA_ENTRY);
	CASE_BTC_GDBG_STR(A2DP_EMPTY);
	CASE_BTC_GDBG_STR(BT_RETRY);
	CASE_BTC_GDBG_STR(BT_RELINK);
	CASE_BTC_GDBG_STR(SLOT_WL);
	CASE_BTC_GDBG_STR(SLOT_BT);
	CASE_BTC_GDBG_STR(WL_ERR);
	CASE_BTC_GDBG_STR(WL_OK);
	CASE_BTC_GDBG_STR(SLOT_B2W);
	CASE_BTC_GDBG_STR(SLOT_W1);
	CASE_BTC_GDBG_STR(SLOT_W2);
	CASE_BTC_GDBG_STR(SLOT_W2B);
	CASE_BTC_GDBG_STR(SLOT_B1);
	CASE_BTC_GDBG_STR(SLOT_B2);
	CASE_BTC_GDBG_STR(SLOT_B3);
	CASE_BTC_GDBG_STR(SLOT_B4);
	CASE_BTC_GDBG_STR(SLOT_LK);
	CASE_BTC_GDBG_STR(SLOT_E2G);
	CASE_BTC_GDBG_STR(SLOT_E5G);
	CASE_BTC_GDBG_STR(SLOT_EBT);
	CASE_BTC_GDBG_STR(SLOT_WLK);
	CASE_BTC_GDBG_STR(SLOT_B1FDD);
	CASE_BTC_GDBG_STR(BT_CHANGE);
	CASE_BTC_GDBG_STR(WL_CCA);
	CASE_BTC_GDBG_STR(BT_LEAUDIO);
	CASE_BTC_GDBG_STR(USER_DEF);
	default:
		return "unknown";
	}
}

static const char *steps_to_str(u16 step)
{
	switch (step) {
	CASE_BTC_RSN_STR(NONE);
	CASE_BTC_RSN_STR(NTFY_INIT);
	CASE_BTC_RSN_STR(NTFY_SWBAND);
	CASE_BTC_RSN_STR(NTFY_WL_STA);
	CASE_BTC_RSN_STR(NTFY_RADIO_STATE);
	CASE_BTC_RSN_STR(UPDATE_BT_SCBD);
	CASE_BTC_RSN_STR(NTFY_WL_RFK);
	CASE_BTC_RSN_STR(UPDATE_BT_INFO);
	CASE_BTC_RSN_STR(NTFY_SCAN_START);
	CASE_BTC_RSN_STR(NTFY_SCAN_FINISH);
	CASE_BTC_RSN_STR(NTFY_SPECIFIC_PACKET);
	CASE_BTC_RSN_STR(NTFY_POWEROFF);
	CASE_BTC_RSN_STR(NTFY_ROLE_INFO);
	CASE_BTC_RSN_STR(CMD_SET_COEX);
	CASE_BTC_RSN_STR(ACT1_WORK);
	CASE_BTC_RSN_STR(BT_DEVINFO_WORK);
	CASE_BTC_RSN_STR(RFK_CHK_WORK);

	CASE_BTC_ACT_STR(NONE);
	CASE_BTC_ACT_STR(WL_ONLY);
	CASE_BTC_ACT_STR(WL_5G);
	CASE_BTC_ACT_STR(WL_OTHER);
	CASE_BTC_ACT_STR(WL_IDLE);
	CASE_BTC_ACT_STR(WL_NC);
	CASE_BTC_ACT_STR(WL_RFK);
	CASE_BTC_ACT_STR(WL_INIT);
	CASE_BTC_ACT_STR(WL_OFF);
	CASE_BTC_ACT_STR(FREERUN);
	CASE_BTC_ACT_STR(BT_WHQL);
	CASE_BTC_ACT_STR(BT_RFK);
	CASE_BTC_ACT_STR(BT_OFF);
	CASE_BTC_ACT_STR(BT_IDLE);
	CASE_BTC_ACT_STR(BT_HFP);
	CASE_BTC_ACT_STR(BT_HID);
	CASE_BTC_ACT_STR(BT_A2DP);
	CASE_BTC_ACT_STR(BT_A2DPSINK);
	CASE_BTC_ACT_STR(BT_PAN);
	CASE_BTC_ACT_STR(BT_A2DP_HID);
	CASE_BTC_ACT_STR(BT_A2DP_PAN);
	CASE_BTC_ACT_STR(BT_PAN_HID);
	CASE_BTC_ACT_STR(BT_A2DP_PAN_HID);
	CASE_BTC_ACT_STR(WL_25G_MCC);
	CASE_BTC_ACT_STR(WL_2G_MCC);
	CASE_BTC_ACT_STR(WL_2G_SCC);
	CASE_BTC_ACT_STR(WL_2G_AP);
	CASE_BTC_ACT_STR(WL_2G_GO);
	CASE_BTC_ACT_STR(WL_2G_GC);
	CASE_BTC_ACT_STR(WL_2G_NAN);

	CASE_BTC_POLICY_STR(OFF_BT);
	CASE_BTC_POLICY_STR(OFF_WL);
	CASE_BTC_POLICY_STR(OFF_EQ0);
	CASE_BTC_POLICY_STR(OFF_EQ1);
	CASE_BTC_POLICY_STR(OFF_EQ2);
	CASE_BTC_POLICY_STR(OFF_EQ3);
	CASE_BTC_POLICY_STR(OFF_EQ4);
	CASE_BTC_POLICY_STR(OFF_EQ5);
	CASE_BTC_POLICY_STR(OFF_BWB0);
	CASE_BTC_POLICY_STR(OFF_BWB1);
	CASE_BTC_POLICY_STR(OFF_BWB2);
	CASE_BTC_POLICY_STR(OFF_BWB3);
	CASE_BTC_POLICY_STR(OFF_WL2);
	CASE_BTC_POLICY_STR(OFFB_BWB0);
	CASE_BTC_POLICY_STR(OFFE_DEF);
	CASE_BTC_POLICY_STR(OFFE_DEF2);
	CASE_BTC_POLICY_STR(OFFE_2GBWISOB);
	CASE_BTC_POLICY_STR(OFFE_2GISOB);
	CASE_BTC_POLICY_STR(OFFE_2GBWMIXB);
	CASE_BTC_POLICY_STR(OFFE_WL);
	CASE_BTC_POLICY_STR(OFFE_2GBWMIXB2);
	CASE_BTC_POLICY_STR(FIX_TD3030);
	CASE_BTC_POLICY_STR(FIX_TD5050);
	CASE_BTC_POLICY_STR(FIX_TD2030);
	CASE_BTC_POLICY_STR(FIX_TD4010);
	CASE_BTC_POLICY_STR(FIX_TD7010);
	CASE_BTC_POLICY_STR(FIX_TD2060);
	CASE_BTC_POLICY_STR(FIX_TD3060);
	CASE_BTC_POLICY_STR(FIX_TD2080);
	CASE_BTC_POLICY_STR(FIX_TDW1B1);
	CASE_BTC_POLICY_STR(FIX_TD4010ISO);
	CASE_BTC_POLICY_STR(FIX_TD4010ISO_DL);
	CASE_BTC_POLICY_STR(FIX_TD4010ISO_UL);
	CASE_BTC_POLICY_STR(PFIX_TD3030);
	CASE_BTC_POLICY_STR(PFIX_TD5050);
	CASE_BTC_POLICY_STR(PFIX_TD2030);
	CASE_BTC_POLICY_STR(PFIX_TD2060);
	CASE_BTC_POLICY_STR(PFIX_TD3070);
	CASE_BTC_POLICY_STR(PFIX_TD2080);
	CASE_BTC_POLICY_STR(PFIX_TDW1B1);
	CASE_BTC_POLICY_STR(AUTO_TD50B1);
	CASE_BTC_POLICY_STR(AUTO_TD60B1);
	CASE_BTC_POLICY_STR(AUTO_TD20B1);
	CASE_BTC_POLICY_STR(AUTO_TDW1B1);
	CASE_BTC_POLICY_STR(PAUTO_TD50B1);
	CASE_BTC_POLICY_STR(PAUTO_TD60B1);
	CASE_BTC_POLICY_STR(PAUTO_TD20B1);
	CASE_BTC_POLICY_STR(PAUTO_TDW1B1);
	CASE_BTC_POLICY_STR(AUTO2_TD3050);
	CASE_BTC_POLICY_STR(AUTO2_TD3070);
	CASE_BTC_POLICY_STR(AUTO2_TD5050);
	CASE_BTC_POLICY_STR(AUTO2_TD6060);
	CASE_BTC_POLICY_STR(AUTO2_TD2080);
	CASE_BTC_POLICY_STR(AUTO2_TDW1B4);
	CASE_BTC_POLICY_STR(PAUTO2_TD3050);
	CASE_BTC_POLICY_STR(PAUTO2_TD3070);
	CASE_BTC_POLICY_STR(PAUTO2_TD5050);
	CASE_BTC_POLICY_STR(PAUTO2_TD6060);
	CASE_BTC_POLICY_STR(PAUTO2_TD2080);
	CASE_BTC_POLICY_STR(PAUTO2_TDW1B4);
	default:
		return "unknown step";
	}
}

static const char *id_to_slot(u32 id)
{
	switch (id) {
	CASE_BTC_SLOT_STR(OFF);
	CASE_BTC_SLOT_STR(B2W);
	CASE_BTC_SLOT_STR(W1);
	CASE_BTC_SLOT_STR(W2);
	CASE_BTC_SLOT_STR(W2B);
	CASE_BTC_SLOT_STR(B1);
	CASE_BTC_SLOT_STR(B2);
	CASE_BTC_SLOT_STR(B3);
	CASE_BTC_SLOT_STR(B4);
	CASE_BTC_SLOT_STR(LK);
	CASE_BTC_SLOT_STR(BLK);
	CASE_BTC_SLOT_STR(E2G);
	CASE_BTC_SLOT_STR(E5G);
	CASE_BTC_SLOT_STR(EBT);
	CASE_BTC_SLOT_STR(ENULL);
	CASE_BTC_SLOT_STR(WLK);
	CASE_BTC_SLOT_STR(W1FDD);
	CASE_BTC_SLOT_STR(B1FDD);
	default:
		return "unknown";
	}
}

static const char *id_to_evt(u32 id)
{
	switch (id) {
	CASE_BTC_EVT_STR(TDMA_ENTRY);
	CASE_BTC_EVT_STR(WL_TMR);
	CASE_BTC_EVT_STR(B1_TMR);
	CASE_BTC_EVT_STR(B2_TMR);
	CASE_BTC_EVT_STR(B3_TMR);
	CASE_BTC_EVT_STR(B4_TMR);
	CASE_BTC_EVT_STR(W2B_TMR);
	CASE_BTC_EVT_STR(B2W_TMR);
	CASE_BTC_EVT_STR(BCN_EARLY);
	CASE_BTC_EVT_STR(A2DP_EMPTY);
	CASE_BTC_EVT_STR(LK_END);
	CASE_BTC_EVT_STR(RX_ISR);
	CASE_BTC_EVT_STR(RX_FC0);
	CASE_BTC_EVT_STR(RX_FC1);
	CASE_BTC_EVT_STR(BT_RELINK);
	CASE_BTC_EVT_STR(BT_RETRY);
	CASE_BTC_EVT_STR(E2G);
	CASE_BTC_EVT_STR(E5G);
	CASE_BTC_EVT_STR(EBT);
	CASE_BTC_EVT_STR(ENULL);
	CASE_BTC_EVT_STR(DRV_WLK);
	CASE_BTC_EVT_STR(BCN_OK);
	CASE_BTC_EVT_STR(BT_CHANGE);
	CASE_BTC_EVT_STR(EBT_EXTEND);
	CASE_BTC_EVT_STR(E2G_NULL1);
	CASE_BTC_EVT_STR(B1FDD_TMR);
	default:
		return "unknown";
	}
}

static const char *id_to_mode(u8 id)
{
	switch (id) {
	CASE_BTC_INIT(NORMAL);
	CASE_BTC_INIT(WL);
	CASE_BTC_INIT(BT);
	CASE_BTC_INIT(WLOFF);
	default:
		return "unknown";
	}
}

static const char *id_to_ant(u32 id)
{
	switch (id) {
	CASE_BTC_ANTPATH_STR(WPOWERON);
	CASE_BTC_ANTPATH_STR(WINIT);
	CASE_BTC_ANTPATH_STR(WONLY);
	CASE_BTC_ANTPATH_STR(WOFF);
	CASE_BTC_ANTPATH_STR(W2G);
	CASE_BTC_ANTPATH_STR(W5G);
	CASE_BTC_ANTPATH_STR(W25G);
	CASE_BTC_ANTPATH_STR(FREERUN);
	CASE_BTC_ANTPATH_STR(WRFK);
	CASE_BTC_ANTPATH_STR(BRFK);
	CASE_BTC_ANTPATH_STR(MAX);
	default:
		return "unknown";
	}
}

static
void seq_print_segment(struct seq_file *m, const char *prefix, u16 *data,
		       u8 len, u8 seg_len, u8 start_idx, u8 ring_len)
{
	u8 i;
	u8 cur_index;

	for (i = 0; i < len ; i++) {
		if ((i % seg_len) == 0)
			seq_printf(m, " %-15s : ", prefix);
		cur_index = (start_idx + i) % ring_len;
		if (i % 3 == 0)
			seq_printf(m, "-> %-20s",
				   steps_to_str(*(data + cur_index)));
		else if (i % 3 == 1)
			seq_printf(m, "-> %-15s",
				   steps_to_str(*(data + cur_index)));
		else
			seq_printf(m, "-> %-13s",
				   steps_to_str(*(data + cur_index)));
		if (i == (len - 1) || (i % seg_len) == (seg_len - 1))
			seq_puts(m, "\n");
	}
}

static void _show_dm_step(struct rtw89_dev *rtwdev, struct seq_file *m)
{
	struct rtw89_btc *btc = &rtwdev->btc;
	struct rtw89_btc_dm *dm = &btc->dm;
	u8 start_idx;
	u8 len;

	len = dm->dm_step.step_ov ? RTW89_BTC_DM_MAXSTEP : dm->dm_step.step_pos;
	start_idx = dm->dm_step.step_ov ? dm->dm_step.step_pos : 0;

	seq_print_segment(m, "[dm_steps]", dm->dm_step.step, len, 6, start_idx,
			  ARRAY_SIZE(dm->dm_step.step));
}

static void _show_dm_info(struct rtw89_dev *rtwdev, struct seq_file *m)
{
	struct rtw89_btc *btc = &rtwdev->btc;
	const struct rtw89_btc_ver *ver = btc->ver;
	struct rtw89_btc_dm *dm = &btc->dm;
	struct rtw89_btc_wl_info *wl = &btc->cx.wl;
	struct rtw89_btc_bt_info *bt = &btc->cx.bt;
	u8 igno_bt;

	if (!(dm->coex_info_map & BTC_COEX_INFO_DM))
		return;

	seq_printf(m, "========== [Mechanism Status %s] ==========\n",
		   (btc->manual_ctrl ? "(Manual)" : "(Auto)"));

	seq_printf(m,
		   " %-15s : type:%s, reason:%s(), action:%s(), ant_path:%s, init_mode:%s, run_cnt:%d\n",
		   "[status]",
		   btc->ant_type == BTC_ANT_SHARED ? "shared" : "dedicated",
		   steps_to_str(dm->run_reason),
		   steps_to_str(dm->run_action | BTC_ACT_EXT_BIT),
		   id_to_ant(FIELD_GET(GENMASK(7, 0), dm->set_ant_path)),
		   id_to_mode(wl->coex_mode),
		   dm->cnt_dm[BTC_DCNT_RUN]);

	_show_dm_step(rtwdev, m);

	if (ver->fcxctrl == 7)
		igno_bt = btc->ctrl.ctrl_v7.igno_bt;
	else
		igno_bt = btc->ctrl.ctrl.igno_bt;

	seq_printf(m, " %-15s : wl_only:%d, bt_only:%d, igno_bt:%d, free_run:%d, wl_ps_ctrl:%d, wl_mimo_ps:%d, ",
		   "[dm_flag]", dm->wl_only, dm->bt_only, igno_bt,
		   dm->freerun, btc->lps, dm->wl_mimo_ps);

	seq_printf(m, "leak_ap:%d, fw_offload:%s%s\n", dm->leak_ap,
		   (BTC_CX_FW_OFFLOAD ? "Y" : "N"),
		   (dm->wl_fw_cx_offload == BTC_CX_FW_OFFLOAD ?
		    "" : "(Mismatch!!)"));

	if (dm->rf_trx_para.wl_tx_power == 0xff)
		seq_printf(m,
			   " %-15s : wl_rssi_lvl:%d, para_lvl:%d, wl_tx_pwr:orig, ",
			   "[trx_ctrl]", wl->rssi_level, dm->trx_para_level);

	else
		seq_printf(m,
			   " %-15s : wl_rssi_lvl:%d, para_lvl:%d, wl_tx_pwr:%d, ",
			   "[trx_ctrl]", wl->rssi_level, dm->trx_para_level,
			   dm->rf_trx_para.wl_tx_power);

	seq_printf(m,
		   "wl_rx_lvl:%d, bt_tx_pwr_dec:%d, bt_rx_lna:%d(%s-tbl), wl_btg_rx:%d\n",
		   dm->rf_trx_para.wl_rx_gain, dm->rf_trx_para.bt_tx_power,
		   dm->rf_trx_para.bt_rx_gain,
		   (bt->hi_lna_rx ? "Hi" : "Ori"), dm->wl_btg_rx);

	seq_printf(m,
		   " %-15s : wl_tx_limit[en:%d/max_t:%dus/max_retry:%d], bt_slot_reg:%d-TU, bt_scan_rx_low_pri:%d\n",
		   "[dm_ctrl]", dm->wl_tx_limit.enable, dm->wl_tx_limit.tx_time,
		   dm->wl_tx_limit.tx_retry, btc->bt_req_len, bt->scan_rx_low_pri);
}

static void _show_error(struct rtw89_dev *rtwdev, struct seq_file *m)
{
	struct rtw89_btc *btc = &rtwdev->btc;
	const struct rtw89_btc_ver *ver = btc->ver;
	struct rtw89_btc_btf_fwinfo *pfwinfo = &btc->fwinfo;
	union rtw89_btc_fbtc_cysta_info *pcysta;
	u32 except_cnt, exception_map;

	pcysta = &pfwinfo->rpt_fbtc_cysta.finfo;
	if (ver->fcxcysta == 2) {
		pcysta->v2 = pfwinfo->rpt_fbtc_cysta.finfo.v2;
		except_cnt = le32_to_cpu(pcysta->v2.except_cnt);
		exception_map = le32_to_cpu(pcysta->v2.exception);
	} else if (ver->fcxcysta == 3) {
		pcysta->v3 = pfwinfo->rpt_fbtc_cysta.finfo.v3;
		except_cnt = le32_to_cpu(pcysta->v3.except_cnt);
		exception_map = le32_to_cpu(pcysta->v3.except_map);
	} else if (ver->fcxcysta == 4) {
		pcysta->v4 = pfwinfo->rpt_fbtc_cysta.finfo.v4;
		except_cnt = pcysta->v4.except_cnt;
		exception_map = le32_to_cpu(pcysta->v4.except_map);
	} else if (ver->fcxcysta == 5) {
		pcysta->v5 = pfwinfo->rpt_fbtc_cysta.finfo.v5;
		except_cnt = pcysta->v5.except_cnt;
		exception_map = le32_to_cpu(pcysta->v5.except_map);
	} else if (ver->fcxcysta == 7) {
		pcysta->v7 = pfwinfo->rpt_fbtc_cysta.finfo.v7;
		except_cnt = pcysta->v7.except_cnt;
		exception_map = le32_to_cpu(pcysta->v7.except_map);
	} else {
		return;
	}

	if (pfwinfo->event[BTF_EVNT_BUF_OVERFLOW] == 0 && except_cnt == 0 &&
	    !pfwinfo->len_mismch && !pfwinfo->fver_mismch)
		return;

	seq_printf(m, " %-15s : ", "[error]");

	if (pfwinfo->event[BTF_EVNT_BUF_OVERFLOW]) {
		seq_printf(m,
			   "overflow-cnt: %d, ",
			   pfwinfo->event[BTF_EVNT_BUF_OVERFLOW]);
	}

	if (pfwinfo->len_mismch) {
		seq_printf(m,
			   "len-mismatch: 0x%x, ",
			   pfwinfo->len_mismch);
	}

	if (pfwinfo->fver_mismch) {
		seq_printf(m,
			   "fver-mismatch: 0x%x, ",
			   pfwinfo->fver_mismch);
	}

	/* cycle statistics exceptions */
	if (exception_map || except_cnt) {
		seq_printf(m,
			   "exception-type: 0x%x, exception-cnt = %d",
			   exception_map, except_cnt);
	}
	seq_puts(m, "\n");
}

static void _show_fbtc_tdma(struct rtw89_dev *rtwdev, struct seq_file *m)
{
	struct rtw89_btc *btc = &rtwdev->btc;
	const struct rtw89_btc_ver *ver = btc->ver;
	struct rtw89_btc_btf_fwinfo *pfwinfo = &btc->fwinfo;
	struct rtw89_btc_rpt_cmn_info *pcinfo = NULL;
	struct rtw89_btc_fbtc_tdma *t = NULL;

	pcinfo = &pfwinfo->rpt_fbtc_tdma.cinfo;
	if (!pcinfo->valid)
		return;

	if (ver->fcxtdma == 1)
		t = &pfwinfo->rpt_fbtc_tdma.finfo.v1;
	else
		t = &pfwinfo->rpt_fbtc_tdma.finfo.v3.tdma;

	seq_printf(m,
		   " %-15s : ", "[tdma_policy]");
	seq_printf(m,
		   "type:%d, rx_flow_ctrl:%d, tx_pause:%d, ",
		   (u32)t->type,
		   t->rxflctrl, t->txpause);

	seq_printf(m,
		   "wl_toggle_n:%d, leak_n:%d, ext_ctrl:%d, ",
		   t->wtgle_n, t->leak_n, t->ext_ctrl);

	seq_printf(m,
		   "policy_type:%d",
		   (u32)btc->policy_type);

	seq_puts(m, "\n");
}

static void _show_fbtc_slots(struct rtw89_dev *rtwdev, struct seq_file *m)
{
	struct rtw89_btc *btc = &rtwdev->btc;
	struct rtw89_btc_dm *dm = &btc->dm;
	u16 dur, cxtype;
	u32 tbl;
	u8 i = 0;

	for (i = 0; i < CXST_MAX; i++) {
		if (btc->ver->fcxslots == 1) {
			dur = le16_to_cpu(dm->slot_now.v1[i].dur);
			tbl = le32_to_cpu(dm->slot_now.v1[i].cxtbl);
			cxtype = le16_to_cpu(dm->slot_now.v1[i].cxtype);
		} else if (btc->ver->fcxslots == 7) {
			dur = le16_to_cpu(dm->slot_now.v7[i].dur);
			tbl = le32_to_cpu(dm->slot_now.v7[i].cxtbl);
			cxtype = le16_to_cpu(dm->slot_now.v7[i].cxtype);
		} else {
			return;
		}

		if (i % 5 == 0)
			seq_printf(m,
				   " %-15s : %5s[%03d/0x%x/%d]",
				   "[slot_list]",
				   id_to_slot((u32)i),
				   dur, tbl, cxtype);
		else
			seq_printf(m,
				   ", %5s[%03d/0x%x/%d]",
				   id_to_slot((u32)i),
				   dur, tbl, cxtype);

		if (i % 5 == 4)
			seq_puts(m, "\n");
	}
	seq_puts(m, "\n");
}

static void _show_fbtc_cysta_v2(struct rtw89_dev *rtwdev, struct seq_file *m)
{
	struct rtw89_btc *btc = &rtwdev->btc;
	struct rtw89_btc_btf_fwinfo *pfwinfo = &btc->fwinfo;
	struct rtw89_btc_dm *dm = &btc->dm;
	struct rtw89_btc_bt_a2dp_desc *a2dp = &btc->cx.bt.link_info.a2dp_desc;
	struct rtw89_btc_rpt_cmn_info *pcinfo = NULL;
	struct rtw89_btc_fbtc_cysta_v2 *pcysta_le32 = NULL;
	union rtw89_btc_fbtc_rxflct r;
	u8 i, cnt = 0, slot_pair;
	u16 cycle, c_begin, c_end, store_index;

	pcinfo = &pfwinfo->rpt_fbtc_cysta.cinfo;
	if (!pcinfo->valid)
		return;

	pcysta_le32 = &pfwinfo->rpt_fbtc_cysta.finfo.v2;
	seq_printf(m,
		   " %-15s : cycle:%d, bcn[all:%d/all_ok:%d/bt:%d/bt_ok:%d]",
		   "[cycle_cnt]",
		   le16_to_cpu(pcysta_le32->cycles),
		   le32_to_cpu(pcysta_le32->bcn_cnt[CXBCN_ALL]),
		   le32_to_cpu(pcysta_le32->bcn_cnt[CXBCN_ALL_OK]),
		   le32_to_cpu(pcysta_le32->bcn_cnt[CXBCN_BT_SLOT]),
		   le32_to_cpu(pcysta_le32->bcn_cnt[CXBCN_BT_OK]));

	for (i = 0; i < CXST_MAX; i++) {
		if (!le32_to_cpu(pcysta_le32->slot_cnt[i]))
			continue;
		seq_printf(m, ", %s:%d", id_to_slot((u32)i),
			   le32_to_cpu(pcysta_le32->slot_cnt[i]));
	}

	if (dm->tdma_now.rxflctrl) {
		seq_printf(m, ", leak_rx:%d",
			   le32_to_cpu(pcysta_le32->leakrx_cnt));
	}

	if (le32_to_cpu(pcysta_le32->collision_cnt)) {
		seq_printf(m, ", collision:%d",
			   le32_to_cpu(pcysta_le32->collision_cnt));
	}

	if (le32_to_cpu(pcysta_le32->skip_cnt)) {
		seq_printf(m, ", skip:%d",
			   le32_to_cpu(pcysta_le32->skip_cnt));
	}
	seq_puts(m, "\n");

	seq_printf(m, " %-15s : avg_t[wl:%d/bt:%d/lk:%d.%03d]",
		   "[cycle_time]",
		   le16_to_cpu(pcysta_le32->tavg_cycle[CXT_WL]),
		   le16_to_cpu(pcysta_le32->tavg_cycle[CXT_BT]),
		   le16_to_cpu(pcysta_le32->tavg_lk) / 1000,
		   le16_to_cpu(pcysta_le32->tavg_lk) % 1000);
	seq_printf(m, ", max_t[wl:%d/bt:%d/lk:%d.%03d]",
		   le16_to_cpu(pcysta_le32->tmax_cycle[CXT_WL]),
		   le16_to_cpu(pcysta_le32->tmax_cycle[CXT_BT]),
		   le16_to_cpu(pcysta_le32->tmax_lk) / 1000,
		   le16_to_cpu(pcysta_le32->tmax_lk) % 1000);
	seq_printf(m, ", maxdiff_t[wl:%d/bt:%d]\n",
		   le16_to_cpu(pcysta_le32->tmaxdiff_cycle[CXT_WL]),
		   le16_to_cpu(pcysta_le32->tmaxdiff_cycle[CXT_BT]));

	if (le16_to_cpu(pcysta_le32->cycles) <= 1)
		return;

	/* 1 cycle record 1 wl-slot and 1 bt-slot */
	slot_pair = BTC_CYCLE_SLOT_MAX / 2;

	if (le16_to_cpu(pcysta_le32->cycles) <= slot_pair)
		c_begin = 1;
	else
		c_begin = le16_to_cpu(pcysta_le32->cycles) - slot_pair + 1;

	c_end = le16_to_cpu(pcysta_le32->cycles);

	for (cycle = c_begin; cycle <= c_end; cycle++) {
		cnt++;
		store_index = ((cycle - 1) % slot_pair) * 2;

		if (cnt % (BTC_CYCLE_SLOT_MAX / 4) == 1)
			seq_printf(m,
				   " %-15s : ->b%02d->w%02d", "[cycle_step]",
				   le16_to_cpu(pcysta_le32->tslot_cycle[store_index]),
				   le16_to_cpu(pcysta_le32->tslot_cycle[store_index + 1]));
		else
			seq_printf(m,
				   "->b%02d->w%02d",
				   le16_to_cpu(pcysta_le32->tslot_cycle[store_index]),
				   le16_to_cpu(pcysta_le32->tslot_cycle[store_index + 1]));
		if (cnt % (BTC_CYCLE_SLOT_MAX / 4) == 0 || cnt == c_end)
			seq_puts(m, "\n");
	}

	if (a2dp->exist) {
		seq_printf(m,
			   " %-15s : a2dp_ept:%d, a2dp_late:%d",
			   "[a2dp_t_sta]",
			   le16_to_cpu(pcysta_le32->a2dpept),
			   le16_to_cpu(pcysta_le32->a2dpeptto));

		seq_printf(m,
			   ", avg_t:%d, max_t:%d",
			   le16_to_cpu(pcysta_le32->tavg_a2dpept),
			   le16_to_cpu(pcysta_le32->tmax_a2dpept));
		r.val = dm->tdma_now.rxflctrl;

		if (r.type && r.tgln_n) {
			seq_printf(m,
				   ", cycle[PSTDMA:%d/TDMA:%d], ",
				   le16_to_cpu(pcysta_le32->cycles_a2dp[CXT_FLCTRL_ON]),
				   le16_to_cpu(pcysta_le32->cycles_a2dp[CXT_FLCTRL_OFF]));

			seq_printf(m,
				   "avg_t[PSTDMA:%d/TDMA:%d], ",
				   le16_to_cpu(pcysta_le32->tavg_a2dp[CXT_FLCTRL_ON]),
				   le16_to_cpu(pcysta_le32->tavg_a2dp[CXT_FLCTRL_OFF]));

			seq_printf(m,
				   "max_t[PSTDMA:%d/TDMA:%d]",
				   le16_to_cpu(pcysta_le32->tmax_a2dp[CXT_FLCTRL_ON]),
				   le16_to_cpu(pcysta_le32->tmax_a2dp[CXT_FLCTRL_OFF]));
		}
		seq_puts(m, "\n");
	}
}

static void _show_fbtc_cysta_v3(struct rtw89_dev *rtwdev, struct seq_file *m)
{
	struct rtw89_btc *btc = &rtwdev->btc;
	struct rtw89_btc_bt_a2dp_desc *a2dp = &btc->cx.bt.link_info.a2dp_desc;
	struct rtw89_btc_btf_fwinfo *pfwinfo = &btc->fwinfo;
	struct rtw89_btc_dm *dm = &btc->dm;
	struct rtw89_btc_fbtc_a2dp_trx_stat *a2dp_trx;
	struct rtw89_btc_fbtc_cysta_v3 *pcysta;
	struct rtw89_btc_rpt_cmn_info *pcinfo;
	u8 i, cnt = 0, slot_pair, divide_cnt;
	u16 cycle, c_begin, c_end, store_index;

	pcinfo = &pfwinfo->rpt_fbtc_cysta.cinfo;
	if (!pcinfo->valid)
		return;

	pcysta = &pfwinfo->rpt_fbtc_cysta.finfo.v3;
	seq_printf(m,
		   " %-15s : cycle:%d, bcn[all:%d/all_ok:%d/bt:%d/bt_ok:%d]",
		   "[cycle_cnt]",
		   le16_to_cpu(pcysta->cycles),
		   le32_to_cpu(pcysta->bcn_cnt[CXBCN_ALL]),
		   le32_to_cpu(pcysta->bcn_cnt[CXBCN_ALL_OK]),
		   le32_to_cpu(pcysta->bcn_cnt[CXBCN_BT_SLOT]),
		   le32_to_cpu(pcysta->bcn_cnt[CXBCN_BT_OK]));

	for (i = 0; i < CXST_MAX; i++) {
		if (!le32_to_cpu(pcysta->slot_cnt[i]))
			continue;

		seq_printf(m, ", %s:%d", id_to_slot(i),
			   le32_to_cpu(pcysta->slot_cnt[i]));
	}

	if (dm->tdma_now.rxflctrl)
		seq_printf(m, ", leak_rx:%d", le32_to_cpu(pcysta->leak_slot.cnt_rximr));

	if (le32_to_cpu(pcysta->collision_cnt))
		seq_printf(m, ", collision:%d", le32_to_cpu(pcysta->collision_cnt));

	if (le32_to_cpu(pcysta->skip_cnt))
		seq_printf(m, ", skip:%d", le32_to_cpu(pcysta->skip_cnt));

	seq_puts(m, "\n");

	seq_printf(m, " %-15s : avg_t[wl:%d/bt:%d/lk:%d.%03d]",
		   "[cycle_time]",
		   le16_to_cpu(pcysta->cycle_time.tavg[CXT_WL]),
		   le16_to_cpu(pcysta->cycle_time.tavg[CXT_BT]),
		   le16_to_cpu(pcysta->leak_slot.tavg) / 1000,
		   le16_to_cpu(pcysta->leak_slot.tavg) % 1000);
	seq_printf(m,
		   ", max_t[wl:%d/bt:%d/lk:%d.%03d]",
		   le16_to_cpu(pcysta->cycle_time.tmax[CXT_WL]),
		   le16_to_cpu(pcysta->cycle_time.tmax[CXT_BT]),
		   le16_to_cpu(pcysta->leak_slot.tmax) / 1000,
		   le16_to_cpu(pcysta->leak_slot.tmax) % 1000);
	seq_printf(m,
		   ", maxdiff_t[wl:%d/bt:%d]\n",
		   le16_to_cpu(pcysta->cycle_time.tmaxdiff[CXT_WL]),
		   le16_to_cpu(pcysta->cycle_time.tmaxdiff[CXT_BT]));

	cycle = le16_to_cpu(pcysta->cycles);
	if (cycle <= 1)
		return;

	/* 1 cycle record 1 wl-slot and 1 bt-slot */
	slot_pair = BTC_CYCLE_SLOT_MAX / 2;

	if (cycle <= slot_pair)
		c_begin = 1;
	else
		c_begin = cycle - slot_pair + 1;

	c_end = cycle;

	if (a2dp->exist)
		divide_cnt = 3;
	else
		divide_cnt = BTC_CYCLE_SLOT_MAX / 4;

	for (cycle = c_begin; cycle <= c_end; cycle++) {
		cnt++;
		store_index = ((cycle - 1) % slot_pair) * 2;

		if (cnt % divide_cnt == 1)
			seq_printf(m, " %-15s : ", "[cycle_step]");

		seq_printf(m, "->b%02d",
			   le16_to_cpu(pcysta->slot_step_time[store_index]));
		if (a2dp->exist) {
			a2dp_trx = &pcysta->a2dp_trx[store_index];
			seq_printf(m, "(%d/%d/%dM/%d/%d/%d)",
				   a2dp_trx->empty_cnt,
				   a2dp_trx->retry_cnt,
				   a2dp_trx->tx_rate ? 3 : 2,
				   a2dp_trx->tx_cnt,
				   a2dp_trx->ack_cnt,
				   a2dp_trx->nack_cnt);
		}
		seq_printf(m, "->w%02d",
			   le16_to_cpu(pcysta->slot_step_time[store_index + 1]));
		if (a2dp->exist) {
			a2dp_trx = &pcysta->a2dp_trx[store_index + 1];
			seq_printf(m, "(%d/%d/%dM/%d/%d/%d)",
				   a2dp_trx->empty_cnt,
				   a2dp_trx->retry_cnt,
				   a2dp_trx->tx_rate ? 3 : 2,
				   a2dp_trx->tx_cnt,
				   a2dp_trx->ack_cnt,
				   a2dp_trx->nack_cnt);
		}
		if (cnt % divide_cnt == 0 || cnt == c_end)
			seq_puts(m, "\n");
	}

	if (a2dp->exist) {
		seq_printf(m, " %-15s : a2dp_ept:%d, a2dp_late:%d",
			   "[a2dp_t_sta]",
			   le16_to_cpu(pcysta->a2dp_ept.cnt),
			   le16_to_cpu(pcysta->a2dp_ept.cnt_timeout));

		seq_printf(m, ", avg_t:%d, max_t:%d",
			   le16_to_cpu(pcysta->a2dp_ept.tavg),
			   le16_to_cpu(pcysta->a2dp_ept.tmax));

		seq_puts(m, "\n");
	}
}

static void _show_fbtc_cysta_v4(struct rtw89_dev *rtwdev, struct seq_file *m)
{
	struct rtw89_btc *btc = &rtwdev->btc;
	struct rtw89_btc_bt_a2dp_desc *a2dp = &btc->cx.bt.link_info.a2dp_desc;
	struct rtw89_btc_btf_fwinfo *pfwinfo = &btc->fwinfo;
	struct rtw89_btc_dm *dm = &btc->dm;
	struct rtw89_btc_fbtc_a2dp_trx_stat_v4 *a2dp_trx;
	struct rtw89_btc_fbtc_cysta_v4 *pcysta;
	struct rtw89_btc_rpt_cmn_info *pcinfo;
	u8 i, cnt = 0, slot_pair, divide_cnt;
	u16 cycle, c_begin, c_end, store_index;

	pcinfo = &pfwinfo->rpt_fbtc_cysta.cinfo;
	if (!pcinfo->valid)
		return;

	pcysta = &pfwinfo->rpt_fbtc_cysta.finfo.v4;
	seq_printf(m,
		   " %-15s : cycle:%d, bcn[all:%d/all_ok:%d/bt:%d/bt_ok:%d]",
		   "[cycle_cnt]",
		   le16_to_cpu(pcysta->cycles),
		   le16_to_cpu(pcysta->bcn_cnt[CXBCN_ALL]),
		   le16_to_cpu(pcysta->bcn_cnt[CXBCN_ALL_OK]),
		   le16_to_cpu(pcysta->bcn_cnt[CXBCN_BT_SLOT]),
		   le16_to_cpu(pcysta->bcn_cnt[CXBCN_BT_OK]));

	for (i = 0; i < CXST_MAX; i++) {
		if (!le16_to_cpu(pcysta->slot_cnt[i]))
			continue;

		seq_printf(m, ", %s:%d", id_to_slot(i),
			   le16_to_cpu(pcysta->slot_cnt[i]));
	}

	if (dm->tdma_now.rxflctrl)
		seq_printf(m, ", leak_rx:%d",
			   le32_to_cpu(pcysta->leak_slot.cnt_rximr));

	if (pcysta->collision_cnt)
		seq_printf(m, ", collision:%d", pcysta->collision_cnt);

	if (le16_to_cpu(pcysta->skip_cnt))
		seq_printf(m, ", skip:%d",
			   le16_to_cpu(pcysta->skip_cnt));

	seq_puts(m, "\n");

	seq_printf(m, " %-15s : avg_t[wl:%d/bt:%d/lk:%d.%03d]",
		   "[cycle_time]",
		   le16_to_cpu(pcysta->cycle_time.tavg[CXT_WL]),
		   le16_to_cpu(pcysta->cycle_time.tavg[CXT_BT]),
		   le16_to_cpu(pcysta->leak_slot.tavg) / 1000,
		   le16_to_cpu(pcysta->leak_slot.tavg) % 1000);
	seq_printf(m,
		   ", max_t[wl:%d/bt:%d/lk:%d.%03d]",
		   le16_to_cpu(pcysta->cycle_time.tmax[CXT_WL]),
		   le16_to_cpu(pcysta->cycle_time.tmax[CXT_BT]),
		   le16_to_cpu(pcysta->leak_slot.tmax) / 1000,
		   le16_to_cpu(pcysta->leak_slot.tmax) % 1000);
	seq_printf(m,
		   ", maxdiff_t[wl:%d/bt:%d]\n",
		   le16_to_cpu(pcysta->cycle_time.tmaxdiff[CXT_WL]),
		   le16_to_cpu(pcysta->cycle_time.tmaxdiff[CXT_BT]));

	cycle = le16_to_cpu(pcysta->cycles);
	if (cycle <= 1)
		return;

	/* 1 cycle record 1 wl-slot and 1 bt-slot */
	slot_pair = BTC_CYCLE_SLOT_MAX / 2;

	if (cycle <= slot_pair)
		c_begin = 1;
	else
		c_begin = cycle - slot_pair + 1;

	c_end = cycle;

	if (a2dp->exist)
		divide_cnt = 3;
	else
		divide_cnt = BTC_CYCLE_SLOT_MAX / 4;

	for (cycle = c_begin; cycle <= c_end; cycle++) {
		cnt++;
		store_index = ((cycle - 1) % slot_pair) * 2;

		if (cnt % divide_cnt == 1)
			seq_printf(m, " %-15s : ", "[cycle_step]");

		seq_printf(m, "->b%02d",
			   le16_to_cpu(pcysta->slot_step_time[store_index]));
		if (a2dp->exist) {
			a2dp_trx = &pcysta->a2dp_trx[store_index];
			seq_printf(m, "(%d/%d/%dM/%d/%d/%d)",
				   a2dp_trx->empty_cnt,
				   a2dp_trx->retry_cnt,
				   a2dp_trx->tx_rate ? 3 : 2,
				   a2dp_trx->tx_cnt,
				   a2dp_trx->ack_cnt,
				   a2dp_trx->nack_cnt);
		}
		seq_printf(m, "->w%02d",
			   le16_to_cpu(pcysta->slot_step_time[store_index + 1]));
		if (a2dp->exist) {
			a2dp_trx = &pcysta->a2dp_trx[store_index + 1];
			seq_printf(m, "(%d/%d/%dM/%d/%d/%d)",
				   a2dp_trx->empty_cnt,
				   a2dp_trx->retry_cnt,
				   a2dp_trx->tx_rate ? 3 : 2,
				   a2dp_trx->tx_cnt,
				   a2dp_trx->ack_cnt,
				   a2dp_trx->nack_cnt);
		}
		if (cnt % divide_cnt == 0 || cnt == c_end)
			seq_puts(m, "\n");
	}

	if (a2dp->exist) {
		seq_printf(m, " %-15s : a2dp_ept:%d, a2dp_late:%d",
			   "[a2dp_t_sta]",
			   le16_to_cpu(pcysta->a2dp_ept.cnt),
			   le16_to_cpu(pcysta->a2dp_ept.cnt_timeout));

		seq_printf(m, ", avg_t:%d, max_t:%d",
			   le16_to_cpu(pcysta->a2dp_ept.tavg),
			   le16_to_cpu(pcysta->a2dp_ept.tmax));

		seq_puts(m, "\n");
	}
}

static void _show_fbtc_cysta_v5(struct rtw89_dev *rtwdev, struct seq_file *m)
{
	struct rtw89_btc *btc = &rtwdev->btc;
	struct rtw89_btc_bt_a2dp_desc *a2dp = &btc->cx.bt.link_info.a2dp_desc;
	struct rtw89_btc_btf_fwinfo *pfwinfo = &btc->fwinfo;
	struct rtw89_btc_dm *dm = &btc->dm;
	struct rtw89_btc_fbtc_a2dp_trx_stat_v4 *a2dp_trx;
	struct rtw89_btc_fbtc_cysta_v5 *pcysta;
	struct rtw89_btc_rpt_cmn_info *pcinfo;
	u8 i, cnt = 0, slot_pair, divide_cnt;
	u16 cycle, c_begin, c_end, store_index;

	pcinfo = &pfwinfo->rpt_fbtc_cysta.cinfo;
	if (!pcinfo->valid)
		return;

	pcysta = &pfwinfo->rpt_fbtc_cysta.finfo.v5;
	seq_printf(m,
		   " %-15s : cycle:%d, bcn[all:%d/all_ok:%d/bt:%d/bt_ok:%d]",
		   "[cycle_cnt]",
		   le16_to_cpu(pcysta->cycles),
		   le16_to_cpu(pcysta->bcn_cnt[CXBCN_ALL]),
		   le16_to_cpu(pcysta->bcn_cnt[CXBCN_ALL_OK]),
		   le16_to_cpu(pcysta->bcn_cnt[CXBCN_BT_SLOT]),
		   le16_to_cpu(pcysta->bcn_cnt[CXBCN_BT_OK]));

	for (i = 0; i < CXST_MAX; i++) {
		if (!le16_to_cpu(pcysta->slot_cnt[i]))
			continue;

		seq_printf(m, ", %s:%d", id_to_slot(i),
			   le16_to_cpu(pcysta->slot_cnt[i]));
	}

	if (dm->tdma_now.rxflctrl)
		seq_printf(m, ", leak_rx:%d",
			   le32_to_cpu(pcysta->leak_slot.cnt_rximr));

	if (pcysta->collision_cnt)
		seq_printf(m, ", collision:%d", pcysta->collision_cnt);

	if (le16_to_cpu(pcysta->skip_cnt))
		seq_printf(m, ", skip:%d",
			   le16_to_cpu(pcysta->skip_cnt));

	seq_puts(m, "\n");

	seq_printf(m, " %-15s : avg_t[wl:%d/bt:%d/lk:%d.%03d]",
		   "[cycle_time]",
		   le16_to_cpu(pcysta->cycle_time.tavg[CXT_WL]),
		   le16_to_cpu(pcysta->cycle_time.tavg[CXT_BT]),
		   le16_to_cpu(pcysta->leak_slot.tavg) / 1000,
		   le16_to_cpu(pcysta->leak_slot.tavg) % 1000);
	seq_printf(m,
		   ", max_t[wl:%d/bt:%d/lk:%d.%03d]\n",
		   le16_to_cpu(pcysta->cycle_time.tmax[CXT_WL]),
		   le16_to_cpu(pcysta->cycle_time.tmax[CXT_BT]),
		   le16_to_cpu(pcysta->leak_slot.tmax) / 1000,
		   le16_to_cpu(pcysta->leak_slot.tmax) % 1000);

	cycle = le16_to_cpu(pcysta->cycles);
	if (cycle <= 1)
		return;

	/* 1 cycle record 1 wl-slot and 1 bt-slot */
	slot_pair = BTC_CYCLE_SLOT_MAX / 2;

	if (cycle <= slot_pair)
		c_begin = 1;
	else
		c_begin = cycle - slot_pair + 1;

	c_end = cycle;

	if (a2dp->exist)
		divide_cnt = 3;
	else
		divide_cnt = BTC_CYCLE_SLOT_MAX / 4;

	if (c_begin > c_end)
		return;

	for (cycle = c_begin; cycle <= c_end; cycle++) {
		cnt++;
		store_index = ((cycle - 1) % slot_pair) * 2;

		if (cnt % divide_cnt == 1)
			seq_printf(m, " %-15s : ", "[cycle_step]");

		seq_printf(m, "->b%02d",
			   le16_to_cpu(pcysta->slot_step_time[store_index]));
		if (a2dp->exist) {
			a2dp_trx = &pcysta->a2dp_trx[store_index];
			seq_printf(m, "(%d/%d/%dM/%d/%d/%d)",
				   a2dp_trx->empty_cnt,
				   a2dp_trx->retry_cnt,
				   a2dp_trx->tx_rate ? 3 : 2,
				   a2dp_trx->tx_cnt,
				   a2dp_trx->ack_cnt,
				   a2dp_trx->nack_cnt);
		}
		seq_printf(m, "->w%02d",
			   le16_to_cpu(pcysta->slot_step_time[store_index + 1]));
		if (a2dp->exist) {
			a2dp_trx = &pcysta->a2dp_trx[store_index + 1];
			seq_printf(m, "(%d/%d/%dM/%d/%d/%d)",
				   a2dp_trx->empty_cnt,
				   a2dp_trx->retry_cnt,
				   a2dp_trx->tx_rate ? 3 : 2,
				   a2dp_trx->tx_cnt,
				   a2dp_trx->ack_cnt,
				   a2dp_trx->nack_cnt);
		}
		if (cnt % divide_cnt == 0 || cnt == c_end)
			seq_puts(m, "\n");
	}

	if (a2dp->exist) {
		seq_printf(m, " %-15s : a2dp_ept:%d, a2dp_late:%d",
			   "[a2dp_t_sta]",
			   le16_to_cpu(pcysta->a2dp_ept.cnt),
			   le16_to_cpu(pcysta->a2dp_ept.cnt_timeout));

		seq_printf(m, ", avg_t:%d, max_t:%d",
			   le16_to_cpu(pcysta->a2dp_ept.tavg),
			   le16_to_cpu(pcysta->a2dp_ept.tmax));

		seq_puts(m, "\n");
	}
}

static void _show_fbtc_cysta_v7(struct rtw89_dev *rtwdev, struct seq_file *m)
{
	struct rtw89_btc_bt_info *bt = &rtwdev->btc.cx.bt;
	struct rtw89_btc_bt_a2dp_desc *a2dp = &bt->link_info.a2dp_desc;
	struct rtw89_btc_btf_fwinfo *pfwinfo = &rtwdev->btc.fwinfo;
	struct rtw89_btc_fbtc_cysta_v7 *pcysta = NULL;
	struct rtw89_btc_dm *dm = &rtwdev->btc.dm;
	struct rtw89_btc_rpt_cmn_info *pcinfo;
	u16 cycle, c_begin, c_end, s_id;
	u8 i, cnt = 0, divide_cnt;
	u8 slot_pair;

	pcinfo = &pfwinfo->rpt_fbtc_cysta.cinfo;
	if (!pcinfo->valid)
		return;

	pcysta = &pfwinfo->rpt_fbtc_cysta.finfo.v7;
	seq_printf(m, "\n\r %-15s : cycle:%d", "[slot_stat]",
		   le16_to_cpu(pcysta->cycles));

	for (i = 0; i < CXST_MAX; i++) {
		if (!le16_to_cpu(pcysta->slot_cnt[i]))
			continue;
		seq_printf(m, ", %s:%d",
			   id_to_slot(i), le16_to_cpu(pcysta->slot_cnt[i]));
	}

	if (dm->tdma_now.rxflctrl)
		seq_printf(m, ", leak_rx:%d",
			   le32_to_cpu(pcysta->leak_slot.cnt_rximr));

	if (pcysta->collision_cnt)
		seq_printf(m, ", collision:%d", pcysta->collision_cnt);

	if (pcysta->skip_cnt)
		seq_printf(m, ", skip:%d", le16_to_cpu(pcysta->skip_cnt));

	seq_printf(m, "\n\r %-15s : avg_t[wl:%d/bt:%d/lk:%d.%03d]",
		   "[cycle_stat]",
		   le16_to_cpu(pcysta->cycle_time.tavg[CXT_WL]),
		   le16_to_cpu(pcysta->cycle_time.tavg[CXT_BT]),
		   le16_to_cpu(pcysta->leak_slot.tavg) / 1000,
		   le16_to_cpu(pcysta->leak_slot.tavg) % 1000);
	seq_printf(m, ", max_t[wl:%d/bt:%d(>%dms:%d)/lk:%d.%03d]",
		   le16_to_cpu(pcysta->cycle_time.tmax[CXT_WL]),
		   le16_to_cpu(pcysta->cycle_time.tmax[CXT_BT]),
		   dm->bt_slot_flood, dm->cnt_dm[BTC_DCNT_BT_SLOT_FLOOD],
		   le16_to_cpu(pcysta->leak_slot.tamx) / 1000,
		   le16_to_cpu(pcysta->leak_slot.tamx) % 1000);
	seq_printf(m, ", bcn[all:%d/ok:%d/in_bt:%d/in_bt_ok:%d]",
		   le16_to_cpu(pcysta->bcn_cnt[CXBCN_ALL]),
		   le16_to_cpu(pcysta->bcn_cnt[CXBCN_ALL_OK]),
		   le16_to_cpu(pcysta->bcn_cnt[CXBCN_BT_SLOT]),
		   le16_to_cpu(pcysta->bcn_cnt[CXBCN_BT_OK]));

	if (a2dp->exist) {
		seq_printf(m,
			   "\n\r %-15s : a2dp_ept:%d, a2dp_late:%d(streak 2S:%d/max:%d)",
			   "[a2dp_stat]",
			   le16_to_cpu(pcysta->a2dp_ept.cnt),
			   le16_to_cpu(pcysta->a2dp_ept.cnt_timeout),
			   a2dp->no_empty_streak_2s, a2dp->no_empty_streak_max);

		seq_printf(m, ", avg_t:%d, max_t:%d",
			   le16_to_cpu(pcysta->a2dp_ept.tavg),
			   le16_to_cpu(pcysta->a2dp_ept.tmax));
	}

	if (le16_to_cpu(pcysta->cycles) <= 1)
		return;

	/* 1 cycle = 1 wl-slot + 1 bt-slot */
	slot_pair = BTC_CYCLE_SLOT_MAX / 2;

	if (le16_to_cpu(pcysta->cycles) <= slot_pair)
		c_begin = 1;
	else
		c_begin = le16_to_cpu(pcysta->cycles) - slot_pair + 1;

	c_end = le16_to_cpu(pcysta->cycles);

	if (a2dp->exist)
		divide_cnt = 2;
	else
		divide_cnt = 6;

	if (c_begin > c_end)
		return;

	for (cycle = c_begin; cycle <= c_end; cycle++) {
		cnt++;
		s_id = ((cycle - 1) % slot_pair) * 2;

		if (cnt % divide_cnt == 1) {
			if (a2dp->exist)
				seq_printf(m, "\n\r %-15s : ", "[slotT_wermtan]");
			else
				seq_printf(m, "\n\r %-15s : ", "[slotT_rxerr]");
		}

		seq_printf(m, "->b%d", le16_to_cpu(pcysta->slot_step_time[s_id]));

		if (a2dp->exist)
			seq_printf(m, "(%d/%d/%d/%dM/%d/%d/%d)",
				   pcysta->wl_rx_err_ratio[s_id],
				   pcysta->a2dp_trx[s_id].empty_cnt,
				   pcysta->a2dp_trx[s_id].retry_cnt,
				   (pcysta->a2dp_trx[s_id].tx_rate ? 3 : 2),
				   pcysta->a2dp_trx[s_id].tx_cnt,
				   pcysta->a2dp_trx[s_id].ack_cnt,
				   pcysta->a2dp_trx[s_id].nack_cnt);
		else
			seq_printf(m, "(%d)", pcysta->wl_rx_err_ratio[s_id]);

		seq_printf(m, "->w%d", le16_to_cpu(pcysta->slot_step_time[s_id + 1]));

		if (a2dp->exist)
			seq_printf(m, "(%d/%d/%d/%dM/%d/%d/%d)",
				   pcysta->wl_rx_err_ratio[s_id + 1],
				   pcysta->a2dp_trx[s_id + 1].empty_cnt,
				   pcysta->a2dp_trx[s_id + 1].retry_cnt,
				   (pcysta->a2dp_trx[s_id + 1].tx_rate ? 3 : 2),
				   pcysta->a2dp_trx[s_id + 1].tx_cnt,
				   pcysta->a2dp_trx[s_id + 1].ack_cnt,
				   pcysta->a2dp_trx[s_id + 1].nack_cnt);
		else
			seq_printf(m, "(%d)", pcysta->wl_rx_err_ratio[s_id + 1]);
	}
}

static void _show_fbtc_nullsta(struct rtw89_dev *rtwdev, struct seq_file *m)
{
	struct rtw89_btc *btc = &rtwdev->btc;
	const struct rtw89_btc_ver *ver = btc->ver;
	struct rtw89_btc_btf_fwinfo *pfwinfo = &btc->fwinfo;
	struct rtw89_btc_rpt_cmn_info *pcinfo;
	union rtw89_btc_fbtc_cynullsta_info *ns;
	u8 i = 0;

	if (!btc->dm.tdma_now.rxflctrl)
		return;

	pcinfo = &pfwinfo->rpt_fbtc_nullsta.cinfo;
	if (!pcinfo->valid)
		return;

	ns = &pfwinfo->rpt_fbtc_nullsta.finfo;
	if (ver->fcxnullsta == 1) {
		for (i = 0; i < 2; i++) {
			seq_printf(m, " %-15s : ", "[NULL-STA]");
			seq_printf(m, "null-%d", i);
			seq_printf(m, "[ok:%d/",
				   le32_to_cpu(ns->v1.result[i][1]));
			seq_printf(m, "fail:%d/",
				   le32_to_cpu(ns->v1.result[i][0]));
			seq_printf(m, "on_time:%d/",
				   le32_to_cpu(ns->v1.result[i][2]));
			seq_printf(m, "retry:%d/",
				   le32_to_cpu(ns->v1.result[i][3]));
			seq_printf(m, "avg_t:%d.%03d/",
				   le32_to_cpu(ns->v1.avg_t[i]) / 1000,
				   le32_to_cpu(ns->v1.avg_t[i]) % 1000);
			seq_printf(m, "max_t:%d.%03d]\n",
				   le32_to_cpu(ns->v1.max_t[i]) / 1000,
				   le32_to_cpu(ns->v1.max_t[i]) % 1000);
		}
	} else if (ver->fcxnullsta == 7) {
		for (i = 0; i < 2; i++) {
			seq_printf(m, " %-15s : ", "[NULL-STA]");
			seq_printf(m, "null-%d", i);
			seq_printf(m, "[Tx:%d/",
				   le32_to_cpu(ns->v7.result[i][4]));
			seq_printf(m, "[ok:%d/",
				   le32_to_cpu(ns->v7.result[i][1]));
			seq_printf(m, "fail:%d/",
				   le32_to_cpu(ns->v7.result[i][0]));
			seq_printf(m, "on_time:%d/",
				   le32_to_cpu(ns->v7.result[i][2]));
			seq_printf(m, "retry:%d/",
				   le32_to_cpu(ns->v7.result[i][3]));
			seq_printf(m, "avg_t:%d.%03d/",
				   le32_to_cpu(ns->v7.tavg[i]) / 1000,
				   le32_to_cpu(ns->v7.tavg[i]) % 1000);
			seq_printf(m, "max_t:%d.%03d]\n",
				   le32_to_cpu(ns->v7.tmax[i]) / 1000,
				   le32_to_cpu(ns->v7.tmax[i]) % 1000);
		}
	} else {
		for (i = 0; i < 2; i++) {
			seq_printf(m, " %-15s : ", "[NULL-STA]");
			seq_printf(m, "null-%d", i);
			seq_printf(m, "[Tx:%d/",
				   le32_to_cpu(ns->v2.result[i][4]));
			seq_printf(m, "[ok:%d/",
				   le32_to_cpu(ns->v2.result[i][1]));
			seq_printf(m, "fail:%d/",
				   le32_to_cpu(ns->v2.result[i][0]));
			seq_printf(m, "on_time:%d/",
				   le32_to_cpu(ns->v2.result[i][2]));
			seq_printf(m, "retry:%d/",
				   le32_to_cpu(ns->v2.result[i][3]));
			seq_printf(m, "avg_t:%d.%03d/",
				   le32_to_cpu(ns->v2.avg_t[i]) / 1000,
				   le32_to_cpu(ns->v2.avg_t[i]) % 1000);
			seq_printf(m, "max_t:%d.%03d]\n",
				   le32_to_cpu(ns->v2.max_t[i]) / 1000,
				   le32_to_cpu(ns->v2.max_t[i]) % 1000);
		}
	}
}

static void _show_fbtc_step_v2(struct rtw89_dev *rtwdev, struct seq_file *m)
{
	struct rtw89_btc *btc = &rtwdev->btc;
	struct rtw89_btc_btf_fwinfo *pfwinfo = &btc->fwinfo;
	struct rtw89_btc_rpt_cmn_info *pcinfo = NULL;
	struct rtw89_btc_fbtc_steps_v2 *pstep = NULL;
	const struct rtw89_btc_ver *ver = btc->ver;
	u8 type, val, cnt = 0, state = 0;
	bool outloop = false;
	u16 i, diff_t, n_start = 0, n_stop = 0;
	u16 pos_old, pos_new, trace_step;

	pcinfo = &pfwinfo->rpt_fbtc_step.cinfo;
	if (!pcinfo->valid)
		return;

	pstep = &pfwinfo->rpt_fbtc_step.finfo.v2;
	pos_old = le16_to_cpu(pstep->pos_old);
	pos_new = le16_to_cpu(pstep->pos_new);

	if (pcinfo->req_fver != pstep->fver)
		return;

	/* store step info by using ring instead of FIFO*/
	do {
		switch (state) {
		case 0:
			if (ver->fcxctrl == 7 || ver->fcxctrl == 1)
				trace_step = 50;
			else
				trace_step = btc->ctrl.ctrl.trace_step;

			n_start = pos_old;
			if (pos_new >=  pos_old)
				n_stop = pos_new;
			else
				n_stop = trace_step - 1;

			state = 1;
			break;
		case 1:
			for (i = n_start; i <= n_stop; i++) {
				type = pstep->step[i].type;
				val = pstep->step[i].val;
				diff_t = le16_to_cpu(pstep->step[i].difft);

				if (type == CXSTEP_NONE || type >= CXSTEP_MAX)
					continue;

				if (cnt % 10 == 0)
					seq_printf(m, " %-15s : ", "[steps]");

				seq_printf(m, "-> %s(%02d)(%02d)",
					   (type == CXSTEP_SLOT ? "SLT" :
					    "EVT"), (u32)val, diff_t);
				if (cnt % 10 == 9)
					seq_puts(m, "\n");
				cnt++;
			}

			state = 2;
			break;
		case 2:
			if (pos_new <  pos_old && n_start != 0) {
				n_start = 0;
				n_stop = pos_new;
				state = 1;
			} else {
				outloop = true;
			}
			break;
		}
	} while (!outloop);
}

static void _show_fbtc_step_v3(struct rtw89_dev *rtwdev, struct seq_file *m)
{
	struct rtw89_btc *btc = &rtwdev->btc;
	struct rtw89_btc_btf_fwinfo *pfwinfo = &btc->fwinfo;
	struct rtw89_btc_rpt_cmn_info *pcinfo;
	struct rtw89_btc_fbtc_steps_v3 *pstep;
	u32 i, n_begin, n_end, array_idx, cnt = 0;
	u8 type, val;
	u16 diff_t;

	if ((pfwinfo->rpt_en_map &
	     rtw89_btc_fw_rpt_ver(rtwdev, RPT_EN_FW_STEP_INFO)) == 0)
		return;

	pcinfo = &pfwinfo->rpt_fbtc_step.cinfo;
	if (!pcinfo->valid)
		return;

	pstep = &pfwinfo->rpt_fbtc_step.finfo.v3;
	if (pcinfo->req_fver != pstep->fver)
		return;

	if (le32_to_cpu(pstep->cnt) <= FCXDEF_STEP)
		n_begin = 1;
	else
		n_begin = le32_to_cpu(pstep->cnt) - FCXDEF_STEP + 1;

	n_end = le32_to_cpu(pstep->cnt);

	if (n_begin > n_end)
		return;

	/* restore step info by using ring instead of FIFO */
	for (i = n_begin; i <= n_end; i++) {
		array_idx = (i - 1) % FCXDEF_STEP;
		type = pstep->step[array_idx].type;
		val = pstep->step[array_idx].val;
		diff_t = le16_to_cpu(pstep->step[array_idx].difft);

		if (type == CXSTEP_NONE || type >= CXSTEP_MAX)
			continue;

		if (cnt % 10 == 0)
			seq_printf(m, " %-15s : ", "[steps]");

		seq_printf(m, "-> %s(%02d)",
			   (type == CXSTEP_SLOT ?
			    id_to_slot((u32)val) :
			    id_to_evt((u32)val)), diff_t);

		if (cnt % 10 == 9)
			seq_puts(m, "\n");

		cnt++;
	}
}

static void _show_fw_dm_msg(struct rtw89_dev *rtwdev, struct seq_file *m)
{
	struct rtw89_btc *btc = &rtwdev->btc;
	const struct rtw89_btc_ver *ver = btc->ver;

	if (!(btc->dm.coex_info_map & BTC_COEX_INFO_DM))
		return;

	_show_error(rtwdev, m);
	_show_fbtc_tdma(rtwdev, m);
	_show_fbtc_slots(rtwdev, m);

	if (ver->fcxcysta == 2)
		_show_fbtc_cysta_v2(rtwdev, m);
	else if (ver->fcxcysta == 3)
		_show_fbtc_cysta_v3(rtwdev, m);
	else if (ver->fcxcysta == 4)
		_show_fbtc_cysta_v4(rtwdev, m);
	else if (ver->fcxcysta == 5)
		_show_fbtc_cysta_v5(rtwdev, m);
	else if (ver->fcxcysta == 7)
		_show_fbtc_cysta_v7(rtwdev, m);

	_show_fbtc_nullsta(rtwdev, m);

	if (ver->fcxstep == 2)
		_show_fbtc_step_v2(rtwdev, m);
	else if (ver->fcxstep == 3)
		_show_fbtc_step_v3(rtwdev, m);

}

static void _get_gnt(struct rtw89_dev *rtwdev, struct rtw89_mac_ax_coex_gnt *gnt_cfg)
{
	const struct rtw89_chip_info *chip = rtwdev->chip;
	struct rtw89_mac_ax_gnt *gnt;
	u32 val, status;

	if (chip->chip_id == RTL8852A || chip->chip_id == RTL8852B ||
	    chip->chip_id == RTL8851B) {
		rtw89_mac_read_lte(rtwdev, R_AX_LTE_SW_CFG_1, &val);
		rtw89_mac_read_lte(rtwdev, R_AX_GNT_VAL, &status);

		gnt = &gnt_cfg->band[0];
		gnt->gnt_bt_sw_en = !!(val & B_AX_GNT_BT_RFC_S0_SW_CTRL);
		gnt->gnt_bt = !!(status & B_AX_GNT_BT_RFC_S0_STA);
		gnt->gnt_wl_sw_en = !!(val & B_AX_GNT_WL_RFC_S0_SW_CTRL);
		gnt->gnt_wl = !!(status & B_AX_GNT_WL_RFC_S0_STA);

		gnt = &gnt_cfg->band[1];
		gnt->gnt_bt_sw_en = !!(val & B_AX_GNT_BT_RFC_S1_SW_CTRL);
		gnt->gnt_bt = !!(status & B_AX_GNT_BT_RFC_S1_STA);
		gnt->gnt_wl_sw_en = !!(val & B_AX_GNT_WL_RFC_S1_SW_CTRL);
		gnt->gnt_wl = !!(status & B_AX_GNT_WL_RFC_S1_STA);
	} else if (chip->chip_id == RTL8852C) {
		val = rtw89_read32(rtwdev, R_AX_GNT_SW_CTRL);
		status = rtw89_read32(rtwdev, R_AX_GNT_VAL_V1);

		gnt = &gnt_cfg->band[0];
		gnt->gnt_bt_sw_en = !!(val & B_AX_GNT_BT_RFC_S0_SWCTRL);
		gnt->gnt_bt = !!(status & B_AX_GNT_BT_RFC_S0);
		gnt->gnt_wl_sw_en = !!(val & B_AX_GNT_WL_RFC_S0_SWCTRL);
		gnt->gnt_wl = !!(status & B_AX_GNT_WL_RFC_S0);

		gnt = &gnt_cfg->band[1];
		gnt->gnt_bt_sw_en = !!(val & B_AX_GNT_BT_RFC_S1_SWCTRL);
		gnt->gnt_bt = !!(status & B_AX_GNT_BT_RFC_S1);
		gnt->gnt_wl_sw_en = !!(val & B_AX_GNT_WL_RFC_S1_SWCTRL);
		gnt->gnt_wl = !!(status & B_AX_GNT_WL_RFC_S1);
	} else {
		return;
	}
}

static void _show_gpio_dbg(struct rtw89_dev *rtwdev, struct seq_file *m)
{
	struct rtw89_btc_btf_fwinfo *pfwinfo = &rtwdev->btc.fwinfo;
	const struct rtw89_btc_ver *ver = rtwdev->btc.ver;
	struct rtw89_btc_rpt_cmn_info *pcinfo = NULL;
	union rtw89_btc_fbtc_gpio_dbg *gdbg = NULL;
	u8 *gpio_map, i;
	u32 en_map;

	pcinfo = &pfwinfo->rpt_fbtc_gpio_dbg.cinfo;
	gdbg = &rtwdev->btc.fwinfo.rpt_fbtc_gpio_dbg.finfo;
	if (!pcinfo->valid) {
		rtw89_debug(rtwdev, RTW89_DBG_BTC,
			    "[BTC], %s(): stop due rpt_fbtc_gpio_dbg.cinfo\n",
			    __func__);
		seq_puts(m, "\n");
		return;
	}

	if (ver->fcxgpiodbg == 7) {
		en_map = le32_to_cpu(gdbg->v7.en_map);
		gpio_map = gdbg->v7.gpio_map;
	} else {
		en_map = le32_to_cpu(gdbg->v1.en_map);
		gpio_map = gdbg->v1.gpio_map;
	}

	if (!en_map)
		return;

	seq_printf(m, " %-15s : enable_map:0x%08x",
		   "[gpio_dbg]", en_map);

	for (i = 0; i < BTC_DBG_MAX1; i++) {
		if (!(en_map & BIT(i)))
			continue;
		seq_printf(m, ", %s->GPIO%d", id_to_gdbg(i), gpio_map[i]);
	}
	seq_puts(m, "\n");
}

static void _show_mreg_v1(struct rtw89_dev *rtwdev, struct seq_file *m)
{
	const struct rtw89_chip_info *chip = rtwdev->chip;
	struct rtw89_btc *btc = &rtwdev->btc;
	struct rtw89_btc_btf_fwinfo *pfwinfo = &btc->fwinfo;
	struct rtw89_btc_rpt_cmn_info *pcinfo = NULL;
	struct rtw89_btc_fbtc_mreg_val_v1 *pmreg = NULL;
	struct rtw89_btc_cx *cx = &btc->cx;
	struct rtw89_btc_wl_info *wl = &btc->cx.wl;
	struct rtw89_btc_bt_info *bt = &btc->cx.bt;
	struct rtw89_mac_ax_coex_gnt gnt_cfg = {};
	struct rtw89_mac_ax_gnt gnt;
	u8 i = 0, type = 0, cnt = 0;
	u32 val, offset;

	if (!(btc->dm.coex_info_map & BTC_COEX_INFO_MREG))
		return;

	seq_puts(m, "========== [HW Status] ==========\n");

	seq_printf(m,
		   " %-15s : WL->BT:0x%08x(cnt:%d), BT->WL:0x%08x(total:%d, bt_update:%d)\n",
		   "[scoreboard]", wl->scbd, cx->cnt_wl[BTC_WCNT_SCBDUPDATE],
		   bt->scbd, cx->cnt_bt[BTC_BCNT_SCBDREAD],
		   cx->cnt_bt[BTC_BCNT_SCBDUPDATE]);

	btc->dm.pta_owner = rtw89_mac_get_ctrl_path(rtwdev);
	_get_gnt(rtwdev, &gnt_cfg);

	gnt = gnt_cfg.band[0];
	seq_printf(m,
		   " %-15s : pta_owner:%s, phy-0[gnt_wl:%s-%d/gnt_bt:%s-%d], ",
		   "[gnt_status]",
		   chip->chip_id == RTL8852C ? "HW" :
		   btc->dm.pta_owner == BTC_CTRL_BY_WL ? "WL" : "BT",
		   gnt.gnt_wl_sw_en ? "SW" : "HW", gnt.gnt_wl,
		   gnt.gnt_bt_sw_en ? "SW" : "HW", gnt.gnt_bt);

	gnt = gnt_cfg.band[1];
	seq_printf(m, "phy-1[gnt_wl:%s-%d/gnt_bt:%s-%d]\n",
		   gnt.gnt_wl_sw_en ? "SW" : "HW",
		   gnt.gnt_wl,
		   gnt.gnt_bt_sw_en ? "SW" : "HW",
		   gnt.gnt_bt);

	pcinfo = &pfwinfo->rpt_fbtc_mregval.cinfo;
	if (!pcinfo->valid) {
		rtw89_debug(rtwdev, RTW89_DBG_BTC,
			    "[BTC], %s(): stop due rpt_fbtc_mregval.cinfo\n",
			    __func__);
		return;
	}

	pmreg = &pfwinfo->rpt_fbtc_mregval.finfo.v1;
	rtw89_debug(rtwdev, RTW89_DBG_BTC,
		    "[BTC], %s(): rpt_fbtc_mregval reg_num = %d\n",
		    __func__, pmreg->reg_num);

	for (i = 0; i < pmreg->reg_num; i++) {
		type = (u8)le16_to_cpu(chip->mon_reg[i].type);
		offset = le32_to_cpu(chip->mon_reg[i].offset);
		val = le32_to_cpu(pmreg->mreg_val[i]);

		if (cnt % 6 == 0)
			seq_printf(m, " %-15s : %d_0x%04x=0x%08x",
				   "[reg]", (u32)type, offset, val);
		else
			seq_printf(m, ", %d_0x%04x=0x%08x", (u32)type,
				   offset, val);
		if (cnt % 6 == 5)
			seq_puts(m, "\n");
		cnt++;

		if (i >= pmreg->reg_num)
			seq_puts(m, "\n");
	}
}

static void _show_mreg_v2(struct rtw89_dev *rtwdev, struct seq_file *m)
{
	const struct rtw89_chip_info *chip = rtwdev->chip;
	struct rtw89_btc *btc = &rtwdev->btc;
	struct rtw89_btc_btf_fwinfo *pfwinfo = &btc->fwinfo;
	struct rtw89_btc_rpt_cmn_info *pcinfo = NULL;
	struct rtw89_btc_fbtc_mreg_val_v2 *pmreg = NULL;
	struct rtw89_btc_cx *cx = &btc->cx;
	struct rtw89_btc_wl_info *wl = &btc->cx.wl;
	struct rtw89_btc_bt_info *bt = &btc->cx.bt;
	struct rtw89_mac_ax_coex_gnt gnt_cfg = {};
	struct rtw89_mac_ax_gnt gnt;
	u8 i = 0, type = 0, cnt = 0;
	u32 val, offset;

	if (!(btc->dm.coex_info_map & BTC_COEX_INFO_MREG))
		return;

	seq_puts(m, "========== [HW Status] ==========\n");

	seq_printf(m,
		   " %-15s : WL->BT:0x%08x(cnt:%d), BT->WL:0x%08x(total:%d, bt_update:%d)\n",
		   "[scoreboard]", wl->scbd, cx->cnt_wl[BTC_WCNT_SCBDUPDATE],
		   bt->scbd, cx->cnt_bt[BTC_BCNT_SCBDREAD],
		   cx->cnt_bt[BTC_BCNT_SCBDUPDATE]);

	btc->dm.pta_owner = rtw89_mac_get_ctrl_path(rtwdev);
	_get_gnt(rtwdev, &gnt_cfg);

	gnt = gnt_cfg.band[0];
	seq_printf(m,
		   " %-15s : pta_owner:%s, phy-0[gnt_wl:%s-%d/gnt_bt:%s-%d], polut_type:%s",
		   "[gnt_status]",
		   chip->chip_id == RTL8852C ? "HW" :
		   btc->dm.pta_owner == BTC_CTRL_BY_WL ? "WL" : "BT",
		   gnt.gnt_wl_sw_en ? "SW" : "HW", gnt.gnt_wl,
		   gnt.gnt_bt_sw_en ? "SW" : "HW", gnt.gnt_bt,
		   id_to_polut(wl->bt_polut_type[wl->pta_req_mac]));

	gnt = gnt_cfg.band[1];
	seq_printf(m, "phy-1[gnt_wl:%s-%d/gnt_bt:%s-%d]\n",
		   gnt.gnt_wl_sw_en ? "SW" : "HW",
		   gnt.gnt_wl,
		   gnt.gnt_bt_sw_en ? "SW" : "HW",
		   gnt.gnt_bt);

	pcinfo = &pfwinfo->rpt_fbtc_mregval.cinfo;
	if (!pcinfo->valid) {
		rtw89_debug(rtwdev, RTW89_DBG_BTC,
			    "[BTC], %s(): stop due rpt_fbtc_mregval.cinfo\n",
			    __func__);
		return;
	}

	pmreg = &pfwinfo->rpt_fbtc_mregval.finfo.v2;
	rtw89_debug(rtwdev, RTW89_DBG_BTC,
		    "[BTC], %s(): rpt_fbtc_mregval reg_num = %d\n",
		    __func__, pmreg->reg_num);

	for (i = 0; i < pmreg->reg_num; i++) {
		type = (u8)le16_to_cpu(chip->mon_reg[i].type);
		offset = le32_to_cpu(chip->mon_reg[i].offset);
		val = le32_to_cpu(pmreg->mreg_val[i]);

		if (cnt % 6 == 0)
			seq_printf(m, " %-15s : %d_0x%04x=0x%08x",
				   "[reg]", (u32)type, offset, val);
		else
			seq_printf(m, ", %d_0x%04x=0x%08x", (u32)type,
				   offset, val);
		if (cnt % 6 == 5)
			seq_puts(m, "\n");
		cnt++;

		if (i >= pmreg->reg_num)
			seq_puts(m, "\n");
	}
}

static void _show_mreg_v7(struct rtw89_dev *rtwdev, struct seq_file *m)
{
	struct rtw89_btc *btc = &rtwdev->btc;
	struct rtw89_btc_btf_fwinfo *pfwinfo = &btc->fwinfo;
	struct rtw89_btc_fbtc_mreg_val_v7 *pmreg = NULL;
	struct rtw89_btc_rpt_cmn_info *pcinfo = NULL;
	struct rtw89_btc_cx *cx = &btc->cx;
	struct rtw89_btc_wl_info *wl = &cx->wl;
	struct rtw89_btc_bt_info *bt = &cx->bt;
	struct rtw89_mac_ax_gnt *gnt = NULL;
	struct rtw89_btc_dm *dm = &btc->dm;
	u8 i, type, cnt = 0;
	u32 val, offset;

	if (!(dm->coex_info_map & BTC_COEX_INFO_MREG))
		return;

	seq_puts(m, "\n\r========== [HW Status] ==========");

	seq_printf(m,
		   "\n\r %-15s : WL->BT:0x%08x(cnt:%d), BT->WL:0x%08x(total:%d, bt_update:%d)",
		   "[scoreboard]", wl->scbd, cx->cnt_wl[BTC_WCNT_SCBDUPDATE],
		   bt->scbd, cx->cnt_bt[BTC_BCNT_SCBDREAD],
		   cx->cnt_bt[BTC_BCNT_SCBDUPDATE]);

	/* To avoid I/O if WL LPS or power-off  */
	dm->pta_owner = rtw89_mac_get_ctrl_path(rtwdev);

	seq_printf(m,
		   "\n\r %-15s : pta_owner:%s, pta_req_mac:MAC%d, rf_gnt_source: polut_type:%s",
		   "[gnt_status]",
		   rtwdev->chip->para_ver & BTC_FEAT_PTA_ONOFF_CTRL ? "HW" :
		   dm->pta_owner == BTC_CTRL_BY_WL ? "WL" : "BT",
		   wl->pta_req_mac, id_to_polut(wl->bt_polut_type[wl->pta_req_mac]));

	gnt = &dm->gnt.band[RTW89_PHY_0];

	seq_printf(m, ", phy-0[gnt_wl:%s-%d/gnt_bt:%s-%d]",
		   gnt->gnt_wl_sw_en ? "SW" : "HW", gnt->gnt_wl,
		   gnt->gnt_bt_sw_en ? "SW" : "HW", gnt->gnt_bt);

	if (rtwdev->dbcc_en) {
		gnt = &dm->gnt.band[RTW89_PHY_1];
		seq_printf(m, ", phy-1[gnt_wl:%s-%d/gnt_bt:%s-%d]",
			   gnt->gnt_wl_sw_en ? "SW" : "HW", gnt->gnt_wl,
			   gnt->gnt_bt_sw_en ? "SW" : "HW", gnt->gnt_bt);
	}

	pcinfo = &pfwinfo->rpt_fbtc_mregval.cinfo;
	if (!pcinfo->valid)
		return;

	pmreg = &pfwinfo->rpt_fbtc_mregval.finfo.v7;

	for (i = 0; i < pmreg->reg_num; i++) {
		type = (u8)le16_to_cpu(rtwdev->chip->mon_reg[i].type);
		offset = le32_to_cpu(rtwdev->chip->mon_reg[i].offset);
		val = le32_to_cpu(pmreg->mreg_val[i]);

		if (cnt % 6 == 0)
			seq_printf(m, "\n\r %-15s : %s_0x%x=0x%x", "[reg]",
				   id_to_regtype(type), offset, val);
		else
			seq_printf(m, ", %s_0x%x=0x%x",
				   id_to_regtype(type), offset, val);
		cnt++;
	}
	seq_puts(m, "\n");
}

static void _show_summary_v1(struct rtw89_dev *rtwdev, struct seq_file *m)
{
	struct rtw89_btc *btc = &rtwdev->btc;
	struct rtw89_btc_btf_fwinfo *pfwinfo = &btc->fwinfo;
	struct rtw89_btc_rpt_cmn_info *pcinfo = NULL;
	struct rtw89_btc_fbtc_rpt_ctrl_v1 *prptctrl = NULL;
	struct rtw89_btc_cx *cx = &btc->cx;
	struct rtw89_btc_dm *dm = &btc->dm;
	struct rtw89_btc_wl_info *wl = &cx->wl;
	struct rtw89_btc_bt_info *bt = &cx->bt;
	u32 cnt_sum = 0, *cnt = btc->dm.cnt_notify;
	u8 i;

	if (!(dm->coex_info_map & BTC_COEX_INFO_SUMMARY))
		return;

	seq_puts(m, "========== [Statistics] ==========\n");

	pcinfo = &pfwinfo->rpt_ctrl.cinfo;
	if (pcinfo->valid && !wl->status.map.lps && !wl->status.map.rf_off) {
		prptctrl = &pfwinfo->rpt_ctrl.finfo.v1;

		seq_printf(m,
			   " %-15s : h2c_cnt=%d(fail:%d, fw_recv:%d), c2h_cnt=%d(fw_send:%d), ",
			   "[summary]", pfwinfo->cnt_h2c,
			   pfwinfo->cnt_h2c_fail, prptctrl->h2c_cnt,
			   pfwinfo->cnt_c2h, prptctrl->c2h_cnt);

		seq_printf(m,
			   "rpt_cnt=%d(fw_send:%d), rpt_map=0x%x, dm_error_map:0x%x",
			   pfwinfo->event[BTF_EVNT_RPT], prptctrl->rpt_cnt,
			   prptctrl->rpt_enable, dm->error.val);

		if (dm->error.map.wl_fw_hang)
			seq_puts(m, " (WL FW Hang!!)");
		seq_puts(m, "\n");
		seq_printf(m,
			   " %-15s : send_ok:%d, send_fail:%d, recv:%d",
			   "[mailbox]", prptctrl->mb_send_ok_cnt,
			   prptctrl->mb_send_fail_cnt, prptctrl->mb_recv_cnt);

		seq_printf(m,
			   "(A2DP_empty:%d, A2DP_flowstop:%d, A2DP_full:%d)\n",
			   prptctrl->mb_a2dp_empty_cnt,
			   prptctrl->mb_a2dp_flct_cnt,
			   prptctrl->mb_a2dp_full_cnt);

		seq_printf(m,
			   " %-15s : wl_rfk[req:%d/go:%d/reject:%d/timeout:%d]",
			   "[RFK]", cx->cnt_wl[BTC_WCNT_RFK_REQ],
			   cx->cnt_wl[BTC_WCNT_RFK_GO],
			   cx->cnt_wl[BTC_WCNT_RFK_REJECT],
			   cx->cnt_wl[BTC_WCNT_RFK_TIMEOUT]);

		seq_printf(m,
			   ", bt_rfk[req:%d/go:%d/reject:%d/timeout:%d/fail:%d]\n",
			   prptctrl->bt_rfk_cnt[BTC_BCNT_RFK_REQ],
			   prptctrl->bt_rfk_cnt[BTC_BCNT_RFK_GO],
			   prptctrl->bt_rfk_cnt[BTC_BCNT_RFK_REJECT],
			   prptctrl->bt_rfk_cnt[BTC_BCNT_RFK_TIMEOUT],
			   prptctrl->bt_rfk_cnt[BTC_BCNT_RFK_FAIL]);

		if (prptctrl->bt_rfk_cnt[BTC_BCNT_RFK_TIMEOUT] > 0)
			bt->rfk_info.map.timeout = 1;
		else
			bt->rfk_info.map.timeout = 0;

		dm->error.map.wl_rfk_timeout = bt->rfk_info.map.timeout;
	} else {
		seq_printf(m,
			   " %-15s : h2c_cnt=%d(fail:%d), c2h_cnt=%d, rpt_cnt=%d, rpt_map=0x%x",
			   "[summary]", pfwinfo->cnt_h2c,
			   pfwinfo->cnt_h2c_fail, pfwinfo->cnt_c2h,
			   pfwinfo->event[BTF_EVNT_RPT],
			   btc->fwinfo.rpt_en_map);
		seq_puts(m, " (WL FW report invalid!!)\n");
	}

	for (i = 0; i < BTC_NCNT_NUM; i++)
		cnt_sum += dm->cnt_notify[i];

	seq_printf(m,
		   " %-15s : total=%d, show_coex_info=%d, power_on=%d, init_coex=%d, ",
		   "[notify_cnt]", cnt_sum, cnt[BTC_NCNT_SHOW_COEX_INFO],
		   cnt[BTC_NCNT_POWER_ON], cnt[BTC_NCNT_INIT_COEX]);

	seq_printf(m,
		   "power_off=%d, radio_state=%d, role_info=%d, wl_rfk=%d, wl_sta=%d\n",
		   cnt[BTC_NCNT_POWER_OFF], cnt[BTC_NCNT_RADIO_STATE],
		   cnt[BTC_NCNT_ROLE_INFO], cnt[BTC_NCNT_WL_RFK],
		   cnt[BTC_NCNT_WL_STA]);

	seq_printf(m,
		   " %-15s : scan_start=%d, scan_finish=%d, switch_band=%d, special_pkt=%d, ",
		   "[notify_cnt]", cnt[BTC_NCNT_SCAN_START],
		   cnt[BTC_NCNT_SCAN_FINISH], cnt[BTC_NCNT_SWITCH_BAND],
		   cnt[BTC_NCNT_SPECIAL_PACKET]);

	seq_printf(m,
		   "timer=%d, control=%d, customerize=%d\n",
		   cnt[BTC_NCNT_TIMER], cnt[BTC_NCNT_CONTROL],
		   cnt[BTC_NCNT_CUSTOMERIZE]);
}

static void _show_summary_v4(struct rtw89_dev *rtwdev, struct seq_file *m)
{
	struct rtw89_btc *btc = &rtwdev->btc;
	struct rtw89_btc_btf_fwinfo *pfwinfo = &btc->fwinfo;
	struct rtw89_btc_fbtc_rpt_ctrl_v4 *prptctrl;
	struct rtw89_btc_rpt_cmn_info *pcinfo;
	struct rtw89_btc_cx *cx = &btc->cx;
	struct rtw89_btc_dm *dm = &btc->dm;
	struct rtw89_btc_wl_info *wl = &cx->wl;
	struct rtw89_btc_bt_info *bt = &cx->bt;
	u32 cnt_sum = 0, *cnt = btc->dm.cnt_notify;
	u8 i;

	if (!(dm->coex_info_map & BTC_COEX_INFO_SUMMARY))
		return;

	seq_puts(m, "========== [Statistics] ==========\n");

	pcinfo = &pfwinfo->rpt_ctrl.cinfo;
	if (pcinfo->valid && !wl->status.map.lps && !wl->status.map.rf_off) {
		prptctrl = &pfwinfo->rpt_ctrl.finfo.v4;

		seq_printf(m,
			   " %-15s : h2c_cnt=%d(fail:%d, fw_recv:%d), c2h_cnt=%d(fw_send:%d), ",
			   "[summary]", pfwinfo->cnt_h2c,
			   pfwinfo->cnt_h2c_fail,
			   le32_to_cpu(prptctrl->rpt_info.cnt_h2c),
			   pfwinfo->cnt_c2h,
			   le32_to_cpu(prptctrl->rpt_info.cnt_c2h));

		seq_printf(m,
			   "rpt_cnt=%d(fw_send:%d), rpt_map=0x%x, dm_error_map:0x%x",
			   pfwinfo->event[BTF_EVNT_RPT],
			   le32_to_cpu(prptctrl->rpt_info.cnt),
			   le32_to_cpu(prptctrl->rpt_info.en),
			   dm->error.val);

		if (dm->error.map.wl_fw_hang)
			seq_puts(m, " (WL FW Hang!!)");
		seq_puts(m, "\n");
		seq_printf(m,
			   " %-15s : send_ok:%d, send_fail:%d, recv:%d, ",
			   "[mailbox]",
			   le32_to_cpu(prptctrl->bt_mbx_info.cnt_send_ok),
			   le32_to_cpu(prptctrl->bt_mbx_info.cnt_send_fail),
			   le32_to_cpu(prptctrl->bt_mbx_info.cnt_recv));

		seq_printf(m,
			   "A2DP_empty:%d(stop:%d, tx:%d, ack:%d, nack:%d)\n",
			   le32_to_cpu(prptctrl->bt_mbx_info.a2dp.cnt_empty),
			   le32_to_cpu(prptctrl->bt_mbx_info.a2dp.cnt_flowctrl),
			   le32_to_cpu(prptctrl->bt_mbx_info.a2dp.cnt_tx),
			   le32_to_cpu(prptctrl->bt_mbx_info.a2dp.cnt_ack),
			   le32_to_cpu(prptctrl->bt_mbx_info.a2dp.cnt_nack));

		seq_printf(m,
			   " %-15s : wl_rfk[req:%d/go:%d/reject:%d/timeout:%d]",
			   "[RFK]", cx->cnt_wl[BTC_WCNT_RFK_REQ],
			   cx->cnt_wl[BTC_WCNT_RFK_GO],
			   cx->cnt_wl[BTC_WCNT_RFK_REJECT],
			   cx->cnt_wl[BTC_WCNT_RFK_TIMEOUT]);

		seq_printf(m,
			   ", bt_rfk[req:%d/go:%d/reject:%d/timeout:%d/fail:%d]\n",
			   le32_to_cpu(prptctrl->bt_cnt[BTC_BCNT_RFK_REQ]),
			   le32_to_cpu(prptctrl->bt_cnt[BTC_BCNT_RFK_GO]),
			   le32_to_cpu(prptctrl->bt_cnt[BTC_BCNT_RFK_REJECT]),
			   le32_to_cpu(prptctrl->bt_cnt[BTC_BCNT_RFK_TIMEOUT]),
			   le32_to_cpu(prptctrl->bt_cnt[BTC_BCNT_RFK_FAIL]));

		if (le32_to_cpu(prptctrl->bt_cnt[BTC_BCNT_RFK_TIMEOUT]) > 0)
			bt->rfk_info.map.timeout = 1;
		else
			bt->rfk_info.map.timeout = 0;

		dm->error.map.wl_rfk_timeout = bt->rfk_info.map.timeout;
	} else {
		seq_printf(m,
			   " %-15s : h2c_cnt=%d(fail:%d), c2h_cnt=%d, rpt_cnt=%d, rpt_map=0x%x",
			   "[summary]", pfwinfo->cnt_h2c,
			   pfwinfo->cnt_h2c_fail, pfwinfo->cnt_c2h,
			   pfwinfo->event[BTF_EVNT_RPT],
			   btc->fwinfo.rpt_en_map);
		seq_puts(m, " (WL FW report invalid!!)\n");
	}

	for (i = 0; i < BTC_NCNT_NUM; i++)
		cnt_sum += dm->cnt_notify[i];

	seq_printf(m,
		   " %-15s : total=%d, show_coex_info=%d, power_on=%d, init_coex=%d, ",
		   "[notify_cnt]", cnt_sum, cnt[BTC_NCNT_SHOW_COEX_INFO],
		   cnt[BTC_NCNT_POWER_ON], cnt[BTC_NCNT_INIT_COEX]);

	seq_printf(m,
		   "power_off=%d, radio_state=%d, role_info=%d, wl_rfk=%d, wl_sta=%d\n",
		   cnt[BTC_NCNT_POWER_OFF], cnt[BTC_NCNT_RADIO_STATE],
		   cnt[BTC_NCNT_ROLE_INFO], cnt[BTC_NCNT_WL_RFK],
		   cnt[BTC_NCNT_WL_STA]);

	seq_printf(m,
		   " %-15s : scan_start=%d, scan_finish=%d, switch_band=%d, special_pkt=%d, ",
		   "[notify_cnt]", cnt[BTC_NCNT_SCAN_START],
		   cnt[BTC_NCNT_SCAN_FINISH], cnt[BTC_NCNT_SWITCH_BAND],
		   cnt[BTC_NCNT_SPECIAL_PACKET]);

	seq_printf(m,
		   "timer=%d, control=%d, customerize=%d\n",
		   cnt[BTC_NCNT_TIMER], cnt[BTC_NCNT_CONTROL],
		   cnt[BTC_NCNT_CUSTOMERIZE]);
}

static void _show_summary_v5(struct rtw89_dev *rtwdev, struct seq_file *m)
{
	struct rtw89_btc *btc = &rtwdev->btc;
	struct rtw89_btc_btf_fwinfo *pfwinfo = &btc->fwinfo;
	struct rtw89_btc_fbtc_rpt_ctrl_v5 *prptctrl;
	struct rtw89_btc_rpt_cmn_info *pcinfo;
	struct rtw89_btc_cx *cx = &btc->cx;
	struct rtw89_btc_dm *dm = &btc->dm;
	struct rtw89_btc_wl_info *wl = &cx->wl;
	u32 cnt_sum = 0, *cnt = btc->dm.cnt_notify;
	u8 i;

	if (!(dm->coex_info_map & BTC_COEX_INFO_SUMMARY))
		return;

	seq_puts(m, "========== [Statistics] ==========\n");

	pcinfo = &pfwinfo->rpt_ctrl.cinfo;
	if (pcinfo->valid && !wl->status.map.lps && !wl->status.map.rf_off) {
		prptctrl = &pfwinfo->rpt_ctrl.finfo.v5;

		seq_printf(m,
			   " %-15s : h2c_cnt=%d(fail:%d, fw_recv:%d), c2h_cnt=%d(fw_send:%d, len:%d), ",
			   "[summary]", pfwinfo->cnt_h2c, pfwinfo->cnt_h2c_fail,
			   le16_to_cpu(prptctrl->rpt_info.cnt_h2c),
			   pfwinfo->cnt_c2h,
			   le16_to_cpu(prptctrl->rpt_info.cnt_c2h),
			   le16_to_cpu(prptctrl->rpt_info.len_c2h));

		seq_printf(m,
			   "rpt_cnt=%d(fw_send:%d), rpt_map=0x%x",
			   pfwinfo->event[BTF_EVNT_RPT],
			   le16_to_cpu(prptctrl->rpt_info.cnt),
			   le32_to_cpu(prptctrl->rpt_info.en));

		if (dm->error.map.wl_fw_hang)
			seq_puts(m, " (WL FW Hang!!)");
		seq_puts(m, "\n");
		seq_printf(m,
			   " %-15s : send_ok:%d, send_fail:%d, recv:%d, ",
			   "[mailbox]",
			   le32_to_cpu(prptctrl->bt_mbx_info.cnt_send_ok),
			   le32_to_cpu(prptctrl->bt_mbx_info.cnt_send_fail),
			   le32_to_cpu(prptctrl->bt_mbx_info.cnt_recv));

		seq_printf(m,
			   "A2DP_empty:%d(stop:%d, tx:%d, ack:%d, nack:%d)\n",
			   le32_to_cpu(prptctrl->bt_mbx_info.a2dp.cnt_empty),
			   le32_to_cpu(prptctrl->bt_mbx_info.a2dp.cnt_flowctrl),
			   le32_to_cpu(prptctrl->bt_mbx_info.a2dp.cnt_tx),
			   le32_to_cpu(prptctrl->bt_mbx_info.a2dp.cnt_ack),
			   le32_to_cpu(prptctrl->bt_mbx_info.a2dp.cnt_nack));

		seq_printf(m,
			   " %-15s : wl_rfk[req:%d/go:%d/reject:%d/tout:%d]",
			   "[RFK/LPS]", cx->cnt_wl[BTC_WCNT_RFK_REQ],
			   cx->cnt_wl[BTC_WCNT_RFK_GO],
			   cx->cnt_wl[BTC_WCNT_RFK_REJECT],
			   cx->cnt_wl[BTC_WCNT_RFK_TIMEOUT]);

		seq_printf(m,
			   ", bt_rfk[req:%d]",
			   le16_to_cpu(prptctrl->bt_cnt[BTC_BCNT_RFK_REQ]));

		seq_printf(m,
			   ", AOAC[RF_on:%d/RF_off:%d]",
			   le16_to_cpu(prptctrl->rpt_info.cnt_aoac_rf_on),
			   le16_to_cpu(prptctrl->rpt_info.cnt_aoac_rf_off));
	} else {
		seq_printf(m,
			   " %-15s : h2c_cnt=%d(fail:%d), c2h_cnt=%d",
			   "[summary]", pfwinfo->cnt_h2c,
			   pfwinfo->cnt_h2c_fail, pfwinfo->cnt_c2h);
	}

	if (!pcinfo->valid || pfwinfo->len_mismch || pfwinfo->fver_mismch ||
	    pfwinfo->err[BTFRE_EXCEPTION]) {
		seq_puts(m, "\n");
		seq_printf(m,
			   " %-15s : WL FW rpt error!![rpt_ctrl_valid:%d/len:"
			   "0x%x/ver:0x%x/ex:%d/lps=%d/rf_off=%d]",
			   "[ERROR]", pcinfo->valid, pfwinfo->len_mismch,
			   pfwinfo->fver_mismch, pfwinfo->err[BTFRE_EXCEPTION],
			   wl->status.map.lps, wl->status.map.rf_off);
	}

	for (i = 0; i < BTC_NCNT_NUM; i++)
		cnt_sum += dm->cnt_notify[i];

	seq_puts(m, "\n");
	seq_printf(m,
		   " %-15s : total=%d, show_coex_info=%d, power_on=%d, init_coex=%d, ",
		   "[notify_cnt]",
		   cnt_sum, cnt[BTC_NCNT_SHOW_COEX_INFO],
		   cnt[BTC_NCNT_POWER_ON], cnt[BTC_NCNT_INIT_COEX]);

	seq_printf(m,
		   "power_off=%d, radio_state=%d, role_info=%d, wl_rfk=%d, wl_sta=%d",
		   cnt[BTC_NCNT_POWER_OFF], cnt[BTC_NCNT_RADIO_STATE],
		   cnt[BTC_NCNT_ROLE_INFO], cnt[BTC_NCNT_WL_RFK],
		   cnt[BTC_NCNT_WL_STA]);

	seq_puts(m, "\n");
	seq_printf(m,
		   " %-15s : scan_start=%d, scan_finish=%d, switch_band=%d, special_pkt=%d, ",
		   "[notify_cnt]",
		   cnt[BTC_NCNT_SCAN_START], cnt[BTC_NCNT_SCAN_FINISH],
		   cnt[BTC_NCNT_SWITCH_BAND], cnt[BTC_NCNT_SPECIAL_PACKET]);

	seq_printf(m,
		   "timer=%d, control=%d, customerize=%d",
		   cnt[BTC_NCNT_TIMER], cnt[BTC_NCNT_CONTROL],
		   cnt[BTC_NCNT_CUSTOMERIZE]);
}

static void _show_summary_v105(struct rtw89_dev *rtwdev, struct seq_file *m)
{
	struct rtw89_btc *btc = &rtwdev->btc;
	struct rtw89_btc_btf_fwinfo *pfwinfo = &btc->fwinfo;
	struct rtw89_btc_fbtc_rpt_ctrl_v105 *prptctrl;
	struct rtw89_btc_rpt_cmn_info *pcinfo;
	struct rtw89_btc_cx *cx = &btc->cx;
	struct rtw89_btc_dm *dm = &btc->dm;
	struct rtw89_btc_wl_info *wl = &cx->wl;
	u32 cnt_sum = 0, *cnt = btc->dm.cnt_notify;
	u8 i;

	if (!(dm->coex_info_map & BTC_COEX_INFO_SUMMARY))
		return;

	seq_puts(m, "========== [Statistics] ==========\n");

	pcinfo = &pfwinfo->rpt_ctrl.cinfo;
	if (pcinfo->valid && !wl->status.map.lps && !wl->status.map.rf_off) {
		prptctrl = &pfwinfo->rpt_ctrl.finfo.v105;

		seq_printf(m,
			   " %-15s : h2c_cnt=%d(fail:%d, fw_recv:%d), c2h_cnt=%d(fw_send:%d, len:%d), ",
			   "[summary]", pfwinfo->cnt_h2c, pfwinfo->cnt_h2c_fail,
			   le16_to_cpu(prptctrl->rpt_info.cnt_h2c),
			   pfwinfo->cnt_c2h,
			   le16_to_cpu(prptctrl->rpt_info.cnt_c2h),
			   le16_to_cpu(prptctrl->rpt_info.len_c2h));

		seq_printf(m,
			   "rpt_cnt=%d(fw_send:%d), rpt_map=0x%x",
			   pfwinfo->event[BTF_EVNT_RPT],
			   le16_to_cpu(prptctrl->rpt_info.cnt),
			   le32_to_cpu(prptctrl->rpt_info.en));

		if (dm->error.map.wl_fw_hang)
			seq_puts(m, " (WL FW Hang!!)");
		seq_puts(m, "\n");
		seq_printf(m,
			   " %-15s : send_ok:%d, send_fail:%d, recv:%d, ",
			   "[mailbox]",
			   le32_to_cpu(prptctrl->bt_mbx_info.cnt_send_ok),
			   le32_to_cpu(prptctrl->bt_mbx_info.cnt_send_fail),
			   le32_to_cpu(prptctrl->bt_mbx_info.cnt_recv));

		seq_printf(m,
			   "A2DP_empty:%d(stop:%d, tx:%d, ack:%d, nack:%d)\n",
			   le32_to_cpu(prptctrl->bt_mbx_info.a2dp.cnt_empty),
			   le32_to_cpu(prptctrl->bt_mbx_info.a2dp.cnt_flowctrl),
			   le32_to_cpu(prptctrl->bt_mbx_info.a2dp.cnt_tx),
			   le32_to_cpu(prptctrl->bt_mbx_info.a2dp.cnt_ack),
			   le32_to_cpu(prptctrl->bt_mbx_info.a2dp.cnt_nack));

		seq_printf(m,
			   " %-15s : wl_rfk[req:%d/go:%d/reject:%d/tout:%d]",
			   "[RFK/LPS]", cx->cnt_wl[BTC_WCNT_RFK_REQ],
			   cx->cnt_wl[BTC_WCNT_RFK_GO],
			   cx->cnt_wl[BTC_WCNT_RFK_REJECT],
			   cx->cnt_wl[BTC_WCNT_RFK_TIMEOUT]);

		seq_printf(m,
			   ", bt_rfk[req:%d]",
			   le16_to_cpu(prptctrl->bt_cnt[BTC_BCNT_RFK_REQ]));

		seq_printf(m,
			   ", AOAC[RF_on:%d/RF_off:%d]",
			   le16_to_cpu(prptctrl->rpt_info.cnt_aoac_rf_on),
			   le16_to_cpu(prptctrl->rpt_info.cnt_aoac_rf_off));
	} else {
		seq_printf(m,
			   " %-15s : h2c_cnt=%d(fail:%d), c2h_cnt=%d",
			   "[summary]", pfwinfo->cnt_h2c,
			   pfwinfo->cnt_h2c_fail, pfwinfo->cnt_c2h);
	}

	if (!pcinfo->valid || pfwinfo->len_mismch || pfwinfo->fver_mismch ||
	    pfwinfo->err[BTFRE_EXCEPTION]) {
		seq_puts(m, "\n");
		seq_printf(m,
			   " %-15s : WL FW rpt error!![rpt_ctrl_valid:%d/len:"
			   "0x%x/ver:0x%x/ex:%d/lps=%d/rf_off=%d]",
			   "[ERROR]", pcinfo->valid, pfwinfo->len_mismch,
			   pfwinfo->fver_mismch, pfwinfo->err[BTFRE_EXCEPTION],
			   wl->status.map.lps, wl->status.map.rf_off);
	}

	for (i = 0; i < BTC_NCNT_NUM; i++)
		cnt_sum += dm->cnt_notify[i];

	seq_puts(m, "\n");
	seq_printf(m,
		   " %-15s : total=%d, show_coex_info=%d, power_on=%d, init_coex=%d, ",
		   "[notify_cnt]",
		   cnt_sum, cnt[BTC_NCNT_SHOW_COEX_INFO],
		   cnt[BTC_NCNT_POWER_ON], cnt[BTC_NCNT_INIT_COEX]);

	seq_printf(m,
		   "power_off=%d, radio_state=%d, role_info=%d, wl_rfk=%d, wl_sta=%d",
		   cnt[BTC_NCNT_POWER_OFF], cnt[BTC_NCNT_RADIO_STATE],
		   cnt[BTC_NCNT_ROLE_INFO], cnt[BTC_NCNT_WL_RFK],
		   cnt[BTC_NCNT_WL_STA]);

	seq_puts(m, "\n");
	seq_printf(m,
		   " %-15s : scan_start=%d, scan_finish=%d, switch_band=%d, special_pkt=%d, ",
		   "[notify_cnt]",
		   cnt[BTC_NCNT_SCAN_START], cnt[BTC_NCNT_SCAN_FINISH],
		   cnt[BTC_NCNT_SWITCH_BAND], cnt[BTC_NCNT_SPECIAL_PACKET]);

	seq_printf(m,
		   "timer=%d, control=%d, customerize=%d",
		   cnt[BTC_NCNT_TIMER], cnt[BTC_NCNT_CONTROL],
		   cnt[BTC_NCNT_CUSTOMERIZE]);
}

static void _show_summary_v8(struct rtw89_dev *rtwdev, struct seq_file *m)
{
	struct rtw89_btc_btf_fwinfo *pfwinfo = &rtwdev->btc.fwinfo;
	struct rtw89_btc_rpt_cmn_info *pcinfo = NULL;
	struct rtw89_btc_fbtc_rpt_ctrl_v8 *prptctrl = NULL;
	struct rtw89_btc_cx *cx = &rtwdev->btc.cx;
	struct rtw89_btc_dm *dm = &rtwdev->btc.dm;
	struct rtw89_btc_wl_info *wl = &cx->wl;
	u32 *cnt = rtwdev->btc.dm.cnt_notify;
	u32 cnt_sum = 0;
	u8 i;

	if (!(dm->coex_info_map & BTC_COEX_INFO_SUMMARY))
		return;

	seq_printf(m, "%s", "\n\r========== [Statistics] ==========");

	pcinfo = &pfwinfo->rpt_ctrl.cinfo;
	if (pcinfo->valid && wl->status.map.lps != BTC_LPS_RF_OFF &&
	    !wl->status.map.rf_off) {
		prptctrl = &pfwinfo->rpt_ctrl.finfo.v8;

		seq_printf(m,
			   "\n\r %-15s : h2c_cnt=%d(fail:%d, fw_recv:%d), c2h_cnt=%d(fw_send:%d, len:%d, max:fw-%d/drv-%d), ",
			   "[summary]", pfwinfo->cnt_h2c, pfwinfo->cnt_h2c_fail,
			   le16_to_cpu(prptctrl->rpt_info.cnt_h2c), pfwinfo->cnt_c2h,
			   le16_to_cpu(prptctrl->rpt_info.cnt_c2h),
			   le16_to_cpu(prptctrl->rpt_info.len_c2h),
			   (prptctrl->rpt_len_max_h << 8) + prptctrl->rpt_len_max_l,
			   rtwdev->btc.ver->info_buf);

		seq_printf(m, "rpt_cnt=%d(fw_send:%d), rpt_map=0x%x",
			   pfwinfo->event[BTF_EVNT_RPT],
			   le16_to_cpu(prptctrl->rpt_info.cnt),
			   le32_to_cpu(prptctrl->rpt_info.en));

		if (dm->error.map.wl_fw_hang)
			seq_puts(m, " (WL FW Hang!!)");

		seq_printf(m, "\n\r %-15s : send_ok:%d, send_fail:%d, recv:%d, ",
			   "[mailbox]", le32_to_cpu(prptctrl->bt_mbx_info.cnt_send_ok),
			   le32_to_cpu(prptctrl->bt_mbx_info.cnt_send_fail),
			   le32_to_cpu(prptctrl->bt_mbx_info.cnt_recv));

		seq_printf(m, "A2DP_empty:%d(stop:%d/tx:%d/ack:%d/nack:%d)",
			   le32_to_cpu(prptctrl->bt_mbx_info.a2dp.cnt_empty),
			   le32_to_cpu(prptctrl->bt_mbx_info.a2dp.cnt_flowctrl),
			   le32_to_cpu(prptctrl->bt_mbx_info.a2dp.cnt_tx),
			   le32_to_cpu(prptctrl->bt_mbx_info.a2dp.cnt_ack),
			   le32_to_cpu(prptctrl->bt_mbx_info.a2dp.cnt_nack));

		seq_printf(m,
			   "\n\r %-15s : wl_rfk[req:%d/go:%d/reject:%d/tout:%d/time:%dms]",
			   "[RFK/LPS]", cx->cnt_wl[BTC_WCNT_RFK_REQ],
			   cx->cnt_wl[BTC_WCNT_RFK_GO],
			   cx->cnt_wl[BTC_WCNT_RFK_REJECT],
			   cx->cnt_wl[BTC_WCNT_RFK_TIMEOUT],
			   wl->rfk_info.proc_time);

		seq_printf(m, ", bt_rfk[req:%d]",
			   le16_to_cpu(prptctrl->bt_cnt[BTC_BCNT_RFK_REQ]));

		seq_printf(m, ", AOAC[RF_on:%d/RF_off:%d]",
			   le16_to_cpu(prptctrl->rpt_info.cnt_aoac_rf_on),
			   le16_to_cpu(prptctrl->rpt_info.cnt_aoac_rf_off));
	} else {
		seq_printf(m,
			   "\n\r %-15s : h2c_cnt=%d(fail:%d), c2h_cnt=%d (lps=%d/rf_off=%d)",
			   "[summary]",
			   pfwinfo->cnt_h2c, pfwinfo->cnt_h2c_fail,
			   pfwinfo->cnt_c2h,
			   wl->status.map.lps, wl->status.map.rf_off);
	}

	for (i = 0; i < BTC_NCNT_NUM; i++)
		cnt_sum += dm->cnt_notify[i];

	seq_printf(m,
		   "\n\r %-15s : total=%d, show_coex_info=%d, power_on=%d, init_coex=%d, ",
		   "[notify_cnt]",
		   cnt_sum, cnt[BTC_NCNT_SHOW_COEX_INFO],
		   cnt[BTC_NCNT_POWER_ON], cnt[BTC_NCNT_INIT_COEX]);

	seq_printf(m,
		   "power_off=%d, radio_state=%d, role_info=%d, wl_rfk=%d, wl_sta=%d",
		   cnt[BTC_NCNT_POWER_OFF], cnt[BTC_NCNT_RADIO_STATE],
		   cnt[BTC_NCNT_ROLE_INFO], cnt[BTC_NCNT_WL_RFK],
		   cnt[BTC_NCNT_WL_STA]);

	seq_printf(m,
		   "\n\r %-15s : scan_start=%d, scan_finish=%d, switch_band=%d, switch_chbw=%d, special_pkt=%d, ",
		   "[notify_cnt]",
		   cnt[BTC_NCNT_SCAN_START], cnt[BTC_NCNT_SCAN_FINISH],
		   cnt[BTC_NCNT_SWITCH_BAND], cnt[BTC_NCNT_SWITCH_CHBW],
		   cnt[BTC_NCNT_SPECIAL_PACKET]);

	seq_printf(m, "timer=%d, customerize=%d, hub_msg=%d, chg_fw=%d, send_cc=%d",
		   cnt[BTC_NCNT_TIMER], cnt[BTC_NCNT_CUSTOMERIZE],
		   rtwdev->btc.hubmsg_cnt, cnt[BTC_NCNT_RESUME_DL_FW],
		   cnt[BTC_NCNT_COUNTRYCODE]);
}

void rtw89_btc_dump_info(struct rtw89_dev *rtwdev, struct seq_file *m)
{
	struct rtw89_fw_suit *fw_suit = &rtwdev->fw.normal;
	struct rtw89_btc *btc = &rtwdev->btc;
	const struct rtw89_btc_ver *ver = btc->ver;
	struct rtw89_btc_cx *cx = &btc->cx;
	struct rtw89_btc_bt_info *bt = &cx->bt;

	seq_puts(m, "=========================================\n");
	seq_printf(m, "WL FW / BT FW		%d.%d.%d.%d / NA\n",
		   fw_suit->major_ver, fw_suit->minor_ver,
		   fw_suit->sub_ver, fw_suit->sub_idex);
	seq_printf(m, "manual			%d\n", btc->manual_ctrl);

	seq_puts(m, "=========================================\n");

	seq_printf(m, "\n\r %-15s : raw_data[%02x %02x %02x %02x %02x %02x] (type:%s/cnt:%d/same:%d)",
		   "[bt_info]",
		   bt->raw_info[2], bt->raw_info[3],
		   bt->raw_info[4], bt->raw_info[5],
		   bt->raw_info[6], bt->raw_info[7],
		   bt->raw_info[0] == BTC_BTINFO_AUTO ? "auto" : "reply",
		   cx->cnt_bt[BTC_BCNT_INFOUPDATE],
		   cx->cnt_bt[BTC_BCNT_INFOSAME]);

	seq_puts(m, "\n=========================================\n");

	_show_cx_info(rtwdev, m);
	_show_wl_info(rtwdev, m);
	_show_bt_info(rtwdev, m);
	_show_dm_info(rtwdev, m);
	_show_fw_dm_msg(rtwdev, m);

	if (ver->fcxmreg == 1)
		_show_mreg_v1(rtwdev, m);
	else if (ver->fcxmreg == 2)
		_show_mreg_v2(rtwdev, m);
	else if (ver->fcxmreg == 7)
		_show_mreg_v7(rtwdev, m);

	_show_gpio_dbg(rtwdev, m);

	if (ver->fcxbtcrpt == 1)
		_show_summary_v1(rtwdev, m);
	else if (ver->fcxbtcrpt == 4)
		_show_summary_v4(rtwdev, m);
	else if (ver->fcxbtcrpt == 5)
		_show_summary_v5(rtwdev, m);
	else if (ver->fcxbtcrpt == 105)
		_show_summary_v105(rtwdev, m);
	else if (ver->fcxbtcrpt == 8)
		_show_summary_v8(rtwdev, m);
}

void rtw89_coex_recognize_ver(struct rtw89_dev *rtwdev)
{
	const struct rtw89_chip_info *chip = rtwdev->chip;
	struct rtw89_btc *btc = &rtwdev->btc;
	const struct rtw89_btc_ver *btc_ver_def;
	const struct rtw89_fw_suit *fw_suit;
	u32 suit_ver_code;
	int i;

	fw_suit = rtw89_fw_suit_get(rtwdev, RTW89_FW_NORMAL);
	suit_ver_code = RTW89_FW_SUIT_VER_CODE(fw_suit);

	for (i = 0; i < ARRAY_SIZE(rtw89_btc_ver_defs); i++) {
		btc_ver_def = &rtw89_btc_ver_defs[i];

		if (chip->chip_id != btc_ver_def->chip_id)
			continue;

		if (suit_ver_code >= btc_ver_def->fw_ver_code) {
			btc->ver = btc_ver_def;
			goto out;
		}
	}

	btc->ver = &rtw89_btc_ver_defs[RTW89_DEFAULT_BTC_VER_IDX];

out:
	rtw89_debug(rtwdev, RTW89_DBG_BTC, "[BTC] use version def[%d] = 0x%08x\n",
		    (int)(btc->ver - rtw89_btc_ver_defs), btc->ver->fw_ver_code);
}<|MERGE_RESOLUTION|>--- conflicted
+++ resolved
@@ -133,13 +133,8 @@
 	 .fcxbtcrpt = 8, .fcxtdma = 7,    .fcxslots = 7, .fcxcysta = 7,
 	 .fcxstep = 7,   .fcxnullsta = 7, .fcxmreg = 7,  .fcxgpiodbg = 7,
 	 .fcxbtver = 7,  .fcxbtscan = 7,  .fcxbtafh = 7, .fcxbtdevinfo = 7,
-<<<<<<< HEAD
-	 .fwlrole = 8,   .frptmap = 7,    .fcxctrl = 7,  .fcxinit = 7,
-	 .drvinfo_type = 1, .info_buf = 1800, .max_role_num = 6,
-=======
 	 .fwlrole = 8,   .frptmap = 3,    .fcxctrl = 7,  .fcxinit = 7,
 	 .fwevntrptl = 1, .drvinfo_type = 1, .info_buf = 1800, .max_role_num = 6,
->>>>>>> 1613e604
 	},
 	{RTL8851B, RTW89_FW_VER_CODE(0, 29, 29, 0),
 	 .fcxbtcrpt = 105, .fcxtdma = 3,    .fcxslots = 1, .fcxcysta = 5,
@@ -305,11 +300,7 @@
 	struct rtw89_btc_fbtc_slot_v7 v7[CXST_MAX];
 } __packed;
 
-<<<<<<< HEAD
-struct rtw89_btc_btf_set_mon_reg {
-=======
 struct rtw89_btc_btf_set_mon_reg_v1 {
->>>>>>> 1613e604
 	u8 fver;
 	u8 reg_num;
 	struct rtw89_btc_fbtc_mreg regs[] __counted_by(reg_num);
@@ -2356,11 +2347,7 @@
 
 		tlv_v7->type = SET_SLOT_TABLE;
 		tlv_v7->ver = ver->fcxslots;
-<<<<<<< HEAD
-		tlv_v7->len = sizeof(dm->slot.v7);
-=======
 		tlv_v7->len = ARRAY_SIZE(dm->slot.v7);
->>>>>>> 1613e604
 		memcpy(tlv_v7->val, dm->slot.v7, sizeof(dm->slot.v7));
 
 		_send_fw_cmd(rtwdev, BTFC_SET, SET_SLOT_TABLE, (u8 *)tlv_v7, len);
@@ -6034,320 +6021,6 @@
 	default:
 		return BTC_WLINK_OTHER;
 	}
-<<<<<<< HEAD
-}
-
-static bool _chk_role_ch_group(const struct rtw89_btc_chdef *r1,
-			       const struct rtw89_btc_chdef *r2)
-{
-	if (r1->chan != r2->chan) { /* primary ch is different */
-		return false;
-	} else if (r1->bw == RTW89_CHANNEL_WIDTH_40 &&
-		   r2->bw == RTW89_CHANNEL_WIDTH_40) {
-		if (r1->offset != r2->offset)
-			return false;
-	}
-	return true;
-}
-
-static u8 _chk_dbcc(struct rtw89_dev *rtwdev, struct rtw89_btc_chdef *ch,
-		    u8 *phy, u8 *role, u8 *dbcc_2g_phy)
-{
-	struct rtw89_btc_wl_info *wl = &rtwdev->btc.cx.wl;
-	struct rtw89_btc_wl_role_info_v8 *wl_rinfo = &wl->role_info_v8;
-	bool is_2g_ch_exist = false, is_multi_role_in_2g_phy = false;
-	u8 j, k, dbcc_2g_cid, dbcc_2g_cid2;
-
-	/* find out the 2G-PHY by connect-id ->ch  */
-	for (j = 0; j < wl_rinfo->connect_cnt; j++) {
-		if (ch[j].center_ch <= 14) {
-			is_2g_ch_exist = true;
-			break;
-		}
-	}
-
-	/* If no any 2G-port exist, it's impossible because 5G-exclude */
-	if (!is_2g_ch_exist)
-		return BTC_WLINK_OTHER;
-
-	dbcc_2g_cid = j;
-	*dbcc_2g_phy = phy[dbcc_2g_cid];
-
-	/* connect_cnt <= 2 */
-	if (wl_rinfo->connect_cnt < BTC_TDMA_WLROLE_MAX)
-		return (_get_role_link_mode((role[dbcc_2g_cid])));
-
-	/* find the other-port in the 2G-PHY, ex: PHY-0:6G, PHY1: mcc/scc */
-	for (k = 0; k < wl_rinfo->connect_cnt; k++) {
-		if (k == dbcc_2g_cid)
-			continue;
-
-		if (phy[k] == *dbcc_2g_phy) {
-			is_multi_role_in_2g_phy = true;
-			dbcc_2g_cid2 = k;
-			break;
-		}
-	}
-
-	/* Single-role in 2G-PHY */
-	if (!is_multi_role_in_2g_phy)
-		return (_get_role_link_mode(role[dbcc_2g_cid]));
-
-	/* 2-role in 2G-PHY */
-	if (ch[dbcc_2g_cid2].center_ch > 14)
-		return BTC_WLINK_25G_MCC;
-	else if (_chk_role_ch_group(&ch[dbcc_2g_cid], &ch[dbcc_2g_cid2]))
-		return BTC_WLINK_2G_SCC;
-	else
-		return BTC_WLINK_2G_MCC;
-}
-
-static void _update_role_link_mode(struct rtw89_dev *rtwdev,
-				   bool client_joined, u32 noa)
-{
-	struct rtw89_btc_wl_role_info_v8 *wl_rinfo = &rtwdev->btc.cx.wl.role_info_v8;
-	u32 type = BTC_WLMROLE_NONE, dur = 0;
-	u32 wl_role = wl_rinfo->role_map;
-
-	/* if no client_joined, don't care P2P-GO/AP role */
-	if (((wl_role & BIT(RTW89_WIFI_ROLE_P2P_GO)) ||
-	     (wl_role & BIT(RTW89_WIFI_ROLE_AP))) && !client_joined) {
-		if (wl_rinfo->link_mode == BTC_WLINK_2G_SCC) {
-			wl_rinfo->link_mode = BTC_WLINK_2G_STA;
-			wl_rinfo->connect_cnt--;
-		} else if (wl_rinfo->link_mode == BTC_WLINK_2G_GO ||
-			wl_rinfo->link_mode == BTC_WLINK_2G_AP) {
-			wl_rinfo->link_mode = BTC_WLINK_NOLINK;
-			wl_rinfo->connect_cnt--;
-		}
-	}
-
-	/* Identify 2-Role type  */
-	if (wl_rinfo->connect_cnt >= 2 &&
-	    (wl_rinfo->link_mode == BTC_WLINK_2G_SCC ||
-	     wl_rinfo->link_mode == BTC_WLINK_2G_MCC ||
-	     wl_rinfo->link_mode == BTC_WLINK_25G_MCC ||
-	     wl_rinfo->link_mode == BTC_WLINK_5G)) {
-		if ((wl_role & BIT(RTW89_WIFI_ROLE_P2P_GO)) ||
-		    (wl_role & BIT(RTW89_WIFI_ROLE_AP)))
-			type = noa ? BTC_WLMROLE_STA_GO_NOA : BTC_WLMROLE_STA_GO;
-		else if (wl_role & BIT(RTW89_WIFI_ROLE_P2P_CLIENT))
-			type = noa ? BTC_WLMROLE_STA_GC_NOA : BTC_WLMROLE_STA_GC;
-		else
-			type = BTC_WLMROLE_STA_STA;
-
-		dur = noa;
-	}
-
-	wl_rinfo->mrole_type = type;
-	wl_rinfo->mrole_noa_duration = dur;
-}
-
-static void _update_wl_info_v8(struct rtw89_dev *rtwdev, u8 role_id, u8 rlink_id,
-			       enum btc_role_state state)
-{
-	struct rtw89_btc *btc = &rtwdev->btc;
-	struct rtw89_btc_wl_info *wl = &btc->cx.wl;
-	struct rtw89_btc_chdef cid_ch[RTW89_BE_BTC_WL_MAX_ROLE_NUMBER];
-	struct rtw89_btc_wl_role_info_v8 *wl_rinfo = &wl->role_info_v8;
-	struct rtw89_btc_wl_dbcc_info *wl_dinfo = &wl->dbcc_info;
-	bool client_joined = false, b2g = false, b5g = false;
-	u8 cid_role[RTW89_BE_BTC_WL_MAX_ROLE_NUMBER] = {};
-	u8 cid_phy[RTW89_BE_BTC_WL_MAX_ROLE_NUMBER] = {};
-	u8 dbcc_en = 0, pta_req_band = RTW89_MAC_0;
-	u8 i, j, cnt = 0, cnt_2g = 0, cnt_5g = 0;
-	struct rtw89_btc_wl_link_info *wl_linfo;
-	struct rtw89_btc_wl_rlink *rlink = NULL;
-	u8 dbcc_2g_phy = RTW89_PHY_0;
-	u8 mode = BTC_WLINK_NOLINK;
-	u32 noa_dur = 0;
-
-	if (role_id >= RTW89_BE_BTC_WL_MAX_ROLE_NUMBER || rlink_id > RTW89_MAC_1)
-		return;
-
-	/* Extract wl->link_info[role_id][rlink_id] to wl->role_info
-	 * role_id: role index
-	 * rlink_id: rlink index (= HW-band index)
-	 * pid: port_index
-	 */
-
-	wl_linfo = &wl->rlink_info[role_id][rlink_id];
-	if (wl_linfo->connected == MLME_LINKING)
-		return;
-
-	rlink = &wl_rinfo->rlink[role_id][rlink_id];
-	rlink->role = wl_linfo->role;
-	rlink->active = wl_linfo->active; /* Doze or not */
-	rlink->pid = wl_linfo->pid;
-	rlink->phy = wl_linfo->phy;
-	rlink->rf_band = wl_linfo->band;
-	rlink->ch = wl_linfo->ch;
-	rlink->bw = wl_linfo->bw;
-	rlink->noa = wl_linfo->noa;
-	rlink->noa_dur = wl_linfo->noa_duration / 1000;
-	rlink->client_cnt = wl_linfo->client_cnt;
-	rlink->mode = wl_linfo->mode;
-
-	switch (wl_linfo->connected) {
-	case MLME_NO_LINK:
-		rlink->connected = 0;
-		if (rlink->role == RTW89_WIFI_ROLE_STATION)
-			btc->dm.leak_ap = 0;
-		break;
-	case MLME_LINKED:
-		rlink->connected = 1;
-		break;
-	default:
-		return;
-	}
-
-	wl->is_5g_hi_channel = false;
-	wl->bg_mode = false;
-	wl_rinfo->role_map = 0;
-	wl_rinfo->p2p_2g = 0;
-	memset(cid_ch, 0, sizeof(cid_ch));
-
-	for (i = 0; i < RTW89_BE_BTC_WL_MAX_ROLE_NUMBER; i++) {
-		for (j = RTW89_MAC_0; j <= RTW89_MAC_1; j++) {
-			rlink = &wl_rinfo->rlink[i][j];
-
-			if (!rlink->active || !rlink->connected)
-				continue;
-
-			cnt++;
-			wl_rinfo->role_map |= BIT(rlink->role);
-
-			/* only if client connect for p2p-Go/AP */
-			if ((rlink->role == RTW89_WIFI_ROLE_P2P_GO ||
-			     rlink->role == RTW89_WIFI_ROLE_AP) &&
-			     rlink->client_cnt > 1)
-				client_joined = true;
-
-			/* Identufy if P2P-Go (GO/GC/AP) exist at 2G band*/
-			if (rlink->rf_band == RTW89_BAND_2G &&
-			    (client_joined || rlink->role == RTW89_WIFI_ROLE_P2P_CLIENT))
-				wl_rinfo->p2p_2g = 1;
-
-			/* only one noa-role exist */
-			if (rlink->noa && rlink->noa_dur > 0)
-				noa_dur = rlink->noa_dur;
-
-			/* for WL 5G-Rx interfered with BT issue */
-			if (rlink->rf_band == RTW89_BAND_5G && rlink->ch >= 100)
-				wl->is_5g_hi_channel = 1;
-
-			if ((rlink->mode & BIT(BTC_WL_MODE_11B)) ||
-			    (rlink->mode & BIT(BTC_WL_MODE_11G)))
-				wl->bg_mode = 1;
-
-			if (rtwdev->chip->para_ver & BTC_FEAT_MLO_SUPPORT)
-				continue;
-
-			cid_ch[cnt - 1] = wl_linfo->chdef;
-			cid_phy[cnt - 1] = rlink->phy;
-			cid_role[cnt - 1] = rlink->role;
-
-			if (rlink->rf_band != RTW89_BAND_2G) {
-				cnt_5g++;
-				b5g = true;
-			} else {
-				cnt_2g++;
-				b2g = true;
-			}
-		}
-	}
-
-	if (rtwdev->chip->para_ver & BTC_FEAT_MLO_SUPPORT) {
-		rtw89_debug(rtwdev, RTW89_DBG_BTC,
-			    "[BTC] rlink cnt_2g=%d cnt_5g=%d\n", cnt_2g, cnt_5g);
-		rtw89_warn(rtwdev, "not support MLO feature yet");
-	} else {
-		dbcc_en = rtwdev->dbcc_en;
-
-		/* Be careful to change the following sequence!! */
-		if (cnt == 0) {
-			mode = BTC_WLINK_NOLINK;
-		} else if (!b2g && b5g) {
-			mode = BTC_WLINK_5G;
-		} else if (wl_rinfo->role_map & BIT(RTW89_WIFI_ROLE_NAN)) {
-			mode = BTC_WLINK_2G_NAN;
-		} else if (cnt > BTC_TDMA_WLROLE_MAX) {
-			mode = BTC_WLINK_OTHER;
-		} else if (dbcc_en) {
-			mode = _chk_dbcc(rtwdev, cid_ch, cid_phy, cid_role,
-					 &dbcc_2g_phy);
-		} else if (b2g && b5g && cnt == 2) {
-			mode = BTC_WLINK_25G_MCC;
-		} else if (!b5g && cnt == 2) { /* cnt_connect = 2 */
-			if (_chk_role_ch_group(&cid_ch[0], &cid_ch[cnt - 1]))
-				mode = BTC_WLINK_2G_SCC;
-			else
-				mode = BTC_WLINK_2G_MCC;
-		} else if (!b5g && cnt == 1) { /* cnt_connect = 1 */
-			mode = _get_role_link_mode(cid_role[0]);
-		}
-	}
-
-	wl_rinfo->link_mode = mode;
-	wl_rinfo->connect_cnt = cnt;
-	if (wl_rinfo->connect_cnt == 0)
-		wl_rinfo->role_map = BIT(RTW89_WIFI_ROLE_NONE);
-	_update_role_link_mode(rtwdev, client_joined, noa_dur);
-
-	wl_rinfo->dbcc_2g_phy = dbcc_2g_phy;
-	if (wl_rinfo->dbcc_en != dbcc_en) {
-		wl_rinfo->dbcc_en = dbcc_en;
-		wl_rinfo->dbcc_chg = 1;
-		btc->cx.cnt_wl[BTC_WCNT_DBCC_CHG]++;
-	} else {
-		wl_rinfo->dbcc_chg = 0;
-	}
-
-	if (wl_rinfo->dbcc_en) {
-		memset(wl_dinfo, 0, sizeof(struct rtw89_btc_wl_dbcc_info));
-
-		if (mode == BTC_WLINK_5G) {
-			pta_req_band = RTW89_PHY_0;
-			wl_dinfo->op_band[RTW89_PHY_0] = RTW89_BAND_5G;
-			wl_dinfo->op_band[RTW89_PHY_1] = RTW89_BAND_2G;
-		} else if (wl_rinfo->dbcc_2g_phy == RTW89_PHY_1) {
-			pta_req_band = RTW89_PHY_1;
-			wl_dinfo->op_band[RTW89_PHY_0] = RTW89_BAND_5G;
-			wl_dinfo->op_band[RTW89_PHY_1] = RTW89_BAND_2G;
-		} else {
-			pta_req_band = RTW89_PHY_0;
-			wl_dinfo->op_band[RTW89_PHY_0] = RTW89_BAND_2G;
-			wl_dinfo->op_band[RTW89_PHY_1] = RTW89_BAND_5G;
-		}
-		_update_dbcc_band(rtwdev, RTW89_PHY_0);
-		_update_dbcc_band(rtwdev, RTW89_PHY_1);
-	}
-
-	wl_rinfo->pta_req_band = pta_req_band;
-	_fw_set_drv_info(rtwdev, CXDRVINFO_ROLE);
-}
-
-void rtw89_coex_act1_work(struct work_struct *work)
-{
-	struct rtw89_dev *rtwdev = container_of(work, struct rtw89_dev,
-						coex_act1_work.work);
-	struct rtw89_btc *btc = &rtwdev->btc;
-	struct rtw89_btc_dm *dm = &rtwdev->btc.dm;
-	struct rtw89_btc_cx *cx = &btc->cx;
-	struct rtw89_btc_wl_info *wl = &cx->wl;
-
-	mutex_lock(&rtwdev->mutex);
-	rtw89_debug(rtwdev, RTW89_DBG_BTC, "[BTC], %s(): enter\n", __func__);
-	dm->cnt_notify[BTC_NCNT_TIMER]++;
-	if (wl->status.map._4way)
-		wl->status.map._4way = false;
-	if (wl->status.map.connecting)
-		wl->status.map.connecting = false;
-
-	_run_coex(rtwdev, BTC_RSN_ACT1_WORK);
-	mutex_unlock(&rtwdev->mutex);
-=======
->>>>>>> 1613e604
 }
 
 static bool _chk_role_ch_group(const struct rtw89_btc_chdef *r1,
