// SPDX-License-Identifier: GPL-2.0 OR Linux-OpenIB
/*
 * Copyright (c) 2016 Mellanox Technologies Ltd. All rights reserved.
 * Copyright (c) 2015 System Fabric Works, Inc. All rights reserved.
 */

#include <linux/skbuff.h>

#include "rxe.h"
#include "rxe_loc.h"
#include "rxe_queue.h"
#include "rxe_task.h"

enum comp_state {
	COMPST_GET_ACK,
	COMPST_GET_WQE,
	COMPST_COMP_WQE,
	COMPST_COMP_ACK,
	COMPST_CHECK_PSN,
	COMPST_CHECK_ACK,
	COMPST_READ,
	COMPST_ATOMIC,
	COMPST_WRITE_SEND,
	COMPST_UPDATE_COMP,
	COMPST_ERROR_RETRY,
	COMPST_RNR_RETRY,
	COMPST_ERROR,
	COMPST_EXIT, /* We have an issue, and we want to rerun the completer */
	COMPST_DONE, /* The completer finished successflly */
};

static char *comp_state_name[] =  {
	[COMPST_GET_ACK]		= "GET ACK",
	[COMPST_GET_WQE]		= "GET WQE",
	[COMPST_COMP_WQE]		= "COMP WQE",
	[COMPST_COMP_ACK]		= "COMP ACK",
	[COMPST_CHECK_PSN]		= "CHECK PSN",
	[COMPST_CHECK_ACK]		= "CHECK ACK",
	[COMPST_READ]			= "READ",
	[COMPST_ATOMIC]			= "ATOMIC",
	[COMPST_WRITE_SEND]		= "WRITE/SEND",
	[COMPST_UPDATE_COMP]		= "UPDATE COMP",
	[COMPST_ERROR_RETRY]		= "ERROR RETRY",
	[COMPST_RNR_RETRY]		= "RNR RETRY",
	[COMPST_ERROR]			= "ERROR",
	[COMPST_EXIT]			= "EXIT",
	[COMPST_DONE]			= "DONE",
};

static unsigned long rnrnak_usec[32] = {
	[IB_RNR_TIMER_655_36] = 655360,
	[IB_RNR_TIMER_000_01] = 10,
	[IB_RNR_TIMER_000_02] = 20,
	[IB_RNR_TIMER_000_03] = 30,
	[IB_RNR_TIMER_000_04] = 40,
	[IB_RNR_TIMER_000_06] = 60,
	[IB_RNR_TIMER_000_08] = 80,
	[IB_RNR_TIMER_000_12] = 120,
	[IB_RNR_TIMER_000_16] = 160,
	[IB_RNR_TIMER_000_24] = 240,
	[IB_RNR_TIMER_000_32] = 320,
	[IB_RNR_TIMER_000_48] = 480,
	[IB_RNR_TIMER_000_64] = 640,
	[IB_RNR_TIMER_000_96] = 960,
	[IB_RNR_TIMER_001_28] = 1280,
	[IB_RNR_TIMER_001_92] = 1920,
	[IB_RNR_TIMER_002_56] = 2560,
	[IB_RNR_TIMER_003_84] = 3840,
	[IB_RNR_TIMER_005_12] = 5120,
	[IB_RNR_TIMER_007_68] = 7680,
	[IB_RNR_TIMER_010_24] = 10240,
	[IB_RNR_TIMER_015_36] = 15360,
	[IB_RNR_TIMER_020_48] = 20480,
	[IB_RNR_TIMER_030_72] = 30720,
	[IB_RNR_TIMER_040_96] = 40960,
	[IB_RNR_TIMER_061_44] = 61410,
	[IB_RNR_TIMER_081_92] = 81920,
	[IB_RNR_TIMER_122_88] = 122880,
	[IB_RNR_TIMER_163_84] = 163840,
	[IB_RNR_TIMER_245_76] = 245760,
	[IB_RNR_TIMER_327_68] = 327680,
	[IB_RNR_TIMER_491_52] = 491520,
};

static inline unsigned long rnrnak_jiffies(u8 timeout)
{
	return max_t(unsigned long,
		usecs_to_jiffies(rnrnak_usec[timeout]), 1);
}

static enum ib_wc_opcode wr_to_wc_opcode(enum ib_wr_opcode opcode)
{
	switch (opcode) {
	case IB_WR_RDMA_WRITE:			return IB_WC_RDMA_WRITE;
	case IB_WR_RDMA_WRITE_WITH_IMM:		return IB_WC_RDMA_WRITE;
	case IB_WR_SEND:			return IB_WC_SEND;
	case IB_WR_SEND_WITH_IMM:		return IB_WC_SEND;
	case IB_WR_RDMA_READ:			return IB_WC_RDMA_READ;
	case IB_WR_ATOMIC_CMP_AND_SWP:		return IB_WC_COMP_SWAP;
	case IB_WR_ATOMIC_FETCH_AND_ADD:	return IB_WC_FETCH_ADD;
	case IB_WR_LSO:				return IB_WC_LSO;
	case IB_WR_SEND_WITH_INV:		return IB_WC_SEND;
	case IB_WR_RDMA_READ_WITH_INV:		return IB_WC_RDMA_READ;
	case IB_WR_LOCAL_INV:			return IB_WC_LOCAL_INV;
	case IB_WR_REG_MR:			return IB_WC_REG_MR;
	case IB_WR_BIND_MW:			return IB_WC_BIND_MW;
	case IB_WR_ATOMIC_WRITE:		return IB_WC_ATOMIC_WRITE;
	case IB_WR_FLUSH:			return IB_WC_FLUSH;

	default:
		return 0xff;
	}
}

void retransmit_timer(struct timer_list *t)
{
	struct rxe_qp *qp = from_timer(qp, t, retrans_timer);
	unsigned long flags;

	rxe_dbg_qp(qp, "retransmit timer fired\n");

<<<<<<< HEAD
	spin_lock_bh(&qp->state_lock);
=======
	spin_lock_irqsave(&qp->state_lock, flags);
>>>>>>> 64d216d8
	if (qp->valid) {
		qp->comp.timeout = 1;
		rxe_sched_task(&qp->comp.task);
	}
<<<<<<< HEAD
	spin_unlock_bh(&qp->state_lock);
=======
	spin_unlock_irqrestore(&qp->state_lock, flags);
>>>>>>> 64d216d8
}

void rxe_comp_queue_pkt(struct rxe_qp *qp, struct sk_buff *skb)
{
	int must_sched;

	skb_queue_tail(&qp->resp_pkts, skb);

	must_sched = skb_queue_len(&qp->resp_pkts) > 1;
	if (must_sched != 0)
		rxe_counter_inc(SKB_TO_PKT(skb)->rxe, RXE_CNT_COMPLETER_SCHED);

	if (must_sched)
		rxe_sched_task(&qp->comp.task);
	else
		rxe_run_task(&qp->comp.task);
}

static inline enum comp_state get_wqe(struct rxe_qp *qp,
				      struct rxe_pkt_info *pkt,
				      struct rxe_send_wqe **wqe_p)
{
	struct rxe_send_wqe *wqe;

	/* we come here whether or not we found a response packet to see if
	 * there are any posted WQEs
	 */
	wqe = queue_head(qp->sq.queue, QUEUE_TYPE_FROM_CLIENT);
	*wqe_p = wqe;

	/* no WQE or requester has not started it yet */
	if (!wqe || wqe->state == wqe_state_posted)
		return pkt ? COMPST_DONE : COMPST_EXIT;

	/* WQE does not require an ack */
	if (wqe->state == wqe_state_done)
		return COMPST_COMP_WQE;

	/* WQE caused an error */
	if (wqe->state == wqe_state_error)
		return COMPST_ERROR;

	/* we have a WQE, if we also have an ack check its PSN */
	return pkt ? COMPST_CHECK_PSN : COMPST_EXIT;
}

static inline void reset_retry_counters(struct rxe_qp *qp)
{
	qp->comp.retry_cnt = qp->attr.retry_cnt;
	qp->comp.rnr_retry = qp->attr.rnr_retry;
	qp->comp.started_retry = 0;
}

static inline enum comp_state check_psn(struct rxe_qp *qp,
					struct rxe_pkt_info *pkt,
					struct rxe_send_wqe *wqe)
{
	s32 diff;

	/* check to see if response is past the oldest WQE. if it is, complete
	 * send/write or error read/atomic
	 */
	diff = psn_compare(pkt->psn, wqe->last_psn);
	if (diff > 0) {
		if (wqe->state == wqe_state_pending) {
			if (wqe->mask & WR_ATOMIC_OR_READ_MASK)
				return COMPST_ERROR_RETRY;

			reset_retry_counters(qp);
			return COMPST_COMP_WQE;
		} else {
			return COMPST_DONE;
		}
	}

	/* compare response packet to expected response */
	diff = psn_compare(pkt->psn, qp->comp.psn);
	if (diff < 0) {
		/* response is most likely a retried packet if it matches an
		 * uncompleted WQE go complete it else ignore it
		 */
		if (pkt->psn == wqe->last_psn)
			return COMPST_COMP_ACK;
		else if (pkt->opcode == IB_OPCODE_RC_ACKNOWLEDGE &&
			 (qp->comp.opcode == IB_OPCODE_RC_RDMA_READ_RESPONSE_FIRST ||
			  qp->comp.opcode == IB_OPCODE_RC_RDMA_READ_RESPONSE_MIDDLE))
			return COMPST_CHECK_ACK;
		else
			return COMPST_DONE;
	} else if ((diff > 0) && (wqe->mask & WR_ATOMIC_OR_READ_MASK)) {
		return COMPST_DONE;
	} else {
		return COMPST_CHECK_ACK;
	}
}

static inline enum comp_state check_ack(struct rxe_qp *qp,
					struct rxe_pkt_info *pkt,
					struct rxe_send_wqe *wqe)
{
	unsigned int mask = pkt->mask;
	u8 syn;
	struct rxe_dev *rxe = to_rdev(qp->ibqp.device);

	/* Check the sequence only */
	switch (qp->comp.opcode) {
	case -1:
		/* Will catch all *_ONLY cases. */
		if (!(mask & RXE_START_MASK))
			return COMPST_ERROR;

		break;

	case IB_OPCODE_RC_RDMA_READ_RESPONSE_FIRST:
	case IB_OPCODE_RC_RDMA_READ_RESPONSE_MIDDLE:
		/* Check NAK code to handle a remote error */
		if (pkt->opcode == IB_OPCODE_RC_ACKNOWLEDGE)
			break;

		if (pkt->opcode != IB_OPCODE_RC_RDMA_READ_RESPONSE_MIDDLE &&
		    pkt->opcode != IB_OPCODE_RC_RDMA_READ_RESPONSE_LAST) {
			/* read retries of partial data may restart from
			 * read response first or response only.
			 */
			if ((pkt->psn == wqe->first_psn &&
			     pkt->opcode ==
			     IB_OPCODE_RC_RDMA_READ_RESPONSE_FIRST) ||
			    (wqe->first_psn == wqe->last_psn &&
			     pkt->opcode ==
			     IB_OPCODE_RC_RDMA_READ_RESPONSE_ONLY))
				break;

			return COMPST_ERROR;
		}
		break;
	default:
		WARN_ON_ONCE(1);
	}

	/* Check operation validity. */
	switch (pkt->opcode) {
	case IB_OPCODE_RC_RDMA_READ_RESPONSE_FIRST:
	case IB_OPCODE_RC_RDMA_READ_RESPONSE_LAST:
	case IB_OPCODE_RC_RDMA_READ_RESPONSE_ONLY:
		syn = aeth_syn(pkt);

		if ((syn & AETH_TYPE_MASK) != AETH_ACK)
			return COMPST_ERROR;

		if (wqe->wr.opcode == IB_WR_ATOMIC_WRITE)
			return COMPST_WRITE_SEND;

		fallthrough;
		/* (IB_OPCODE_RC_RDMA_READ_RESPONSE_MIDDLE doesn't have an AETH)
		 */
	case IB_OPCODE_RC_RDMA_READ_RESPONSE_MIDDLE:
		if (wqe->wr.opcode != IB_WR_RDMA_READ &&
		    wqe->wr.opcode != IB_WR_RDMA_READ_WITH_INV &&
		    wqe->wr.opcode != IB_WR_FLUSH) {
			wqe->status = IB_WC_FATAL_ERR;
			return COMPST_ERROR;
		}
		reset_retry_counters(qp);
		return COMPST_READ;

	case IB_OPCODE_RC_ATOMIC_ACKNOWLEDGE:
		syn = aeth_syn(pkt);

		if ((syn & AETH_TYPE_MASK) != AETH_ACK)
			return COMPST_ERROR;

		if (wqe->wr.opcode != IB_WR_ATOMIC_CMP_AND_SWP &&
		    wqe->wr.opcode != IB_WR_ATOMIC_FETCH_AND_ADD)
			return COMPST_ERROR;
		reset_retry_counters(qp);
		return COMPST_ATOMIC;

	case IB_OPCODE_RC_ACKNOWLEDGE:
		syn = aeth_syn(pkt);
		switch (syn & AETH_TYPE_MASK) {
		case AETH_ACK:
			reset_retry_counters(qp);
			return COMPST_WRITE_SEND;

		case AETH_RNR_NAK:
			rxe_counter_inc(rxe, RXE_CNT_RCV_RNR);
			return COMPST_RNR_RETRY;

		case AETH_NAK:
			switch (syn) {
			case AETH_NAK_PSN_SEQ_ERROR:
				/* a nak implicitly acks all packets with psns
				 * before
				 */
				if (psn_compare(pkt->psn, qp->comp.psn) > 0) {
					rxe_counter_inc(rxe,
							RXE_CNT_RCV_SEQ_ERR);
					qp->comp.psn = pkt->psn;
					if (qp->req.wait_psn) {
						qp->req.wait_psn = 0;
						rxe_sched_task(&qp->req.task);
					}
				}
				return COMPST_ERROR_RETRY;

			case AETH_NAK_INVALID_REQ:
				wqe->status = IB_WC_REM_INV_REQ_ERR;
				return COMPST_ERROR;

			case AETH_NAK_REM_ACC_ERR:
				wqe->status = IB_WC_REM_ACCESS_ERR;
				return COMPST_ERROR;

			case AETH_NAK_REM_OP_ERR:
				wqe->status = IB_WC_REM_OP_ERR;
				return COMPST_ERROR;

			default:
				rxe_dbg_qp(qp, "unexpected nak %x\n", syn);
				wqe->status = IB_WC_REM_OP_ERR;
				return COMPST_ERROR;
			}

		default:
			return COMPST_ERROR;
		}
		break;

	default:
		rxe_dbg_qp(qp, "unexpected opcode\n");
	}

	return COMPST_ERROR;
}

static inline enum comp_state do_read(struct rxe_qp *qp,
				      struct rxe_pkt_info *pkt,
				      struct rxe_send_wqe *wqe)
{
	int ret;

	ret = copy_data(qp->pd, IB_ACCESS_LOCAL_WRITE,
			&wqe->dma, payload_addr(pkt),
			payload_size(pkt), RXE_TO_MR_OBJ);
	if (ret) {
		wqe->status = IB_WC_LOC_PROT_ERR;
		return COMPST_ERROR;
	}

	if (wqe->dma.resid == 0 && (pkt->mask & RXE_END_MASK))
		return COMPST_COMP_ACK;

	return COMPST_UPDATE_COMP;
}

static inline enum comp_state do_atomic(struct rxe_qp *qp,
					struct rxe_pkt_info *pkt,
					struct rxe_send_wqe *wqe)
{
	int ret;

	u64 atomic_orig = atmack_orig(pkt);

	ret = copy_data(qp->pd, IB_ACCESS_LOCAL_WRITE,
			&wqe->dma, &atomic_orig,
			sizeof(u64), RXE_TO_MR_OBJ);
	if (ret) {
		wqe->status = IB_WC_LOC_PROT_ERR;
		return COMPST_ERROR;
	}

	return COMPST_COMP_ACK;
}

static void make_send_cqe(struct rxe_qp *qp, struct rxe_send_wqe *wqe,
			  struct rxe_cqe *cqe)
{
	struct ib_wc *wc = &cqe->ibwc;
	struct ib_uverbs_wc *uwc = &cqe->uibwc;

	memset(cqe, 0, sizeof(*cqe));

	if (!qp->is_user) {
		wc->wr_id = wqe->wr.wr_id;
		wc->status = wqe->status;
		wc->qp = &qp->ibqp;
	} else {
		uwc->wr_id = wqe->wr.wr_id;
		uwc->status = wqe->status;
		uwc->qp_num = qp->ibqp.qp_num;
	}

	if (wqe->status == IB_WC_SUCCESS) {
		if (!qp->is_user) {
			wc->opcode = wr_to_wc_opcode(wqe->wr.opcode);
			if (wqe->wr.opcode == IB_WR_RDMA_WRITE_WITH_IMM ||
			    wqe->wr.opcode == IB_WR_SEND_WITH_IMM)
				wc->wc_flags = IB_WC_WITH_IMM;
			wc->byte_len = wqe->dma.length;
		} else {
			uwc->opcode = wr_to_wc_opcode(wqe->wr.opcode);
			if (wqe->wr.opcode == IB_WR_RDMA_WRITE_WITH_IMM ||
			    wqe->wr.opcode == IB_WR_SEND_WITH_IMM)
				uwc->wc_flags = IB_WC_WITH_IMM;
			uwc->byte_len = wqe->dma.length;
		}
	} else {
		if (wqe->status != IB_WC_WR_FLUSH_ERR)
			rxe_err_qp(qp, "non-flush error status = %d",
				wqe->status);
	}
}

/*
 * IBA Spec. Section 10.7.3.1 SIGNALED COMPLETIONS
 * ---------8<---------8<-------------
 * ...Note that if a completion error occurs, a Work Completion
 * will always be generated, even if the signaling
 * indicator requests an Unsignaled Completion.
 * ---------8<---------8<-------------
 */
static void do_complete(struct rxe_qp *qp, struct rxe_send_wqe *wqe)
{
	struct rxe_dev *rxe = to_rdev(qp->ibqp.device);
	struct rxe_cqe cqe;
	bool post;

	/* do we need to post a completion */
	post = ((qp->sq_sig_type == IB_SIGNAL_ALL_WR) ||
			(wqe->wr.send_flags & IB_SEND_SIGNALED) ||
			wqe->status != IB_WC_SUCCESS);

	if (post)
		make_send_cqe(qp, wqe, &cqe);

	queue_advance_consumer(qp->sq.queue, QUEUE_TYPE_FROM_CLIENT);

	if (post)
		rxe_cq_post(qp->scq, &cqe, 0);

	if (wqe->wr.opcode == IB_WR_SEND ||
	    wqe->wr.opcode == IB_WR_SEND_WITH_IMM ||
	    wqe->wr.opcode == IB_WR_SEND_WITH_INV)
		rxe_counter_inc(rxe, RXE_CNT_RDMA_SEND);

	/*
	 * we completed something so let req run again
	 * if it is trying to fence
	 */
	if (qp->req.wait_fence) {
		qp->req.wait_fence = 0;
		rxe_sched_task(&qp->req.task);
	}
}

static void comp_check_sq_drain_done(struct rxe_qp *qp)
{
<<<<<<< HEAD
	spin_lock_bh(&qp->state_lock);
	if (unlikely(qp_state(qp) == IB_QPS_SQD)) {
		if (qp->attr.sq_draining && qp->comp.psn == qp->req.psn) {
			qp->attr.sq_draining = 0;
			spin_unlock_bh(&qp->state_lock);
=======
	unsigned long flags;

	spin_lock_irqsave(&qp->state_lock, flags);
	if (unlikely(qp_state(qp) == IB_QPS_SQD)) {
		if (qp->attr.sq_draining && qp->comp.psn == qp->req.psn) {
			qp->attr.sq_draining = 0;
			spin_unlock_irqrestore(&qp->state_lock, flags);
>>>>>>> 64d216d8

			if (qp->ibqp.event_handler) {
				struct ib_event ev;

				ev.device = qp->ibqp.device;
				ev.element.qp = &qp->ibqp;
				ev.event = IB_EVENT_SQ_DRAINED;
				qp->ibqp.event_handler(&ev,
					qp->ibqp.qp_context);
			}
			return;
<<<<<<< HEAD
=======
		}
	}
	spin_unlock_irqrestore(&qp->state_lock, flags);
}

static inline enum comp_state complete_ack(struct rxe_qp *qp,
					   struct rxe_pkt_info *pkt,
					   struct rxe_send_wqe *wqe)
{
	if (wqe->has_rd_atomic) {
		wqe->has_rd_atomic = 0;
		atomic_inc(&qp->req.rd_atomic);
		if (qp->req.need_rd_atomic) {
			qp->comp.timeout_retry = 0;
			qp->req.need_rd_atomic = 0;
			rxe_sched_task(&qp->req.task);
>>>>>>> 64d216d8
		}
	}
	spin_unlock_bh(&qp->state_lock);
}

static inline enum comp_state complete_ack(struct rxe_qp *qp,
					   struct rxe_pkt_info *pkt,
					   struct rxe_send_wqe *wqe)
{
	if (wqe->has_rd_atomic) {
		wqe->has_rd_atomic = 0;
		atomic_inc(&qp->req.rd_atomic);
		if (qp->req.need_rd_atomic) {
			qp->comp.timeout_retry = 0;
			qp->req.need_rd_atomic = 0;
			rxe_sched_task(&qp->req.task);
		}
	}

	comp_check_sq_drain_done(qp);

	comp_check_sq_drain_done(qp);

	do_complete(qp, wqe);

	if (psn_compare(pkt->psn, qp->comp.psn) >= 0)
		return COMPST_UPDATE_COMP;
	else
		return COMPST_DONE;
}

static inline enum comp_state complete_wqe(struct rxe_qp *qp,
					   struct rxe_pkt_info *pkt,
					   struct rxe_send_wqe *wqe)
{
	if (pkt && wqe->state == wqe_state_pending) {
		if (psn_compare(wqe->last_psn, qp->comp.psn) >= 0) {
			qp->comp.psn = (wqe->last_psn + 1) & BTH_PSN_MASK;
			qp->comp.opcode = -1;
		}

		if (qp->req.wait_psn) {
			qp->req.wait_psn = 0;
			rxe_sched_task(&qp->req.task);
		}
	}

	do_complete(qp, wqe);

	return COMPST_GET_WQE;
}

/* drain incoming response packet queue */
static void drain_resp_pkts(struct rxe_qp *qp)
{
	struct sk_buff *skb;

	while ((skb = skb_dequeue(&qp->resp_pkts))) {
		rxe_put(qp);
		kfree_skb(skb);
		ib_device_put(qp->ibqp.device);
	}
}

/* complete send wqe with flush error */
static int flush_send_wqe(struct rxe_qp *qp, struct rxe_send_wqe *wqe)
{
	struct rxe_cqe cqe = {};
	struct ib_wc *wc = &cqe.ibwc;
	struct ib_uverbs_wc *uwc = &cqe.uibwc;
	int err;

	if (qp->is_user) {
		uwc->wr_id = wqe->wr.wr_id;
		uwc->status = IB_WC_WR_FLUSH_ERR;
		uwc->qp_num = qp->ibqp.qp_num;
	} else {
		wc->wr_id = wqe->wr.wr_id;
		wc->status = IB_WC_WR_FLUSH_ERR;
		wc->qp = &qp->ibqp;
	}

	err = rxe_cq_post(qp->scq, &cqe, 0);
	if (err)
		rxe_dbg_cq(qp->scq, "post cq failed, err = %d", err);

	return err;
}

/* drain and optionally complete the send queue
 * if unable to complete a wqe, i.e. cq is full, stop
 * completing and flush the remaining wqes
 */
static void flush_send_queue(struct rxe_qp *qp, bool notify)
{
	struct rxe_send_wqe *wqe;
	struct rxe_queue *q = qp->sq.queue;
	int err;

	while ((wqe = queue_head(q, q->type))) {
		if (notify) {
			err = flush_send_wqe(qp, wqe);
			if (err)
				notify = 0;
		}
		queue_advance_consumer(q, q->type);
	}
}

static void free_pkt(struct rxe_pkt_info *pkt)
{
	struct sk_buff *skb = PKT_TO_SKB(pkt);
	struct rxe_qp *qp = pkt->qp;
	struct ib_device *dev = qp->ibqp.device;

	kfree_skb(skb);
	rxe_put(qp);
	ib_device_put(dev);
}

/* reset the retry timer if
 * - QP is type RC
 * - there is a packet sent by the requester that
 *   might be acked (we still might get spurious
 *   timeouts but try to keep them as few as possible)
 * - the timeout parameter is set
 * - the QP is alive
 */
static void reset_retry_timer(struct rxe_qp *qp)
{
<<<<<<< HEAD
	if (qp_type(qp) == IB_QPT_RC && qp->qp_timeout_jiffies) {
		spin_lock_bh(&qp->state_lock);
=======
	unsigned long flags;

	if (qp_type(qp) == IB_QPT_RC && qp->qp_timeout_jiffies) {
		spin_lock_irqsave(&qp->state_lock, flags);
>>>>>>> 64d216d8
		if (qp_state(qp) >= IB_QPS_RTS &&
		    psn_compare(qp->req.psn, qp->comp.psn) > 0)
			mod_timer(&qp->retrans_timer,
				  jiffies + qp->qp_timeout_jiffies);
<<<<<<< HEAD
		spin_unlock_bh(&qp->state_lock);
=======
		spin_unlock_irqrestore(&qp->state_lock, flags);
>>>>>>> 64d216d8
	}
}

int rxe_completer(struct rxe_qp *qp)
{
	struct rxe_dev *rxe = to_rdev(qp->ibqp.device);
	struct rxe_send_wqe *wqe = NULL;
	struct sk_buff *skb = NULL;
	struct rxe_pkt_info *pkt = NULL;
	enum comp_state state;
	int ret;
	unsigned long flags;

<<<<<<< HEAD
	spin_lock_bh(&qp->state_lock);
=======
	spin_lock_irqsave(&qp->state_lock, flags);
>>>>>>> 64d216d8
	if (!qp->valid || qp_state(qp) == IB_QPS_ERR ||
			  qp_state(qp) == IB_QPS_RESET) {
		bool notify = qp->valid && (qp_state(qp) == IB_QPS_ERR);

		drain_resp_pkts(qp);
		flush_send_queue(qp, notify);
<<<<<<< HEAD
		spin_unlock_bh(&qp->state_lock);
		goto exit;
	}
	spin_unlock_bh(&qp->state_lock);
=======
		spin_unlock_irqrestore(&qp->state_lock, flags);
		goto exit;
	}
	spin_unlock_irqrestore(&qp->state_lock, flags);
>>>>>>> 64d216d8

	if (qp->comp.timeout) {
		qp->comp.timeout_retry = 1;
		qp->comp.timeout = 0;
	} else {
		qp->comp.timeout_retry = 0;
	}

	if (qp->req.need_retry)
		goto exit;

	state = COMPST_GET_ACK;

	while (1) {
		rxe_dbg_qp(qp, "state = %s\n", comp_state_name[state]);
		switch (state) {
		case COMPST_GET_ACK:
			skb = skb_dequeue(&qp->resp_pkts);
			if (skb) {
				pkt = SKB_TO_PKT(skb);
				qp->comp.timeout_retry = 0;
			}
			state = COMPST_GET_WQE;
			break;

		case COMPST_GET_WQE:
			state = get_wqe(qp, pkt, &wqe);
			break;

		case COMPST_CHECK_PSN:
			state = check_psn(qp, pkt, wqe);
			break;

		case COMPST_CHECK_ACK:
			state = check_ack(qp, pkt, wqe);
			break;

		case COMPST_READ:
			state = do_read(qp, pkt, wqe);
			break;

		case COMPST_ATOMIC:
			state = do_atomic(qp, pkt, wqe);
			break;

		case COMPST_WRITE_SEND:
			if (wqe->state == wqe_state_pending &&
			    wqe->last_psn == pkt->psn)
				state = COMPST_COMP_ACK;
			else
				state = COMPST_UPDATE_COMP;
			break;

		case COMPST_COMP_ACK:
			state = complete_ack(qp, pkt, wqe);
			break;

		case COMPST_COMP_WQE:
			state = complete_wqe(qp, pkt, wqe);
			break;

		case COMPST_UPDATE_COMP:
			if (pkt->mask & RXE_END_MASK)
				qp->comp.opcode = -1;
			else
				qp->comp.opcode = pkt->opcode;

			if (psn_compare(pkt->psn, qp->comp.psn) >= 0)
				qp->comp.psn = (pkt->psn + 1) & BTH_PSN_MASK;

			if (qp->req.wait_psn) {
				qp->req.wait_psn = 0;
				rxe_sched_task(&qp->req.task);
			}

			state = COMPST_DONE;
			break;

		case COMPST_DONE:
			goto done;

		case COMPST_EXIT:
			if (qp->comp.timeout_retry && wqe) {
				state = COMPST_ERROR_RETRY;
				break;
			}

			reset_retry_timer(qp);
			goto exit;

		case COMPST_ERROR_RETRY:
			/* we come here if the retry timer fired and we did
			 * not receive a response packet. try to retry the send
			 * queue if that makes sense and the limits have not
			 * been exceeded. remember that some timeouts are
			 * spurious since we do not reset the timer but kick
			 * it down the road or let it expire
			 */

			/* there is nothing to retry in this case */
			if (!wqe || (wqe->state == wqe_state_posted))
				goto exit;

			/* if we've started a retry, don't start another
			 * retry sequence, unless this is a timeout.
			 */
			if (qp->comp.started_retry &&
			    !qp->comp.timeout_retry)
				goto done;

			if (qp->comp.retry_cnt > 0) {
				if (qp->comp.retry_cnt != 7)
					qp->comp.retry_cnt--;

				/* no point in retrying if we have already
				 * seen the last ack that the requester could
				 * have caused
				 */
				if (psn_compare(qp->req.psn,
						qp->comp.psn) > 0) {
					/* tell the requester to retry the
					 * send queue next time around
					 */
					rxe_counter_inc(rxe,
							RXE_CNT_COMP_RETRY);
					qp->req.need_retry = 1;
					qp->comp.started_retry = 1;
					rxe_sched_task(&qp->req.task);
				}
				goto done;

			} else {
				rxe_counter_inc(rxe, RXE_CNT_RETRY_EXCEEDED);
				wqe->status = IB_WC_RETRY_EXC_ERR;
				state = COMPST_ERROR;
			}
			break;

		case COMPST_RNR_RETRY:
			/* we come here if we received an RNR NAK */
			if (qp->comp.rnr_retry > 0) {
				if (qp->comp.rnr_retry != 7)
					qp->comp.rnr_retry--;

				/* don't start a retry flow until the
				 * rnr timer has fired
				 */
				qp->req.wait_for_rnr_timer = 1;
				rxe_dbg_qp(qp, "set rnr nak timer\n");
				// TODO who protects from destroy_qp??
				mod_timer(&qp->rnr_nak_timer,
					  jiffies + rnrnak_jiffies(aeth_syn(pkt)
						& ~AETH_TYPE_MASK));
				goto exit;
			} else {
				rxe_counter_inc(rxe,
						RXE_CNT_RNR_RETRY_EXCEEDED);
				wqe->status = IB_WC_RNR_RETRY_EXC_ERR;
				state = COMPST_ERROR;
			}
			break;

		case COMPST_ERROR:
			WARN_ON_ONCE(wqe->status == IB_WC_SUCCESS);
			do_complete(qp, wqe);
			rxe_qp_error(qp);
			goto exit;
		}
	}

	/* A non-zero return value will cause rxe_do_task to
	 * exit its loop and end the tasklet. A zero return
	 * will continue looping and return to rxe_completer
	 */
done:
	ret = 0;
	goto out;
exit:
	ret = -EAGAIN;
out:
	if (pkt)
		free_pkt(pkt);
	return ret;
}<|MERGE_RESOLUTION|>--- conflicted
+++ resolved
@@ -119,20 +119,12 @@
 
 	rxe_dbg_qp(qp, "retransmit timer fired\n");
 
-<<<<<<< HEAD
-	spin_lock_bh(&qp->state_lock);
-=======
 	spin_lock_irqsave(&qp->state_lock, flags);
->>>>>>> 64d216d8
 	if (qp->valid) {
 		qp->comp.timeout = 1;
 		rxe_sched_task(&qp->comp.task);
 	}
-<<<<<<< HEAD
-	spin_unlock_bh(&qp->state_lock);
-=======
 	spin_unlock_irqrestore(&qp->state_lock, flags);
->>>>>>> 64d216d8
 }
 
 void rxe_comp_queue_pkt(struct rxe_qp *qp, struct sk_buff *skb)
@@ -490,13 +482,6 @@
 
 static void comp_check_sq_drain_done(struct rxe_qp *qp)
 {
-<<<<<<< HEAD
-	spin_lock_bh(&qp->state_lock);
-	if (unlikely(qp_state(qp) == IB_QPS_SQD)) {
-		if (qp->attr.sq_draining && qp->comp.psn == qp->req.psn) {
-			qp->attr.sq_draining = 0;
-			spin_unlock_bh(&qp->state_lock);
-=======
 	unsigned long flags;
 
 	spin_lock_irqsave(&qp->state_lock, flags);
@@ -504,7 +489,6 @@
 		if (qp->attr.sq_draining && qp->comp.psn == qp->req.psn) {
 			qp->attr.sq_draining = 0;
 			spin_unlock_irqrestore(&qp->state_lock, flags);
->>>>>>> 64d216d8
 
 			if (qp->ibqp.event_handler) {
 				struct ib_event ev;
@@ -516,8 +500,6 @@
 					qp->ibqp.qp_context);
 			}
 			return;
-<<<<<<< HEAD
-=======
 		}
 	}
 	spin_unlock_irqrestore(&qp->state_lock, flags);
@@ -534,27 +516,8 @@
 			qp->comp.timeout_retry = 0;
 			qp->req.need_rd_atomic = 0;
 			rxe_sched_task(&qp->req.task);
->>>>>>> 64d216d8
-		}
-	}
-	spin_unlock_bh(&qp->state_lock);
-}
-
-static inline enum comp_state complete_ack(struct rxe_qp *qp,
-					   struct rxe_pkt_info *pkt,
-					   struct rxe_send_wqe *wqe)
-{
-	if (wqe->has_rd_atomic) {
-		wqe->has_rd_atomic = 0;
-		atomic_inc(&qp->req.rd_atomic);
-		if (qp->req.need_rd_atomic) {
-			qp->comp.timeout_retry = 0;
-			qp->req.need_rd_atomic = 0;
-			rxe_sched_task(&qp->req.task);
-		}
-	}
-
-	comp_check_sq_drain_done(qp);
+		}
+	}
 
 	comp_check_sq_drain_done(qp);
 
@@ -665,24 +628,15 @@
  */
 static void reset_retry_timer(struct rxe_qp *qp)
 {
-<<<<<<< HEAD
-	if (qp_type(qp) == IB_QPT_RC && qp->qp_timeout_jiffies) {
-		spin_lock_bh(&qp->state_lock);
-=======
 	unsigned long flags;
 
 	if (qp_type(qp) == IB_QPT_RC && qp->qp_timeout_jiffies) {
 		spin_lock_irqsave(&qp->state_lock, flags);
->>>>>>> 64d216d8
 		if (qp_state(qp) >= IB_QPS_RTS &&
 		    psn_compare(qp->req.psn, qp->comp.psn) > 0)
 			mod_timer(&qp->retrans_timer,
 				  jiffies + qp->qp_timeout_jiffies);
-<<<<<<< HEAD
-		spin_unlock_bh(&qp->state_lock);
-=======
 		spin_unlock_irqrestore(&qp->state_lock, flags);
->>>>>>> 64d216d8
 	}
 }
 
@@ -696,28 +650,17 @@
 	int ret;
 	unsigned long flags;
 
-<<<<<<< HEAD
-	spin_lock_bh(&qp->state_lock);
-=======
 	spin_lock_irqsave(&qp->state_lock, flags);
->>>>>>> 64d216d8
 	if (!qp->valid || qp_state(qp) == IB_QPS_ERR ||
 			  qp_state(qp) == IB_QPS_RESET) {
 		bool notify = qp->valid && (qp_state(qp) == IB_QPS_ERR);
 
 		drain_resp_pkts(qp);
 		flush_send_queue(qp, notify);
-<<<<<<< HEAD
-		spin_unlock_bh(&qp->state_lock);
-		goto exit;
-	}
-	spin_unlock_bh(&qp->state_lock);
-=======
 		spin_unlock_irqrestore(&qp->state_lock, flags);
 		goto exit;
 	}
 	spin_unlock_irqrestore(&qp->state_lock, flags);
->>>>>>> 64d216d8
 
 	if (qp->comp.timeout) {
 		qp->comp.timeout_retry = 1;
