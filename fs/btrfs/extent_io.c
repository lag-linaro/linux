--- conflicted
+++ resolved
@@ -6888,11 +6888,7 @@
 	 * would have !PageUptodate && !PageError, as we clear PageError before
 	 * reading.
 	 */
-<<<<<<< HEAD
-	if (fs_info->sectorsize < PAGE_SIZE) {
-=======
 	if (fs_info->nodesize < PAGE_SIZE) {
->>>>>>> cfa01b5c
 		bool uptodate, error;
 
 		uptodate = btrfs_subpage_test_uptodate(fs_info, page,
