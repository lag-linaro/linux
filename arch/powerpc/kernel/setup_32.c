--- conflicted
+++ resolved
@@ -222,10 +222,4 @@
 	 */
 	dcache_bsize = cur_cpu_spec->dcache_bsize;
 	icache_bsize = cur_cpu_spec->icache_bsize;
-<<<<<<< HEAD
-	ucache_bsize = 0;
-	if (IS_ENABLED(CONFIG_E200))
-		ucache_bsize = icache_bsize = dcache_bsize;
-=======
->>>>>>> f642729d
 }