// SPDX-License-Identifier: GPL-2.0-only
/*
 * OMAP Secure API infrastructure.
 *
 * Copyright (C) 2011 Texas Instruments, Inc.
 *	Santosh Shilimkar <santosh.shilimkar@ti.com>
 * Copyright (C) 2012 Ivaylo Dimitrov <freemangordon@abv.bg>
 * Copyright (C) 2013 Pali Rohár <pali@kernel.org>
 */

#include <linux/arm-smccc.h>
#include <linux/cpu_pm.h>
#include <linux/kernel.h>
#include <linux/init.h>
#include <linux/io.h>
#include <linux/memblock.h>
#include <linux/of.h>

#include <asm/cacheflush.h>
#include <asm/memblock.h>

#include "common.h"
#include "omap-secure.h"
#include "soc.h"

static phys_addr_t omap_secure_memblock_base;

bool optee_available;

#define OMAP_SIP_SMC_STD_CALL_VAL(func_num) \
	ARM_SMCCC_CALL_VAL(ARM_SMCCC_STD_CALL, ARM_SMCCC_SMC_32, \
	ARM_SMCCC_OWNER_SIP, (func_num))

static void __init omap_optee_init_check(void)
{
	struct device_node *np;

	/*
	 * We only check that the OP-TEE node is present and available. The
	 * OP-TEE kernel driver is not needed for the type of interaction made
	 * with OP-TEE here so the driver's status is not checked.
	 */
	np = of_find_node_by_path("/firmware/optee");
	if (np && of_device_is_available(np))
		optee_available = true;
	of_node_put(np);
}

/**
 * omap_sec_dispatcher: Routine to dispatch low power secure
 * service routines
 * @idx: The HAL API index
 * @flag: The flag indicating criticality of operation
 * @nargs: Number of valid arguments out of four.
 * @arg1, arg2, arg3 args4: Parameters passed to secure API
 *
 * Return the non-zero error value on failure.
 */
u32 omap_secure_dispatcher(u32 idx, u32 flag, u32 nargs, u32 arg1, u32 arg2,
							 u32 arg3, u32 arg4)
{
	u32 ret;
	u32 param[5];

	param[0] = nargs;
	param[1] = arg1;
	param[2] = arg2;
	param[3] = arg3;
	param[4] = arg4;

	/*
	 * Secure API needs physical address
	 * pointer for the parameters
	 */
	flush_cache_all();
	outer_clean_range(__pa(param), __pa(param + 5));
	ret = omap_smc2(idx, flag, __pa(param));

	return ret;
}

void omap_smccc_smc(u32 fn, u32 arg)
{
	struct arm_smccc_res res;

	arm_smccc_smc(OMAP_SIP_SMC_STD_CALL_VAL(fn), arg,
		      0, 0, 0, 0, 0, 0, &res);
	WARN(res.a0, "Secure function call 0x%08x failed\n", fn);
}

void omap_smc1(u32 fn, u32 arg)
{
	/*
	 * If this platform has OP-TEE installed we use ARM SMC calls
	 * otherwise fall back to the OMAP ROM style calls.
	 */
	if (optee_available)
		omap_smccc_smc(fn, arg);
	else
		_omap_smc1(fn, arg);
}

/* Allocate the memory to save secure ram */
int __init omap_secure_ram_reserve_memblock(void)
{
	u32 size = OMAP_SECURE_RAM_STORAGE;

	size = ALIGN(size, SECTION_SIZE);
	omap_secure_memblock_base = arm_memblock_steal(size, SECTION_SIZE);

	return 0;
}

phys_addr_t omap_secure_ram_mempool_base(void)
{
	return omap_secure_memblock_base;
}

#if defined(CONFIG_ARCH_OMAP3) && defined(CONFIG_PM)
u32 omap3_save_secure_ram(void __iomem *addr, int size)
{
	u32 ret;
	u32 param[5];

	if (size != OMAP3_SAVE_SECURE_RAM_SZ)
		return OMAP3_SAVE_SECURE_RAM_SZ;

	param[0] = 4;		/* Number of arguments */
	param[1] = __pa(addr);	/* Physical address for saving */
	param[2] = 0;
	param[3] = 1;
	param[4] = 1;

	ret = save_secure_ram_context(__pa(param));

	return ret;
}
#endif

/**
 * rx51_secure_dispatcher: Routine to dispatch secure PPA API calls
 * @idx: The PPA API index
 * @process: Process ID
 * @flag: The flag indicating criticality of operation
 * @nargs: Number of valid arguments out of four.
 * @arg1, arg2, arg3 args4: Parameters passed to secure API
 *
 * Return the non-zero error value on failure.
 *
 * NOTE: rx51_secure_dispatcher differs from omap_secure_dispatcher because
 *       it calling omap_smc3() instead omap_smc2() and param[0] is nargs+1
 */
u32 rx51_secure_dispatcher(u32 idx, u32 process, u32 flag, u32 nargs,
			   u32 arg1, u32 arg2, u32 arg3, u32 arg4)
{
	u32 ret;
	u32 param[5];

	param[0] = nargs+1; /* RX-51 needs number of arguments + 1 */
	param[1] = arg1;
	param[2] = arg2;
	param[3] = arg3;
	param[4] = arg4;

	/*
	 * Secure API needs physical address
	 * pointer for the parameters
	 */
	local_irq_disable();
	local_fiq_disable();
	flush_cache_all();
	outer_clean_range(__pa(param), __pa(param + 5));
	ret = omap_smc3(idx, process, flag, __pa(param));
	flush_cache_all();
	local_fiq_enable();
	local_irq_enable();

	return ret;
}

/**
 * rx51_secure_update_aux_cr: Routine to modify the contents of Auxiliary Control Register
 *  @set_bits: bits to set in ACR
 *  @clr_bits: bits to clear in ACR
 *
 * Return the non-zero error value on failure.
*/
u32 rx51_secure_update_aux_cr(u32 set_bits, u32 clear_bits)
{
	u32 acr;

	/* Read ACR */
	asm volatile ("mrc p15, 0, %0, c1, c0, 1" : "=r" (acr));
	acr &= ~clear_bits;
	acr |= set_bits;

	return rx51_secure_dispatcher(RX51_PPA_WRITE_ACR,
				      0,
				      FLAG_START_CRITICAL,
				      1, acr, 0, 0, 0);
}

/**
 * rx51_secure_rng_call: Routine for HW random generator
 */
u32 rx51_secure_rng_call(u32 ptr, u32 count, u32 flag)
{
	return rx51_secure_dispatcher(RX51_PPA_HWRNG,
				      0,
				      NO_FLAG,
				      3, ptr, count, flag, 0);
}

void __init omap_secure_init(void)
{
	omap_optee_init_check();
}

/*
 * Dummy dispatcher call after core OSWR and MPU off. Updates the ROM return
 * address after MMU has been re-enabled after CPU1 has been woken up again.
 * Otherwise the ROM code will attempt to use the earlier physical return
 * address that got set with MMU off when waking up CPU1. Only used on secure
 * devices.
 */
static int cpu_notifier(struct notifier_block *nb, unsigned long cmd, void *v)
{
	switch (cmd) {
	case CPU_CLUSTER_PM_EXIT:
		omap_secure_dispatcher(OMAP4_PPA_SERVICE_0,
				       FLAG_START_CRITICAL,
				       0, 0, 0, 0, 0);
		break;
	default:
		break;
	}

	return NOTIFY_OK;
}

static struct notifier_block secure_notifier_block = {
	.notifier_call = cpu_notifier,
};

static int __init secure_pm_init(void)
{
<<<<<<< HEAD
	if (omap_type() == OMAP2_DEVICE_TYPE_GP)
=======
	if (omap_type() == OMAP2_DEVICE_TYPE_GP || !soc_is_omap44xx())
>>>>>>> b3d09a06
		return 0;

	cpu_pm_register_notifier(&secure_notifier_block);

	return 0;
}
omap_arch_initcall(secure_pm_init);<|MERGE_RESOLUTION|>--- conflicted
+++ resolved
@@ -244,11 +244,7 @@
 
 static int __init secure_pm_init(void)
 {
-<<<<<<< HEAD
-	if (omap_type() == OMAP2_DEVICE_TYPE_GP)
-=======
 	if (omap_type() == OMAP2_DEVICE_TYPE_GP || !soc_is_omap44xx())
->>>>>>> b3d09a06
 		return 0;
 
 	cpu_pm_register_notifier(&secure_notifier_block);
