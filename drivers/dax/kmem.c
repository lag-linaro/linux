--- conflicted
+++ resolved
@@ -61,11 +61,7 @@
 		return -EINVAL;
 	}
 
-<<<<<<< HEAD
-	data = kzalloc(sizeof(*data) + sizeof(struct resource *) * dev_dax->nr_range, GFP_KERNEL);
-=======
 	data = kzalloc(struct_size(data, res, dev_dax->nr_range), GFP_KERNEL);
->>>>>>> f642729d
 	if (!data)
 		return -ENOMEM;
 
@@ -140,11 +136,7 @@
 }
 
 #ifdef CONFIG_MEMORY_HOTREMOVE
-<<<<<<< HEAD
-static int dev_dax_kmem_remove(struct dev_dax *dev_dax)
-=======
 static void dev_dax_kmem_remove(struct dev_dax *dev_dax)
->>>>>>> f642729d
 {
 	int i, success = 0;
 	struct device *dev = &dev_dax->dev;
@@ -184,17 +176,9 @@
 		kfree(data);
 		dev_set_drvdata(dev, NULL);
 	}
-<<<<<<< HEAD
-
-	return 0;
-}
-#else
-static int dev_dax_kmem_remove(struct dev_dax *dev_dax)
-=======
 }
 #else
 static void dev_dax_kmem_remove(struct dev_dax *dev_dax)
->>>>>>> f642729d
 {
 	/*
 	 * Without hotremove purposely leak the request_mem_region() for the
