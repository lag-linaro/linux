/*
 * Copyright © 2008-2015 Intel Corporation
 *
 * Permission is hereby granted, free of charge, to any person obtaining a
 * copy of this software and associated documentation files (the "Software"),
 * to deal in the Software without restriction, including without limitation
 * the rights to use, copy, modify, merge, publish, distribute, sublicense,
 * and/or sell copies of the Software, and to permit persons to whom the
 * Software is furnished to do so, subject to the following conditions:
 *
 * The above copyright notice and this permission notice (including the next
 * paragraph) shall be included in all copies or substantial portions of the
 * Software.
 *
 * THE SOFTWARE IS PROVIDED "AS IS", WITHOUT WARRANTY OF ANY KIND, EXPRESS OR
 * IMPLIED, INCLUDING BUT NOT LIMITED TO THE WARRANTIES OF MERCHANTABILITY,
 * FITNESS FOR A PARTICULAR PURPOSE AND NONINFRINGEMENT.  IN NO EVENT SHALL
 * THE AUTHORS OR COPYRIGHT HOLDERS BE LIABLE FOR ANY CLAIM, DAMAGES OR OTHER
 * LIABILITY, WHETHER IN AN ACTION OF CONTRACT, TORT OR OTHERWISE, ARISING
 * FROM, OUT OF OR IN CONNECTION WITH THE SOFTWARE OR THE USE OR OTHER DEALINGS
 * IN THE SOFTWARE.
 *
 * Authors:
 *    Eric Anholt <eric@anholt.net>
 *
 */

#include <drm/drm_vma_manager.h>
#include <linux/dma-fence-array.h>
#include <linux/kthread.h>
#include <linux/dma-resv.h>
#include <linux/shmem_fs.h>
#include <linux/slab.h>
#include <linux/stop_machine.h>
#include <linux/swap.h>
#include <linux/pci.h>
#include <linux/dma-buf.h>
#include <linux/mman.h>

#include "display/intel_display.h"
#include "display/intel_frontbuffer.h"

#include "gem/i915_gem_clflush.h"
#include "gem/i915_gem_context.h"
#include "gem/i915_gem_ioctls.h"
#include "gem/i915_gem_mman.h"
#include "gem/i915_gem_region.h"
#include "gt/intel_engine_user.h"
#include "gt/intel_gt.h"
#include "gt/intel_gt_pm.h"
#include "gt/intel_workarounds.h"

#include "i915_drv.h"
#include "i915_trace.h"
#include "i915_vgpu.h"

#include "intel_pm.h"

static int
insert_mappable_node(struct i915_ggtt *ggtt, struct drm_mm_node *node, u32 size)
{
	int err;

	err = mutex_lock_interruptible(&ggtt->vm.mutex);
	if (err)
		return err;

	memset(node, 0, sizeof(*node));
	err = drm_mm_insert_node_in_range(&ggtt->vm.mm, node,
					  size, 0, I915_COLOR_UNEVICTABLE,
					  0, ggtt->mappable_end,
					  DRM_MM_INSERT_LOW);

	mutex_unlock(&ggtt->vm.mutex);

	return err;
}

static void
remove_mappable_node(struct i915_ggtt *ggtt, struct drm_mm_node *node)
{
	mutex_lock(&ggtt->vm.mutex);
	drm_mm_remove_node(node);
	mutex_unlock(&ggtt->vm.mutex);
}

int
i915_gem_get_aperture_ioctl(struct drm_device *dev, void *data,
			    struct drm_file *file)
{
	struct i915_ggtt *ggtt = &to_i915(dev)->ggtt;
	struct drm_i915_gem_get_aperture *args = data;
	struct i915_vma *vma;
	u64 pinned;

	if (mutex_lock_interruptible(&ggtt->vm.mutex))
		return -EINTR;

	pinned = ggtt->vm.reserved;
	list_for_each_entry(vma, &ggtt->vm.bound_list, vm_link)
		if (i915_vma_is_pinned(vma))
			pinned += vma->node.size;

	mutex_unlock(&ggtt->vm.mutex);

	args->aper_size = ggtt->vm.total;
	args->aper_available_size = args->aper_size - pinned;

	return 0;
}

int i915_gem_object_unbind(struct drm_i915_gem_object *obj,
			   unsigned long flags)
{
	struct intel_runtime_pm *rpm = &to_i915(obj->base.dev)->runtime_pm;
	LIST_HEAD(still_in_list);
	intel_wakeref_t wakeref;
	struct i915_vma *vma;
	int ret;

	if (list_empty(&obj->vma.list))
		return 0;

	/*
	 * As some machines use ACPI to handle runtime-resume callbacks, and
	 * ACPI is quite kmalloc happy, we cannot resume beneath the vm->mutex
	 * as they are required by the shrinker. Ergo, we wake the device up
	 * first just in case.
	 */
	wakeref = intel_runtime_pm_get(rpm);

try_again:
	ret = 0;
	spin_lock(&obj->vma.lock);
	while (!ret && (vma = list_first_entry_or_null(&obj->vma.list,
						       struct i915_vma,
						       obj_link))) {
		struct i915_address_space *vm = vma->vm;

		list_move_tail(&vma->obj_link, &still_in_list);
		if (!i915_vma_is_bound(vma, I915_VMA_BIND_MASK))
			continue;

		if (flags & I915_GEM_OBJECT_UNBIND_TEST) {
			ret = -EBUSY;
			break;
		}

		ret = -EAGAIN;
		if (!i915_vm_tryopen(vm))
			break;

		/* Prevent vma being freed by i915_vma_parked as we unbind */
		vma = __i915_vma_get(vma);
		spin_unlock(&obj->vma.lock);

		if (vma) {
			ret = -EBUSY;
			if (flags & I915_GEM_OBJECT_UNBIND_ACTIVE ||
			    !i915_vma_is_active(vma))
				ret = i915_vma_unbind(vma);

			__i915_vma_put(vma);
		}

		i915_vm_close(vm);
		spin_lock(&obj->vma.lock);
	}
	list_splice_init(&still_in_list, &obj->vma.list);
	spin_unlock(&obj->vma.lock);

	if (ret == -EAGAIN && flags & I915_GEM_OBJECT_UNBIND_BARRIER) {
		rcu_barrier(); /* flush the i915_vm_release() */
		goto try_again;
	}

	intel_runtime_pm_put(rpm, wakeref);

	return ret;
}

static int
shmem_pread(struct page *page, int offset, int len, char __user *user_data,
	    bool needs_clflush)
{
	char *vaddr;
	int ret;

	vaddr = kmap(page);

	if (needs_clflush)
		drm_clflush_virt_range(vaddr + offset, len);

	ret = __copy_to_user(user_data, vaddr + offset, len);

	kunmap(page);

	return ret ? -EFAULT : 0;
}

static int
i915_gem_shmem_pread(struct drm_i915_gem_object *obj,
		     struct drm_i915_gem_pread *args)
{
	unsigned int needs_clflush;
	unsigned int idx, offset;
	struct dma_fence *fence;
	char __user *user_data;
	u64 remain;
	int ret;

	ret = i915_gem_object_lock_interruptible(obj, NULL);
	if (ret)
		return ret;

	ret = i915_gem_object_prepare_read(obj, &needs_clflush);
	if (ret) {
		i915_gem_object_unlock(obj);
		return ret;
	}

	fence = i915_gem_object_lock_fence(obj);
	i915_gem_object_finish_access(obj);
	i915_gem_object_unlock(obj);

	if (!fence)
		return -ENOMEM;

	remain = args->size;
	user_data = u64_to_user_ptr(args->data_ptr);
	offset = offset_in_page(args->offset);
	for (idx = args->offset >> PAGE_SHIFT; remain; idx++) {
		struct page *page = i915_gem_object_get_page(obj, idx);
		unsigned int length = min_t(u64, remain, PAGE_SIZE - offset);

		ret = shmem_pread(page, offset, length, user_data,
				  needs_clflush);
		if (ret)
			break;

		remain -= length;
		user_data += length;
		offset = 0;
	}

	i915_gem_object_unlock_fence(obj, fence);
	return ret;
}

static inline bool
gtt_user_read(struct io_mapping *mapping,
	      loff_t base, int offset,
	      char __user *user_data, int length)
{
	void __iomem *vaddr;
	unsigned long unwritten;

	/* We can use the cpu mem copy function because this is X86. */
	vaddr = io_mapping_map_atomic_wc(mapping, base);
	unwritten = __copy_to_user_inatomic(user_data,
					    (void __force *)vaddr + offset,
					    length);
	io_mapping_unmap_atomic(vaddr);
	if (unwritten) {
		vaddr = io_mapping_map_wc(mapping, base, PAGE_SIZE);
		unwritten = copy_to_user(user_data,
					 (void __force *)vaddr + offset,
					 length);
		io_mapping_unmap(vaddr);
	}
	return unwritten;
}

static int
i915_gem_gtt_pread(struct drm_i915_gem_object *obj,
		   const struct drm_i915_gem_pread *args)
{
	struct drm_i915_private *i915 = to_i915(obj->base.dev);
	struct i915_ggtt *ggtt = &i915->ggtt;
	intel_wakeref_t wakeref;
	struct drm_mm_node node;
	struct dma_fence *fence;
	void __user *user_data;
	struct i915_vma *vma;
	u64 remain, offset;
	int ret;

	wakeref = intel_runtime_pm_get(&i915->runtime_pm);
	vma = ERR_PTR(-ENODEV);
	if (!i915_gem_object_is_tiled(obj))
		vma = i915_gem_object_ggtt_pin(obj, NULL, 0, 0,
					       PIN_MAPPABLE |
					       PIN_NONBLOCK /* NOWARN */ |
					       PIN_NOEVICT);
	if (!IS_ERR(vma)) {
		node.start = i915_ggtt_offset(vma);
		node.flags = 0;
	} else {
		ret = insert_mappable_node(ggtt, &node, PAGE_SIZE);
		if (ret)
			goto out_rpm;
		GEM_BUG_ON(!drm_mm_node_allocated(&node));
	}

	ret = i915_gem_object_lock_interruptible(obj, NULL);
	if (ret)
		goto out_unpin;

	ret = i915_gem_object_set_to_gtt_domain(obj, false);
	if (ret) {
		i915_gem_object_unlock(obj);
		goto out_unpin;
	}

	fence = i915_gem_object_lock_fence(obj);
	i915_gem_object_unlock(obj);
	if (!fence) {
		ret = -ENOMEM;
		goto out_unpin;
	}

	user_data = u64_to_user_ptr(args->data_ptr);
	remain = args->size;
	offset = args->offset;

	while (remain > 0) {
		/* Operation in this page
		 *
		 * page_base = page offset within aperture
		 * page_offset = offset within page
		 * page_length = bytes to copy for this page
		 */
		u32 page_base = node.start;
		unsigned page_offset = offset_in_page(offset);
		unsigned page_length = PAGE_SIZE - page_offset;
		page_length = remain < page_length ? remain : page_length;
		if (drm_mm_node_allocated(&node)) {
			ggtt->vm.insert_page(&ggtt->vm,
					     i915_gem_object_get_dma_address(obj, offset >> PAGE_SHIFT),
					     node.start, I915_CACHE_NONE, 0);
		} else {
			page_base += offset & PAGE_MASK;
		}

		if (gtt_user_read(&ggtt->iomap, page_base, page_offset,
				  user_data, page_length)) {
			ret = -EFAULT;
			break;
		}

		remain -= page_length;
		user_data += page_length;
		offset += page_length;
	}

	i915_gem_object_unlock_fence(obj, fence);
out_unpin:
	if (drm_mm_node_allocated(&node)) {
		ggtt->vm.clear_range(&ggtt->vm, node.start, node.size);
		remove_mappable_node(ggtt, &node);
	} else {
		i915_vma_unpin(vma);
	}
out_rpm:
	intel_runtime_pm_put(&i915->runtime_pm, wakeref);
	return ret;
}

/**
 * Reads data from the object referenced by handle.
 * @dev: drm device pointer
 * @data: ioctl data blob
 * @file: drm file pointer
 *
 * On error, the contents of *data are undefined.
 */
int
i915_gem_pread_ioctl(struct drm_device *dev, void *data,
		     struct drm_file *file)
{
	struct drm_i915_gem_pread *args = data;
	struct drm_i915_gem_object *obj;
	int ret;

	if (args->size == 0)
		return 0;

	if (!access_ok(u64_to_user_ptr(args->data_ptr),
		       args->size))
		return -EFAULT;

	obj = i915_gem_object_lookup(file, args->handle);
	if (!obj)
		return -ENOENT;

	/* Bounds check source.  */
	if (range_overflows_t(u64, args->offset, args->size, obj->base.size)) {
		ret = -EINVAL;
		goto out;
	}

	trace_i915_gem_object_pread(obj, args->offset, args->size);

	ret = -ENODEV;
	if (obj->ops->pread)
		ret = obj->ops->pread(obj, args);
	if (ret != -ENODEV)
		goto out;

	ret = i915_gem_object_wait(obj,
				   I915_WAIT_INTERRUPTIBLE,
				   MAX_SCHEDULE_TIMEOUT);
	if (ret)
		goto out;

	ret = i915_gem_object_pin_pages(obj);
	if (ret)
		goto out;

	ret = i915_gem_shmem_pread(obj, args);
	if (ret == -EFAULT || ret == -ENODEV)
		ret = i915_gem_gtt_pread(obj, args);

	i915_gem_object_unpin_pages(obj);
out:
	i915_gem_object_put(obj);
	return ret;
}

/* This is the fast write path which cannot handle
 * page faults in the source data
 */

static inline bool
ggtt_write(struct io_mapping *mapping,
	   loff_t base, int offset,
	   char __user *user_data, int length)
{
	void __iomem *vaddr;
	unsigned long unwritten;

	/* We can use the cpu mem copy function because this is X86. */
	vaddr = io_mapping_map_atomic_wc(mapping, base);
	unwritten = __copy_from_user_inatomic_nocache((void __force *)vaddr + offset,
						      user_data, length);
	io_mapping_unmap_atomic(vaddr);
	if (unwritten) {
		vaddr = io_mapping_map_wc(mapping, base, PAGE_SIZE);
		unwritten = copy_from_user((void __force *)vaddr + offset,
					   user_data, length);
		io_mapping_unmap(vaddr);
	}

	return unwritten;
}

/**
 * This is the fast pwrite path, where we copy the data directly from the
 * user into the GTT, uncached.
 * @obj: i915 GEM object
 * @args: pwrite arguments structure
 */
static int
i915_gem_gtt_pwrite_fast(struct drm_i915_gem_object *obj,
			 const struct drm_i915_gem_pwrite *args)
{
	struct drm_i915_private *i915 = to_i915(obj->base.dev);
	struct i915_ggtt *ggtt = &i915->ggtt;
	struct intel_runtime_pm *rpm = &i915->runtime_pm;
	intel_wakeref_t wakeref;
	struct drm_mm_node node;
	struct dma_fence *fence;
	struct i915_vma *vma;
	u64 remain, offset;
	void __user *user_data;
	int ret;

	if (i915_gem_object_has_struct_page(obj)) {
		/*
		 * Avoid waking the device up if we can fallback, as
		 * waking/resuming is very slow (worst-case 10-100 ms
		 * depending on PCI sleeps and our own resume time).
		 * This easily dwarfs any performance advantage from
		 * using the cache bypass of indirect GGTT access.
		 */
		wakeref = intel_runtime_pm_get_if_in_use(rpm);
		if (!wakeref)
			return -EFAULT;
	} else {
		/* No backing pages, no fallback, we must force GGTT access */
		wakeref = intel_runtime_pm_get(rpm);
	}

	vma = ERR_PTR(-ENODEV);
	if (!i915_gem_object_is_tiled(obj))
		vma = i915_gem_object_ggtt_pin(obj, NULL, 0, 0,
					       PIN_MAPPABLE |
					       PIN_NONBLOCK /* NOWARN */ |
					       PIN_NOEVICT);
	if (!IS_ERR(vma)) {
		node.start = i915_ggtt_offset(vma);
		node.flags = 0;
	} else {
		ret = insert_mappable_node(ggtt, &node, PAGE_SIZE);
		if (ret)
			goto out_rpm;
		GEM_BUG_ON(!drm_mm_node_allocated(&node));
	}

	ret = i915_gem_object_lock_interruptible(obj, NULL);
	if (ret)
		goto out_unpin;

	ret = i915_gem_object_set_to_gtt_domain(obj, true);
	if (ret) {
		i915_gem_object_unlock(obj);
		goto out_unpin;
	}

	fence = i915_gem_object_lock_fence(obj);
	i915_gem_object_unlock(obj);
	if (!fence) {
		ret = -ENOMEM;
		goto out_unpin;
	}

	i915_gem_object_invalidate_frontbuffer(obj, ORIGIN_CPU);

	user_data = u64_to_user_ptr(args->data_ptr);
	offset = args->offset;
	remain = args->size;
	while (remain) {
		/* Operation in this page
		 *
		 * page_base = page offset within aperture
		 * page_offset = offset within page
		 * page_length = bytes to copy for this page
		 */
		u32 page_base = node.start;
		unsigned int page_offset = offset_in_page(offset);
		unsigned int page_length = PAGE_SIZE - page_offset;
		page_length = remain < page_length ? remain : page_length;
		if (drm_mm_node_allocated(&node)) {
			/* flush the write before we modify the GGTT */
			intel_gt_flush_ggtt_writes(ggtt->vm.gt);
			ggtt->vm.insert_page(&ggtt->vm,
					     i915_gem_object_get_dma_address(obj, offset >> PAGE_SHIFT),
					     node.start, I915_CACHE_NONE, 0);
			wmb(); /* flush modifications to the GGTT (insert_page) */
		} else {
			page_base += offset & PAGE_MASK;
		}
		/* If we get a fault while copying data, then (presumably) our
		 * source page isn't available.  Return the error and we'll
		 * retry in the slow path.
		 * If the object is non-shmem backed, we retry again with the
		 * path that handles page fault.
		 */
		if (ggtt_write(&ggtt->iomap, page_base, page_offset,
			       user_data, page_length)) {
			ret = -EFAULT;
			break;
		}

		remain -= page_length;
		user_data += page_length;
		offset += page_length;
	}

	intel_gt_flush_ggtt_writes(ggtt->vm.gt);
	i915_gem_object_flush_frontbuffer(obj, ORIGIN_CPU);

	i915_gem_object_unlock_fence(obj, fence);
out_unpin:
	if (drm_mm_node_allocated(&node)) {
		ggtt->vm.clear_range(&ggtt->vm, node.start, node.size);
		remove_mappable_node(ggtt, &node);
	} else {
		i915_vma_unpin(vma);
	}
out_rpm:
	intel_runtime_pm_put(rpm, wakeref);
	return ret;
}

/* Per-page copy function for the shmem pwrite fastpath.
 * Flushes invalid cachelines before writing to the target if
 * needs_clflush_before is set and flushes out any written cachelines after
 * writing if needs_clflush is set.
 */
static int
shmem_pwrite(struct page *page, int offset, int len, char __user *user_data,
	     bool needs_clflush_before,
	     bool needs_clflush_after)
{
	char *vaddr;
	int ret;

	vaddr = kmap(page);

	if (needs_clflush_before)
		drm_clflush_virt_range(vaddr + offset, len);

	ret = __copy_from_user(vaddr + offset, user_data, len);
	if (!ret && needs_clflush_after)
		drm_clflush_virt_range(vaddr + offset, len);

	kunmap(page);

	return ret ? -EFAULT : 0;
}

static int
i915_gem_shmem_pwrite(struct drm_i915_gem_object *obj,
		      const struct drm_i915_gem_pwrite *args)
{
	unsigned int partial_cacheline_write;
	unsigned int needs_clflush;
	unsigned int offset, idx;
	struct dma_fence *fence;
	void __user *user_data;
	u64 remain;
	int ret;

	ret = i915_gem_object_lock_interruptible(obj, NULL);
	if (ret)
		return ret;

	ret = i915_gem_object_prepare_write(obj, &needs_clflush);
	if (ret) {
		i915_gem_object_unlock(obj);
		return ret;
	}

	fence = i915_gem_object_lock_fence(obj);
	i915_gem_object_finish_access(obj);
	i915_gem_object_unlock(obj);

	if (!fence)
		return -ENOMEM;

	/* If we don't overwrite a cacheline completely we need to be
	 * careful to have up-to-date data by first clflushing. Don't
	 * overcomplicate things and flush the entire patch.
	 */
	partial_cacheline_write = 0;
	if (needs_clflush & CLFLUSH_BEFORE)
		partial_cacheline_write = boot_cpu_data.x86_clflush_size - 1;

	user_data = u64_to_user_ptr(args->data_ptr);
	remain = args->size;
	offset = offset_in_page(args->offset);
	for (idx = args->offset >> PAGE_SHIFT; remain; idx++) {
		struct page *page = i915_gem_object_get_page(obj, idx);
		unsigned int length = min_t(u64, remain, PAGE_SIZE - offset);

		ret = shmem_pwrite(page, offset, length, user_data,
				   (offset | length) & partial_cacheline_write,
				   needs_clflush & CLFLUSH_AFTER);
		if (ret)
			break;

		remain -= length;
		user_data += length;
		offset = 0;
	}

	i915_gem_object_flush_frontbuffer(obj, ORIGIN_CPU);
	i915_gem_object_unlock_fence(obj, fence);

	return ret;
}

/**
 * Writes data to the object referenced by handle.
 * @dev: drm device
 * @data: ioctl data blob
 * @file: drm file
 *
 * On error, the contents of the buffer that were to be modified are undefined.
 */
int
i915_gem_pwrite_ioctl(struct drm_device *dev, void *data,
		      struct drm_file *file)
{
	struct drm_i915_gem_pwrite *args = data;
	struct drm_i915_gem_object *obj;
	int ret;

	if (args->size == 0)
		return 0;

	if (!access_ok(u64_to_user_ptr(args->data_ptr), args->size))
		return -EFAULT;

	obj = i915_gem_object_lookup(file, args->handle);
	if (!obj)
		return -ENOENT;

	/* Bounds check destination. */
	if (range_overflows_t(u64, args->offset, args->size, obj->base.size)) {
		ret = -EINVAL;
		goto err;
	}

	/* Writes not allowed into this read-only object */
	if (i915_gem_object_is_readonly(obj)) {
		ret = -EINVAL;
		goto err;
	}

	trace_i915_gem_object_pwrite(obj, args->offset, args->size);

	ret = -ENODEV;
	if (obj->ops->pwrite)
		ret = obj->ops->pwrite(obj, args);
	if (ret != -ENODEV)
		goto err;

	ret = i915_gem_object_wait(obj,
				   I915_WAIT_INTERRUPTIBLE |
				   I915_WAIT_ALL,
				   MAX_SCHEDULE_TIMEOUT);
	if (ret)
		goto err;

	ret = i915_gem_object_pin_pages(obj);
	if (ret)
		goto err;

	ret = -EFAULT;
	/* We can only do the GTT pwrite on untiled buffers, as otherwise
	 * it would end up going through the fenced access, and we'll get
	 * different detiling behavior between reading and writing.
	 * pread/pwrite currently are reading and writing from the CPU
	 * perspective, requiring manual detiling by the client.
	 */
	if (!i915_gem_object_has_struct_page(obj) ||
	    cpu_write_needs_clflush(obj))
		/* Note that the gtt paths might fail with non-page-backed user
		 * pointers (e.g. gtt mappings when moving data between
		 * textures). Fallback to the shmem path in that case.
		 */
		ret = i915_gem_gtt_pwrite_fast(obj, args);

	if (ret == -EFAULT || ret == -ENOSPC) {
		if (i915_gem_object_has_struct_page(obj))
			ret = i915_gem_shmem_pwrite(obj, args);
	}

	i915_gem_object_unpin_pages(obj);
err:
	i915_gem_object_put(obj);
	return ret;
}

/**
 * Called when user space has done writes to this buffer
 * @dev: drm device
 * @data: ioctl data blob
 * @file: drm file
 */
int
i915_gem_sw_finish_ioctl(struct drm_device *dev, void *data,
			 struct drm_file *file)
{
	struct drm_i915_gem_sw_finish *args = data;
	struct drm_i915_gem_object *obj;

	obj = i915_gem_object_lookup(file, args->handle);
	if (!obj)
		return -ENOENT;

	/*
	 * Proxy objects are barred from CPU access, so there is no
	 * need to ban sw_finish as it is a nop.
	 */

	/* Pinned buffers may be scanout, so flush the cache */
	i915_gem_object_flush_if_display(obj);
	i915_gem_object_put(obj);

	return 0;
}

void i915_gem_runtime_suspend(struct drm_i915_private *i915)
{
	struct drm_i915_gem_object *obj, *on;
	int i;

	/*
	 * Only called during RPM suspend. All users of the userfault_list
	 * must be holding an RPM wakeref to ensure that this can not
	 * run concurrently with themselves (and use the struct_mutex for
	 * protection between themselves).
	 */

	list_for_each_entry_safe(obj, on,
				 &i915->ggtt.userfault_list, userfault_link)
		__i915_gem_object_release_mmap_gtt(obj);

	/*
	 * The fence will be lost when the device powers down. If any were
	 * in use by hardware (i.e. they are pinned), we should not be powering
	 * down! All other fences will be reacquired by the user upon waking.
	 */
	for (i = 0; i < i915->ggtt.num_fences; i++) {
		struct i915_fence_reg *reg = &i915->ggtt.fence_regs[i];

		/*
		 * Ideally we want to assert that the fence register is not
		 * live at this point (i.e. that no piece of code will be
		 * trying to write through fence + GTT, as that both violates
		 * our tracking of activity and associated locking/barriers,
		 * but also is illegal given that the hw is powered down).
		 *
		 * Previously we used reg->pin_count as a "liveness" indicator.
		 * That is not sufficient, and we need a more fine-grained
		 * tool if we want to have a sanity check here.
		 */

		if (!reg->vma)
			continue;

		GEM_BUG_ON(i915_vma_has_userfault(reg->vma));
		reg->dirty = true;
	}
}

static void discard_ggtt_vma(struct i915_vma *vma)
{
	struct drm_i915_gem_object *obj = vma->obj;

	spin_lock(&obj->vma.lock);
	if (!RB_EMPTY_NODE(&vma->obj_node)) {
		rb_erase(&vma->obj_node, &obj->vma.tree);
		RB_CLEAR_NODE(&vma->obj_node);
	}
	spin_unlock(&obj->vma.lock);
}

struct i915_vma *
i915_gem_object_ggtt_pin_ww(struct drm_i915_gem_object *obj,
			    struct i915_gem_ww_ctx *ww,
			    const struct i915_ggtt_view *view,
			    u64 size, u64 alignment, u64 flags)
{
	struct drm_i915_private *i915 = to_i915(obj->base.dev);
	struct i915_ggtt *ggtt = &i915->ggtt;
	struct i915_vma *vma;
	int ret;

	if (flags & PIN_MAPPABLE &&
	    (!view || view->type == I915_GGTT_VIEW_NORMAL)) {
		/*
		 * If the required space is larger than the available
		 * aperture, we will not able to find a slot for the
		 * object and unbinding the object now will be in
		 * vain. Worse, doing so may cause us to ping-pong
		 * the object in and out of the Global GTT and
		 * waste a lot of cycles under the mutex.
		 */
		if (obj->base.size > ggtt->mappable_end)
			return ERR_PTR(-E2BIG);

		/*
		 * If NONBLOCK is set the caller is optimistically
		 * trying to cache the full object within the mappable
		 * aperture, and *must* have a fallback in place for
		 * situations where we cannot bind the object. We
		 * can be a little more lax here and use the fallback
		 * more often to avoid costly migrations of ourselves
		 * and other objects within the aperture.
		 *
		 * Half-the-aperture is used as a simple heuristic.
		 * More interesting would to do search for a free
		 * block prior to making the commitment to unbind.
		 * That caters for the self-harm case, and with a
		 * little more heuristics (e.g. NOFAULT, NOEVICT)
		 * we could try to minimise harm to others.
		 */
		if (flags & PIN_NONBLOCK &&
		    obj->base.size > ggtt->mappable_end / 2)
			return ERR_PTR(-ENOSPC);
	}

new_vma:
	vma = i915_vma_instance(obj, &ggtt->vm, view);
	if (IS_ERR(vma))
		return vma;

	if (i915_vma_misplaced(vma, size, alignment, flags)) {
		if (flags & PIN_NONBLOCK) {
			if (i915_vma_is_pinned(vma) || i915_vma_is_active(vma))
				return ERR_PTR(-ENOSPC);

			if (flags & PIN_MAPPABLE &&
			    vma->fence_size > ggtt->mappable_end / 2)
				return ERR_PTR(-ENOSPC);
		}

		if (i915_vma_is_pinned(vma) || i915_vma_is_active(vma)) {
			discard_ggtt_vma(vma);
			goto new_vma;
		}

		ret = i915_vma_unbind(vma);
		if (ret)
			return ERR_PTR(ret);
	}

	ret = i915_vma_pin_ww(vma, ww, size, alignment, flags | PIN_GLOBAL);
	if (ret)
		return ERR_PTR(ret);

	if (vma->fence && !i915_gem_object_is_tiled(obj)) {
		mutex_lock(&ggtt->vm.mutex);
		i915_vma_revoke_fence(vma);
		mutex_unlock(&ggtt->vm.mutex);
	}

	ret = i915_vma_wait_for_bind(vma);
	if (ret) {
		i915_vma_unpin(vma);
		return ERR_PTR(ret);
	}

	return vma;
}

int
i915_gem_madvise_ioctl(struct drm_device *dev, void *data,
		       struct drm_file *file_priv)
{
	struct drm_i915_private *i915 = to_i915(dev);
	struct drm_i915_gem_madvise *args = data;
	struct drm_i915_gem_object *obj;
	int err;

	switch (args->madv) {
	case I915_MADV_DONTNEED:
	case I915_MADV_WILLNEED:
	    break;
	default:
	    return -EINVAL;
	}

	obj = i915_gem_object_lookup(file_priv, args->handle);
	if (!obj)
		return -ENOENT;

	err = mutex_lock_interruptible(&obj->mm.lock);
	if (err)
		goto out;

	if (i915_gem_object_has_pages(obj) &&
	    i915_gem_object_is_tiled(obj) &&
	    i915->quirks & QUIRK_PIN_SWIZZLED_PAGES) {
		if (obj->mm.madv == I915_MADV_WILLNEED) {
			GEM_BUG_ON(!i915_gem_object_has_tiling_quirk(obj));
			i915_gem_object_clear_tiling_quirk(obj);
			i915_gem_object_make_shrinkable(obj);
		}
		if (args->madv == I915_MADV_WILLNEED) {
			GEM_BUG_ON(i915_gem_object_has_tiling_quirk(obj));
			i915_gem_object_make_unshrinkable(obj);
			i915_gem_object_set_tiling_quirk(obj);
		}
	}

	if (obj->mm.madv != __I915_MADV_PURGED)
		obj->mm.madv = args->madv;

	if (i915_gem_object_has_pages(obj)) {
		struct list_head *list;

		if (i915_gem_object_is_shrinkable(obj)) {
			unsigned long flags;

			spin_lock_irqsave(&i915->mm.obj_lock, flags);

			if (obj->mm.madv != I915_MADV_WILLNEED)
				list = &i915->mm.purge_list;
			else
				list = &i915->mm.shrink_list;
			list_move_tail(&obj->mm.link, list);

			spin_unlock_irqrestore(&i915->mm.obj_lock, flags);
		}
	}

	/* if the object is no longer attached, discard its backing storage */
	if (obj->mm.madv == I915_MADV_DONTNEED &&
	    !i915_gem_object_has_pages(obj))
		i915_gem_object_truncate(obj);

	args->retained = obj->mm.madv != __I915_MADV_PURGED;
	mutex_unlock(&obj->mm.lock);

out:
	i915_gem_object_put(obj);
	return err;
}

int i915_gem_init(struct drm_i915_private *dev_priv)
{
	int ret;

	/* We need to fallback to 4K pages if host doesn't support huge gtt. */
	if (intel_vgpu_active(dev_priv) && !intel_vgpu_has_huge_gtt(dev_priv))
		mkwrite_device_info(dev_priv)->page_sizes =
			I915_GTT_PAGE_SIZE_4K;

	ret = i915_gem_init_userptr(dev_priv);
	if (ret)
		return ret;

	intel_uc_fetch_firmwares(&dev_priv->gt.uc);
	intel_wopcm_init(&dev_priv->wopcm);

	ret = i915_init_ggtt(dev_priv);
	if (ret) {
		GEM_BUG_ON(ret == -EIO);
		goto err_unlock;
	}

	/*
	 * Despite its name intel_init_clock_gating applies both display
	 * clock gating workarounds; GT mmio workarounds and the occasional
	 * GT power context workaround. Worse, sometimes it includes a context
	 * register workaround which we need to apply before we record the
	 * default HW state for all contexts.
	 *
	 * FIXME: break up the workarounds and apply them at the right time!
	 */
	intel_init_clock_gating(dev_priv);

	ret = intel_gt_init(&dev_priv->gt);
	if (ret)
		goto err_unlock;

	return 0;

	/*
	 * Unwinding is complicated by that we want to handle -EIO to mean
	 * disable GPU submission but keep KMS alive. We want to mark the
	 * HW as irrevisibly wedged, but keep enough state around that the
	 * driver doesn't explode during runtime.
	 */
err_unlock:
	i915_gem_drain_workqueue(dev_priv);

	if (ret != -EIO) {
		intel_uc_cleanup_firmwares(&dev_priv->gt.uc);
		i915_gem_cleanup_userptr(dev_priv);
	}

	if (ret == -EIO) {
		/*
		 * Allow engines or uC initialisation to fail by marking the GPU
		 * as wedged. But we only want to do this when the GPU is angry,
		 * for all other failure, such as an allocation failure, bail.
		 */
		if (!intel_gt_is_wedged(&dev_priv->gt)) {
			i915_probe_error(dev_priv,
					 "Failed to initialize GPU, declaring it wedged!\n");
			intel_gt_set_wedged(&dev_priv->gt);
		}

		/* Minimal basic recovery for KMS */
		ret = i915_ggtt_enable_hw(dev_priv);
		i915_ggtt_resume(&dev_priv->ggtt);
		intel_init_clock_gating(dev_priv);
	}

	i915_gem_drain_freed_objects(dev_priv);
	return ret;
}

void i915_gem_driver_register(struct drm_i915_private *i915)
{
	i915_gem_driver_register__shrinker(i915);

	intel_engines_driver_register(i915);
}

void i915_gem_driver_unregister(struct drm_i915_private *i915)
{
	i915_gem_driver_unregister__shrinker(i915);
}

void i915_gem_driver_remove(struct drm_i915_private *dev_priv)
{
	intel_wakeref_auto_fini(&dev_priv->ggtt.userfault_wakeref);

	i915_gem_suspend_late(dev_priv);
	intel_gt_driver_remove(&dev_priv->gt);
	dev_priv->uabi_engines = RB_ROOT;

	/* Flush any outstanding unpin_work. */
	i915_gem_drain_workqueue(dev_priv);

	i915_gem_drain_freed_objects(dev_priv);
}

void i915_gem_driver_release(struct drm_i915_private *dev_priv)
{
	intel_gt_driver_release(&dev_priv->gt);

	intel_wa_list_free(&dev_priv->gt_wa_list);

	intel_uc_cleanup_firmwares(&dev_priv->gt.uc);
	i915_gem_cleanup_userptr(dev_priv);

	i915_gem_drain_freed_objects(dev_priv);

	drm_WARN_ON(&dev_priv->drm, !list_empty(&dev_priv->gem.contexts.list));
}

static void i915_gem_init__mm(struct drm_i915_private *i915)
{
	spin_lock_init(&i915->mm.obj_lock);

	init_llist_head(&i915->mm.free_list);

	INIT_LIST_HEAD(&i915->mm.purge_list);
	INIT_LIST_HEAD(&i915->mm.shrink_list);

	i915_gem_init__objects(i915);
}

void i915_gem_init_early(struct drm_i915_private *dev_priv)
{
	i915_gem_init__mm(dev_priv);
	i915_gem_init__contexts(dev_priv);

	spin_lock_init(&dev_priv->fb_tracking.lock);
}

void i915_gem_cleanup_early(struct drm_i915_private *dev_priv)
{
	i915_gem_drain_freed_objects(dev_priv);
	GEM_BUG_ON(!llist_empty(&dev_priv->mm.free_list));
	GEM_BUG_ON(atomic_read(&dev_priv->mm.free_count));
	drm_WARN_ON(&dev_priv->drm, dev_priv->mm.shrink_count);
}

<<<<<<< HEAD
int i915_gem_freeze(struct drm_i915_private *dev_priv)
{
	/* Discard all purgeable objects, let userspace recover those as
	 * required after resuming.
	 */
	i915_gem_shrink_all(dev_priv);

	return 0;
}

int i915_gem_freeze_late(struct drm_i915_private *i915)
{
	struct drm_i915_gem_object *obj;
	intel_wakeref_t wakeref;

	/*
	 * Called just before we write the hibernation image.
	 *
	 * We need to update the domain tracking to reflect that the CPU
	 * will be accessing all the pages to create and restore from the
	 * hibernation, and so upon restoration those pages will be in the
	 * CPU domain.
	 *
	 * To make sure the hibernation image contains the latest state,
	 * we update that state just before writing out the image.
	 *
	 * To try and reduce the hibernation image, we manually shrink
	 * the objects as well, see i915_gem_freeze()
	 */

	wakeref = intel_runtime_pm_get(&i915->runtime_pm);

	i915_gem_shrink(i915, -1UL, NULL, ~0);
	i915_gem_drain_freed_objects(i915);

	list_for_each_entry(obj, &i915->mm.shrink_list, mm.link) {
		i915_gem_object_lock(obj, NULL);
		drm_WARN_ON(&i915->drm,
			    i915_gem_object_set_to_cpu_domain(obj, true));
		i915_gem_object_unlock(obj);
	}

	intel_runtime_pm_put(&i915->runtime_pm, wakeref);

	return 0;
}

=======
>>>>>>> f642729d
int i915_gem_open(struct drm_i915_private *i915, struct drm_file *file)
{
	struct drm_i915_file_private *file_priv;
	int ret;

	DRM_DEBUG("\n");

	file_priv = kzalloc(sizeof(*file_priv), GFP_KERNEL);
	if (!file_priv)
		return -ENOMEM;

	file->driver_priv = file_priv;
	file_priv->dev_priv = i915;
	file_priv->file = file;

	file_priv->bsd_engine = -1;
	file_priv->hang_timestamp = jiffies;

	ret = i915_gem_context_open(i915, file);
	if (ret)
		kfree(file_priv);

	return ret;
}

void i915_gem_ww_ctx_init(struct i915_gem_ww_ctx *ww, bool intr)
{
	ww_acquire_init(&ww->ctx, &reservation_ww_class);
	INIT_LIST_HEAD(&ww->obj_list);
	ww->intr = intr;
	ww->contended = NULL;
}

static void i915_gem_ww_ctx_unlock_all(struct i915_gem_ww_ctx *ww)
{
	struct drm_i915_gem_object *obj;

	while ((obj = list_first_entry_or_null(&ww->obj_list, struct drm_i915_gem_object, obj_link))) {
		list_del(&obj->obj_link);
		i915_gem_object_unlock(obj);
	}
}

void i915_gem_ww_unlock_single(struct drm_i915_gem_object *obj)
{
	list_del(&obj->obj_link);
	i915_gem_object_unlock(obj);
}

void i915_gem_ww_ctx_fini(struct i915_gem_ww_ctx *ww)
{
	i915_gem_ww_ctx_unlock_all(ww);
	WARN_ON(ww->contended);
	ww_acquire_fini(&ww->ctx);
}

int __must_check i915_gem_ww_ctx_backoff(struct i915_gem_ww_ctx *ww)
{
	int ret = 0;

	if (WARN_ON(!ww->contended))
		return -EINVAL;

	i915_gem_ww_ctx_unlock_all(ww);
	if (ww->intr)
		ret = dma_resv_lock_slow_interruptible(ww->contended->base.resv, &ww->ctx);
	else
		dma_resv_lock_slow(ww->contended->base.resv, &ww->ctx);

	if (!ret)
		list_add_tail(&ww->contended->obj_link, &ww->obj_list);

	ww->contended = NULL;

	return ret;
}

#if IS_ENABLED(CONFIG_DRM_I915_SELFTEST)
#include "selftests/mock_gem_device.c"
#include "selftests/i915_gem.c"
#endif<|MERGE_RESOLUTION|>--- conflicted
+++ resolved
@@ -1145,56 +1145,6 @@
 	drm_WARN_ON(&dev_priv->drm, dev_priv->mm.shrink_count);
 }
 
-<<<<<<< HEAD
-int i915_gem_freeze(struct drm_i915_private *dev_priv)
-{
-	/* Discard all purgeable objects, let userspace recover those as
-	 * required after resuming.
-	 */
-	i915_gem_shrink_all(dev_priv);
-
-	return 0;
-}
-
-int i915_gem_freeze_late(struct drm_i915_private *i915)
-{
-	struct drm_i915_gem_object *obj;
-	intel_wakeref_t wakeref;
-
-	/*
-	 * Called just before we write the hibernation image.
-	 *
-	 * We need to update the domain tracking to reflect that the CPU
-	 * will be accessing all the pages to create and restore from the
-	 * hibernation, and so upon restoration those pages will be in the
-	 * CPU domain.
-	 *
-	 * To make sure the hibernation image contains the latest state,
-	 * we update that state just before writing out the image.
-	 *
-	 * To try and reduce the hibernation image, we manually shrink
-	 * the objects as well, see i915_gem_freeze()
-	 */
-
-	wakeref = intel_runtime_pm_get(&i915->runtime_pm);
-
-	i915_gem_shrink(i915, -1UL, NULL, ~0);
-	i915_gem_drain_freed_objects(i915);
-
-	list_for_each_entry(obj, &i915->mm.shrink_list, mm.link) {
-		i915_gem_object_lock(obj, NULL);
-		drm_WARN_ON(&i915->drm,
-			    i915_gem_object_set_to_cpu_domain(obj, true));
-		i915_gem_object_unlock(obj);
-	}
-
-	intel_runtime_pm_put(&i915->runtime_pm, wakeref);
-
-	return 0;
-}
-
-=======
->>>>>>> f642729d
 int i915_gem_open(struct drm_i915_private *i915, struct drm_file *file)
 {
 	struct drm_i915_file_private *file_priv;
