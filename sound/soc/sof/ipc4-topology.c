// SPDX-License-Identifier: (GPL-2.0-only OR BSD-3-Clause)
//
// This file is provided under a dual BSD/GPLv2 license.  When using or
// redistributing this file, you may do so under either license.
//
// Copyright(c) 2022 Intel Corporation. All rights reserved.
//
//
#include <linux/bitfield.h>
#include <uapi/sound/sof/tokens.h>
#include <sound/pcm_params.h>
#include <sound/sof/ext_manifest4.h>
#include <sound/intel-nhlt.h>
#include "sof-priv.h"
#include "sof-audio.h"
#include "ipc4-priv.h"
#include "ipc4-topology.h"
#include "ops.h"

#define SOF_IPC4_GAIN_PARAM_ID  0
#define SOF_IPC4_TPLG_ABI_SIZE 6
#define SOF_IPC4_CHAIN_DMA_BUF_SIZE_MS 2

static DEFINE_IDA(alh_group_ida);
static DEFINE_IDA(pipeline_ida);

static const struct sof_topology_token ipc4_sched_tokens[] = {
	{SOF_TKN_SCHED_LP_MODE, SND_SOC_TPLG_TUPLE_TYPE_WORD, get_token_u32,
		offsetof(struct sof_ipc4_pipeline, lp_mode)},
	{SOF_TKN_SCHED_USE_CHAIN_DMA, SND_SOC_TPLG_TUPLE_TYPE_BOOL, get_token_u16,
		offsetof(struct sof_ipc4_pipeline, use_chain_dma)},
	{SOF_TKN_SCHED_CORE, SND_SOC_TPLG_TUPLE_TYPE_WORD, get_token_u32,
		offsetof(struct sof_ipc4_pipeline, core_id)},
};

static const struct sof_topology_token pipeline_tokens[] = {
	{SOF_TKN_SCHED_DYNAMIC_PIPELINE, SND_SOC_TPLG_TUPLE_TYPE_BOOL, get_token_u16,
		offsetof(struct snd_sof_widget, dynamic_pipeline_widget)},
};

static const struct sof_topology_token ipc4_comp_tokens[] = {
	{SOF_TKN_COMP_CPC, SND_SOC_TPLG_TUPLE_TYPE_WORD, get_token_u32,
		offsetof(struct sof_ipc4_base_module_cfg, cpc)},
	{SOF_TKN_COMP_IS_PAGES, SND_SOC_TPLG_TUPLE_TYPE_WORD, get_token_u32,
		offsetof(struct sof_ipc4_base_module_cfg, is_pages)},
};

static const struct sof_topology_token ipc4_in_audio_format_tokens[] = {
	{SOF_TKN_CAVS_AUDIO_FORMAT_IN_RATE, SND_SOC_TPLG_TUPLE_TYPE_WORD, get_token_u32,
		offsetof(struct sof_ipc4_pin_format, audio_fmt.sampling_frequency)},
	{SOF_TKN_CAVS_AUDIO_FORMAT_IN_BIT_DEPTH, SND_SOC_TPLG_TUPLE_TYPE_WORD, get_token_u32,
		offsetof(struct sof_ipc4_pin_format, audio_fmt.bit_depth)},
	{SOF_TKN_CAVS_AUDIO_FORMAT_IN_CH_MAP, SND_SOC_TPLG_TUPLE_TYPE_WORD, get_token_u32,
		offsetof(struct sof_ipc4_pin_format, audio_fmt.ch_map)},
	{SOF_TKN_CAVS_AUDIO_FORMAT_IN_CH_CFG, SND_SOC_TPLG_TUPLE_TYPE_WORD, get_token_u32,
		offsetof(struct sof_ipc4_pin_format, audio_fmt.ch_cfg)},
	{SOF_TKN_CAVS_AUDIO_FORMAT_IN_INTERLEAVING_STYLE, SND_SOC_TPLG_TUPLE_TYPE_WORD,
		get_token_u32, offsetof(struct sof_ipc4_pin_format,
		audio_fmt.interleaving_style)},
	{SOF_TKN_CAVS_AUDIO_FORMAT_IN_FMT_CFG, SND_SOC_TPLG_TUPLE_TYPE_WORD, get_token_u32,
		offsetof(struct sof_ipc4_pin_format, audio_fmt.fmt_cfg)},
	{SOF_TKN_CAVS_AUDIO_FORMAT_PIN_INDEX, SND_SOC_TPLG_TUPLE_TYPE_WORD, get_token_u32,
		offsetof(struct sof_ipc4_pin_format, pin_index)},
	{SOF_TKN_CAVS_AUDIO_FORMAT_IBS, SND_SOC_TPLG_TUPLE_TYPE_WORD, get_token_u32,
		offsetof(struct sof_ipc4_pin_format, buffer_size)},
};

static const struct sof_topology_token ipc4_out_audio_format_tokens[] = {
	{SOF_TKN_CAVS_AUDIO_FORMAT_OUT_RATE, SND_SOC_TPLG_TUPLE_TYPE_WORD, get_token_u32,
		offsetof(struct sof_ipc4_pin_format, audio_fmt.sampling_frequency)},
	{SOF_TKN_CAVS_AUDIO_FORMAT_OUT_BIT_DEPTH, SND_SOC_TPLG_TUPLE_TYPE_WORD, get_token_u32,
		offsetof(struct sof_ipc4_pin_format, audio_fmt.bit_depth)},
	{SOF_TKN_CAVS_AUDIO_FORMAT_OUT_CH_MAP, SND_SOC_TPLG_TUPLE_TYPE_WORD, get_token_u32,
		offsetof(struct sof_ipc4_pin_format, audio_fmt.ch_map)},
	{SOF_TKN_CAVS_AUDIO_FORMAT_OUT_CH_CFG, SND_SOC_TPLG_TUPLE_TYPE_WORD, get_token_u32,
		offsetof(struct sof_ipc4_pin_format, audio_fmt.ch_cfg)},
	{SOF_TKN_CAVS_AUDIO_FORMAT_OUT_INTERLEAVING_STYLE, SND_SOC_TPLG_TUPLE_TYPE_WORD,
		get_token_u32, offsetof(struct sof_ipc4_pin_format,
		audio_fmt.interleaving_style)},
	{SOF_TKN_CAVS_AUDIO_FORMAT_OUT_FMT_CFG, SND_SOC_TPLG_TUPLE_TYPE_WORD, get_token_u32,
		offsetof(struct sof_ipc4_pin_format, audio_fmt.fmt_cfg)},
	{SOF_TKN_CAVS_AUDIO_FORMAT_PIN_INDEX, SND_SOC_TPLG_TUPLE_TYPE_WORD, get_token_u32,
		offsetof(struct sof_ipc4_pin_format, pin_index)},
	{SOF_TKN_CAVS_AUDIO_FORMAT_OBS, SND_SOC_TPLG_TUPLE_TYPE_WORD, get_token_u32,
		offsetof(struct sof_ipc4_pin_format, buffer_size)},
};

static const struct sof_topology_token ipc4_copier_deep_buffer_tokens[] = {
	{SOF_TKN_INTEL_COPIER_DEEP_BUFFER_DMA_MS, SND_SOC_TPLG_TUPLE_TYPE_WORD, get_token_u32, 0},
};

static const struct sof_topology_token ipc4_copier_tokens[] = {
	{SOF_TKN_INTEL_COPIER_NODE_TYPE, SND_SOC_TPLG_TUPLE_TYPE_WORD, get_token_u32, 0},
};

static const struct sof_topology_token ipc4_audio_fmt_num_tokens[] = {
	{SOF_TKN_COMP_NUM_INPUT_AUDIO_FORMATS, SND_SOC_TPLG_TUPLE_TYPE_WORD, get_token_u32,
		offsetof(struct sof_ipc4_available_audio_format, num_input_formats)},
	{SOF_TKN_COMP_NUM_OUTPUT_AUDIO_FORMATS, SND_SOC_TPLG_TUPLE_TYPE_WORD, get_token_u32,
		offsetof(struct sof_ipc4_available_audio_format, num_output_formats)},
};

static const struct sof_topology_token dai_tokens[] = {
	{SOF_TKN_DAI_TYPE, SND_SOC_TPLG_TUPLE_TYPE_STRING, get_token_dai_type,
		offsetof(struct sof_ipc4_copier, dai_type)},
	{SOF_TKN_DAI_INDEX, SND_SOC_TPLG_TUPLE_TYPE_WORD, get_token_u32,
		offsetof(struct sof_ipc4_copier, dai_index)},
};

/* Component extended tokens */
static const struct sof_topology_token comp_ext_tokens[] = {
	{SOF_TKN_COMP_UUID, SND_SOC_TPLG_TUPLE_TYPE_UUID, get_token_uuid,
		offsetof(struct snd_sof_widget, uuid)},
	{SOF_TKN_COMP_CORE_ID, SND_SOC_TPLG_TUPLE_TYPE_WORD, get_token_u32,
		offsetof(struct snd_sof_widget, core)},
};

static const struct sof_topology_token gain_tokens[] = {
	{SOF_TKN_GAIN_RAMP_TYPE, SND_SOC_TPLG_TUPLE_TYPE_WORD,
		get_token_u32, offsetof(struct sof_ipc4_gain_data, curve_type)},
	{SOF_TKN_GAIN_RAMP_DURATION,
		SND_SOC_TPLG_TUPLE_TYPE_WORD, get_token_u32,
		offsetof(struct sof_ipc4_gain_data, curve_duration_l)},
	{SOF_TKN_GAIN_VAL, SND_SOC_TPLG_TUPLE_TYPE_WORD,
		get_token_u32, offsetof(struct sof_ipc4_gain_data, init_val)},
};

/* SRC */
static const struct sof_topology_token src_tokens[] = {
	{SOF_TKN_SRC_RATE_OUT, SND_SOC_TPLG_TUPLE_TYPE_WORD, get_token_u32,
		offsetof(struct sof_ipc4_src, sink_rate)},
};

static const struct sof_token_info ipc4_token_list[SOF_TOKEN_COUNT] = {
	[SOF_DAI_TOKENS] = {"DAI tokens", dai_tokens, ARRAY_SIZE(dai_tokens)},
	[SOF_PIPELINE_TOKENS] = {"Pipeline tokens", pipeline_tokens, ARRAY_SIZE(pipeline_tokens)},
	[SOF_SCHED_TOKENS] = {"Scheduler tokens", ipc4_sched_tokens,
		ARRAY_SIZE(ipc4_sched_tokens)},
	[SOF_COMP_EXT_TOKENS] = {"Comp extended tokens", comp_ext_tokens,
		ARRAY_SIZE(comp_ext_tokens)},
	[SOF_COMP_TOKENS] = {"IPC4 Component tokens",
		ipc4_comp_tokens, ARRAY_SIZE(ipc4_comp_tokens)},
	[SOF_IN_AUDIO_FORMAT_TOKENS] = {"IPC4 Input Audio format tokens",
		ipc4_in_audio_format_tokens, ARRAY_SIZE(ipc4_in_audio_format_tokens)},
	[SOF_OUT_AUDIO_FORMAT_TOKENS] = {"IPC4 Output Audio format tokens",
		ipc4_out_audio_format_tokens, ARRAY_SIZE(ipc4_out_audio_format_tokens)},
	[SOF_COPIER_DEEP_BUFFER_TOKENS] = {"IPC4 Copier deep buffer tokens",
		ipc4_copier_deep_buffer_tokens, ARRAY_SIZE(ipc4_copier_deep_buffer_tokens)},
	[SOF_COPIER_TOKENS] = {"IPC4 Copier tokens", ipc4_copier_tokens,
		ARRAY_SIZE(ipc4_copier_tokens)},
	[SOF_AUDIO_FMT_NUM_TOKENS] = {"IPC4 Audio format number tokens",
		ipc4_audio_fmt_num_tokens, ARRAY_SIZE(ipc4_audio_fmt_num_tokens)},
	[SOF_GAIN_TOKENS] = {"Gain tokens", gain_tokens, ARRAY_SIZE(gain_tokens)},
	[SOF_SRC_TOKENS] = {"SRC tokens", src_tokens, ARRAY_SIZE(src_tokens)},
};

static void sof_ipc4_dbg_audio_format(struct device *dev, struct sof_ipc4_pin_format *pin_fmt,
				      int num_formats)
{
	int i;

	for (i = 0; i < num_formats; i++) {
		struct sof_ipc4_audio_format *fmt = &pin_fmt[i].audio_fmt;
		dev_dbg(dev,
<<<<<<< HEAD
			" #%d: %uHz, %ubit (ch_map %#x ch_cfg %u interleaving_style %u fmt_cfg %#x)\n",
			i, fmt->sampling_frequency, fmt->bit_depth, fmt->ch_map,
			fmt->ch_cfg, fmt->interleaving_style, fmt->fmt_cfg);
=======
			"Pin index #%d: %uHz, %ubit (ch_map %#x ch_cfg %u interleaving_style %u fmt_cfg %#x) buffer size %d\n",
			pin_fmt[i].pin_index, fmt->sampling_frequency, fmt->bit_depth, fmt->ch_map,
			fmt->ch_cfg, fmt->interleaving_style, fmt->fmt_cfg,
			pin_fmt[i].buffer_size);
	}
}

static const struct sof_ipc4_audio_format *
sof_ipc4_get_input_pin_audio_fmt(struct snd_sof_widget *swidget, int pin_index)
{
	struct sof_ipc4_base_module_cfg_ext *base_cfg_ext;
	struct sof_ipc4_process *process;
	int i;

	if (swidget->id != snd_soc_dapm_effect) {
		struct sof_ipc4_base_module_cfg *base = swidget->private;

		/* For non-process modules, base module config format is used for all input pins */
		return &base->audio_fmt;
	}

	process = swidget->private;
	base_cfg_ext = process->base_config_ext;

	/*
	 * If there are multiple input formats available for a pin, the first available format
	 * is chosen.
	 */
	for (i = 0; i < base_cfg_ext->num_input_pin_fmts; i++) {
		struct sof_ipc4_pin_format *pin_format = &base_cfg_ext->pin_formats[i];

		if (pin_format->pin_index == pin_index)
			return &pin_format->audio_fmt;
>>>>>>> 829d78e3
	}

	return NULL;
}

/**
 * sof_ipc4_get_audio_fmt - get available audio formats from swidget->tuples
 * @scomp: pointer to pointer to SOC component
 * @swidget: pointer to struct snd_sof_widget containing tuples
 * @available_fmt: pointer to struct sof_ipc4_available_audio_format being filling in
 * @module_base_cfg: Pointer to the base_config in the module init IPC payload
 *
 * Return: 0 if successful
 */
static int sof_ipc4_get_audio_fmt(struct snd_soc_component *scomp,
				  struct snd_sof_widget *swidget,
				  struct sof_ipc4_available_audio_format *available_fmt,
				  struct sof_ipc4_base_module_cfg *module_base_cfg)
{
	struct sof_ipc4_pin_format *in_format = NULL;
	struct sof_ipc4_pin_format *out_format;
	int ret;

	ret = sof_update_ipc_object(scomp, available_fmt,
				    SOF_AUDIO_FMT_NUM_TOKENS, swidget->tuples,
				    swidget->num_tuples, sizeof(available_fmt), 1);
	if (ret) {
		dev_err(scomp->dev, "Failed to parse audio format token count\n");
		return ret;
	}

	if (!available_fmt->num_input_formats && !available_fmt->num_output_formats) {
		dev_err(scomp->dev, "No input/output pin formats set in topology\n");
		return -EINVAL;
	}

	dev_dbg(scomp->dev,
		"Number of input audio formats: %d. Number of output audio formats: %d\n",
		available_fmt->num_input_formats, available_fmt->num_output_formats);

	/* set cpc and is_pages in the module's base_config */
	ret = sof_update_ipc_object(scomp, module_base_cfg, SOF_COMP_TOKENS, swidget->tuples,
				    swidget->num_tuples, sizeof(*module_base_cfg), 1);
	if (ret) {
		dev_err(scomp->dev, "parse comp tokens for %s failed, error: %d\n",
			swidget->widget->name, ret);
		return ret;
	}

	dev_dbg(scomp->dev, "widget %s cpc: %d is_pages: %d\n",
		swidget->widget->name, module_base_cfg->cpc, module_base_cfg->is_pages);

	if (available_fmt->num_input_formats) {
		in_format = kcalloc(available_fmt->num_input_formats,
				    sizeof(*in_format), GFP_KERNEL);
		if (!in_format)
			return -ENOMEM;
		available_fmt->input_pin_fmts = in_format;

		ret = sof_update_ipc_object(scomp, in_format,
					    SOF_IN_AUDIO_FORMAT_TOKENS, swidget->tuples,
					    swidget->num_tuples, sizeof(*in_format),
					    available_fmt->num_input_formats);
		if (ret) {
			dev_err(scomp->dev, "parse input audio fmt tokens failed %d\n", ret);
			goto err_in;
		}

		dev_dbg(scomp->dev, "Input audio formats for %s\n", swidget->widget->name);
		sof_ipc4_dbg_audio_format(scomp->dev, in_format,
					  available_fmt->num_input_formats);
	}

	if (available_fmt->num_output_formats) {
		out_format = kcalloc(available_fmt->num_output_formats, sizeof(*out_format),
				     GFP_KERNEL);
		if (!out_format) {
			ret = -ENOMEM;
			goto err_in;
		}

		ret = sof_update_ipc_object(scomp, out_format,
					    SOF_OUT_AUDIO_FORMAT_TOKENS, swidget->tuples,
					    swidget->num_tuples, sizeof(*out_format),
					    available_fmt->num_output_formats);
		if (ret) {
			dev_err(scomp->dev, "parse output audio fmt tokens failed\n");
			goto err_out;
		}

		available_fmt->output_pin_fmts = out_format;
		dev_dbg(scomp->dev, "Output audio formats for %s\n", swidget->widget->name);
		sof_ipc4_dbg_audio_format(scomp->dev, out_format,
					  available_fmt->num_output_formats);
	}

	return 0;

err_out:
	kfree(out_format);
err_in:
	kfree(in_format);
	available_fmt->input_pin_fmts = NULL;
	return ret;
}

/* release the memory allocated in sof_ipc4_get_audio_fmt */
static void sof_ipc4_free_audio_fmt(struct sof_ipc4_available_audio_format *available_fmt)

{
	kfree(available_fmt->output_pin_fmts);
	available_fmt->output_pin_fmts = NULL;
	kfree(available_fmt->input_pin_fmts);
	available_fmt->input_pin_fmts = NULL;
}

static void sof_ipc4_widget_free_comp_pipeline(struct snd_sof_widget *swidget)
{
	kfree(swidget->private);
}

static int sof_ipc4_widget_set_module_info(struct snd_sof_widget *swidget)
{
	struct snd_soc_component *scomp = swidget->scomp;
	struct snd_sof_dev *sdev = snd_soc_component_get_drvdata(scomp);

	swidget->module_info = sof_ipc4_find_module_by_uuid(sdev, &swidget->uuid);

	if (swidget->module_info)
		return 0;

	dev_err(sdev->dev, "failed to find module info for widget %s with UUID %pUL\n",
		swidget->widget->name, &swidget->uuid);
	return -EINVAL;
}

static int sof_ipc4_widget_setup_msg(struct snd_sof_widget *swidget, struct sof_ipc4_msg *msg)
{
	struct sof_ipc4_fw_module *fw_module;
	uint32_t type;
	int ret;

	ret = sof_ipc4_widget_set_module_info(swidget);
	if (ret)
		return ret;

	fw_module = swidget->module_info;

	msg->primary = fw_module->man4_module_entry.id;
	msg->primary |= SOF_IPC4_MSG_TYPE_SET(SOF_IPC4_MOD_INIT_INSTANCE);
	msg->primary |= SOF_IPC4_MSG_DIR(SOF_IPC4_MSG_REQUEST);
	msg->primary |= SOF_IPC4_MSG_TARGET(SOF_IPC4_MODULE_MSG);

	msg->extension = SOF_IPC4_MOD_EXT_CORE_ID(swidget->core);

	type = (fw_module->man4_module_entry.type & SOF_IPC4_MODULE_DP) ? 1 : 0;
	msg->extension |= SOF_IPC4_MOD_EXT_DOMAIN(type);

	return 0;
}

static void sof_ipc4_widget_update_kcontrol_module_id(struct snd_sof_widget *swidget)
{
	struct snd_soc_component *scomp = swidget->scomp;
	struct snd_sof_dev *sdev = snd_soc_component_get_drvdata(scomp);
	struct sof_ipc4_fw_module *fw_module = swidget->module_info;
	struct snd_sof_control *scontrol;

	/* update module ID for all kcontrols for this widget */
	list_for_each_entry(scontrol, &sdev->kcontrol_list, list) {
		if (scontrol->comp_id == swidget->comp_id) {
			struct sof_ipc4_control_data *cdata = scontrol->ipc_control_data;
			struct sof_ipc4_msg *msg = &cdata->msg;

			msg->primary |= fw_module->man4_module_entry.id;
		}
	}
}

static int sof_ipc4_widget_setup_pcm(struct snd_sof_widget *swidget)
{
	struct sof_ipc4_available_audio_format *available_fmt;
	struct snd_soc_component *scomp = swidget->scomp;
	struct sof_ipc4_copier *ipc4_copier;
	int node_type = 0;
	int ret;

	ipc4_copier = kzalloc(sizeof(*ipc4_copier), GFP_KERNEL);
	if (!ipc4_copier)
		return -ENOMEM;

	swidget->private = ipc4_copier;
	available_fmt = &ipc4_copier->available_fmt;

	dev_dbg(scomp->dev, "Updating IPC structure for %s\n", swidget->widget->name);

	ret = sof_ipc4_get_audio_fmt(scomp, swidget, available_fmt,
				     &ipc4_copier->data.base_config);
	if (ret)
		goto free_copier;

	/*
	 * This callback is used by host copier and module-to-module copier,
	 * and only host copier needs to set gtw_cfg.
	 */
	if (!WIDGET_IS_AIF(swidget->id))
		goto skip_gtw_cfg;

	ret = sof_update_ipc_object(scomp, &node_type,
				    SOF_COPIER_TOKENS, swidget->tuples,
				    swidget->num_tuples, sizeof(node_type), 1);

	if (ret) {
		dev_err(scomp->dev, "parse host copier node type token failed %d\n",
			ret);
		goto free_available_fmt;
	}
	dev_dbg(scomp->dev, "host copier '%s' node_type %u\n", swidget->widget->name, node_type);

skip_gtw_cfg:
	ipc4_copier->gtw_attr = kzalloc(sizeof(*ipc4_copier->gtw_attr), GFP_KERNEL);
	if (!ipc4_copier->gtw_attr) {
		ret = -ENOMEM;
		goto free_available_fmt;
	}

	ipc4_copier->copier_config = (uint32_t *)ipc4_copier->gtw_attr;
	ipc4_copier->data.gtw_cfg.config_length =
		sizeof(struct sof_ipc4_gtw_attributes) >> 2;

	switch (swidget->id) {
	case snd_soc_dapm_aif_in:
	case snd_soc_dapm_aif_out:
		ipc4_copier->data.gtw_cfg.node_id = SOF_IPC4_NODE_TYPE(node_type);
		break;
	case snd_soc_dapm_buffer:
		ipc4_copier->data.gtw_cfg.node_id = SOF_IPC4_INVALID_NODE_ID;
		ipc4_copier->ipc_config_size = 0;
		break;
	default:
		dev_err(scomp->dev, "invalid widget type %d\n", swidget->id);
		ret = -EINVAL;
		goto free_gtw_attr;
	}

	/* set up module info and message header */
	ret = sof_ipc4_widget_setup_msg(swidget, &ipc4_copier->msg);
	if (ret)
		goto free_gtw_attr;

	return 0;

free_gtw_attr:
	kfree(ipc4_copier->gtw_attr);
free_available_fmt:
	sof_ipc4_free_audio_fmt(available_fmt);
free_copier:
	kfree(ipc4_copier);
	swidget->private = NULL;
	return ret;
}

static void sof_ipc4_widget_free_comp_pcm(struct snd_sof_widget *swidget)
{
	struct sof_ipc4_copier *ipc4_copier = swidget->private;
	struct sof_ipc4_available_audio_format *available_fmt;

	if (!ipc4_copier)
		return;

	available_fmt = &ipc4_copier->available_fmt;
	kfree(available_fmt->output_pin_fmts);
	kfree(ipc4_copier->gtw_attr);
	kfree(ipc4_copier);
	swidget->private = NULL;
}

static int sof_ipc4_widget_setup_comp_dai(struct snd_sof_widget *swidget)
{
	struct sof_ipc4_available_audio_format *available_fmt;
	struct snd_soc_component *scomp = swidget->scomp;
	struct snd_sof_dai *dai = swidget->private;
	struct sof_ipc4_copier *ipc4_copier;
	struct snd_sof_widget *pipe_widget;
	struct sof_ipc4_pipeline *pipeline;
	int node_type = 0;
	int ret;

	ipc4_copier = kzalloc(sizeof(*ipc4_copier), GFP_KERNEL);
	if (!ipc4_copier)
		return -ENOMEM;

	available_fmt = &ipc4_copier->available_fmt;

	dev_dbg(scomp->dev, "Updating IPC structure for %s\n", swidget->widget->name);

	ret = sof_ipc4_get_audio_fmt(scomp, swidget, available_fmt,
				     &ipc4_copier->data.base_config);
	if (ret)
		goto free_copier;

	ret = sof_update_ipc_object(scomp, &node_type,
				    SOF_COPIER_TOKENS, swidget->tuples,
				    swidget->num_tuples, sizeof(node_type), 1);
	if (ret) {
		dev_err(scomp->dev, "parse dai node type failed %d\n", ret);
		goto free_available_fmt;
	}

	ret = sof_update_ipc_object(scomp, ipc4_copier,
				    SOF_DAI_TOKENS, swidget->tuples,
				    swidget->num_tuples, sizeof(u32), 1);
	if (ret) {
		dev_err(scomp->dev, "parse dai copier node token failed %d\n", ret);
		goto free_available_fmt;
	}

	dev_dbg(scomp->dev, "dai %s node_type %u dai_type %u dai_index %d\n", swidget->widget->name,
		node_type, ipc4_copier->dai_type, ipc4_copier->dai_index);

	ipc4_copier->data.gtw_cfg.node_id = SOF_IPC4_NODE_TYPE(node_type);

	pipe_widget = swidget->spipe->pipe_widget;
	pipeline = pipe_widget->private;
	if (pipeline->use_chain_dma && ipc4_copier->dai_type != SOF_DAI_INTEL_HDA) {
		dev_err(scomp->dev,
			"Bad DAI type '%d', Chained DMA is only supported by HDA DAIs (%d).\n",
			ipc4_copier->dai_type, SOF_DAI_INTEL_HDA);
		ret = -ENODEV;
		goto free_available_fmt;
	}

	switch (ipc4_copier->dai_type) {
	case SOF_DAI_INTEL_ALH:
	{
		struct snd_sof_dev *sdev = snd_soc_component_get_drvdata(scomp);
		struct sof_ipc4_alh_configuration_blob *blob;
		struct snd_soc_dapm_path *p;
		struct snd_sof_widget *w;
		int src_num = 0;

		snd_soc_dapm_widget_for_each_source_path(swidget->widget, p)
			src_num++;

		if (swidget->id == snd_soc_dapm_dai_in && src_num == 0) {
			/*
			 * The blob will not be used if the ALH copier is playback direction
			 * and doesn't connect to any source.
			 * It is fine to call kfree(ipc4_copier->copier_config) since
			 * ipc4_copier->copier_config is null.
			 */
			ret = 0;
			break;
		}

		blob = kzalloc(sizeof(*blob), GFP_KERNEL);
		if (!blob) {
			ret = -ENOMEM;
			goto free_available_fmt;
		}

		list_for_each_entry(w, &sdev->widget_list, list) {
			if (w->widget->sname &&
			    strcmp(w->widget->sname, swidget->widget->sname))
				continue;

			blob->alh_cfg.count++;
		}

		ipc4_copier->copier_config = (uint32_t *)blob;
		ipc4_copier->data.gtw_cfg.config_length = sizeof(*blob) >> 2;
		break;
	}
	case SOF_DAI_INTEL_SSP:
		/* set SSP DAI index as the node_id */
		ipc4_copier->data.gtw_cfg.node_id |=
			SOF_IPC4_NODE_INDEX_INTEL_SSP(ipc4_copier->dai_index);
		break;
	case SOF_DAI_INTEL_DMIC:
		/* set DMIC DAI index as the node_id */
		ipc4_copier->data.gtw_cfg.node_id |=
			SOF_IPC4_NODE_INDEX_INTEL_DMIC(ipc4_copier->dai_index);
		break;
	default:
		ipc4_copier->gtw_attr = kzalloc(sizeof(*ipc4_copier->gtw_attr), GFP_KERNEL);
		if (!ipc4_copier->gtw_attr) {
			ret = -ENOMEM;
			goto free_available_fmt;
		}

		ipc4_copier->copier_config = (uint32_t *)ipc4_copier->gtw_attr;
		ipc4_copier->data.gtw_cfg.config_length =
			sizeof(struct sof_ipc4_gtw_attributes) >> 2;
		break;
	}

	dai->scomp = scomp;
	dai->private = ipc4_copier;

	/* set up module info and message header */
	ret = sof_ipc4_widget_setup_msg(swidget, &ipc4_copier->msg);
	if (ret)
		goto free_copier_config;

	return 0;

free_copier_config:
	kfree(ipc4_copier->copier_config);
free_available_fmt:
	sof_ipc4_free_audio_fmt(available_fmt);
free_copier:
	kfree(ipc4_copier);
	dai->private = NULL;
	dai->scomp = NULL;
	return ret;
}

static void sof_ipc4_widget_free_comp_dai(struct snd_sof_widget *swidget)
{
	struct sof_ipc4_available_audio_format *available_fmt;
	struct snd_sof_dai *dai = swidget->private;
	struct sof_ipc4_copier *ipc4_copier;

	if (!dai)
		return;

	if (!dai->private) {
		kfree(dai);
		swidget->private = NULL;
		return;
	}

	ipc4_copier = dai->private;
	available_fmt = &ipc4_copier->available_fmt;

	kfree(available_fmt->output_pin_fmts);
	if (ipc4_copier->dai_type != SOF_DAI_INTEL_SSP &&
	    ipc4_copier->dai_type != SOF_DAI_INTEL_DMIC)
		kfree(ipc4_copier->copier_config);
	kfree(dai->private);
	kfree(dai);
	swidget->private = NULL;
}

static int sof_ipc4_widget_setup_comp_pipeline(struct snd_sof_widget *swidget)
{
	struct snd_soc_component *scomp = swidget->scomp;
	struct sof_ipc4_pipeline *pipeline;
	int ret;

	pipeline = kzalloc(sizeof(*pipeline), GFP_KERNEL);
	if (!pipeline)
		return -ENOMEM;

	ret = sof_update_ipc_object(scomp, pipeline, SOF_SCHED_TOKENS, swidget->tuples,
				    swidget->num_tuples, sizeof(*pipeline), 1);
	if (ret) {
		dev_err(scomp->dev, "parsing scheduler tokens failed\n");
		goto err;
	}

	swidget->core = pipeline->core_id;

	if (pipeline->use_chain_dma) {
		dev_dbg(scomp->dev, "Set up chain DMA for %s\n", swidget->widget->name);
		swidget->private = pipeline;
		return 0;
	}

	/* parse one set of pipeline tokens */
	ret = sof_update_ipc_object(scomp, swidget, SOF_PIPELINE_TOKENS, swidget->tuples,
				    swidget->num_tuples, sizeof(*swidget), 1);
	if (ret) {
		dev_err(scomp->dev, "parsing pipeline tokens failed\n");
		goto err;
	}

	/* TODO: Get priority from topology */
	pipeline->priority = 0;

	dev_dbg(scomp->dev, "pipeline '%s': id %d, pri %d, core_id %u, lp mode %d\n",
		swidget->widget->name, swidget->pipeline_id,
		pipeline->priority, pipeline->core_id, pipeline->lp_mode);

	swidget->private = pipeline;

	pipeline->msg.primary = SOF_IPC4_GLB_PIPE_PRIORITY(pipeline->priority);
	pipeline->msg.primary |= SOF_IPC4_MSG_TYPE_SET(SOF_IPC4_GLB_CREATE_PIPELINE);
	pipeline->msg.primary |= SOF_IPC4_MSG_DIR(SOF_IPC4_MSG_REQUEST);
	pipeline->msg.primary |= SOF_IPC4_MSG_TARGET(SOF_IPC4_FW_GEN_MSG);

	pipeline->msg.extension = pipeline->lp_mode;
	pipeline->msg.extension |= SOF_IPC4_GLB_PIPE_EXT_CORE_ID(pipeline->core_id);
	pipeline->state = SOF_IPC4_PIPE_UNINITIALIZED;

	return 0;
err:
	kfree(pipeline);
	return ret;
}

static int sof_ipc4_widget_setup_comp_pga(struct snd_sof_widget *swidget)
{
	struct snd_soc_component *scomp = swidget->scomp;
	struct sof_ipc4_gain *gain;
	int ret;

	gain = kzalloc(sizeof(*gain), GFP_KERNEL);
	if (!gain)
		return -ENOMEM;

	swidget->private = gain;

	gain->data.channels = SOF_IPC4_GAIN_ALL_CHANNELS_MASK;
	gain->data.init_val = SOF_IPC4_VOL_ZERO_DB;

	ret = sof_ipc4_get_audio_fmt(scomp, swidget, &gain->available_fmt, &gain->base_config);
	if (ret)
		goto err;

	ret = sof_update_ipc_object(scomp, &gain->data, SOF_GAIN_TOKENS, swidget->tuples,
				    swidget->num_tuples, sizeof(gain->data), 1);
	if (ret) {
		dev_err(scomp->dev, "Parsing gain tokens failed\n");
		goto err;
	}

	dev_dbg(scomp->dev,
		"pga widget %s: ramp type: %d, ramp duration %d, initial gain value: %#x, cpc %d\n",
		swidget->widget->name, gain->data.curve_type, gain->data.curve_duration_l,
		gain->data.init_val, gain->base_config.cpc);

	ret = sof_ipc4_widget_setup_msg(swidget, &gain->msg);
	if (ret)
		goto err;

	sof_ipc4_widget_update_kcontrol_module_id(swidget);

	return 0;
err:
	sof_ipc4_free_audio_fmt(&gain->available_fmt);
	kfree(gain);
	swidget->private = NULL;
	return ret;
}

static void sof_ipc4_widget_free_comp_pga(struct snd_sof_widget *swidget)
{
	struct sof_ipc4_gain *gain = swidget->private;

	if (!gain)
		return;

	sof_ipc4_free_audio_fmt(&gain->available_fmt);
	kfree(swidget->private);
	swidget->private = NULL;
}

static int sof_ipc4_widget_setup_comp_mixer(struct snd_sof_widget *swidget)
{
	struct snd_soc_component *scomp = swidget->scomp;
	struct sof_ipc4_mixer *mixer;
	int ret;

	dev_dbg(scomp->dev, "Updating IPC structure for %s\n", swidget->widget->name);

	mixer = kzalloc(sizeof(*mixer), GFP_KERNEL);
	if (!mixer)
		return -ENOMEM;

	swidget->private = mixer;

	ret = sof_ipc4_get_audio_fmt(scomp, swidget, &mixer->available_fmt,
				     &mixer->base_config);
	if (ret)
		goto err;

	ret = sof_ipc4_widget_setup_msg(swidget, &mixer->msg);
	if (ret)
		goto err;

	return 0;
err:
	sof_ipc4_free_audio_fmt(&mixer->available_fmt);
	kfree(mixer);
	swidget->private = NULL;
	return ret;
}

static int sof_ipc4_widget_setup_comp_src(struct snd_sof_widget *swidget)
{
	struct snd_soc_component *scomp = swidget->scomp;
	struct sof_ipc4_src *src;
	int ret;

	dev_dbg(scomp->dev, "Updating IPC structure for %s\n", swidget->widget->name);

	src = kzalloc(sizeof(*src), GFP_KERNEL);
	if (!src)
		return -ENOMEM;

	swidget->private = src;

	ret = sof_ipc4_get_audio_fmt(scomp, swidget, &src->available_fmt, &src->base_config);
	if (ret)
		goto err;

	ret = sof_update_ipc_object(scomp, src, SOF_SRC_TOKENS, swidget->tuples,
				    swidget->num_tuples, sizeof(*src), 1);
	if (ret) {
		dev_err(scomp->dev, "Parsing SRC tokens failed\n");
		goto err;
	}

	dev_dbg(scomp->dev, "SRC sink rate %d\n", src->sink_rate);

	ret = sof_ipc4_widget_setup_msg(swidget, &src->msg);
	if (ret)
		goto err;

	return 0;
err:
	sof_ipc4_free_audio_fmt(&src->available_fmt);
	kfree(src);
	swidget->private = NULL;
	return ret;
}

static void sof_ipc4_widget_free_comp_src(struct snd_sof_widget *swidget)
{
	struct sof_ipc4_src *src = swidget->private;

	if (!src)
		return;

	sof_ipc4_free_audio_fmt(&src->available_fmt);
	kfree(swidget->private);
	swidget->private = NULL;
}

static void sof_ipc4_widget_free_comp_mixer(struct snd_sof_widget *swidget)
{
	struct sof_ipc4_mixer *mixer = swidget->private;

	if (!mixer)
		return;

	sof_ipc4_free_audio_fmt(&mixer->available_fmt);
	kfree(swidget->private);
	swidget->private = NULL;
}

/*
 * Add the process modules support. The process modules are defined as snd_soc_dapm_effect modules.
 */
static int sof_ipc4_widget_setup_comp_process(struct snd_sof_widget *swidget)
{
	struct snd_soc_component *scomp = swidget->scomp;
	struct sof_ipc4_fw_module *fw_module;
	struct sof_ipc4_process *process;
	void *cfg;
	int ret;

	process = kzalloc(sizeof(*process), GFP_KERNEL);
	if (!process)
		return -ENOMEM;

	swidget->private = process;

	ret = sof_ipc4_get_audio_fmt(scomp, swidget, &process->available_fmt,
				     &process->base_config);
	if (ret)
		goto err;

	ret = sof_ipc4_widget_setup_msg(swidget, &process->msg);
	if (ret)
		goto err;

	/* parse process init module payload config type from module info */
	fw_module = swidget->module_info;
	process->init_config = FIELD_GET(SOF_IPC4_MODULE_INIT_CONFIG_MASK,
					 fw_module->man4_module_entry.type);

	process->ipc_config_size = sizeof(struct sof_ipc4_base_module_cfg);

	/* allocate memory for base config extension if needed */
	if (process->init_config == SOF_IPC4_MODULE_INIT_CONFIG_TYPE_BASE_CFG_WITH_EXT) {
		struct sof_ipc4_base_module_cfg_ext *base_cfg_ext;
		u32 ext_size = struct_size(base_cfg_ext, pin_formats,
						swidget->num_input_pins + swidget->num_output_pins);

		base_cfg_ext = kzalloc(ext_size, GFP_KERNEL);
		if (!base_cfg_ext) {
			ret = -ENOMEM;
			goto free_available_fmt;
		}

		base_cfg_ext->num_input_pin_fmts = swidget->num_input_pins;
		base_cfg_ext->num_output_pin_fmts = swidget->num_output_pins;
		process->base_config_ext = base_cfg_ext;
		process->base_config_ext_size = ext_size;
		process->ipc_config_size += ext_size;
	}

	cfg = kzalloc(process->ipc_config_size, GFP_KERNEL);
	if (!cfg) {
		ret = -ENOMEM;
		goto free_base_cfg_ext;
	}

	process->ipc_config_data = cfg;

	sof_ipc4_widget_update_kcontrol_module_id(swidget);

	return 0;
free_base_cfg_ext:
	kfree(process->base_config_ext);
	process->base_config_ext = NULL;
free_available_fmt:
	sof_ipc4_free_audio_fmt(&process->available_fmt);
err:
	kfree(process);
	swidget->private = NULL;
	return ret;
}

static void sof_ipc4_widget_free_comp_process(struct snd_sof_widget *swidget)
{
	struct sof_ipc4_process *process = swidget->private;

	if (!process)
		return;

	kfree(process->ipc_config_data);
	kfree(process->base_config_ext);
	sof_ipc4_free_audio_fmt(&process->available_fmt);
	kfree(swidget->private);
	swidget->private = NULL;
}

static void
sof_ipc4_update_pipeline_mem_usage(struct snd_sof_dev *sdev, struct snd_sof_widget *swidget,
				   struct sof_ipc4_base_module_cfg *base_config)
{
	struct sof_ipc4_fw_module *fw_module = swidget->module_info;
	struct snd_sof_widget *pipe_widget;
	struct sof_ipc4_pipeline *pipeline;
	int task_mem, queue_mem;
	int ibs, bss, total;

	ibs = base_config->ibs;
	bss = base_config->is_pages;

	task_mem = SOF_IPC4_PIPELINE_OBJECT_SIZE;
	task_mem += SOF_IPC4_MODULE_INSTANCE_LIST_ITEM_SIZE + bss;

	if (fw_module->man4_module_entry.type & SOF_IPC4_MODULE_LL) {
		task_mem += SOF_IPC4_FW_ROUNDUP(SOF_IPC4_LL_TASK_OBJECT_SIZE);
		task_mem += SOF_IPC4_FW_MAX_QUEUE_COUNT * SOF_IPC4_MODULE_INSTANCE_LIST_ITEM_SIZE;
		task_mem += SOF_IPC4_LL_TASK_LIST_ITEM_SIZE;
	} else {
		task_mem += SOF_IPC4_FW_ROUNDUP(SOF_IPC4_DP_TASK_OBJECT_SIZE);
		task_mem += SOF_IPC4_DP_TASK_LIST_SIZE;
	}

	ibs = SOF_IPC4_FW_ROUNDUP(ibs);
	queue_mem = SOF_IPC4_FW_MAX_QUEUE_COUNT * (SOF_IPC4_DATA_QUEUE_OBJECT_SIZE +  ibs);

	total = SOF_IPC4_FW_PAGE(task_mem + queue_mem);

	pipe_widget = swidget->spipe->pipe_widget;
	pipeline = pipe_widget->private;
	pipeline->mem_usage += total;
}

static int sof_ipc4_widget_assign_instance_id(struct snd_sof_dev *sdev,
					      struct snd_sof_widget *swidget)
{
	struct sof_ipc4_fw_module *fw_module = swidget->module_info;
	int max_instances = fw_module->man4_module_entry.instance_max_count;

	swidget->instance_id = ida_alloc_max(&fw_module->m_ida, max_instances, GFP_KERNEL);
	if (swidget->instance_id < 0) {
		dev_err(sdev->dev, "failed to assign instance id for widget %s",
			swidget->widget->name);
		return swidget->instance_id;
	}

	return 0;
}

/* update hw_params based on the audio stream format */
static int sof_ipc4_update_hw_params(struct snd_sof_dev *sdev, struct snd_pcm_hw_params *params,
				     struct sof_ipc4_audio_format *fmt)
{
	snd_pcm_format_t snd_fmt;
	struct snd_interval *i;
	struct snd_mask *m;
	int valid_bits = SOF_IPC4_AUDIO_FORMAT_CFG_V_BIT_DEPTH(fmt->fmt_cfg);
	unsigned int channels, rate;

	switch (valid_bits) {
	case 16:
		snd_fmt = SNDRV_PCM_FORMAT_S16_LE;
		break;
	case 24:
		snd_fmt = SNDRV_PCM_FORMAT_S24_LE;
		break;
	case 32:
		snd_fmt = SNDRV_PCM_FORMAT_S32_LE;
		break;
	default:
		dev_err(sdev->dev, "invalid PCM valid_bits %d\n", valid_bits);
		return -EINVAL;
	}

	m = hw_param_mask(params, SNDRV_PCM_HW_PARAM_FORMAT);
	snd_mask_none(m);
	snd_mask_set_format(m, snd_fmt);

	rate = fmt->sampling_frequency;
	i = hw_param_interval(params, SNDRV_PCM_HW_PARAM_RATE);
	i->min = rate;
	i->max = rate;

	channels = SOF_IPC4_AUDIO_FORMAT_CFG_CHANNELS_COUNT(fmt->fmt_cfg);
	i = hw_param_interval(params, SNDRV_PCM_HW_PARAM_CHANNELS);
	i->min = channels;
	i->max = channels;

	return 0;
}

static int sof_ipc4_init_audio_fmt(struct snd_sof_dev *sdev,
				   struct snd_sof_widget *swidget,
				   struct sof_ipc4_base_module_cfg *base_config,
				   struct snd_pcm_hw_params *params,
				   struct sof_ipc4_available_audio_format *available_fmt,
				   struct sof_ipc4_pin_format *pin_fmts, u32 pin_fmts_size)
{
	u32 valid_bits;
	u32 channels;
	u32 rate;
	int sample_valid_bits;
	int i;

	if (!pin_fmts) {
		dev_err(sdev->dev, "no reference formats for %s\n", swidget->widget->name);
		return -EINVAL;
	}

	switch (params_format(params)) {
	case SNDRV_PCM_FORMAT_S16_LE:
		sample_valid_bits = 16;
		break;
	case SNDRV_PCM_FORMAT_S24_LE:
		sample_valid_bits = 24;
		break;
	case SNDRV_PCM_FORMAT_S32_LE:
		sample_valid_bits = 32;
		break;
	default:
		dev_err(sdev->dev, "invalid pcm frame format %d\n", params_format(params));
		return -EINVAL;
	}

	if (!pin_fmts_size) {
		dev_err(sdev->dev, "no formats available for %s\n", swidget->widget->name);
		return -EINVAL;
	}

	/*
	 * Search supported audio formats with pin index 0 to match rate, channels ,and
	 * sample_valid_bytes from runtime params
	 */
	for (i = 0; i < pin_fmts_size; i++) {
		struct sof_ipc4_audio_format *fmt = &pin_fmts[i].audio_fmt;

		if (pin_fmts[i].pin_index)
			continue;

		rate = fmt->sampling_frequency;
		channels = SOF_IPC4_AUDIO_FORMAT_CFG_CHANNELS_COUNT(fmt->fmt_cfg);
		valid_bits = SOF_IPC4_AUDIO_FORMAT_CFG_V_BIT_DEPTH(fmt->fmt_cfg);
		if (params_rate(params) == rate && params_channels(params) == channels &&
		    sample_valid_bits == valid_bits) {
			dev_dbg(sdev->dev, "matched audio format index for %uHz, %ubit, %u channels: %d\n",
				rate, valid_bits, channels, i);
			break;
		}
	}

	if (i == pin_fmts_size) {
		dev_err(sdev->dev, "%s: Unsupported audio format: %uHz, %ubit, %u channels\n",
			__func__, params_rate(params), sample_valid_bits, params_channels(params));
		return -EINVAL;
	}

	/* copy input format */
	if (available_fmt->num_input_formats && i < available_fmt->num_input_formats) {
		memcpy(&base_config->audio_fmt, &available_fmt->input_pin_fmts[i].audio_fmt,
		       sizeof(struct sof_ipc4_audio_format));

		/* set base_cfg ibs/obs */
		base_config->ibs = available_fmt->input_pin_fmts[i].buffer_size;

		dev_dbg(sdev->dev, "Init input audio formats for %s\n", swidget->widget->name);
		sof_ipc4_dbg_audio_format(sdev->dev, &available_fmt->input_pin_fmts[i], 1);
	}

	if (available_fmt->num_output_formats && i < available_fmt->num_output_formats)
		base_config->obs = available_fmt->output_pin_fmts[i].buffer_size;

	/* Return the index of the matched format */
	return i;
}

static void sof_ipc4_unprepare_copier_module(struct snd_sof_widget *swidget)
{
	struct sof_ipc4_copier *ipc4_copier = NULL;
	struct snd_sof_widget *pipe_widget;
	struct sof_ipc4_pipeline *pipeline;

	/* reset pipeline memory usage */
	pipe_widget = swidget->spipe->pipe_widget;
	pipeline = pipe_widget->private;
	pipeline->mem_usage = 0;

	if (WIDGET_IS_AIF(swidget->id) || swidget->id == snd_soc_dapm_buffer) {
		if (pipeline->use_chain_dma) {
			pipeline->msg.primary = 0;
			pipeline->msg.extension = 0;
		}
		ipc4_copier = swidget->private;
	} else if (WIDGET_IS_DAI(swidget->id)) {
		struct snd_sof_dai *dai = swidget->private;

		ipc4_copier = dai->private;

		if (pipeline->use_chain_dma) {
			pipeline->msg.primary = 0;
			pipeline->msg.extension = 0;
		}

		if (ipc4_copier->dai_type == SOF_DAI_INTEL_ALH) {
			struct sof_ipc4_copier_data *copier_data = &ipc4_copier->data;
			struct sof_ipc4_alh_configuration_blob *blob;
			unsigned int group_id;

			blob = (struct sof_ipc4_alh_configuration_blob *)ipc4_copier->copier_config;
			if (blob->alh_cfg.count > 1) {
				group_id = SOF_IPC4_NODE_INDEX(ipc4_copier->data.gtw_cfg.node_id) -
					   ALH_MULTI_GTW_BASE;
				ida_free(&alh_group_ida, group_id);
			}

			/* clear the node ID */
			copier_data->gtw_cfg.node_id &= ~SOF_IPC4_NODE_INDEX_MASK;
		}
	}

	if (ipc4_copier) {
		kfree(ipc4_copier->ipc_config_data);
		ipc4_copier->ipc_config_data = NULL;
		ipc4_copier->ipc_config_size = 0;
	}
}

#if IS_ENABLED(CONFIG_ACPI) && IS_ENABLED(CONFIG_SND_INTEL_NHLT)
static int snd_sof_get_hw_config_params(struct snd_sof_dev *sdev, struct snd_sof_dai *dai,
					int *sample_rate, int *channel_count, int *bit_depth)
{
	struct snd_soc_tplg_hw_config *hw_config;
	struct snd_sof_dai_link *slink;
	bool dai_link_found = false;
	bool hw_cfg_found = false;
	int i;

	/* get current hw_config from link */
	list_for_each_entry(slink, &sdev->dai_link_list, list) {
		if (!strcmp(slink->link->name, dai->name)) {
			dai_link_found = true;
			break;
		}
	}

	if (!dai_link_found) {
		dev_err(sdev->dev, "%s: no DAI link found for DAI %s\n", __func__, dai->name);
		return -EINVAL;
	}

	for (i = 0; i < slink->num_hw_configs; i++) {
		hw_config = &slink->hw_configs[i];
		if (dai->current_config == le32_to_cpu(hw_config->id)) {
			hw_cfg_found = true;
			break;
		}
	}

	if (!hw_cfg_found) {
		dev_err(sdev->dev, "%s: no matching hw_config found for DAI %s\n", __func__,
			dai->name);
		return -EINVAL;
	}

	*bit_depth = le32_to_cpu(hw_config->tdm_slot_width);
	*channel_count = le32_to_cpu(hw_config->tdm_slots);
	*sample_rate = le32_to_cpu(hw_config->fsync_rate);

	dev_dbg(sdev->dev, "sample rate: %d sample width: %d channels: %d\n",
		*sample_rate, *bit_depth, *channel_count);

	return 0;
}

static int snd_sof_get_nhlt_endpoint_data(struct snd_sof_dev *sdev, struct snd_sof_dai *dai,
					  struct snd_pcm_hw_params *params, u32 dai_index,
					  u32 linktype, u8 dir, u32 **dst, u32 *len)
{
	struct sof_ipc4_fw_data *ipc4_data = sdev->private;
	struct nhlt_specific_cfg *cfg;
	int sample_rate, channel_count;
	int bit_depth, ret;
	u32 nhlt_type;

	/* convert to NHLT type */
	switch (linktype) {
	case SOF_DAI_INTEL_DMIC:
		nhlt_type = NHLT_LINK_DMIC;
		bit_depth = params_width(params);
		channel_count = params_channels(params);
		sample_rate = params_rate(params);
		break;
	case SOF_DAI_INTEL_SSP:
		nhlt_type = NHLT_LINK_SSP;
		ret = snd_sof_get_hw_config_params(sdev, dai, &sample_rate, &channel_count,
						   &bit_depth);
		if (ret < 0)
			return ret;
		break;
	default:
		return 0;
	}

	dev_dbg(sdev->dev, "dai index %d nhlt type %d direction %d\n",
		dai_index, nhlt_type, dir);

	/* find NHLT blob with matching params */
	cfg = intel_nhlt_get_endpoint_blob(sdev->dev, ipc4_data->nhlt, dai_index, nhlt_type,
					   bit_depth, bit_depth, channel_count, sample_rate,
					   dir, 0);

	if (!cfg) {
		dev_err(sdev->dev,
			"no matching blob for sample rate: %d sample width: %d channels: %d\n",
			sample_rate, bit_depth, channel_count);
		return -EINVAL;
	}

	/* config length should be in dwords */
	*len = cfg->size >> 2;
	*dst = (u32 *)cfg->caps;

	return 0;
}
#else
static int snd_sof_get_nhlt_endpoint_data(struct snd_sof_dev *sdev, struct snd_sof_dai *dai,
					  struct snd_pcm_hw_params *params, u32 dai_index,
					  u32 linktype, u8 dir, u32 **dst, u32 *len)
{
	return 0;
}
#endif

static int ipc4_set_fmt_mask(struct snd_mask *fmt, unsigned int bit_depth)
{
	switch (bit_depth) {
	case 16:
		snd_mask_set_format(fmt, SNDRV_PCM_FORMAT_S16_LE);
		break;
	case 24:
		snd_mask_set_format(fmt, SNDRV_PCM_FORMAT_S24_LE);
		break;
	case 32:
		snd_mask_set_format(fmt, SNDRV_PCM_FORMAT_S32_LE);
		break;
	default:
		return -EINVAL;
	}

	return 0;
}

static int ipc4_copier_set_capture_fmt(struct snd_sof_dev *sdev,
				       struct snd_pcm_hw_params *pipeline_params,
				       struct snd_pcm_hw_params *fe_params,
				       struct sof_ipc4_available_audio_format *available_fmt)
{
	struct sof_ipc4_audio_format *audio_fmt;
	unsigned int sample_valid_bits;
	bool multiple_formats = false;
	bool fe_format_match = false;
	struct snd_mask *fmt;
	int i;

	for (i = 0; i < available_fmt->num_output_formats; i++) {
		unsigned int val;

		audio_fmt = &available_fmt->output_pin_fmts[i].audio_fmt;
		val = SOF_IPC4_AUDIO_FORMAT_CFG_V_BIT_DEPTH(audio_fmt->fmt_cfg);

		if (i == 0)
			sample_valid_bits = val;
		else if (sample_valid_bits != val)
			multiple_formats = true;

		if (snd_pcm_format_width(params_format(fe_params)) == val)
			fe_format_match = true;
	}

	fmt = hw_param_mask(pipeline_params, SNDRV_PCM_HW_PARAM_FORMAT);
	snd_mask_none(fmt);

	if (multiple_formats) {
		if (fe_format_match) {
			/* multiple formats defined and one matches FE */
			snd_mask_set_format(fmt, params_format(fe_params));
			return 0;
		}

		dev_err(sdev->dev, "Multiple audio formats for single dai_out not supported\n");
		return -EINVAL;
	}

	return ipc4_set_fmt_mask(fmt, sample_valid_bits);
}

static int
sof_ipc4_prepare_copier_module(struct snd_sof_widget *swidget,
			       struct snd_pcm_hw_params *fe_params,
			       struct snd_sof_platform_stream_params *platform_params,
			       struct snd_pcm_hw_params *pipeline_params, int dir)
{
	struct sof_ipc4_available_audio_format *available_fmt;
	struct snd_soc_component *scomp = swidget->scomp;
	struct snd_sof_dev *sdev = snd_soc_component_get_drvdata(scomp);
	struct sof_ipc4_pin_format *format_list_to_search;
	struct sof_ipc4_copier_data *copier_data;
	struct snd_pcm_hw_params *ref_params;
	struct sof_ipc4_copier *ipc4_copier;
	struct snd_sof_dai *dai;
	struct snd_mask *fmt;
	int out_sample_valid_bits;
	void **ipc_config_data;
	int *ipc_config_size;
	u32 **data;
	int ipc_size, ret;
	u32 deep_buffer_dma_ms = 0;
	u32 format_list_count;

	dev_dbg(sdev->dev, "copier %s, type %d", swidget->widget->name, swidget->id);

	switch (swidget->id) {
	case snd_soc_dapm_aif_in:
	case snd_soc_dapm_aif_out:
	{
		struct sof_ipc4_gtw_attributes *gtw_attr;
		struct snd_sof_widget *pipe_widget;
		struct sof_ipc4_pipeline *pipeline;

		/* parse the deep buffer dma size */
		ret = sof_update_ipc_object(scomp, &deep_buffer_dma_ms,
					    SOF_COPIER_DEEP_BUFFER_TOKENS, swidget->tuples,
					    swidget->num_tuples, sizeof(u32), 1);
		if (ret) {
			dev_err(scomp->dev, "Failed to parse deep buffer dma size for %s\n",
				swidget->widget->name);
			return ret;
		}

		ipc4_copier = (struct sof_ipc4_copier *)swidget->private;
		gtw_attr = ipc4_copier->gtw_attr;
		copier_data = &ipc4_copier->data;
		available_fmt = &ipc4_copier->available_fmt;

		pipe_widget = swidget->spipe->pipe_widget;
		pipeline = pipe_widget->private;

		if (pipeline->use_chain_dma) {
			u32 host_dma_id;
			u32 fifo_size;

			host_dma_id = platform_params->stream_tag - 1;
			pipeline->msg.primary |= SOF_IPC4_GLB_CHAIN_DMA_HOST_ID(host_dma_id);

			/* Set SCS bit for S16_LE format only */
			if (params_format(fe_params) == SNDRV_PCM_FORMAT_S16_LE)
				pipeline->msg.primary |= SOF_IPC4_GLB_CHAIN_DMA_SCS_MASK;

			/*
			 * Despite its name the bitfield 'fifo_size' is used to define DMA buffer
			 * size. The expression calculates 2ms buffer size.
			 */
			fifo_size = DIV_ROUND_UP((SOF_IPC4_CHAIN_DMA_BUF_SIZE_MS *
						  params_rate(fe_params) *
						  params_channels(fe_params) *
						  params_physical_width(fe_params)), 8000);
			pipeline->msg.extension |= SOF_IPC4_GLB_EXT_CHAIN_DMA_FIFO_SIZE(fifo_size);

			/*
			 * Chain DMA does not support stream timestamping, set node_id to invalid
			 * to skip the code in sof_ipc4_get_stream_start_offset().
			 */
			copier_data->gtw_cfg.node_id = SOF_IPC4_INVALID_NODE_ID;

			return 0;
		}

		/*
		 * Use the input_pin_fmts to match pcm params for playback and the output_pin_fmts
		 * for capture.
		 */
		if (dir == SNDRV_PCM_STREAM_PLAYBACK) {
			format_list_to_search = available_fmt->input_pin_fmts;
			format_list_count = available_fmt->num_input_formats;
		} else {
			format_list_to_search = available_fmt->output_pin_fmts;
			format_list_count = available_fmt->num_output_formats;
		}

		copier_data->gtw_cfg.node_id &= ~SOF_IPC4_NODE_INDEX_MASK;
		copier_data->gtw_cfg.node_id |=
			SOF_IPC4_NODE_INDEX(platform_params->stream_tag - 1);

		/* set gateway attributes */
		gtw_attr->lp_buffer_alloc = pipeline->lp_mode;
		ref_params = fe_params;
		break;
	}
	case snd_soc_dapm_dai_in:
	case snd_soc_dapm_dai_out:
	{
		struct snd_sof_widget *pipe_widget = swidget->spipe->pipe_widget;
		struct sof_ipc4_pipeline *pipeline = pipe_widget->private;

		if (pipeline->use_chain_dma)
			return 0;

		dai = swidget->private;

		ipc4_copier = (struct sof_ipc4_copier *)dai->private;
		copier_data = &ipc4_copier->data;
		available_fmt = &ipc4_copier->available_fmt;
		if (dir == SNDRV_PCM_STREAM_CAPTURE) {
			format_list_to_search = available_fmt->output_pin_fmts;
			format_list_count = available_fmt->num_output_formats;

			ret = ipc4_copier_set_capture_fmt(sdev, pipeline_params, fe_params,
							  available_fmt);
			if (ret < 0)
				return ret;
		} else {
			format_list_to_search = available_fmt->input_pin_fmts;
			format_list_count = available_fmt->num_input_formats;
		}

		ref_params = pipeline_params;

		ret = snd_sof_get_nhlt_endpoint_data(sdev, dai, fe_params, ipc4_copier->dai_index,
						     ipc4_copier->dai_type, dir,
						     &ipc4_copier->copier_config,
						     &copier_data->gtw_cfg.config_length);
		if (ret < 0)
			return ret;

		break;
	}
	case snd_soc_dapm_buffer:
	{
		ipc4_copier = (struct sof_ipc4_copier *)swidget->private;
		copier_data = &ipc4_copier->data;
		available_fmt = &ipc4_copier->available_fmt;

		/* Use the input formats to match pcm params */
		format_list_to_search = available_fmt->input_pin_fmts;
		format_list_count = available_fmt->num_input_formats;
		ref_params = pipeline_params;

		break;
	}
	default:
		dev_err(sdev->dev, "unsupported type %d for copier %s",
			swidget->id, swidget->widget->name);
		return -EINVAL;
	}

	/* set input and output audio formats */
	ret = sof_ipc4_init_audio_fmt(sdev, swidget, &copier_data->base_config, ref_params,
				      available_fmt, format_list_to_search, format_list_count);
	if (ret < 0)
		return ret;

	/*
	 * Set the output format. Current topology defines pin 0 input and output formats in pairs.
	 * This assumes that the pin 0 formats are defined before all other pins.
	 * So pick the output audio format with the same index as the chosen
	 * input format. This logic will need to be updated when the format definitions
	 * in topology change.
	 */
	memcpy(&copier_data->out_format, &available_fmt->output_pin_fmts[ret].audio_fmt,
	       sizeof(struct sof_ipc4_audio_format));
	dev_dbg(sdev->dev, "Output audio format for %s\n", swidget->widget->name);
	sof_ipc4_dbg_audio_format(sdev->dev, &available_fmt->output_pin_fmts[ret], 1);

	switch (swidget->id) {
	case snd_soc_dapm_dai_in:
	case snd_soc_dapm_dai_out:
	{
		/*
		 * Only SOF_DAI_INTEL_ALH needs copier_data to set blob.
		 * That's why only ALH dai's blob is set after sof_ipc4_init_audio_fmt
		 */
		if (ipc4_copier->dai_type == SOF_DAI_INTEL_ALH) {
			struct sof_ipc4_alh_configuration_blob *blob;
			struct sof_ipc4_copier_data *alh_data;
			struct sof_ipc4_copier *alh_copier;
			struct snd_sof_widget *w;
			u32 ch_count = 0;
			u32 ch_mask = 0;
			u32 ch_map;
			u32 step;
			u32 mask;
			int i;

			blob = (struct sof_ipc4_alh_configuration_blob *)ipc4_copier->copier_config;

			blob->gw_attr.lp_buffer_alloc = 0;

			/* Get channel_mask from ch_map */
			ch_map = copier_data->base_config.audio_fmt.ch_map;
			for (i = 0; ch_map; i++) {
				if ((ch_map & 0xf) != 0xf) {
					ch_mask |= BIT(i);
					ch_count++;
				}
				ch_map >>= 4;
			}

			step = ch_count / blob->alh_cfg.count;
			mask =  GENMASK(step - 1, 0);
			/*
			 * Set each gtw_cfg.node_id to blob->alh_cfg.mapping[]
			 * for all widgets with the same stream name
			 */
			i = 0;
			list_for_each_entry(w, &sdev->widget_list, list) {
				if (w->widget->sname &&
				    strcmp(w->widget->sname, swidget->widget->sname))
					continue;

				dai = w->private;
				alh_copier = (struct sof_ipc4_copier *)dai->private;
				alh_data = &alh_copier->data;
				blob->alh_cfg.mapping[i].alh_id = alh_data->gtw_cfg.node_id;
				/*
				 * Set the same channel mask for playback as the audio data is
				 * duplicated for all speakers. For capture, split the channels
				 * among the aggregated DAIs. For example, with 4 channels on 2
				 * aggregated DAIs, the channel_mask should be 0x3 and 0xc for the
				 * two DAI's.
				 * The channel masks used depend on the cpu_dais used in the
				 * dailink at the machine driver level, which actually comes from
				 * the tables in soc_acpi files depending on the _ADR and devID
				 * registers for each codec.
				 */
				if (w->id == snd_soc_dapm_dai_in)
					blob->alh_cfg.mapping[i].channel_mask = ch_mask;
				else
					blob->alh_cfg.mapping[i].channel_mask = mask << (step * i);

				i++;
			}
			if (blob->alh_cfg.count > 1) {
				int group_id;

				group_id = ida_alloc_max(&alh_group_ida, ALH_MULTI_GTW_COUNT - 1,
							 GFP_KERNEL);

				if (group_id < 0)
					return group_id;

				/* add multi-gateway base */
				group_id += ALH_MULTI_GTW_BASE;
				copier_data->gtw_cfg.node_id &= ~SOF_IPC4_NODE_INDEX_MASK;
				copier_data->gtw_cfg.node_id |= SOF_IPC4_NODE_INDEX(group_id);
			}
		}
	}
	}

	/* modify the input params for the next widget */
	fmt = hw_param_mask(pipeline_params, SNDRV_PCM_HW_PARAM_FORMAT);
	out_sample_valid_bits =
		SOF_IPC4_AUDIO_FORMAT_CFG_V_BIT_DEPTH(copier_data->out_format.fmt_cfg);
	snd_mask_none(fmt);
	ret = ipc4_set_fmt_mask(fmt, out_sample_valid_bits);
	if (ret)
		return ret;

	/*
	 * Set the gateway dma_buffer_size to 2ms buffer size to meet the FW expectation. In the
	 * deep buffer case, set the dma_buffer_size depending on the deep_buffer_dma_ms set
	 * in topology.
	 */
	switch (swidget->id) {
	case snd_soc_dapm_dai_in:
		copier_data->gtw_cfg.dma_buffer_size =
			SOF_IPC4_MIN_DMA_BUFFER_SIZE * copier_data->base_config.ibs;
		break;
	case snd_soc_dapm_aif_in:
			copier_data->gtw_cfg.dma_buffer_size =
				max((u32)SOF_IPC4_MIN_DMA_BUFFER_SIZE, deep_buffer_dma_ms) *
					copier_data->base_config.ibs;
		break;
	case snd_soc_dapm_dai_out:
	case snd_soc_dapm_aif_out:
		copier_data->gtw_cfg.dma_buffer_size =
			SOF_IPC4_MIN_DMA_BUFFER_SIZE * copier_data->base_config.obs;
		break;
	default:
		break;
	}

	data = &ipc4_copier->copier_config;
	ipc_config_size = &ipc4_copier->ipc_config_size;
	ipc_config_data = &ipc4_copier->ipc_config_data;

	/* config_length is DWORD based */
	ipc_size = sizeof(*copier_data) + copier_data->gtw_cfg.config_length * 4;

	dev_dbg(sdev->dev, "copier %s, IPC size is %d", swidget->widget->name, ipc_size);

	*ipc_config_data = kzalloc(ipc_size, GFP_KERNEL);
	if (!*ipc_config_data)
		return -ENOMEM;

	*ipc_config_size = ipc_size;

	/* copy IPC data */
	memcpy(*ipc_config_data, (void *)copier_data, sizeof(*copier_data));
	if (copier_data->gtw_cfg.config_length)
		memcpy(*ipc_config_data + sizeof(*copier_data),
		       *data, copier_data->gtw_cfg.config_length * 4);

	/* update pipeline memory usage */
	sof_ipc4_update_pipeline_mem_usage(sdev, swidget, &copier_data->base_config);

	return 0;
}

static int sof_ipc4_prepare_gain_module(struct snd_sof_widget *swidget,
					struct snd_pcm_hw_params *fe_params,
					struct snd_sof_platform_stream_params *platform_params,
					struct snd_pcm_hw_params *pipeline_params, int dir)
{
	struct snd_soc_component *scomp = swidget->scomp;
	struct snd_sof_dev *sdev = snd_soc_component_get_drvdata(scomp);
	struct sof_ipc4_gain *gain = swidget->private;
	struct sof_ipc4_available_audio_format *available_fmt = &gain->available_fmt;
	int ret;

	ret = sof_ipc4_init_audio_fmt(sdev, swidget, &gain->base_config,
				      pipeline_params, available_fmt,
				      available_fmt->input_pin_fmts,
				      available_fmt->num_input_formats);
	if (ret < 0)
		return ret;

	/* update pipeline memory usage */
	sof_ipc4_update_pipeline_mem_usage(sdev, swidget, &gain->base_config);

	return 0;
}

static int sof_ipc4_prepare_mixer_module(struct snd_sof_widget *swidget,
					 struct snd_pcm_hw_params *fe_params,
					 struct snd_sof_platform_stream_params *platform_params,
					 struct snd_pcm_hw_params *pipeline_params, int dir)
{
	struct snd_soc_component *scomp = swidget->scomp;
	struct snd_sof_dev *sdev = snd_soc_component_get_drvdata(scomp);
	struct sof_ipc4_mixer *mixer = swidget->private;
	struct sof_ipc4_available_audio_format *available_fmt = &mixer->available_fmt;
	int ret;

	ret = sof_ipc4_init_audio_fmt(sdev, swidget, &mixer->base_config,
				      pipeline_params, available_fmt,
				      available_fmt->input_pin_fmts,
				      available_fmt->num_input_formats);
	if (ret < 0)
		return ret;

	/* update pipeline memory usage */
	sof_ipc4_update_pipeline_mem_usage(sdev, swidget, &mixer->base_config);

	return 0;
}

static int sof_ipc4_prepare_src_module(struct snd_sof_widget *swidget,
				       struct snd_pcm_hw_params *fe_params,
				       struct snd_sof_platform_stream_params *platform_params,
				       struct snd_pcm_hw_params *pipeline_params, int dir)
{
	struct snd_soc_component *scomp = swidget->scomp;
	struct snd_sof_dev *sdev = snd_soc_component_get_drvdata(scomp);
	struct sof_ipc4_src *src = swidget->private;
	struct sof_ipc4_available_audio_format *available_fmt = &src->available_fmt;
	struct snd_interval *rate;
	int ret;

	ret = sof_ipc4_init_audio_fmt(sdev, swidget, &src->base_config,
				      pipeline_params, available_fmt,
				      available_fmt->input_pin_fmts,
				      available_fmt->num_input_formats);
	if (ret < 0)
		return ret;

	/* update pipeline memory usage */
	sof_ipc4_update_pipeline_mem_usage(sdev, swidget, &src->base_config);

	/* update pipeline_params for sink widgets */
	rate = hw_param_interval(pipeline_params, SNDRV_PCM_HW_PARAM_RATE);
	rate->min = src->sink_rate;
	rate->max = rate->min;

	return 0;
}

static int
sof_ipc4_process_set_pin_formats(struct snd_sof_widget *swidget, int pin_type)
{
	struct sof_ipc4_process *process = swidget->private;
	struct sof_ipc4_base_module_cfg_ext *base_cfg_ext = process->base_config_ext;
	struct sof_ipc4_available_audio_format *available_fmt = &process->available_fmt;
	struct sof_ipc4_pin_format *pin_format, *format_list_to_search;
	struct snd_soc_component *scomp = swidget->scomp;
	int num_pins, format_list_count;
	int pin_format_offset = 0;
	int i, j;

	/* set number of pins, offset of pin format and format list to search based on pin type */
	if (pin_type == SOF_PIN_TYPE_INPUT) {
		num_pins = swidget->num_input_pins;
		format_list_to_search = available_fmt->input_pin_fmts;
		format_list_count = available_fmt->num_input_formats;
	} else {
		num_pins = swidget->num_output_pins;
		pin_format_offset = swidget->num_input_pins;
		format_list_to_search = available_fmt->output_pin_fmts;
		format_list_count = available_fmt->num_output_formats;
	}

	for (i = pin_format_offset; i < num_pins + pin_format_offset; i++) {
		pin_format = &base_cfg_ext->pin_formats[i];

		/* Pin 0 audio formats are derived from the base config input/output format */
		if (i == pin_format_offset) {
			if (pin_type == SOF_PIN_TYPE_INPUT) {
				pin_format->buffer_size = process->base_config.ibs;
				pin_format->audio_fmt = process->base_config.audio_fmt;
			} else {
				pin_format->buffer_size = process->base_config.obs;
				pin_format->audio_fmt = process->output_format;
			}
			continue;
		}

		/*
		 * For all other pins, find the pin formats from those set in topology. If there
		 * is more than one format specified for a pin, this will pick the first available
		 * one.
		 */
		for (j = 0; j < format_list_count; j++) {
			struct sof_ipc4_pin_format *pin_format_item = &format_list_to_search[j];

			if (pin_format_item->pin_index == i - pin_format_offset) {
				*pin_format = *pin_format_item;
				break;
			}
		}

		if (j == format_list_count) {
			dev_err(scomp->dev, "%s pin %d format not found for %s\n",
				(pin_type == SOF_PIN_TYPE_INPUT) ? "input" : "output",
				i - pin_format_offset, swidget->widget->name);
			return -EINVAL;
		}
	}

	return 0;
}

static int sof_ipc4_process_add_base_cfg_extn(struct snd_sof_widget *swidget)
{
	int ret, i;

	/* copy input and output pin formats */
	for (i = 0; i <= SOF_PIN_TYPE_OUTPUT; i++) {
		ret = sof_ipc4_process_set_pin_formats(swidget, i);
		if (ret < 0)
			return ret;
	}

	return 0;
}

static int sof_ipc4_prepare_process_module(struct snd_sof_widget *swidget,
					   struct snd_pcm_hw_params *fe_params,
					   struct snd_sof_platform_stream_params *platform_params,
					   struct snd_pcm_hw_params *pipeline_params, int dir)
{
	struct snd_soc_component *scomp = swidget->scomp;
	struct snd_sof_dev *sdev = snd_soc_component_get_drvdata(scomp);
	struct sof_ipc4_process *process = swidget->private;
	struct sof_ipc4_available_audio_format *available_fmt = &process->available_fmt;
	void *cfg = process->ipc_config_data;
	int ret;

	ret = sof_ipc4_init_audio_fmt(sdev, swidget, &process->base_config,
				      pipeline_params, available_fmt,
				      available_fmt->input_pin_fmts,
				      available_fmt->num_input_formats);
	if (ret < 0)
		return ret;

	/* copy Pin 0 output format */
	if (available_fmt->num_output_formats && ret < available_fmt->num_output_formats &&
	    !available_fmt->output_pin_fmts[ret].pin_index) {
		memcpy(&process->output_format, &available_fmt->output_pin_fmts[ret].audio_fmt,
		       sizeof(struct sof_ipc4_audio_format));

		/* modify the pipeline params with the pin 0 output format */
		ret = sof_ipc4_update_hw_params(sdev, pipeline_params, &process->output_format);
		if (ret)
			return ret;
	}

	/* update pipeline memory usage */
	sof_ipc4_update_pipeline_mem_usage(sdev, swidget, &process->base_config);

	/* ipc_config_data is composed of the base_config followed by an optional extension */
	memcpy(cfg, &process->base_config, sizeof(struct sof_ipc4_base_module_cfg));
	cfg += sizeof(struct sof_ipc4_base_module_cfg);

	if (process->init_config == SOF_IPC4_MODULE_INIT_CONFIG_TYPE_BASE_CFG_WITH_EXT) {
		struct sof_ipc4_base_module_cfg_ext *base_cfg_ext = process->base_config_ext;

		ret = sof_ipc4_process_add_base_cfg_extn(swidget);
		if (ret < 0)
			return ret;

		memcpy(cfg, base_cfg_ext, process->base_config_ext_size);
	}

	return 0;
}

static int sof_ipc4_control_load_volume(struct snd_sof_dev *sdev, struct snd_sof_control *scontrol)
{
	struct sof_ipc4_control_data *control_data;
	struct sof_ipc4_msg *msg;
	int i;

	scontrol->size = struct_size(control_data, chanv, scontrol->num_channels);

	/* scontrol->ipc_control_data will be freed in sof_control_unload */
	scontrol->ipc_control_data = kzalloc(scontrol->size, GFP_KERNEL);
	if (!scontrol->ipc_control_data)
		return -ENOMEM;

	control_data = scontrol->ipc_control_data;
	control_data->index = scontrol->index;

	msg = &control_data->msg;
	msg->primary = SOF_IPC4_MSG_TYPE_SET(SOF_IPC4_MOD_LARGE_CONFIG_SET);
	msg->primary |= SOF_IPC4_MSG_DIR(SOF_IPC4_MSG_REQUEST);
	msg->primary |= SOF_IPC4_MSG_TARGET(SOF_IPC4_MODULE_MSG);

	msg->extension = SOF_IPC4_MOD_EXT_MSG_PARAM_ID(SOF_IPC4_GAIN_PARAM_ID);

	/* set default volume values to 0dB in control */
	for (i = 0; i < scontrol->num_channels; i++) {
		control_data->chanv[i].channel = i;
		control_data->chanv[i].value = SOF_IPC4_VOL_ZERO_DB;
	}

	return 0;
}

static int sof_ipc4_control_load_bytes(struct snd_sof_dev *sdev, struct snd_sof_control *scontrol)
{
	struct sof_ipc4_control_data *control_data;
	struct sof_ipc4_msg *msg;
	int ret;

	if (scontrol->max_size < (sizeof(*control_data) + sizeof(struct sof_abi_hdr))) {
		dev_err(sdev->dev, "insufficient size for a bytes control %s: %zu.\n",
			scontrol->name, scontrol->max_size);
		return -EINVAL;
	}

	if (scontrol->priv_size > scontrol->max_size - sizeof(*control_data)) {
		dev_err(sdev->dev, "scontrol %s bytes data size %zu exceeds max %zu.\n",
			scontrol->name, scontrol->priv_size,
			scontrol->max_size - sizeof(*control_data));
		return -EINVAL;
	}

	scontrol->size = sizeof(struct sof_ipc4_control_data) + scontrol->priv_size;

	scontrol->ipc_control_data = kzalloc(scontrol->max_size, GFP_KERNEL);
	if (!scontrol->ipc_control_data)
		return -ENOMEM;

	control_data = scontrol->ipc_control_data;
	control_data->index = scontrol->index;
	if (scontrol->priv_size > 0) {
		memcpy(control_data->data, scontrol->priv, scontrol->priv_size);
		kfree(scontrol->priv);
		scontrol->priv = NULL;

		if (control_data->data->magic != SOF_IPC4_ABI_MAGIC) {
			dev_err(sdev->dev, "Wrong ABI magic (%#x) for control: %s\n",
				control_data->data->magic, scontrol->name);
			ret = -EINVAL;
			goto err;
		}

		/* TODO: check the ABI version */

		if (control_data->data->size + sizeof(struct sof_abi_hdr) !=
		    scontrol->priv_size) {
			dev_err(sdev->dev, "Control %s conflict in bytes %zu vs. priv size %zu.\n",
				scontrol->name,
				control_data->data->size + sizeof(struct sof_abi_hdr),
				scontrol->priv_size);
			ret = -EINVAL;
			goto err;
		}
	}

	msg = &control_data->msg;
	msg->primary = SOF_IPC4_MSG_TYPE_SET(SOF_IPC4_MOD_LARGE_CONFIG_SET);
	msg->primary |= SOF_IPC4_MSG_DIR(SOF_IPC4_MSG_REQUEST);
	msg->primary |= SOF_IPC4_MSG_TARGET(SOF_IPC4_MODULE_MSG);

	return 0;

err:
	kfree(scontrol->ipc_control_data);
	scontrol->ipc_control_data = NULL;
	return ret;
}

static int sof_ipc4_control_setup(struct snd_sof_dev *sdev, struct snd_sof_control *scontrol)
{
	switch (scontrol->info_type) {
	case SND_SOC_TPLG_CTL_VOLSW:
	case SND_SOC_TPLG_CTL_VOLSW_SX:
	case SND_SOC_TPLG_CTL_VOLSW_XR_SX:
		return sof_ipc4_control_load_volume(sdev, scontrol);
	case SND_SOC_TPLG_CTL_BYTES:
		return sof_ipc4_control_load_bytes(sdev, scontrol);
	default:
		break;
	}

	return 0;
}

static int sof_ipc4_widget_setup(struct snd_sof_dev *sdev, struct snd_sof_widget *swidget)
{
	struct snd_sof_widget *pipe_widget = swidget->spipe->pipe_widget;
	struct sof_ipc4_fw_data *ipc4_data = sdev->private;
	struct sof_ipc4_pipeline *pipeline;
	struct sof_ipc4_msg *msg;
	void *ipc_data = NULL;
	u32 ipc_size = 0;
	int ret;

	switch (swidget->id) {
	case snd_soc_dapm_scheduler:
		pipeline = swidget->private;

		if (pipeline->use_chain_dma) {
			dev_warn(sdev->dev, "use_chain_dma set for scheduler %s",
				 swidget->widget->name);
			return 0;
		}

		dev_dbg(sdev->dev, "pipeline: %d memory pages: %d\n", swidget->pipeline_id,
			pipeline->mem_usage);

		msg = &pipeline->msg;
		msg->primary |= pipeline->mem_usage;

		swidget->instance_id = ida_alloc_max(&pipeline_ida, ipc4_data->max_num_pipelines,
						     GFP_KERNEL);
		if (swidget->instance_id < 0) {
			dev_err(sdev->dev, "failed to assign pipeline id for %s: %d\n",
				swidget->widget->name, swidget->instance_id);
			return swidget->instance_id;
		}
		msg->primary &= ~SOF_IPC4_GLB_PIPE_INSTANCE_MASK;
		msg->primary |= SOF_IPC4_GLB_PIPE_INSTANCE_ID(swidget->instance_id);
		break;
	case snd_soc_dapm_aif_in:
	case snd_soc_dapm_aif_out:
	case snd_soc_dapm_buffer:
	{
		struct sof_ipc4_copier *ipc4_copier = swidget->private;

		pipeline = pipe_widget->private;
		if (pipeline->use_chain_dma)
			return 0;

		ipc_size = ipc4_copier->ipc_config_size;
		ipc_data = ipc4_copier->ipc_config_data;

		msg = &ipc4_copier->msg;
		break;
	}
	case snd_soc_dapm_dai_in:
	case snd_soc_dapm_dai_out:
	{
		struct snd_sof_dai *dai = swidget->private;
		struct sof_ipc4_copier *ipc4_copier = dai->private;

		pipeline = pipe_widget->private;
		if (pipeline->use_chain_dma)
			return 0;

		ipc_size = ipc4_copier->ipc_config_size;
		ipc_data = ipc4_copier->ipc_config_data;

		msg = &ipc4_copier->msg;
		break;
	}
	case snd_soc_dapm_pga:
	{
		struct sof_ipc4_gain *gain = swidget->private;

		ipc_size = sizeof(struct sof_ipc4_base_module_cfg) +
			   sizeof(struct sof_ipc4_gain_data);
		ipc_data = gain;

		msg = &gain->msg;
		break;
	}
	case snd_soc_dapm_mixer:
	{
		struct sof_ipc4_mixer *mixer = swidget->private;

		ipc_size = sizeof(mixer->base_config);
		ipc_data = &mixer->base_config;

		msg = &mixer->msg;
		break;
	}
	case snd_soc_dapm_src:
	{
		struct sof_ipc4_src *src = swidget->private;

		ipc_size = sizeof(struct sof_ipc4_base_module_cfg) + sizeof(src->sink_rate);
		ipc_data = src;

		msg = &src->msg;
		break;
	}
	case snd_soc_dapm_effect:
	{
		struct sof_ipc4_process *process = swidget->private;

		if (!process->ipc_config_size) {
			dev_err(sdev->dev, "module %s has no config data!\n",
				swidget->widget->name);
			return -EINVAL;
		}

		ipc_size = process->ipc_config_size;
		ipc_data = process->ipc_config_data;

		msg = &process->msg;
		break;
	}
	default:
		dev_err(sdev->dev, "widget type %d not supported", swidget->id);
		return -EINVAL;
	}

	if (swidget->id != snd_soc_dapm_scheduler) {
		ret = sof_ipc4_widget_assign_instance_id(sdev, swidget);
		if (ret < 0) {
			dev_err(sdev->dev, "failed to assign instance id for %s\n",
				swidget->widget->name);
			return ret;
		}

		msg->primary &= ~SOF_IPC4_MOD_INSTANCE_MASK;
		msg->primary |= SOF_IPC4_MOD_INSTANCE(swidget->instance_id);

		msg->extension &= ~SOF_IPC4_MOD_EXT_PARAM_SIZE_MASK;
		msg->extension |= ipc_size >> 2;

		msg->extension &= ~SOF_IPC4_MOD_EXT_PPL_ID_MASK;
		msg->extension |= SOF_IPC4_MOD_EXT_PPL_ID(pipe_widget->instance_id);
	}
	dev_dbg(sdev->dev, "Create widget %s instance %d - pipe %d - core %d\n",
		swidget->widget->name, swidget->instance_id, swidget->pipeline_id, swidget->core);

	msg->data_size = ipc_size;
	msg->data_ptr = ipc_data;

	ret = sof_ipc_tx_message(sdev->ipc, msg, ipc_size, NULL, 0);
	if (ret < 0) {
		dev_err(sdev->dev, "failed to create module %s\n", swidget->widget->name);

		if (swidget->id != snd_soc_dapm_scheduler) {
			struct sof_ipc4_fw_module *fw_module = swidget->module_info;

			ida_free(&fw_module->m_ida, swidget->instance_id);
		} else {
			ida_free(&pipeline_ida, swidget->instance_id);
		}
	}

	return ret;
}

static int sof_ipc4_widget_free(struct snd_sof_dev *sdev, struct snd_sof_widget *swidget)
{
	struct sof_ipc4_fw_module *fw_module = swidget->module_info;
	struct sof_ipc4_fw_data *ipc4_data = sdev->private;
	int ret = 0;

	mutex_lock(&ipc4_data->pipeline_state_mutex);

	/* freeing a pipeline frees all the widgets associated with it */
	if (swidget->id == snd_soc_dapm_scheduler) {
		struct sof_ipc4_pipeline *pipeline = swidget->private;
		struct sof_ipc4_msg msg = {{ 0 }};
		u32 header;

		if (pipeline->use_chain_dma) {
			dev_warn(sdev->dev, "use_chain_dma set for scheduler %s",
				 swidget->widget->name);
			mutex_unlock(&ipc4_data->pipeline_state_mutex);
			return 0;
		}

		header = SOF_IPC4_GLB_PIPE_INSTANCE_ID(swidget->instance_id);
		header |= SOF_IPC4_MSG_TYPE_SET(SOF_IPC4_GLB_DELETE_PIPELINE);
		header |= SOF_IPC4_MSG_DIR(SOF_IPC4_MSG_REQUEST);
		header |= SOF_IPC4_MSG_TARGET(SOF_IPC4_FW_GEN_MSG);

		msg.primary = header;

		ret = sof_ipc_tx_message(sdev->ipc, &msg, 0, NULL, 0);
		if (ret < 0)
			dev_err(sdev->dev, "failed to free pipeline widget %s\n",
				swidget->widget->name);

		pipeline->mem_usage = 0;
		pipeline->state = SOF_IPC4_PIPE_UNINITIALIZED;
		ida_free(&pipeline_ida, swidget->instance_id);
	} else {
		struct snd_sof_widget *pipe_widget = swidget->spipe->pipe_widget;
		struct sof_ipc4_pipeline *pipeline = pipe_widget->private;

		if (!pipeline->use_chain_dma)
			ida_free(&fw_module->m_ida, swidget->instance_id);
	}

	mutex_unlock(&ipc4_data->pipeline_state_mutex);

	return ret;
}

static int sof_ipc4_get_queue_id(struct snd_sof_widget *src_widget,
				 struct snd_sof_widget *sink_widget, bool pin_type)
{
	struct snd_sof_widget *current_swidget;
	struct snd_soc_component *scomp;
	struct ida *queue_ida;
	const char *buddy_name;
	char **pin_binding;
	u32 num_pins;
	int i;

	if (pin_type == SOF_PIN_TYPE_OUTPUT) {
		current_swidget = src_widget;
		pin_binding = src_widget->output_pin_binding;
		queue_ida = &src_widget->output_queue_ida;
		num_pins = src_widget->num_output_pins;
		buddy_name = sink_widget->widget->name;
	} else {
		current_swidget = sink_widget;
		pin_binding = sink_widget->input_pin_binding;
		queue_ida = &sink_widget->input_queue_ida;
		num_pins = sink_widget->num_input_pins;
		buddy_name = src_widget->widget->name;
	}

	scomp = current_swidget->scomp;

	if (num_pins < 1) {
		dev_err(scomp->dev, "invalid %s num_pins: %d for queue allocation for %s\n",
			(pin_type == SOF_PIN_TYPE_OUTPUT ? "output" : "input"),
			num_pins, current_swidget->widget->name);
		return -EINVAL;
	}

	/* If there is only one input/output pin, queue id must be 0 */
	if (num_pins == 1)
		return 0;

	/* Allocate queue ID from pin binding array if it is defined in topology. */
	if (pin_binding) {
		for (i = 0; i < num_pins; i++) {
			if (!strcmp(pin_binding[i], buddy_name))
				return i;
		}
		/*
		 * Fail if no queue ID found from pin binding array, so that we don't
		 * mixed use pin binding array and ida for queue ID allocation.
		 */
		dev_err(scomp->dev, "no %s queue id found from pin binding array for %s\n",
			(pin_type == SOF_PIN_TYPE_OUTPUT ? "output" : "input"),
			current_swidget->widget->name);
		return -EINVAL;
	}

	/* If no pin binding array specified in topology, use ida to allocate one */
	return ida_alloc_max(queue_ida, num_pins, GFP_KERNEL);
}

static void sof_ipc4_put_queue_id(struct snd_sof_widget *swidget, int queue_id,
				  bool pin_type)
{
	struct ida *queue_ida;
	char **pin_binding;
	int num_pins;

	if (pin_type == SOF_PIN_TYPE_OUTPUT) {
		pin_binding = swidget->output_pin_binding;
		queue_ida = &swidget->output_queue_ida;
		num_pins = swidget->num_output_pins;
	} else {
		pin_binding = swidget->input_pin_binding;
		queue_ida = &swidget->input_queue_ida;
		num_pins = swidget->num_input_pins;
	}

	/* Nothing to free if queue ID is not allocated with ida. */
	if (num_pins == 1 || pin_binding)
		return;

	ida_free(queue_ida, queue_id);
}

static int sof_ipc4_set_copier_sink_format(struct snd_sof_dev *sdev,
					   struct snd_sof_widget *src_widget,
					   struct snd_sof_widget *sink_widget,
					   int sink_id)
{
	struct sof_ipc4_copier_config_set_sink_format format;
	struct sof_ipc4_base_module_cfg *src_config;
	const struct sof_ipc4_audio_format *pin_fmt;
	struct sof_ipc4_fw_module *fw_module;
	struct sof_ipc4_msg msg = {{ 0 }};
	u32 header, extension;

	dev_dbg(sdev->dev, "%s set copier sink %d format\n",
		src_widget->widget->name, sink_id);

	if (WIDGET_IS_DAI(src_widget->id)) {
		struct snd_sof_dai *dai = src_widget->private;

		src_config = dai->private;
	} else {
		src_config = src_widget->private;
	}

	fw_module = src_widget->module_info;

	format.sink_id = sink_id;
	memcpy(&format.source_fmt, &src_config->audio_fmt, sizeof(format.source_fmt));

	pin_fmt = sof_ipc4_get_input_pin_audio_fmt(sink_widget, sink_id);
	if (!pin_fmt) {
		dev_err(sdev->dev, "Unable to get pin %d format for %s",
			sink_id, sink_widget->widget->name);
		return -EINVAL;
	}

	memcpy(&format.sink_fmt, pin_fmt, sizeof(format.sink_fmt));

	msg.data_size = sizeof(format);
	msg.data_ptr = &format;

	header = fw_module->man4_module_entry.id;
	header |= SOF_IPC4_MOD_INSTANCE(src_widget->instance_id);
	header |= SOF_IPC4_MSG_TYPE_SET(SOF_IPC4_MOD_LARGE_CONFIG_SET);
	header |= SOF_IPC4_MSG_DIR(SOF_IPC4_MSG_REQUEST);
	header |= SOF_IPC4_MSG_TARGET(SOF_IPC4_MODULE_MSG);

	extension = SOF_IPC4_MOD_EXT_MSG_SIZE(msg.data_size);
	extension |=
		SOF_IPC4_MOD_EXT_MSG_PARAM_ID(SOF_IPC4_COPIER_MODULE_CFG_PARAM_SET_SINK_FORMAT);
	extension |= SOF_IPC4_MOD_EXT_MSG_LAST_BLOCK(1);
	extension |= SOF_IPC4_MOD_EXT_MSG_FIRST_BLOCK(1);

	msg.primary = header;
	msg.extension = extension;

	return sof_ipc_tx_message(sdev->ipc, &msg, msg.data_size, NULL, 0);
}

static int sof_ipc4_route_setup(struct snd_sof_dev *sdev, struct snd_sof_route *sroute)
{
	struct snd_sof_widget *src_widget = sroute->src_widget;
	struct snd_sof_widget *sink_widget = sroute->sink_widget;
	struct snd_sof_widget *src_pipe_widget = src_widget->spipe->pipe_widget;
	struct snd_sof_widget *sink_pipe_widget = sink_widget->spipe->pipe_widget;
	struct sof_ipc4_fw_module *src_fw_module = src_widget->module_info;
	struct sof_ipc4_fw_module *sink_fw_module = sink_widget->module_info;
	struct sof_ipc4_pipeline *src_pipeline = src_pipe_widget->private;
	struct sof_ipc4_pipeline *sink_pipeline = sink_pipe_widget->private;
	struct sof_ipc4_msg msg = {{ 0 }};
	u32 header, extension;
	int ret;

	/* no route set up if chain DMA is used */
	if (src_pipeline->use_chain_dma || sink_pipeline->use_chain_dma) {
		if (!src_pipeline->use_chain_dma || !sink_pipeline->use_chain_dma) {
			dev_err(sdev->dev,
				"use_chain_dma must be set for both src %s and sink %s pipelines\n",
				src_widget->widget->name, sink_widget->widget->name);
			return -EINVAL;
		}
		return 0;
	}

	sroute->src_queue_id = sof_ipc4_get_queue_id(src_widget, sink_widget,
						     SOF_PIN_TYPE_OUTPUT);
	if (sroute->src_queue_id < 0) {
		dev_err(sdev->dev, "failed to get queue ID for source widget: %s\n",
			src_widget->widget->name);
		return sroute->src_queue_id;
	}

	sroute->dst_queue_id = sof_ipc4_get_queue_id(src_widget, sink_widget,
						     SOF_PIN_TYPE_INPUT);
	if (sroute->dst_queue_id < 0) {
		dev_err(sdev->dev, "failed to get queue ID for sink widget: %s\n",
			sink_widget->widget->name);
		sof_ipc4_put_queue_id(src_widget, sroute->src_queue_id,
				      SOF_PIN_TYPE_OUTPUT);
		return sroute->dst_queue_id;
	}

	/* Pin 0 format is already set during copier module init */
	if (sroute->src_queue_id > 0 && WIDGET_IS_COPIER(src_widget->id)) {
		ret = sof_ipc4_set_copier_sink_format(sdev, src_widget, sink_widget,
						      sroute->src_queue_id);
		if (ret < 0) {
			dev_err(sdev->dev, "failed to set sink format for %s source queue ID %d\n",
				src_widget->widget->name, sroute->src_queue_id);
			goto out;
		}
	}

	dev_dbg(sdev->dev, "bind %s:%d -> %s:%d\n",
		src_widget->widget->name, sroute->src_queue_id,
		sink_widget->widget->name, sroute->dst_queue_id);

	header = src_fw_module->man4_module_entry.id;
	header |= SOF_IPC4_MOD_INSTANCE(src_widget->instance_id);
	header |= SOF_IPC4_MSG_TYPE_SET(SOF_IPC4_MOD_BIND);
	header |= SOF_IPC4_MSG_DIR(SOF_IPC4_MSG_REQUEST);
	header |= SOF_IPC4_MSG_TARGET(SOF_IPC4_MODULE_MSG);

	extension = sink_fw_module->man4_module_entry.id;
	extension |= SOF_IPC4_MOD_EXT_DST_MOD_INSTANCE(sink_widget->instance_id);
	extension |= SOF_IPC4_MOD_EXT_DST_MOD_QUEUE_ID(sroute->dst_queue_id);
	extension |= SOF_IPC4_MOD_EXT_SRC_MOD_QUEUE_ID(sroute->src_queue_id);

	msg.primary = header;
	msg.extension = extension;

	ret = sof_ipc_tx_message(sdev->ipc, &msg, 0, NULL, 0);
	if (ret < 0) {
		dev_err(sdev->dev, "failed to bind modules %s:%d -> %s:%d\n",
			src_widget->widget->name, sroute->src_queue_id,
			sink_widget->widget->name, sroute->dst_queue_id);
		goto out;
	}

	return ret;

out:
	sof_ipc4_put_queue_id(src_widget, sroute->src_queue_id, SOF_PIN_TYPE_OUTPUT);
	sof_ipc4_put_queue_id(sink_widget, sroute->dst_queue_id, SOF_PIN_TYPE_INPUT);
	return ret;
}

static int sof_ipc4_route_free(struct snd_sof_dev *sdev, struct snd_sof_route *sroute)
{
	struct snd_sof_widget *src_widget = sroute->src_widget;
	struct snd_sof_widget *sink_widget = sroute->sink_widget;
	struct sof_ipc4_fw_module *src_fw_module = src_widget->module_info;
	struct sof_ipc4_fw_module *sink_fw_module = sink_widget->module_info;
	struct sof_ipc4_msg msg = {{ 0 }};
	struct snd_sof_widget *src_pipe_widget = src_widget->spipe->pipe_widget;
	struct snd_sof_widget *sink_pipe_widget = sink_widget->spipe->pipe_widget;
	struct sof_ipc4_pipeline *src_pipeline = src_pipe_widget->private;
	struct sof_ipc4_pipeline *sink_pipeline = sink_pipe_widget->private;
	u32 header, extension;
	int ret = 0;

	/* no route is set up if chain DMA is used */
	if (src_pipeline->use_chain_dma || sink_pipeline->use_chain_dma)
		return 0;

	dev_dbg(sdev->dev, "unbind modules %s:%d -> %s:%d\n",
		src_widget->widget->name, sroute->src_queue_id,
		sink_widget->widget->name, sroute->dst_queue_id);

	/*
	 * routes belonging to the same pipeline will be disconnected by the FW when the pipeline
	 * is freed. So avoid sending this IPC which will be ignored by the FW anyway.
	 */
	if (src_widget->spipe->pipe_widget == sink_widget->spipe->pipe_widget)
		goto out;

	header = src_fw_module->man4_module_entry.id;
	header |= SOF_IPC4_MOD_INSTANCE(src_widget->instance_id);
	header |= SOF_IPC4_MSG_TYPE_SET(SOF_IPC4_MOD_UNBIND);
	header |= SOF_IPC4_MSG_DIR(SOF_IPC4_MSG_REQUEST);
	header |= SOF_IPC4_MSG_TARGET(SOF_IPC4_MODULE_MSG);

	extension = sink_fw_module->man4_module_entry.id;
	extension |= SOF_IPC4_MOD_EXT_DST_MOD_INSTANCE(sink_widget->instance_id);
	extension |= SOF_IPC4_MOD_EXT_DST_MOD_QUEUE_ID(sroute->dst_queue_id);
	extension |= SOF_IPC4_MOD_EXT_SRC_MOD_QUEUE_ID(sroute->src_queue_id);

	msg.primary = header;
	msg.extension = extension;

	ret = sof_ipc_tx_message(sdev->ipc, &msg, 0, NULL, 0);
	if (ret < 0)
		dev_err(sdev->dev, "failed to unbind modules %s:%d -> %s:%d\n",
			src_widget->widget->name, sroute->src_queue_id,
			sink_widget->widget->name, sroute->dst_queue_id);
out:
	sof_ipc4_put_queue_id(sink_widget, sroute->dst_queue_id, SOF_PIN_TYPE_INPUT);
	sof_ipc4_put_queue_id(src_widget, sroute->src_queue_id, SOF_PIN_TYPE_OUTPUT);

	return ret;
}

static int sof_ipc4_dai_config(struct snd_sof_dev *sdev, struct snd_sof_widget *swidget,
			       unsigned int flags, struct snd_sof_dai_config_data *data)
{
	struct snd_sof_widget *pipe_widget = swidget->spipe->pipe_widget;
	struct sof_ipc4_pipeline *pipeline = pipe_widget->private;
	struct snd_sof_dai *dai = swidget->private;
	struct sof_ipc4_gtw_attributes *gtw_attr;
	struct sof_ipc4_copier_data *copier_data;
	struct sof_ipc4_copier *ipc4_copier;

	if (!dai || !dai->private) {
		dev_err(sdev->dev, "Invalid DAI or DAI private data for %s\n",
			swidget->widget->name);
		return -EINVAL;
	}

	ipc4_copier = (struct sof_ipc4_copier *)dai->private;
	copier_data = &ipc4_copier->data;

	if (!data)
		return 0;

	switch (ipc4_copier->dai_type) {
	case SOF_DAI_INTEL_HDA:
		if (pipeline->use_chain_dma) {
			pipeline->msg.primary &= ~SOF_IPC4_GLB_CHAIN_DMA_LINK_ID_MASK;
			pipeline->msg.primary |= SOF_IPC4_GLB_CHAIN_DMA_LINK_ID(data->dai_data);
			break;
		}
		gtw_attr = ipc4_copier->gtw_attr;
		gtw_attr->lp_buffer_alloc = pipeline->lp_mode;
		pipeline->skip_during_fe_trigger = true;
		fallthrough;
	case SOF_DAI_INTEL_ALH:
		/*
		 * Do not clear the node ID when this op is invoked with
		 * SOF_DAI_CONFIG_FLAGS_HW_FREE. It is needed to free the group_ida during
		 * unprepare.
		 */
		if (flags & SOF_DAI_CONFIG_FLAGS_HW_PARAMS) {
			copier_data->gtw_cfg.node_id &= ~SOF_IPC4_NODE_INDEX_MASK;
			copier_data->gtw_cfg.node_id |= SOF_IPC4_NODE_INDEX(data->dai_data);
		}
		break;
	case SOF_DAI_INTEL_DMIC:
	case SOF_DAI_INTEL_SSP:
		/* nothing to do for SSP/DMIC */
		break;
	default:
		dev_err(sdev->dev, "%s: unsupported dai type %d\n", __func__,
			ipc4_copier->dai_type);
		return -EINVAL;
	}

	return 0;
}

static int sof_ipc4_parse_manifest(struct snd_soc_component *scomp, int index,
				   struct snd_soc_tplg_manifest *man)
{
	struct snd_sof_dev *sdev = snd_soc_component_get_drvdata(scomp);
	struct sof_ipc4_fw_data *ipc4_data = sdev->private;
	struct sof_manifest_tlv *manifest_tlv;
	struct sof_manifest *manifest;
	u32 size = le32_to_cpu(man->priv.size);
	u8 *man_ptr = man->priv.data;
	u32 len_check;
	int i;

	if (!size || size < SOF_IPC4_TPLG_ABI_SIZE) {
		dev_err(scomp->dev, "%s: Invalid topology ABI size: %u\n",
			__func__, size);
		return -EINVAL;
	}

	manifest = (struct sof_manifest *)man_ptr;

	dev_info(scomp->dev,
		 "Topology: ABI %d:%d:%d Kernel ABI %u:%u:%u\n",
		  le16_to_cpu(manifest->abi_major), le16_to_cpu(manifest->abi_minor),
		  le16_to_cpu(manifest->abi_patch),
		  SOF_ABI_MAJOR, SOF_ABI_MINOR, SOF_ABI_PATCH);

	/* TODO: Add ABI compatibility check */

	/* no more data after the ABI version */
	if (size <= SOF_IPC4_TPLG_ABI_SIZE)
		return 0;

	manifest_tlv = manifest->items;
	len_check = sizeof(struct sof_manifest);
	for (i = 0; i < le16_to_cpu(manifest->count); i++) {
		len_check += sizeof(struct sof_manifest_tlv) + le32_to_cpu(manifest_tlv->size);
		if (len_check > size)
			return -EINVAL;

		switch (le32_to_cpu(manifest_tlv->type)) {
		case SOF_MANIFEST_DATA_TYPE_NHLT:
			/* no NHLT in BIOS, so use the one from topology manifest */
			if (ipc4_data->nhlt)
				break;
			ipc4_data->nhlt = devm_kmemdup(sdev->dev, manifest_tlv->data,
						       le32_to_cpu(manifest_tlv->size), GFP_KERNEL);
			if (!ipc4_data->nhlt)
				return -ENOMEM;
			break;
		default:
			dev_warn(scomp->dev, "Skipping unknown manifest data type %d\n",
				 manifest_tlv->type);
			break;
		}
		man_ptr += sizeof(struct sof_manifest_tlv) + le32_to_cpu(manifest_tlv->size);
		manifest_tlv = (struct sof_manifest_tlv *)man_ptr;
	}

	return 0;
}

static int sof_ipc4_dai_get_clk(struct snd_sof_dev *sdev, struct snd_sof_dai *dai, int clk_type)
{
	struct sof_ipc4_copier *ipc4_copier = dai->private;
	struct snd_soc_tplg_hw_config *hw_config;
	struct snd_sof_dai_link *slink;
	bool dai_link_found = false;
	bool hw_cfg_found = false;
	int i;

	if (!ipc4_copier)
		return 0;

	list_for_each_entry(slink, &sdev->dai_link_list, list) {
		if (!strcmp(slink->link->name, dai->name)) {
			dai_link_found = true;
			break;
		}
	}

	if (!dai_link_found) {
		dev_err(sdev->dev, "no DAI link found for DAI %s\n", dai->name);
		return -EINVAL;
	}

	for (i = 0; i < slink->num_hw_configs; i++) {
		hw_config = &slink->hw_configs[i];
		if (dai->current_config == le32_to_cpu(hw_config->id)) {
			hw_cfg_found = true;
			break;
		}
	}

	if (!hw_cfg_found) {
		dev_err(sdev->dev, "no matching hw_config found for DAI %s\n", dai->name);
		return -EINVAL;
	}

	switch (ipc4_copier->dai_type) {
	case SOF_DAI_INTEL_SSP:
		switch (clk_type) {
		case SOF_DAI_CLK_INTEL_SSP_MCLK:
			return le32_to_cpu(hw_config->mclk_rate);
		case SOF_DAI_CLK_INTEL_SSP_BCLK:
			return le32_to_cpu(hw_config->bclk_rate);
		default:
			dev_err(sdev->dev, "Invalid clk type for SSP %d\n", clk_type);
			break;
		}
		break;
	default:
		dev_err(sdev->dev, "DAI type %d not supported yet!\n", ipc4_copier->dai_type);
		break;
	}

	return -EINVAL;
}

static int sof_ipc4_tear_down_all_pipelines(struct snd_sof_dev *sdev, bool verify)
{
	struct snd_sof_pcm *spcm;
	int dir, ret;

	/*
	 * This function is called during system suspend, we need to make sure
	 * that all streams have been freed up.
	 * Freeing might have been skipped when xrun happened just at the start
	 * of the suspend and it sent a SNDRV_PCM_TRIGGER_STOP to the active
	 * stream. This will call sof_pcm_stream_free() with
	 * free_widget_list = false which will leave the kernel and firmware out
	 * of sync during suspend/resume.
	 *
	 * This will also make sure that paused streams handled correctly.
	 */
	list_for_each_entry(spcm, &sdev->pcm_list, list) {
		for_each_pcm_streams(dir) {
			struct snd_pcm_substream *substream = spcm->stream[dir].substream;

			if (!substream || !substream->runtime || spcm->stream[dir].suspend_ignored)
				continue;

			if (spcm->stream[dir].list) {
				ret = sof_pcm_stream_free(sdev, substream, spcm, dir, true);
				if (ret < 0)
					return ret;
			}
		}
	}
	return 0;
}

static int sof_ipc4_link_setup(struct snd_sof_dev *sdev, struct snd_soc_dai_link *link)
{
	if (link->no_pcm)
		return 0;

	/*
	 * set default trigger order for all links. Exceptions to
	 * the rule will be handled in sof_pcm_dai_link_fixup()
	 * For playback, the sequence is the following: start BE,
	 * start FE, stop FE, stop BE; for Capture the sequence is
	 * inverted start FE, start BE, stop BE, stop FE
	 */
	link->trigger[SNDRV_PCM_STREAM_PLAYBACK] = SND_SOC_DPCM_TRIGGER_POST;
	link->trigger[SNDRV_PCM_STREAM_CAPTURE] = SND_SOC_DPCM_TRIGGER_PRE;

	return 0;
}

static enum sof_tokens common_copier_token_list[] = {
	SOF_COMP_TOKENS,
	SOF_AUDIO_FMT_NUM_TOKENS,
	SOF_IN_AUDIO_FORMAT_TOKENS,
	SOF_OUT_AUDIO_FORMAT_TOKENS,
	SOF_COPIER_DEEP_BUFFER_TOKENS,
	SOF_COPIER_TOKENS,
	SOF_COMP_EXT_TOKENS,
};

static enum sof_tokens pipeline_token_list[] = {
	SOF_SCHED_TOKENS,
	SOF_PIPELINE_TOKENS,
};

static enum sof_tokens dai_token_list[] = {
	SOF_COMP_TOKENS,
	SOF_AUDIO_FMT_NUM_TOKENS,
	SOF_IN_AUDIO_FORMAT_TOKENS,
	SOF_OUT_AUDIO_FORMAT_TOKENS,
	SOF_COPIER_TOKENS,
	SOF_DAI_TOKENS,
	SOF_COMP_EXT_TOKENS,
};

static enum sof_tokens pga_token_list[] = {
	SOF_COMP_TOKENS,
	SOF_GAIN_TOKENS,
	SOF_AUDIO_FMT_NUM_TOKENS,
	SOF_IN_AUDIO_FORMAT_TOKENS,
	SOF_OUT_AUDIO_FORMAT_TOKENS,
	SOF_COMP_EXT_TOKENS,
};

static enum sof_tokens mixer_token_list[] = {
	SOF_COMP_TOKENS,
	SOF_AUDIO_FMT_NUM_TOKENS,
	SOF_IN_AUDIO_FORMAT_TOKENS,
	SOF_OUT_AUDIO_FORMAT_TOKENS,
	SOF_COMP_EXT_TOKENS,
};

static enum sof_tokens src_token_list[] = {
	SOF_COMP_TOKENS,
	SOF_SRC_TOKENS,
	SOF_AUDIO_FMT_NUM_TOKENS,
	SOF_IN_AUDIO_FORMAT_TOKENS,
	SOF_OUT_AUDIO_FORMAT_TOKENS,
	SOF_COMP_EXT_TOKENS,
};

static enum sof_tokens process_token_list[] = {
	SOF_COMP_TOKENS,
	SOF_AUDIO_FMT_NUM_TOKENS,
	SOF_IN_AUDIO_FORMAT_TOKENS,
	SOF_OUT_AUDIO_FORMAT_TOKENS,
	SOF_COMP_EXT_TOKENS,
};

static const struct sof_ipc_tplg_widget_ops tplg_ipc4_widget_ops[SND_SOC_DAPM_TYPE_COUNT] = {
	[snd_soc_dapm_aif_in] =  {sof_ipc4_widget_setup_pcm, sof_ipc4_widget_free_comp_pcm,
				  common_copier_token_list, ARRAY_SIZE(common_copier_token_list),
				  NULL, sof_ipc4_prepare_copier_module,
				  sof_ipc4_unprepare_copier_module},
	[snd_soc_dapm_aif_out] = {sof_ipc4_widget_setup_pcm, sof_ipc4_widget_free_comp_pcm,
				  common_copier_token_list, ARRAY_SIZE(common_copier_token_list),
				  NULL, sof_ipc4_prepare_copier_module,
				  sof_ipc4_unprepare_copier_module},
	[snd_soc_dapm_dai_in] = {sof_ipc4_widget_setup_comp_dai, sof_ipc4_widget_free_comp_dai,
				 dai_token_list, ARRAY_SIZE(dai_token_list), NULL,
				 sof_ipc4_prepare_copier_module,
				 sof_ipc4_unprepare_copier_module},
	[snd_soc_dapm_dai_out] = {sof_ipc4_widget_setup_comp_dai, sof_ipc4_widget_free_comp_dai,
				  dai_token_list, ARRAY_SIZE(dai_token_list), NULL,
				  sof_ipc4_prepare_copier_module,
				  sof_ipc4_unprepare_copier_module},
	[snd_soc_dapm_buffer] = {sof_ipc4_widget_setup_pcm, sof_ipc4_widget_free_comp_pcm,
				 common_copier_token_list, ARRAY_SIZE(common_copier_token_list),
				 NULL, sof_ipc4_prepare_copier_module,
				 sof_ipc4_unprepare_copier_module},
	[snd_soc_dapm_scheduler] = {sof_ipc4_widget_setup_comp_pipeline,
				    sof_ipc4_widget_free_comp_pipeline,
				    pipeline_token_list, ARRAY_SIZE(pipeline_token_list), NULL,
				    NULL, NULL},
	[snd_soc_dapm_pga] = {sof_ipc4_widget_setup_comp_pga, sof_ipc4_widget_free_comp_pga,
			      pga_token_list, ARRAY_SIZE(pga_token_list), NULL,
			      sof_ipc4_prepare_gain_module,
			      NULL},
	[snd_soc_dapm_mixer] = {sof_ipc4_widget_setup_comp_mixer, sof_ipc4_widget_free_comp_mixer,
				mixer_token_list, ARRAY_SIZE(mixer_token_list),
				NULL, sof_ipc4_prepare_mixer_module,
				NULL},
	[snd_soc_dapm_src] = {sof_ipc4_widget_setup_comp_src, sof_ipc4_widget_free_comp_src,
				src_token_list, ARRAY_SIZE(src_token_list),
				NULL, sof_ipc4_prepare_src_module,
				NULL},
	[snd_soc_dapm_effect] = {sof_ipc4_widget_setup_comp_process,
				sof_ipc4_widget_free_comp_process,
				process_token_list, ARRAY_SIZE(process_token_list),
				NULL, sof_ipc4_prepare_process_module,
				NULL},
};

const struct sof_ipc_tplg_ops ipc4_tplg_ops = {
	.widget = tplg_ipc4_widget_ops,
	.token_list = ipc4_token_list,
	.control_setup = sof_ipc4_control_setup,
	.control = &tplg_ipc4_control_ops,
	.widget_setup = sof_ipc4_widget_setup,
	.widget_free = sof_ipc4_widget_free,
	.route_setup = sof_ipc4_route_setup,
	.route_free = sof_ipc4_route_free,
	.dai_config = sof_ipc4_dai_config,
	.parse_manifest = sof_ipc4_parse_manifest,
	.dai_get_clk = sof_ipc4_dai_get_clk,
	.tear_down_all_pipelines = sof_ipc4_tear_down_all_pipelines,
	.link_setup = sof_ipc4_link_setup,
};<|MERGE_RESOLUTION|>--- conflicted
+++ resolved
@@ -162,11 +162,6 @@
 	for (i = 0; i < num_formats; i++) {
 		struct sof_ipc4_audio_format *fmt = &pin_fmt[i].audio_fmt;
 		dev_dbg(dev,
-<<<<<<< HEAD
-			" #%d: %uHz, %ubit (ch_map %#x ch_cfg %u interleaving_style %u fmt_cfg %#x)\n",
-			i, fmt->sampling_frequency, fmt->bit_depth, fmt->ch_map,
-			fmt->ch_cfg, fmt->interleaving_style, fmt->fmt_cfg);
-=======
 			"Pin index #%d: %uHz, %ubit (ch_map %#x ch_cfg %u interleaving_style %u fmt_cfg %#x) buffer size %d\n",
 			pin_fmt[i].pin_index, fmt->sampling_frequency, fmt->bit_depth, fmt->ch_map,
 			fmt->ch_cfg, fmt->interleaving_style, fmt->fmt_cfg,
@@ -200,7 +195,6 @@
 
 		if (pin_format->pin_index == pin_index)
 			return &pin_format->audio_fmt;
->>>>>>> 829d78e3
 	}
 
 	return NULL;
