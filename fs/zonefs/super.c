// SPDX-License-Identifier: GPL-2.0
/*
 * Simple file system for zoned block devices exposing zones as files.
 *
 * Copyright (C) 2019 Western Digital Corporation or its affiliates.
 */
#include <linux/module.h>
#include <linux/fs.h>
#include <linux/magic.h>
#include <linux/iomap.h>
#include <linux/init.h>
#include <linux/slab.h>
#include <linux/blkdev.h>
#include <linux/statfs.h>
#include <linux/writeback.h>
#include <linux/quotaops.h>
#include <linux/seq_file.h>
#include <linux/parser.h>
#include <linux/uio.h>
#include <linux/mman.h>
#include <linux/sched/mm.h>
#include <linux/crc32.h>
#include <linux/task_io_accounting_ops.h>

#include "zonefs.h"

static int zonefs_iomap_begin(struct inode *inode, loff_t offset, loff_t length,
			      unsigned int flags, struct iomap *iomap,
			      struct iomap *srcmap)
{
	struct zonefs_inode_info *zi = ZONEFS_I(inode);
	struct super_block *sb = inode->i_sb;
	loff_t isize;

	/* All I/Os should always be within the file maximum size */
	if (WARN_ON_ONCE(offset + length > zi->i_max_size))
		return -EIO;

	/*
	 * Sequential zones can only accept direct writes. This is already
	 * checked when writes are issued, so warn if we see a page writeback
	 * operation.
	 */
	if (WARN_ON_ONCE(zi->i_ztype == ZONEFS_ZTYPE_SEQ &&
			 (flags & IOMAP_WRITE) && !(flags & IOMAP_DIRECT)))
		return -EIO;

	/*
	 * For conventional zones, all blocks are always mapped. For sequential
	 * zones, all blocks after always mapped below the inode size (zone
	 * write pointer) and unwriten beyond.
	 */
	mutex_lock(&zi->i_truncate_mutex);
	isize = i_size_read(inode);
	if (offset >= isize)
		iomap->type = IOMAP_UNWRITTEN;
	else
		iomap->type = IOMAP_MAPPED;
	if (flags & IOMAP_WRITE)
		length = zi->i_max_size - offset;
	else
		length = min(length, isize - offset);
	mutex_unlock(&zi->i_truncate_mutex);

	iomap->offset = ALIGN_DOWN(offset, sb->s_blocksize);
	iomap->length = ALIGN(offset + length, sb->s_blocksize) - iomap->offset;
	iomap->bdev = inode->i_sb->s_bdev;
	iomap->addr = (zi->i_zsector << SECTOR_SHIFT) + iomap->offset;

	return 0;
}

static const struct iomap_ops zonefs_iomap_ops = {
	.iomap_begin	= zonefs_iomap_begin,
};

static int zonefs_readpage(struct file *unused, struct page *page)
{
	return iomap_readpage(page, &zonefs_iomap_ops);
}

static void zonefs_readahead(struct readahead_control *rac)
{
	iomap_readahead(rac, &zonefs_iomap_ops);
}

/*
 * Map blocks for page writeback. This is used only on conventional zone files,
 * which implies that the page range can only be within the fixed inode size.
 */
static int zonefs_map_blocks(struct iomap_writepage_ctx *wpc,
			     struct inode *inode, loff_t offset)
{
	struct zonefs_inode_info *zi = ZONEFS_I(inode);

	if (WARN_ON_ONCE(zi->i_ztype != ZONEFS_ZTYPE_CNV))
		return -EIO;
	if (WARN_ON_ONCE(offset >= i_size_read(inode)))
		return -EIO;

	/* If the mapping is already OK, nothing needs to be done */
	if (offset >= wpc->iomap.offset &&
	    offset < wpc->iomap.offset + wpc->iomap.length)
		return 0;

	return zonefs_iomap_begin(inode, offset, zi->i_max_size - offset,
				  IOMAP_WRITE, &wpc->iomap, NULL);
}

static const struct iomap_writeback_ops zonefs_writeback_ops = {
	.map_blocks		= zonefs_map_blocks,
};

static int zonefs_writepage(struct page *page, struct writeback_control *wbc)
{
	struct iomap_writepage_ctx wpc = { };

	return iomap_writepage(page, wbc, &wpc, &zonefs_writeback_ops);
}

static int zonefs_writepages(struct address_space *mapping,
			     struct writeback_control *wbc)
{
	struct iomap_writepage_ctx wpc = { };

	return iomap_writepages(mapping, wbc, &wpc, &zonefs_writeback_ops);
}

static const struct address_space_operations zonefs_file_aops = {
	.readpage		= zonefs_readpage,
	.readahead		= zonefs_readahead,
	.writepage		= zonefs_writepage,
	.writepages		= zonefs_writepages,
	.set_page_dirty		= iomap_set_page_dirty,
	.releasepage		= iomap_releasepage,
	.invalidatepage		= iomap_invalidatepage,
	.migratepage		= iomap_migrate_page,
	.is_partially_uptodate	= iomap_is_partially_uptodate,
	.error_remove_page	= generic_error_remove_page,
	.direct_IO		= noop_direct_IO,
};

static void zonefs_update_stats(struct inode *inode, loff_t new_isize)
{
	struct super_block *sb = inode->i_sb;
	struct zonefs_sb_info *sbi = ZONEFS_SB(sb);
	loff_t old_isize = i_size_read(inode);
	loff_t nr_blocks;

	if (new_isize == old_isize)
		return;

	spin_lock(&sbi->s_lock);

	/*
	 * This may be called for an update after an IO error.
	 * So beware of the values seen.
	 */
	if (new_isize < old_isize) {
		nr_blocks = (old_isize - new_isize) >> sb->s_blocksize_bits;
		if (sbi->s_used_blocks > nr_blocks)
			sbi->s_used_blocks -= nr_blocks;
		else
			sbi->s_used_blocks = 0;
	} else {
		sbi->s_used_blocks +=
			(new_isize - old_isize) >> sb->s_blocksize_bits;
		if (sbi->s_used_blocks > sbi->s_blocks)
			sbi->s_used_blocks = sbi->s_blocks;
	}

	spin_unlock(&sbi->s_lock);
}

/*
 * Check a zone condition and adjust its file inode access permissions for
 * offline and readonly zones. Return the inode size corresponding to the
 * amount of readable data in the zone.
 */
static loff_t zonefs_check_zone_condition(struct inode *inode,
					  struct blk_zone *zone, bool warn,
					  bool mount)
{
	struct zonefs_inode_info *zi = ZONEFS_I(inode);

	switch (zone->cond) {
	case BLK_ZONE_COND_OFFLINE:
		/*
		 * Dead zone: make the inode immutable, disable all accesses
		 * and set the file size to 0 (zone wp set to zone start).
		 */
		if (warn)
			zonefs_warn(inode->i_sb, "inode %lu: offline zone\n",
				    inode->i_ino);
		inode->i_flags |= S_IMMUTABLE;
		inode->i_mode &= ~0777;
		zone->wp = zone->start;
		return 0;
	case BLK_ZONE_COND_READONLY:
		/*
		 * The write pointer of read-only zones is invalid. If such a
		 * zone is found during mount, the file size cannot be retrieved
		 * so we treat the zone as offline (mount == true case).
		 * Otherwise, keep the file size as it was when last updated
		 * so that the user can recover data. In both cases, writes are
		 * always disabled for the zone.
		 */
		if (warn)
			zonefs_warn(inode->i_sb, "inode %lu: read-only zone\n",
				    inode->i_ino);
		inode->i_flags |= S_IMMUTABLE;
		if (mount) {
			zone->cond = BLK_ZONE_COND_OFFLINE;
			inode->i_mode &= ~0777;
			zone->wp = zone->start;
			return 0;
		}
		inode->i_mode &= ~0222;
		return i_size_read(inode);
	default:
		if (zi->i_ztype == ZONEFS_ZTYPE_CNV)
			return zi->i_max_size;
		return (zone->wp - zone->start) << SECTOR_SHIFT;
	}
}

struct zonefs_ioerr_data {
	struct inode	*inode;
	bool		write;
};

static int zonefs_io_error_cb(struct blk_zone *zone, unsigned int idx,
			      void *data)
{
	struct zonefs_ioerr_data *err = data;
	struct inode *inode = err->inode;
	struct zonefs_inode_info *zi = ZONEFS_I(inode);
	struct super_block *sb = inode->i_sb;
	struct zonefs_sb_info *sbi = ZONEFS_SB(sb);
	loff_t isize, data_size;

	/*
	 * Check the zone condition: if the zone is not "bad" (offline or
	 * read-only), read errors are simply signaled to the IO issuer as long
	 * as there is no inconsistency between the inode size and the amount of
	 * data writen in the zone (data_size).
	 */
	data_size = zonefs_check_zone_condition(inode, zone, true, false);
	isize = i_size_read(inode);
	if (zone->cond != BLK_ZONE_COND_OFFLINE &&
	    zone->cond != BLK_ZONE_COND_READONLY &&
	    !err->write && isize == data_size)
		return 0;

	/*
	 * At this point, we detected either a bad zone or an inconsistency
	 * between the inode size and the amount of data written in the zone.
	 * For the latter case, the cause may be a write IO error or an external
	 * action on the device. Two error patterns exist:
	 * 1) The inode size is lower than the amount of data in the zone:
	 *    a write operation partially failed and data was writen at the end
	 *    of the file. This can happen in the case of a large direct IO
	 *    needing several BIOs and/or write requests to be processed.
	 * 2) The inode size is larger than the amount of data in the zone:
	 *    this can happen with a deferred write error with the use of the
	 *    device side write cache after getting successful write IO
	 *    completions. Other possibilities are (a) an external corruption,
	 *    e.g. an application reset the zone directly, or (b) the device
	 *    has a serious problem (e.g. firmware bug).
	 *
	 * In all cases, warn about inode size inconsistency and handle the
	 * IO error according to the zone condition and to the mount options.
	 */
	if (zi->i_ztype == ZONEFS_ZTYPE_SEQ && isize != data_size)
		zonefs_warn(sb, "inode %lu: invalid size %lld (should be %lld)\n",
			    inode->i_ino, isize, data_size);

	/*
	 * First handle bad zones signaled by hardware. The mount options
	 * errors=zone-ro and errors=zone-offline result in changing the
	 * zone condition to read-only and offline respectively, as if the
	 * condition was signaled by the hardware.
	 */
	if (zone->cond == BLK_ZONE_COND_OFFLINE ||
	    sbi->s_mount_opts & ZONEFS_MNTOPT_ERRORS_ZOL) {
		zonefs_warn(sb, "inode %lu: read/write access disabled\n",
			    inode->i_ino);
		if (zone->cond != BLK_ZONE_COND_OFFLINE) {
			zone->cond = BLK_ZONE_COND_OFFLINE;
			data_size = zonefs_check_zone_condition(inode, zone,
								false, false);
		}
	} else if (zone->cond == BLK_ZONE_COND_READONLY ||
		   sbi->s_mount_opts & ZONEFS_MNTOPT_ERRORS_ZRO) {
		zonefs_warn(sb, "inode %lu: write access disabled\n",
			    inode->i_ino);
		if (zone->cond != BLK_ZONE_COND_READONLY) {
			zone->cond = BLK_ZONE_COND_READONLY;
			data_size = zonefs_check_zone_condition(inode, zone,
								false, false);
		}
	}

	/*
	 * If error=remount-ro was specified, any error result in remounting
	 * the volume as read-only.
	 */
	if ((sbi->s_mount_opts & ZONEFS_MNTOPT_ERRORS_RO) && !sb_rdonly(sb)) {
		zonefs_warn(sb, "remounting filesystem read-only\n");
		sb->s_flags |= SB_RDONLY;
	}

	/*
	 * Update block usage stats and the inode size  to prevent access to
	 * invalid data.
	 */
	zonefs_update_stats(inode, data_size);
	i_size_write(inode, data_size);
	zi->i_wpoffset = data_size;

	return 0;
}

/*
 * When an file IO error occurs, check the file zone to see if there is a change
 * in the zone condition (e.g. offline or read-only). For a failed write to a
 * sequential zone, the zone write pointer position must also be checked to
 * eventually correct the file size and zonefs inode write pointer offset
 * (which can be out of sync with the drive due to partial write failures).
 */
static void zonefs_io_error(struct inode *inode, bool write)
{
	struct zonefs_inode_info *zi = ZONEFS_I(inode);
	struct super_block *sb = inode->i_sb;
	struct zonefs_sb_info *sbi = ZONEFS_SB(sb);
	unsigned int noio_flag;
	unsigned int nr_zones =
		zi->i_max_size >> (sbi->s_zone_sectors_shift + SECTOR_SHIFT);
	struct zonefs_ioerr_data err = {
		.inode = inode,
		.write = write,
	};
	int ret;

	mutex_lock(&zi->i_truncate_mutex);

	/*
	 * Memory allocations in blkdev_report_zones() can trigger a memory
	 * reclaim which may in turn cause a recursion into zonefs as well as
	 * struct request allocations for the same device. The former case may
	 * end up in a deadlock on the inode truncate mutex, while the latter
	 * may prevent IO forward progress. Executing the report zones under
	 * the GFP_NOIO context avoids both problems.
	 */
	noio_flag = memalloc_noio_save();
	ret = blkdev_report_zones(sb->s_bdev, zi->i_zsector, nr_zones,
				  zonefs_io_error_cb, &err);
	if (ret != nr_zones)
		zonefs_err(sb, "Get inode %lu zone information failed %d\n",
			   inode->i_ino, ret);
	memalloc_noio_restore(noio_flag);

	mutex_unlock(&zi->i_truncate_mutex);
}

static int zonefs_file_truncate(struct inode *inode, loff_t isize)
{
	struct zonefs_inode_info *zi = ZONEFS_I(inode);
	loff_t old_isize;
	enum req_opf op;
	int ret = 0;

	/*
	 * Only sequential zone files can be truncated and truncation is allowed
	 * only down to a 0 size, which is equivalent to a zone reset, and to
	 * the maximum file size, which is equivalent to a zone finish.
	 */
	if (zi->i_ztype != ZONEFS_ZTYPE_SEQ)
		return -EPERM;

	if (!isize)
		op = REQ_OP_ZONE_RESET;
	else if (isize == zi->i_max_size)
		op = REQ_OP_ZONE_FINISH;
	else
		return -EPERM;

	inode_dio_wait(inode);

	/* Serialize against page faults */
	down_write(&zi->i_mmap_sem);

	/* Serialize against zonefs_iomap_begin() */
	mutex_lock(&zi->i_truncate_mutex);

	old_isize = i_size_read(inode);
	if (isize == old_isize)
		goto unlock;

	ret = blkdev_zone_mgmt(inode->i_sb->s_bdev, op, zi->i_zsector,
			       zi->i_max_size >> SECTOR_SHIFT, GFP_NOFS);
	if (ret) {
		zonefs_err(inode->i_sb,
			   "Zone management operation at %llu failed %d",
			   zi->i_zsector, ret);
		goto unlock;
	}

	zonefs_update_stats(inode, isize);
	truncate_setsize(inode, isize);
	zi->i_wpoffset = isize;

unlock:
	mutex_unlock(&zi->i_truncate_mutex);
	up_write(&zi->i_mmap_sem);

	return ret;
}

static int zonefs_inode_setattr(struct dentry *dentry, struct iattr *iattr)
{
	struct inode *inode = d_inode(dentry);
	int ret;

	if (unlikely(IS_IMMUTABLE(inode)))
		return -EPERM;

	ret = setattr_prepare(dentry, iattr);
	if (ret)
		return ret;

	/*
	 * Since files and directories cannot be created nor deleted, do not
	 * allow setting any write attributes on the sub-directories grouping
	 * files by zone type.
	 */
	if ((iattr->ia_valid & ATTR_MODE) && S_ISDIR(inode->i_mode) &&
	    (iattr->ia_mode & 0222))
		return -EPERM;

	if (((iattr->ia_valid & ATTR_UID) &&
	     !uid_eq(iattr->ia_uid, inode->i_uid)) ||
	    ((iattr->ia_valid & ATTR_GID) &&
	     !gid_eq(iattr->ia_gid, inode->i_gid))) {
		ret = dquot_transfer(inode, iattr);
		if (ret)
			return ret;
	}

	if (iattr->ia_valid & ATTR_SIZE) {
		ret = zonefs_file_truncate(inode, iattr->ia_size);
		if (ret)
			return ret;
	}

	setattr_copy(inode, iattr);

	return 0;
}

static const struct inode_operations zonefs_file_inode_operations = {
	.setattr	= zonefs_inode_setattr,
};

static int zonefs_file_fsync(struct file *file, loff_t start, loff_t end,
			     int datasync)
{
	struct inode *inode = file_inode(file);
	int ret = 0;

	if (unlikely(IS_IMMUTABLE(inode)))
		return -EPERM;

	/*
	 * Since only direct writes are allowed in sequential files, page cache
	 * flush is needed only for conventional zone files.
	 */
	if (ZONEFS_I(inode)->i_ztype == ZONEFS_ZTYPE_CNV)
		ret = file_write_and_wait_range(file, start, end);
	if (!ret)
		ret = blkdev_issue_flush(inode->i_sb->s_bdev, GFP_KERNEL);

	if (ret)
		zonefs_io_error(inode, true);

	return ret;
}

static vm_fault_t zonefs_filemap_fault(struct vm_fault *vmf)
{
	struct zonefs_inode_info *zi = ZONEFS_I(file_inode(vmf->vma->vm_file));
	vm_fault_t ret;

	down_read(&zi->i_mmap_sem);
	ret = filemap_fault(vmf);
	up_read(&zi->i_mmap_sem);

	return ret;
}

static vm_fault_t zonefs_filemap_page_mkwrite(struct vm_fault *vmf)
{
	struct inode *inode = file_inode(vmf->vma->vm_file);
	struct zonefs_inode_info *zi = ZONEFS_I(inode);
	vm_fault_t ret;

	if (unlikely(IS_IMMUTABLE(inode)))
		return VM_FAULT_SIGBUS;

	/*
	 * Sanity check: only conventional zone files can have shared
	 * writeable mappings.
	 */
	if (WARN_ON_ONCE(zi->i_ztype != ZONEFS_ZTYPE_CNV))
		return VM_FAULT_NOPAGE;

	sb_start_pagefault(inode->i_sb);
	file_update_time(vmf->vma->vm_file);

	/* Serialize against truncates */
	down_read(&zi->i_mmap_sem);
	ret = iomap_page_mkwrite(vmf, &zonefs_iomap_ops);
	up_read(&zi->i_mmap_sem);

	sb_end_pagefault(inode->i_sb);
	return ret;
}

static const struct vm_operations_struct zonefs_file_vm_ops = {
	.fault		= zonefs_filemap_fault,
	.map_pages	= filemap_map_pages,
	.page_mkwrite	= zonefs_filemap_page_mkwrite,
};

static int zonefs_file_mmap(struct file *file, struct vm_area_struct *vma)
{
	/*
	 * Conventional zones accept random writes, so their files can support
	 * shared writable mappings. For sequential zone files, only read
	 * mappings are possible since there are no guarantees for write
	 * ordering between msync() and page cache writeback.
	 */
	if (ZONEFS_I(file_inode(file))->i_ztype == ZONEFS_ZTYPE_SEQ &&
	    (vma->vm_flags & VM_SHARED) && (vma->vm_flags & VM_MAYWRITE))
		return -EINVAL;

	file_accessed(file);
	vma->vm_ops = &zonefs_file_vm_ops;

	return 0;
}

static loff_t zonefs_file_llseek(struct file *file, loff_t offset, int whence)
{
	loff_t isize = i_size_read(file_inode(file));

	/*
	 * Seeks are limited to below the zone size for conventional zones
	 * and below the zone write pointer for sequential zones. In both
	 * cases, this limit is the inode size.
	 */
	return generic_file_llseek_size(file, offset, whence, isize, isize);
}

static int zonefs_file_write_dio_end_io(struct kiocb *iocb, ssize_t size,
					int error, unsigned int flags)
{
	struct inode *inode = file_inode(iocb->ki_filp);
	struct zonefs_inode_info *zi = ZONEFS_I(inode);

	if (error) {
		zonefs_io_error(inode, true);
		return error;
	}

	if (size && zi->i_ztype != ZONEFS_ZTYPE_CNV) {
		/*
		 * Note that we may be seeing completions out of order,
		 * but that is not a problem since a write completed
		 * successfully necessarily means that all preceding writes
		 * were also successful. So we can safely increase the inode
		 * size to the write end location.
		 */
		mutex_lock(&zi->i_truncate_mutex);
		if (i_size_read(inode) < iocb->ki_pos + size) {
			zonefs_update_stats(inode, iocb->ki_pos + size);
			i_size_write(inode, iocb->ki_pos + size);
		}
		mutex_unlock(&zi->i_truncate_mutex);
	}

	return 0;
}

static const struct iomap_dio_ops zonefs_write_dio_ops = {
	.end_io			= zonefs_file_write_dio_end_io,
};

static ssize_t zonefs_file_dio_append(struct kiocb *iocb, struct iov_iter *from)
{
	struct inode *inode = file_inode(iocb->ki_filp);
	struct zonefs_inode_info *zi = ZONEFS_I(inode);
	struct block_device *bdev = inode->i_sb->s_bdev;
	unsigned int max;
	struct bio *bio;
	ssize_t size;
	int nr_pages;
	ssize_t ret;

	nr_pages = iov_iter_npages(from, BIO_MAX_PAGES);
	if (!nr_pages)
		return 0;

	max = queue_max_zone_append_sectors(bdev_get_queue(bdev));
	max = ALIGN_DOWN(max << SECTOR_SHIFT, inode->i_sb->s_blocksize);
	iov_iter_truncate(from, max);

	bio = bio_alloc_bioset(GFP_NOFS, nr_pages, &fs_bio_set);
	if (!bio)
		return -ENOMEM;

	bio_set_dev(bio, bdev);
	bio->bi_iter.bi_sector = zi->i_zsector;
	bio->bi_write_hint = iocb->ki_hint;
	bio->bi_ioprio = iocb->ki_ioprio;
	bio->bi_opf = REQ_OP_ZONE_APPEND | REQ_SYNC | REQ_IDLE;
	if (iocb->ki_flags & IOCB_DSYNC)
		bio->bi_opf |= REQ_FUA;

	ret = bio_iov_iter_get_pages(bio, from);
	if (unlikely(ret)) {
		bio_io_error(bio);
		return ret;
	}
	size = bio->bi_iter.bi_size;
	task_io_account_write(ret);

	if (iocb->ki_flags & IOCB_HIPRI)
		bio_set_polled(bio, iocb);

	ret = submit_bio_wait(bio);

	bio_put(bio);

	zonefs_file_write_dio_end_io(iocb, size, ret, 0);
	if (ret >= 0) {
		iocb->ki_pos += size;
		return size;
	}

	return ret;
}

/*
 * Handle direct writes. For sequential zone files, this is the only possible
 * write path. For these files, check that the user is issuing writes
 * sequentially from the end of the file. This code assumes that the block layer
 * delivers write requests to the device in sequential order. This is always the
 * case if a block IO scheduler implementing the ELEVATOR_F_ZBD_SEQ_WRITE
 * elevator feature is being used (e.g. mq-deadline). The block layer always
 * automatically select such an elevator for zoned block devices during the
 * device initialization.
 */
static ssize_t zonefs_file_dio_write(struct kiocb *iocb, struct iov_iter *from)
{
	struct inode *inode = file_inode(iocb->ki_filp);
	struct zonefs_inode_info *zi = ZONEFS_I(inode);
	struct super_block *sb = inode->i_sb;
	bool sync = is_sync_kiocb(iocb);
	bool append = false;
	size_t count;
	ssize_t ret;
	int flags = 0;

	/*
	 * For async direct IOs to sequential zone files, refuse IOCB_NOWAIT
	 * as this can cause write reordering (e.g. the first aio gets EAGAIN
	 * on the inode lock but the second goes through but is now unaligned).
	 */
	if (zi->i_ztype == ZONEFS_ZTYPE_SEQ && !sync &&
	    (iocb->ki_flags & IOCB_NOWAIT))
		return -EOPNOTSUPP;

	if (iocb->ki_flags & IOCB_NOWAIT) {
		if (!inode_trylock(inode))
			return -EAGAIN;
	} else {
		inode_lock(inode);
	}

	ret = generic_write_checks(iocb, from);
	if (ret <= 0)
		goto inode_unlock;

	iov_iter_truncate(from, zi->i_max_size - iocb->ki_pos);
	count = iov_iter_count(from);

	if ((iocb->ki_pos | count) & (sb->s_blocksize - 1)) {
		ret = -EINVAL;
		goto inode_unlock;
	}

	/* Enforce sequential writes (append only) in sequential zones */
	if (zi->i_ztype == ZONEFS_ZTYPE_SEQ) {
		mutex_lock(&zi->i_truncate_mutex);
		if (iocb->ki_pos != zi->i_wpoffset) {
			mutex_unlock(&zi->i_truncate_mutex);
			ret = -EINVAL;
			goto inode_unlock;
		}
		mutex_unlock(&zi->i_truncate_mutex);
		append = sync;
	}

<<<<<<< HEAD
	if (append)
		ret = zonefs_file_dio_append(iocb, from);
	else
		ret = iomap_dio_rw(iocb, from, &zonefs_iomap_ops,
				   &zonefs_write_dio_ops, sync);
=======
	if (append) {
		ret = zonefs_file_dio_append(iocb, from);
	} else {
		if (is_sync_kiocb(iocb))
			flags |= IOMAP_DIO_RWF_SYNCIO;

		ret = iomap_dio_rw(iocb, from, &zonefs_iomap_ops,
				&zonefs_write_dio_ops, flags);
	}
>>>>>>> 565b2c21
	if (zi->i_ztype == ZONEFS_ZTYPE_SEQ &&
	    (ret > 0 || ret == -EIOCBQUEUED)) {
		if (ret > 0)
			count = ret;
		mutex_lock(&zi->i_truncate_mutex);
		zi->i_wpoffset += count;
		mutex_unlock(&zi->i_truncate_mutex);
	}

inode_unlock:
	inode_unlock(inode);

	return ret;
}

static ssize_t zonefs_file_buffered_write(struct kiocb *iocb,
					  struct iov_iter *from)
{
	struct inode *inode = file_inode(iocb->ki_filp);
	struct zonefs_inode_info *zi = ZONEFS_I(inode);
	ssize_t ret;

	/*
	 * Direct IO writes are mandatory for sequential zone files so that the
	 * write IO issuing order is preserved.
	 */
	if (zi->i_ztype != ZONEFS_ZTYPE_CNV)
		return -EIO;

	if (iocb->ki_flags & IOCB_NOWAIT) {
		if (!inode_trylock(inode))
			return -EAGAIN;
	} else {
		inode_lock(inode);
	}

	ret = generic_write_checks(iocb, from);
	if (ret <= 0)
		goto inode_unlock;

	iov_iter_truncate(from, zi->i_max_size - iocb->ki_pos);

	ret = iomap_file_buffered_write(iocb, from, &zonefs_iomap_ops);
	if (ret > 0)
		iocb->ki_pos += ret;
	else if (ret == -EIO)
		zonefs_io_error(inode, true);

inode_unlock:
	inode_unlock(inode);
	if (ret > 0)
		ret = generic_write_sync(iocb, ret);

	return ret;
}

static ssize_t zonefs_file_write_iter(struct kiocb *iocb, struct iov_iter *from)
{
	struct inode *inode = file_inode(iocb->ki_filp);

	if (unlikely(IS_IMMUTABLE(inode)))
		return -EPERM;

	if (sb_rdonly(inode->i_sb))
		return -EROFS;

	/* Write operations beyond the zone size are not allowed */
	if (iocb->ki_pos >= ZONEFS_I(inode)->i_max_size)
		return -EFBIG;

	if (iocb->ki_flags & IOCB_DIRECT)
		return zonefs_file_dio_write(iocb, from);

	return zonefs_file_buffered_write(iocb, from);
}

static int zonefs_file_read_dio_end_io(struct kiocb *iocb, ssize_t size,
				       int error, unsigned int flags)
{
	if (error) {
		zonefs_io_error(file_inode(iocb->ki_filp), false);
		return error;
	}

	return 0;
}

static const struct iomap_dio_ops zonefs_read_dio_ops = {
	.end_io			= zonefs_file_read_dio_end_io,
};

static ssize_t zonefs_file_read_iter(struct kiocb *iocb, struct iov_iter *to)
{
	struct inode *inode = file_inode(iocb->ki_filp);
	struct zonefs_inode_info *zi = ZONEFS_I(inode);
	struct super_block *sb = inode->i_sb;
	loff_t isize;
	ssize_t ret;
	int flags = 0;

	/* Offline zones cannot be read */
	if (unlikely(IS_IMMUTABLE(inode) && !(inode->i_mode & 0777)))
		return -EPERM;

	if (iocb->ki_pos >= zi->i_max_size)
		return 0;

	if (iocb->ki_flags & IOCB_NOWAIT) {
		if (!inode_trylock_shared(inode))
			return -EAGAIN;
	} else {
		inode_lock_shared(inode);
	}

	/* Limit read operations to written data */
	mutex_lock(&zi->i_truncate_mutex);
	isize = i_size_read(inode);
	if (iocb->ki_pos >= isize) {
		mutex_unlock(&zi->i_truncate_mutex);
		ret = 0;
		goto inode_unlock;
	}
	iov_iter_truncate(to, isize - iocb->ki_pos);
	mutex_unlock(&zi->i_truncate_mutex);

	if (iocb->ki_flags & IOCB_DIRECT) {
		size_t count = iov_iter_count(to);

		if ((iocb->ki_pos | count) & (sb->s_blocksize - 1)) {
			ret = -EINVAL;
			goto inode_unlock;
		}
		file_accessed(iocb->ki_filp);
		if (is_sync_kiocb(iocb))
			flags |= IOMAP_DIO_RWF_SYNCIO;
		ret = iomap_dio_rw(iocb, to, &zonefs_iomap_ops,
				   &zonefs_read_dio_ops, flags);
	} else {
		ret = generic_file_read_iter(iocb, to);
		if (ret == -EIO)
			zonefs_io_error(inode, false);
	}

inode_unlock:
	inode_unlock_shared(inode);

	return ret;
}

static const struct file_operations zonefs_file_operations = {
	.open		= generic_file_open,
	.fsync		= zonefs_file_fsync,
	.mmap		= zonefs_file_mmap,
	.llseek		= zonefs_file_llseek,
	.read_iter	= zonefs_file_read_iter,
	.write_iter	= zonefs_file_write_iter,
	.splice_read	= generic_file_splice_read,
	.splice_write	= iter_file_splice_write,
	.iopoll		= iomap_dio_iopoll,
};

static struct kmem_cache *zonefs_inode_cachep;

static struct inode *zonefs_alloc_inode(struct super_block *sb)
{
	struct zonefs_inode_info *zi;

	zi = kmem_cache_alloc(zonefs_inode_cachep, GFP_KERNEL);
	if (!zi)
		return NULL;

	inode_init_once(&zi->i_vnode);
	mutex_init(&zi->i_truncate_mutex);
	init_rwsem(&zi->i_mmap_sem);

	return &zi->i_vnode;
}

static void zonefs_free_inode(struct inode *inode)
{
	kmem_cache_free(zonefs_inode_cachep, ZONEFS_I(inode));
}

/*
 * File system stat.
 */
static int zonefs_statfs(struct dentry *dentry, struct kstatfs *buf)
{
	struct super_block *sb = dentry->d_sb;
	struct zonefs_sb_info *sbi = ZONEFS_SB(sb);
	enum zonefs_ztype t;
	u64 fsid;

	buf->f_type = ZONEFS_MAGIC;
	buf->f_bsize = sb->s_blocksize;
	buf->f_namelen = ZONEFS_NAME_MAX;

	spin_lock(&sbi->s_lock);

	buf->f_blocks = sbi->s_blocks;
	if (WARN_ON(sbi->s_used_blocks > sbi->s_blocks))
		buf->f_bfree = 0;
	else
		buf->f_bfree = buf->f_blocks - sbi->s_used_blocks;
	buf->f_bavail = buf->f_bfree;

	for (t = 0; t < ZONEFS_ZTYPE_MAX; t++) {
		if (sbi->s_nr_files[t])
			buf->f_files += sbi->s_nr_files[t] + 1;
	}
	buf->f_ffree = 0;

	spin_unlock(&sbi->s_lock);

	fsid = le64_to_cpup((void *)sbi->s_uuid.b) ^
		le64_to_cpup((void *)sbi->s_uuid.b + sizeof(u64));
	buf->f_fsid.val[0] = (u32)fsid;
	buf->f_fsid.val[1] = (u32)(fsid >> 32);

	return 0;
}

enum {
	Opt_errors_ro, Opt_errors_zro, Opt_errors_zol, Opt_errors_repair,
	Opt_err,
};

static const match_table_t tokens = {
	{ Opt_errors_ro,	"errors=remount-ro"},
	{ Opt_errors_zro,	"errors=zone-ro"},
	{ Opt_errors_zol,	"errors=zone-offline"},
	{ Opt_errors_repair,	"errors=repair"},
	{ Opt_err,		NULL}
};

static int zonefs_parse_options(struct super_block *sb, char *options)
{
	struct zonefs_sb_info *sbi = ZONEFS_SB(sb);
	substring_t args[MAX_OPT_ARGS];
	char *p;

	if (!options)
		return 0;

	while ((p = strsep(&options, ",")) != NULL) {
		int token;

		if (!*p)
			continue;

		token = match_token(p, tokens, args);
		switch (token) {
		case Opt_errors_ro:
			sbi->s_mount_opts &= ~ZONEFS_MNTOPT_ERRORS_MASK;
			sbi->s_mount_opts |= ZONEFS_MNTOPT_ERRORS_RO;
			break;
		case Opt_errors_zro:
			sbi->s_mount_opts &= ~ZONEFS_MNTOPT_ERRORS_MASK;
			sbi->s_mount_opts |= ZONEFS_MNTOPT_ERRORS_ZRO;
			break;
		case Opt_errors_zol:
			sbi->s_mount_opts &= ~ZONEFS_MNTOPT_ERRORS_MASK;
			sbi->s_mount_opts |= ZONEFS_MNTOPT_ERRORS_ZOL;
			break;
		case Opt_errors_repair:
			sbi->s_mount_opts &= ~ZONEFS_MNTOPT_ERRORS_MASK;
			sbi->s_mount_opts |= ZONEFS_MNTOPT_ERRORS_REPAIR;
			break;
		default:
			return -EINVAL;
		}
	}

	return 0;
}

static int zonefs_show_options(struct seq_file *seq, struct dentry *root)
{
	struct zonefs_sb_info *sbi = ZONEFS_SB(root->d_sb);

	if (sbi->s_mount_opts & ZONEFS_MNTOPT_ERRORS_RO)
		seq_puts(seq, ",errors=remount-ro");
	if (sbi->s_mount_opts & ZONEFS_MNTOPT_ERRORS_ZRO)
		seq_puts(seq, ",errors=zone-ro");
	if (sbi->s_mount_opts & ZONEFS_MNTOPT_ERRORS_ZOL)
		seq_puts(seq, ",errors=zone-offline");
	if (sbi->s_mount_opts & ZONEFS_MNTOPT_ERRORS_REPAIR)
		seq_puts(seq, ",errors=repair");

	return 0;
}

static int zonefs_remount(struct super_block *sb, int *flags, char *data)
{
	sync_filesystem(sb);

	return zonefs_parse_options(sb, data);
}

static const struct super_operations zonefs_sops = {
	.alloc_inode	= zonefs_alloc_inode,
	.free_inode	= zonefs_free_inode,
	.statfs		= zonefs_statfs,
	.remount_fs	= zonefs_remount,
	.show_options	= zonefs_show_options,
};

static const struct inode_operations zonefs_dir_inode_operations = {
	.lookup		= simple_lookup,
	.setattr	= zonefs_inode_setattr,
};

static void zonefs_init_dir_inode(struct inode *parent, struct inode *inode,
				  enum zonefs_ztype type)
{
	struct super_block *sb = parent->i_sb;

	inode->i_ino = blkdev_nr_zones(sb->s_bdev->bd_disk) + type + 1;
	inode_init_owner(inode, parent, S_IFDIR | 0555);
	inode->i_op = &zonefs_dir_inode_operations;
	inode->i_fop = &simple_dir_operations;
	set_nlink(inode, 2);
	inc_nlink(parent);
}

static void zonefs_init_file_inode(struct inode *inode, struct blk_zone *zone,
				   enum zonefs_ztype type)
{
	struct super_block *sb = inode->i_sb;
	struct zonefs_sb_info *sbi = ZONEFS_SB(sb);
	struct zonefs_inode_info *zi = ZONEFS_I(inode);

	inode->i_ino = zone->start >> sbi->s_zone_sectors_shift;
	inode->i_mode = S_IFREG | sbi->s_perm;

	zi->i_ztype = type;
	zi->i_zsector = zone->start;
	zi->i_max_size = min_t(loff_t, MAX_LFS_FILESIZE,
			       zone->len << SECTOR_SHIFT);
	zi->i_wpoffset = zonefs_check_zone_condition(inode, zone, true, true);

	inode->i_uid = sbi->s_uid;
	inode->i_gid = sbi->s_gid;
	inode->i_size = zi->i_wpoffset;
	inode->i_blocks = zone->len;

	inode->i_op = &zonefs_file_inode_operations;
	inode->i_fop = &zonefs_file_operations;
	inode->i_mapping->a_ops = &zonefs_file_aops;

	sb->s_maxbytes = max(zi->i_max_size, sb->s_maxbytes);
	sbi->s_blocks += zi->i_max_size >> sb->s_blocksize_bits;
	sbi->s_used_blocks += zi->i_wpoffset >> sb->s_blocksize_bits;
}

static struct dentry *zonefs_create_inode(struct dentry *parent,
					const char *name, struct blk_zone *zone,
					enum zonefs_ztype type)
{
	struct inode *dir = d_inode(parent);
	struct dentry *dentry;
	struct inode *inode;

	dentry = d_alloc_name(parent, name);
	if (!dentry)
		return NULL;

	inode = new_inode(parent->d_sb);
	if (!inode)
		goto dput;

	inode->i_ctime = inode->i_mtime = inode->i_atime = dir->i_ctime;
	if (zone)
		zonefs_init_file_inode(inode, zone, type);
	else
		zonefs_init_dir_inode(dir, inode, type);
	d_add(dentry, inode);
	dir->i_size++;

	return dentry;

dput:
	dput(dentry);

	return NULL;
}

struct zonefs_zone_data {
	struct super_block	*sb;
	unsigned int		nr_zones[ZONEFS_ZTYPE_MAX];
	struct blk_zone		*zones;
};

/*
 * Create a zone group and populate it with zone files.
 */
static int zonefs_create_zgroup(struct zonefs_zone_data *zd,
				enum zonefs_ztype type)
{
	struct super_block *sb = zd->sb;
	struct zonefs_sb_info *sbi = ZONEFS_SB(sb);
	struct blk_zone *zone, *next, *end;
	const char *zgroup_name;
	char *file_name;
	struct dentry *dir;
	unsigned int n = 0;
	int ret = -ENOMEM;

	/* If the group is empty, there is nothing to do */
	if (!zd->nr_zones[type])
		return 0;

	file_name = kmalloc(ZONEFS_NAME_MAX, GFP_KERNEL);
	if (!file_name)
		return -ENOMEM;

	if (type == ZONEFS_ZTYPE_CNV)
		zgroup_name = "cnv";
	else
		zgroup_name = "seq";

	dir = zonefs_create_inode(sb->s_root, zgroup_name, NULL, type);
	if (!dir)
		goto free;

	/*
	 * The first zone contains the super block: skip it.
	 */
	end = zd->zones + blkdev_nr_zones(sb->s_bdev->bd_disk);
	for (zone = &zd->zones[1]; zone < end; zone = next) {

		next = zone + 1;
		if (zonefs_zone_type(zone) != type)
			continue;

		/*
		 * For conventional zones, contiguous zones can be aggregated
		 * together to form larger files. Note that this overwrites the
		 * length of the first zone of the set of contiguous zones
		 * aggregated together. If one offline or read-only zone is
		 * found, assume that all zones aggregated have the same
		 * condition.
		 */
		if (type == ZONEFS_ZTYPE_CNV &&
		    (sbi->s_features & ZONEFS_F_AGGRCNV)) {
			for (; next < end; next++) {
				if (zonefs_zone_type(next) != type)
					break;
				zone->len += next->len;
				if (next->cond == BLK_ZONE_COND_READONLY &&
				    zone->cond != BLK_ZONE_COND_OFFLINE)
					zone->cond = BLK_ZONE_COND_READONLY;
				else if (next->cond == BLK_ZONE_COND_OFFLINE)
					zone->cond = BLK_ZONE_COND_OFFLINE;
			}
		}

		/*
		 * Use the file number within its group as file name.
		 */
		snprintf(file_name, ZONEFS_NAME_MAX - 1, "%u", n);
		if (!zonefs_create_inode(dir, file_name, zone, type))
			goto free;

		n++;
	}

	zonefs_info(sb, "Zone group \"%s\" has %u file%s\n",
		    zgroup_name, n, n > 1 ? "s" : "");

	sbi->s_nr_files[type] = n;
	ret = 0;

free:
	kfree(file_name);

	return ret;
}

static int zonefs_get_zone_info_cb(struct blk_zone *zone, unsigned int idx,
				   void *data)
{
	struct zonefs_zone_data *zd = data;

	/*
	 * Count the number of usable zones: the first zone at index 0 contains
	 * the super block and is ignored.
	 */
	switch (zone->type) {
	case BLK_ZONE_TYPE_CONVENTIONAL:
		zone->wp = zone->start + zone->len;
		if (idx)
			zd->nr_zones[ZONEFS_ZTYPE_CNV]++;
		break;
	case BLK_ZONE_TYPE_SEQWRITE_REQ:
	case BLK_ZONE_TYPE_SEQWRITE_PREF:
		if (idx)
			zd->nr_zones[ZONEFS_ZTYPE_SEQ]++;
		break;
	default:
		zonefs_err(zd->sb, "Unsupported zone type 0x%x\n",
			   zone->type);
		return -EIO;
	}

	memcpy(&zd->zones[idx], zone, sizeof(struct blk_zone));

	return 0;
}

static int zonefs_get_zone_info(struct zonefs_zone_data *zd)
{
	struct block_device *bdev = zd->sb->s_bdev;
	int ret;

	zd->zones = kvcalloc(blkdev_nr_zones(bdev->bd_disk),
			     sizeof(struct blk_zone), GFP_KERNEL);
	if (!zd->zones)
		return -ENOMEM;

	/* Get zones information from the device */
	ret = blkdev_report_zones(bdev, 0, BLK_ALL_ZONES,
				  zonefs_get_zone_info_cb, zd);
	if (ret < 0) {
		zonefs_err(zd->sb, "Zone report failed %d\n", ret);
		return ret;
	}

	if (ret != blkdev_nr_zones(bdev->bd_disk)) {
		zonefs_err(zd->sb, "Invalid zone report (%d/%u zones)\n",
			   ret, blkdev_nr_zones(bdev->bd_disk));
		return -EIO;
	}

	return 0;
}

static inline void zonefs_cleanup_zone_info(struct zonefs_zone_data *zd)
{
	kvfree(zd->zones);
}

/*
 * Read super block information from the device.
 */
static int zonefs_read_super(struct super_block *sb)
{
	struct zonefs_sb_info *sbi = ZONEFS_SB(sb);
	struct zonefs_super *super;
	u32 crc, stored_crc;
	struct page *page;
	struct bio_vec bio_vec;
	struct bio bio;
	int ret;

	page = alloc_page(GFP_KERNEL);
	if (!page)
		return -ENOMEM;

	bio_init(&bio, &bio_vec, 1);
	bio.bi_iter.bi_sector = 0;
	bio.bi_opf = REQ_OP_READ;
	bio_set_dev(&bio, sb->s_bdev);
	bio_add_page(&bio, page, PAGE_SIZE, 0);

	ret = submit_bio_wait(&bio);
	if (ret)
		goto free_page;

	super = kmap(page);

	ret = -EINVAL;
	if (le32_to_cpu(super->s_magic) != ZONEFS_MAGIC)
		goto unmap;

	stored_crc = le32_to_cpu(super->s_crc);
	super->s_crc = 0;
	crc = crc32(~0U, (unsigned char *)super, sizeof(struct zonefs_super));
	if (crc != stored_crc) {
		zonefs_err(sb, "Invalid checksum (Expected 0x%08x, got 0x%08x)",
			   crc, stored_crc);
		goto unmap;
	}

	sbi->s_features = le64_to_cpu(super->s_features);
	if (sbi->s_features & ~ZONEFS_F_DEFINED_FEATURES) {
		zonefs_err(sb, "Unknown features set 0x%llx\n",
			   sbi->s_features);
		goto unmap;
	}

	if (sbi->s_features & ZONEFS_F_UID) {
		sbi->s_uid = make_kuid(current_user_ns(),
				       le32_to_cpu(super->s_uid));
		if (!uid_valid(sbi->s_uid)) {
			zonefs_err(sb, "Invalid UID feature\n");
			goto unmap;
		}
	}

	if (sbi->s_features & ZONEFS_F_GID) {
		sbi->s_gid = make_kgid(current_user_ns(),
				       le32_to_cpu(super->s_gid));
		if (!gid_valid(sbi->s_gid)) {
			zonefs_err(sb, "Invalid GID feature\n");
			goto unmap;
		}
	}

	if (sbi->s_features & ZONEFS_F_PERM)
		sbi->s_perm = le32_to_cpu(super->s_perm);

	if (memchr_inv(super->s_reserved, 0, sizeof(super->s_reserved))) {
		zonefs_err(sb, "Reserved area is being used\n");
		goto unmap;
	}

	import_uuid(&sbi->s_uuid, super->s_uuid);
	ret = 0;

unmap:
	kunmap(page);
free_page:
	__free_page(page);

	return ret;
}

/*
 * Check that the device is zoned. If it is, get the list of zones and create
 * sub-directories and files according to the device zone configuration and
 * format options.
 */
static int zonefs_fill_super(struct super_block *sb, void *data, int silent)
{
	struct zonefs_zone_data zd;
	struct zonefs_sb_info *sbi;
	struct inode *inode;
	enum zonefs_ztype t;
	int ret;

	if (!bdev_is_zoned(sb->s_bdev)) {
		zonefs_err(sb, "Not a zoned block device\n");
		return -EINVAL;
	}

	/*
	 * Initialize super block information: the maximum file size is updated
	 * when the zone files are created so that the format option
	 * ZONEFS_F_AGGRCNV which increases the maximum file size of a file
	 * beyond the zone size is taken into account.
	 */
	sbi = kzalloc(sizeof(*sbi), GFP_KERNEL);
	if (!sbi)
		return -ENOMEM;

	spin_lock_init(&sbi->s_lock);
	sb->s_fs_info = sbi;
	sb->s_magic = ZONEFS_MAGIC;
	sb->s_maxbytes = 0;
	sb->s_op = &zonefs_sops;
	sb->s_time_gran	= 1;

	/*
	 * The block size is set to the device physical sector size to ensure
	 * that write operations on 512e devices (512B logical block and 4KB
	 * physical block) are always aligned to the device physical blocks,
	 * as mandated by the ZBC/ZAC specifications.
	 */
	sb_set_blocksize(sb, bdev_physical_block_size(sb->s_bdev));
	sbi->s_zone_sectors_shift = ilog2(bdev_zone_sectors(sb->s_bdev));
	sbi->s_uid = GLOBAL_ROOT_UID;
	sbi->s_gid = GLOBAL_ROOT_GID;
	sbi->s_perm = 0640;
	sbi->s_mount_opts = ZONEFS_MNTOPT_ERRORS_RO;

	ret = zonefs_read_super(sb);
	if (ret)
		return ret;

	ret = zonefs_parse_options(sb, data);
	if (ret)
		return ret;

	memset(&zd, 0, sizeof(struct zonefs_zone_data));
	zd.sb = sb;
	ret = zonefs_get_zone_info(&zd);
	if (ret)
		goto cleanup;

	zonefs_info(sb, "Mounting %u zones",
		    blkdev_nr_zones(sb->s_bdev->bd_disk));

	/* Create root directory inode */
	ret = -ENOMEM;
	inode = new_inode(sb);
	if (!inode)
		goto cleanup;

	inode->i_ino = blkdev_nr_zones(sb->s_bdev->bd_disk);
	inode->i_mode = S_IFDIR | 0555;
	inode->i_ctime = inode->i_mtime = inode->i_atime = current_time(inode);
	inode->i_op = &zonefs_dir_inode_operations;
	inode->i_fop = &simple_dir_operations;
	set_nlink(inode, 2);

	sb->s_root = d_make_root(inode);
	if (!sb->s_root)
		goto cleanup;

	/* Create and populate files in zone groups directories */
	for (t = 0; t < ZONEFS_ZTYPE_MAX; t++) {
		ret = zonefs_create_zgroup(&zd, t);
		if (ret)
			break;
	}

cleanup:
	zonefs_cleanup_zone_info(&zd);

	return ret;
}

static struct dentry *zonefs_mount(struct file_system_type *fs_type,
				   int flags, const char *dev_name, void *data)
{
	return mount_bdev(fs_type, flags, dev_name, data, zonefs_fill_super);
}

static void zonefs_kill_super(struct super_block *sb)
{
	struct zonefs_sb_info *sbi = ZONEFS_SB(sb);

	if (sb->s_root)
		d_genocide(sb->s_root);
	kill_block_super(sb);
	kfree(sbi);
}

/*
 * File system definition and registration.
 */
static struct file_system_type zonefs_type = {
	.owner		= THIS_MODULE,
	.name		= "zonefs",
	.mount		= zonefs_mount,
	.kill_sb	= zonefs_kill_super,
	.fs_flags	= FS_REQUIRES_DEV,
};

static int __init zonefs_init_inodecache(void)
{
	zonefs_inode_cachep = kmem_cache_create("zonefs_inode_cache",
			sizeof(struct zonefs_inode_info), 0,
			(SLAB_RECLAIM_ACCOUNT | SLAB_MEM_SPREAD | SLAB_ACCOUNT),
			NULL);
	if (zonefs_inode_cachep == NULL)
		return -ENOMEM;
	return 0;
}

static void zonefs_destroy_inodecache(void)
{
	/*
	 * Make sure all delayed rcu free inodes are flushed before we
	 * destroy the inode cache.
	 */
	rcu_barrier();
	kmem_cache_destroy(zonefs_inode_cachep);
}

static int __init zonefs_init(void)
{
	int ret;

	BUILD_BUG_ON(sizeof(struct zonefs_super) != ZONEFS_SUPER_SIZE);

	ret = zonefs_init_inodecache();
	if (ret)
		return ret;

	ret = register_filesystem(&zonefs_type);
	if (ret) {
		zonefs_destroy_inodecache();
		return ret;
	}

	return 0;
}

static void __exit zonefs_exit(void)
{
	zonefs_destroy_inodecache();
	unregister_filesystem(&zonefs_type);
}

MODULE_AUTHOR("Damien Le Moal");
MODULE_DESCRIPTION("Zone file system for zoned block devices");
MODULE_LICENSE("GPL");
module_init(zonefs_init);
module_exit(zonefs_exit);<|MERGE_RESOLUTION|>--- conflicted
+++ resolved
@@ -712,13 +712,6 @@
 		append = sync;
 	}
 
-<<<<<<< HEAD
-	if (append)
-		ret = zonefs_file_dio_append(iocb, from);
-	else
-		ret = iomap_dio_rw(iocb, from, &zonefs_iomap_ops,
-				   &zonefs_write_dio_ops, sync);
-=======
 	if (append) {
 		ret = zonefs_file_dio_append(iocb, from);
 	} else {
@@ -728,7 +721,6 @@
 		ret = iomap_dio_rw(iocb, from, &zonefs_iomap_ops,
 				&zonefs_write_dio_ops, flags);
 	}
->>>>>>> 565b2c21
 	if (zi->i_ztype == ZONEFS_ZTYPE_SEQ &&
 	    (ret > 0 || ret == -EIOCBQUEUED)) {
 		if (ret > 0)
