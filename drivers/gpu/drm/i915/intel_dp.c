/*
 * Copyright © 2008 Intel Corporation
 *
 * Permission is hereby granted, free of charge, to any person obtaining a
 * copy of this software and associated documentation files (the "Software"),
 * to deal in the Software without restriction, including without limitation
 * the rights to use, copy, modify, merge, publish, distribute, sublicense,
 * and/or sell copies of the Software, and to permit persons to whom the
 * Software is furnished to do so, subject to the following conditions:
 *
 * The above copyright notice and this permission notice (including the next
 * paragraph) shall be included in all copies or substantial portions of the
 * Software.
 *
 * THE SOFTWARE IS PROVIDED "AS IS", WITHOUT WARRANTY OF ANY KIND, EXPRESS OR
 * IMPLIED, INCLUDING BUT NOT LIMITED TO THE WARRANTIES OF MERCHANTABILITY,
 * FITNESS FOR A PARTICULAR PURPOSE AND NONINFRINGEMENT.  IN NO EVENT SHALL
 * THE AUTHORS OR COPYRIGHT HOLDERS BE LIABLE FOR ANY CLAIM, DAMAGES OR OTHER
 * LIABILITY, WHETHER IN AN ACTION OF CONTRACT, TORT OR OTHERWISE, ARISING
 * FROM, OUT OF OR IN CONNECTION WITH THE SOFTWARE OR THE USE OR OTHER DEALINGS
 * IN THE SOFTWARE.
 *
 * Authors:
 *    Keith Packard <keithp@keithp.com>
 *
 */

#include <linux/i2c.h>
#include <linux/slab.h>
#include <linux/export.h>
#include <linux/types.h>
#include <linux/notifier.h>
#include <linux/reboot.h>
#include <asm/byteorder.h>
#include <drm/drmP.h>
#include <drm/drm_atomic_helper.h>
#include <drm/drm_crtc.h>
#include <drm/drm_crtc_helper.h>
#include <drm/drm_dp_helper.h>
#include <drm/drm_edid.h>
#include <drm/drm_hdcp.h>
#include "intel_drv.h"
#include <drm/i915_drm.h>
#include "i915_drv.h"

#define DP_DPRX_ESI_LEN 14

/* DP DSC small joiner has 2 FIFOs each of 640 x 6 bytes */
#define DP_DSC_MAX_SMALL_JOINER_RAM_BUFFER	61440
#define DP_DSC_MIN_SUPPORTED_BPC		8
#define DP_DSC_MAX_SUPPORTED_BPC		10

/* DP DSC throughput values used for slice count calculations KPixels/s */
#define DP_DSC_PEAK_PIXEL_RATE			2720000
#define DP_DSC_MAX_ENC_THROUGHPUT_0		340000
#define DP_DSC_MAX_ENC_THROUGHPUT_1		400000

/* DP DSC FEC Overhead factor = (100 - 2.4)/100 */
#define DP_DSC_FEC_OVERHEAD_FACTOR		976

/* Compliance test status bits  */
#define INTEL_DP_RESOLUTION_SHIFT_MASK	0
#define INTEL_DP_RESOLUTION_PREFERRED	(1 << INTEL_DP_RESOLUTION_SHIFT_MASK)
#define INTEL_DP_RESOLUTION_STANDARD	(2 << INTEL_DP_RESOLUTION_SHIFT_MASK)
#define INTEL_DP_RESOLUTION_FAILSAFE	(3 << INTEL_DP_RESOLUTION_SHIFT_MASK)

struct dp_link_dpll {
	int clock;
	struct dpll dpll;
};

static const struct dp_link_dpll g4x_dpll[] = {
	{ 162000,
		{ .p1 = 2, .p2 = 10, .n = 2, .m1 = 23, .m2 = 8 } },
	{ 270000,
		{ .p1 = 1, .p2 = 10, .n = 1, .m1 = 14, .m2 = 2 } }
};

static const struct dp_link_dpll pch_dpll[] = {
	{ 162000,
		{ .p1 = 2, .p2 = 10, .n = 1, .m1 = 12, .m2 = 9 } },
	{ 270000,
		{ .p1 = 1, .p2 = 10, .n = 2, .m1 = 14, .m2 = 8 } }
};

static const struct dp_link_dpll vlv_dpll[] = {
	{ 162000,
		{ .p1 = 3, .p2 = 2, .n = 5, .m1 = 3, .m2 = 81 } },
	{ 270000,
		{ .p1 = 2, .p2 = 2, .n = 1, .m1 = 2, .m2 = 27 } }
};

/*
 * CHV supports eDP 1.4 that have  more link rates.
 * Below only provides the fixed rate but exclude variable rate.
 */
static const struct dp_link_dpll chv_dpll[] = {
	/*
	 * CHV requires to program fractional division for m2.
	 * m2 is stored in fixed point format using formula below
	 * (m2_int << 22) | m2_fraction
	 */
	{ 162000,	/* m2_int = 32, m2_fraction = 1677722 */
		{ .p1 = 4, .p2 = 2, .n = 1, .m1 = 2, .m2 = 0x819999a } },
	{ 270000,	/* m2_int = 27, m2_fraction = 0 */
		{ .p1 = 4, .p2 = 1, .n = 1, .m1 = 2, .m2 = 0x6c00000 } },
};

/* Constants for DP DSC configurations */
static const u8 valid_dsc_bpp[] = {6, 8, 10, 12, 15};

/* With Single pipe configuration, HW is capable of supporting maximum
 * of 4 slices per line.
 */
static const u8 valid_dsc_slicecount[] = {1, 2, 4};

/**
 * intel_dp_is_edp - is the given port attached to an eDP panel (either CPU or PCH)
 * @intel_dp: DP struct
 *
 * If a CPU or PCH DP output is attached to an eDP panel, this function
 * will return true, and false otherwise.
 */
bool intel_dp_is_edp(struct intel_dp *intel_dp)
{
	struct intel_digital_port *intel_dig_port = dp_to_dig_port(intel_dp);

	return intel_dig_port->base.type == INTEL_OUTPUT_EDP;
}

static struct intel_dp *intel_attached_dp(struct drm_connector *connector)
{
	return enc_to_intel_dp(&intel_attached_encoder(connector)->base);
}

static void intel_dp_link_down(struct intel_encoder *encoder,
			       const struct intel_crtc_state *old_crtc_state);
static bool edp_panel_vdd_on(struct intel_dp *intel_dp);
static void edp_panel_vdd_off(struct intel_dp *intel_dp, bool sync);
static void vlv_init_panel_power_sequencer(struct intel_encoder *encoder,
					   const struct intel_crtc_state *crtc_state);
static void vlv_steal_power_sequencer(struct drm_i915_private *dev_priv,
				      enum pipe pipe);
static void intel_dp_unset_edid(struct intel_dp *intel_dp);

/* update sink rates from dpcd */
static void intel_dp_set_sink_rates(struct intel_dp *intel_dp)
{
	static const int dp_rates[] = {
		162000, 270000, 540000, 810000
	};
	int i, max_rate;

	max_rate = drm_dp_bw_code_to_link_rate(intel_dp->dpcd[DP_MAX_LINK_RATE]);

	for (i = 0; i < ARRAY_SIZE(dp_rates); i++) {
		if (dp_rates[i] > max_rate)
			break;
		intel_dp->sink_rates[i] = dp_rates[i];
	}

	intel_dp->num_sink_rates = i;
}

/* Get length of rates array potentially limited by max_rate. */
static int intel_dp_rate_limit_len(const int *rates, int len, int max_rate)
{
	int i;

	/* Limit results by potentially reduced max rate */
	for (i = 0; i < len; i++) {
		if (rates[len - i - 1] <= max_rate)
			return len - i;
	}

	return 0;
}

/* Get length of common rates array potentially limited by max_rate. */
static int intel_dp_common_len_rate_limit(const struct intel_dp *intel_dp,
					  int max_rate)
{
	return intel_dp_rate_limit_len(intel_dp->common_rates,
				       intel_dp->num_common_rates, max_rate);
}

/* Theoretical max between source and sink */
static int intel_dp_max_common_rate(struct intel_dp *intel_dp)
{
	return intel_dp->common_rates[intel_dp->num_common_rates - 1];
}

static int intel_dp_get_fia_supported_lane_count(struct intel_dp *intel_dp)
{
	struct intel_digital_port *dig_port = dp_to_dig_port(intel_dp);
	struct drm_i915_private *dev_priv = to_i915(dig_port->base.base.dev);
	enum tc_port tc_port = intel_port_to_tc(dev_priv, dig_port->base.port);
	u32 lane_info;

	if (tc_port == PORT_TC_NONE || dig_port->tc_type != TC_PORT_TYPEC)
		return 4;

	lane_info = (I915_READ(PORT_TX_DFLEXDPSP) &
		     DP_LANE_ASSIGNMENT_MASK(tc_port)) >>
		    DP_LANE_ASSIGNMENT_SHIFT(tc_port);

	switch (lane_info) {
	default:
		MISSING_CASE(lane_info);
	case 1:
	case 2:
	case 4:
	case 8:
		return 1;
	case 3:
	case 12:
		return 2;
	case 15:
		return 4;
	}
}

/* Theoretical max between source and sink */
static int intel_dp_max_common_lane_count(struct intel_dp *intel_dp)
{
	struct intel_digital_port *intel_dig_port = dp_to_dig_port(intel_dp);
	int source_max = intel_dig_port->max_lanes;
	int sink_max = drm_dp_max_lane_count(intel_dp->dpcd);
	int fia_max = intel_dp_get_fia_supported_lane_count(intel_dp);

	return min3(source_max, sink_max, fia_max);
}

int intel_dp_max_lane_count(struct intel_dp *intel_dp)
{
	return intel_dp->max_link_lane_count;
}

int
intel_dp_link_required(int pixel_clock, int bpp)
{
	/* pixel_clock is in kHz, divide bpp by 8 for bit to Byte conversion */
	return DIV_ROUND_UP(pixel_clock * bpp, 8);
}

int
intel_dp_max_data_rate(int max_link_clock, int max_lanes)
{
	/* max_link_clock is the link symbol clock (LS_Clk) in kHz and not the
	 * link rate that is generally expressed in Gbps. Since, 8 bits of data
	 * is transmitted every LS_Clk per lane, there is no need to account for
	 * the channel encoding that is done in the PHY layer here.
	 */

	return max_link_clock * max_lanes;
}

static int
intel_dp_downstream_max_dotclock(struct intel_dp *intel_dp)
{
	struct intel_digital_port *intel_dig_port = dp_to_dig_port(intel_dp);
	struct intel_encoder *encoder = &intel_dig_port->base;
	struct drm_i915_private *dev_priv = to_i915(encoder->base.dev);
	int max_dotclk = dev_priv->max_dotclk_freq;
	int ds_max_dotclk;

	int type = intel_dp->downstream_ports[0] & DP_DS_PORT_TYPE_MASK;

	if (type != DP_DS_PORT_TYPE_VGA)
		return max_dotclk;

	ds_max_dotclk = drm_dp_downstream_max_clock(intel_dp->dpcd,
						    intel_dp->downstream_ports);

	if (ds_max_dotclk != 0)
		max_dotclk = min(max_dotclk, ds_max_dotclk);

	return max_dotclk;
}

static int cnl_max_source_rate(struct intel_dp *intel_dp)
{
	struct intel_digital_port *dig_port = dp_to_dig_port(intel_dp);
	struct drm_i915_private *dev_priv = to_i915(dig_port->base.base.dev);
	enum port port = dig_port->base.port;

	u32 voltage = I915_READ(CNL_PORT_COMP_DW3) & VOLTAGE_INFO_MASK;

	/* Low voltage SKUs are limited to max of 5.4G */
	if (voltage == VOLTAGE_INFO_0_85V)
		return 540000;

	/* For this SKU 8.1G is supported in all ports */
	if (IS_CNL_WITH_PORT_F(dev_priv))
		return 810000;

	/* For other SKUs, max rate on ports A and D is 5.4G */
	if (port == PORT_A || port == PORT_D)
		return 540000;

	return 810000;
}

static int icl_max_source_rate(struct intel_dp *intel_dp)
{
	struct intel_digital_port *dig_port = dp_to_dig_port(intel_dp);
	enum port port = dig_port->base.port;

	if (port == PORT_B)
		return 540000;

	return 810000;
}

static void
intel_dp_set_source_rates(struct intel_dp *intel_dp)
{
	/* The values must be in increasing order */
	static const int cnl_rates[] = {
		162000, 216000, 270000, 324000, 432000, 540000, 648000, 810000
	};
	static const int bxt_rates[] = {
		162000, 216000, 243000, 270000, 324000, 432000, 540000
	};
	static const int skl_rates[] = {
		162000, 216000, 270000, 324000, 432000, 540000
	};
	static const int hsw_rates[] = {
		162000, 270000, 540000
	};
	static const int g4x_rates[] = {
		162000, 270000
	};
	struct intel_digital_port *dig_port = dp_to_dig_port(intel_dp);
	struct drm_i915_private *dev_priv = to_i915(dig_port->base.base.dev);
	const struct ddi_vbt_port_info *info =
		&dev_priv->vbt.ddi_port_info[dig_port->base.port];
	const int *source_rates;
	int size, max_rate = 0, vbt_max_rate = info->dp_max_link_rate;

	/* This should only be done once */
	WARN_ON(intel_dp->source_rates || intel_dp->num_source_rates);

	if (INTEL_GEN(dev_priv) >= 10) {
		source_rates = cnl_rates;
		size = ARRAY_SIZE(cnl_rates);
		if (IS_GEN10(dev_priv))
			max_rate = cnl_max_source_rate(intel_dp);
		else
			max_rate = icl_max_source_rate(intel_dp);
	} else if (IS_GEN9_LP(dev_priv)) {
		source_rates = bxt_rates;
		size = ARRAY_SIZE(bxt_rates);
	} else if (IS_GEN9_BC(dev_priv)) {
		source_rates = skl_rates;
		size = ARRAY_SIZE(skl_rates);
	} else if ((IS_HASWELL(dev_priv) && !IS_HSW_ULX(dev_priv)) ||
		   IS_BROADWELL(dev_priv)) {
		source_rates = hsw_rates;
		size = ARRAY_SIZE(hsw_rates);
	} else {
		source_rates = g4x_rates;
		size = ARRAY_SIZE(g4x_rates);
	}

	if (max_rate && vbt_max_rate)
		max_rate = min(max_rate, vbt_max_rate);
	else if (vbt_max_rate)
		max_rate = vbt_max_rate;

	if (max_rate)
		size = intel_dp_rate_limit_len(source_rates, size, max_rate);

	intel_dp->source_rates = source_rates;
	intel_dp->num_source_rates = size;
}

static int intersect_rates(const int *source_rates, int source_len,
			   const int *sink_rates, int sink_len,
			   int *common_rates)
{
	int i = 0, j = 0, k = 0;

	while (i < source_len && j < sink_len) {
		if (source_rates[i] == sink_rates[j]) {
			if (WARN_ON(k >= DP_MAX_SUPPORTED_RATES))
				return k;
			common_rates[k] = source_rates[i];
			++k;
			++i;
			++j;
		} else if (source_rates[i] < sink_rates[j]) {
			++i;
		} else {
			++j;
		}
	}
	return k;
}

/* return index of rate in rates array, or -1 if not found */
static int intel_dp_rate_index(const int *rates, int len, int rate)
{
	int i;

	for (i = 0; i < len; i++)
		if (rate == rates[i])
			return i;

	return -1;
}

static void intel_dp_set_common_rates(struct intel_dp *intel_dp)
{
	WARN_ON(!intel_dp->num_source_rates || !intel_dp->num_sink_rates);

	intel_dp->num_common_rates = intersect_rates(intel_dp->source_rates,
						     intel_dp->num_source_rates,
						     intel_dp->sink_rates,
						     intel_dp->num_sink_rates,
						     intel_dp->common_rates);

	/* Paranoia, there should always be something in common. */
	if (WARN_ON(intel_dp->num_common_rates == 0)) {
		intel_dp->common_rates[0] = 162000;
		intel_dp->num_common_rates = 1;
	}
}

static bool intel_dp_link_params_valid(struct intel_dp *intel_dp, int link_rate,
				       uint8_t lane_count)
{
	/*
	 * FIXME: we need to synchronize the current link parameters with
	 * hardware readout. Currently fast link training doesn't work on
	 * boot-up.
	 */
	if (link_rate == 0 ||
	    link_rate > intel_dp->max_link_rate)
		return false;

	if (lane_count == 0 ||
	    lane_count > intel_dp_max_lane_count(intel_dp))
		return false;

	return true;
}

static bool intel_dp_can_link_train_fallback_for_edp(struct intel_dp *intel_dp,
						     int link_rate,
						     uint8_t lane_count)
{
	const struct drm_display_mode *fixed_mode =
		intel_dp->attached_connector->panel.fixed_mode;
	int mode_rate, max_rate;

	mode_rate = intel_dp_link_required(fixed_mode->clock, 18);
	max_rate = intel_dp_max_data_rate(link_rate, lane_count);
	if (mode_rate > max_rate)
		return false;

	return true;
}

int intel_dp_get_link_train_fallback_values(struct intel_dp *intel_dp,
					    int link_rate, uint8_t lane_count)
{
	int index;

	index = intel_dp_rate_index(intel_dp->common_rates,
				    intel_dp->num_common_rates,
				    link_rate);
	if (index > 0) {
		if (intel_dp_is_edp(intel_dp) &&
		    !intel_dp_can_link_train_fallback_for_edp(intel_dp,
							      intel_dp->common_rates[index - 1],
							      lane_count)) {
			DRM_DEBUG_KMS("Retrying Link training for eDP with same parameters\n");
			return 0;
		}
		intel_dp->max_link_rate = intel_dp->common_rates[index - 1];
		intel_dp->max_link_lane_count = lane_count;
	} else if (lane_count > 1) {
		if (intel_dp_is_edp(intel_dp) &&
		    !intel_dp_can_link_train_fallback_for_edp(intel_dp,
							      intel_dp_max_common_rate(intel_dp),
							      lane_count >> 1)) {
			DRM_DEBUG_KMS("Retrying Link training for eDP with same parameters\n");
			return 0;
		}
		intel_dp->max_link_rate = intel_dp_max_common_rate(intel_dp);
		intel_dp->max_link_lane_count = lane_count >> 1;
	} else {
		DRM_ERROR("Link Training Unsuccessful\n");
		return -1;
	}

	return 0;
}

static enum drm_mode_status
intel_dp_mode_valid(struct drm_connector *connector,
		    struct drm_display_mode *mode)
{
	struct intel_dp *intel_dp = intel_attached_dp(connector);
	struct intel_connector *intel_connector = to_intel_connector(connector);
	struct drm_display_mode *fixed_mode = intel_connector->panel.fixed_mode;
	struct drm_i915_private *dev_priv = to_i915(connector->dev);
	int target_clock = mode->clock;
	int max_rate, mode_rate, max_lanes, max_link_clock;
	int max_dotclk;
	u16 dsc_max_output_bpp = 0;
	u8 dsc_slice_count = 0;

	if (mode->flags & DRM_MODE_FLAG_DBLSCAN)
		return MODE_NO_DBLESCAN;

	max_dotclk = intel_dp_downstream_max_dotclock(intel_dp);

	if (intel_dp_is_edp(intel_dp) && fixed_mode) {
		if (mode->hdisplay > fixed_mode->hdisplay)
			return MODE_PANEL;

		if (mode->vdisplay > fixed_mode->vdisplay)
			return MODE_PANEL;

		target_clock = fixed_mode->clock;
	}

	max_link_clock = intel_dp_max_link_rate(intel_dp);
	max_lanes = intel_dp_max_lane_count(intel_dp);

	max_rate = intel_dp_max_data_rate(max_link_clock, max_lanes);
	mode_rate = intel_dp_link_required(target_clock, 18);

	/*
	 * Output bpp is stored in 6.4 format so right shift by 4 to get the
	 * integer value since we support only integer values of bpp.
	 */
	if ((INTEL_GEN(dev_priv) >= 10 || IS_GEMINILAKE(dev_priv)) &&
	    drm_dp_sink_supports_dsc(intel_dp->dsc_dpcd)) {
		if (intel_dp_is_edp(intel_dp)) {
			dsc_max_output_bpp =
				drm_edp_dsc_sink_output_bpp(intel_dp->dsc_dpcd) >> 4;
			dsc_slice_count =
				drm_dp_dsc_sink_max_slice_count(intel_dp->dsc_dpcd,
								true);
		} else if (drm_dp_sink_supports_fec(intel_dp->fec_capable)) {
			dsc_max_output_bpp =
				intel_dp_dsc_get_output_bpp(max_link_clock,
							    max_lanes,
							    target_clock,
							    mode->hdisplay) >> 4;
			dsc_slice_count =
				intel_dp_dsc_get_slice_count(intel_dp,
							     target_clock,
							     mode->hdisplay);
		}
	}

	if ((mode_rate > max_rate && !(dsc_max_output_bpp && dsc_slice_count)) ||
	    target_clock > max_dotclk)
		return MODE_CLOCK_HIGH;

	if (mode->clock < 10000)
		return MODE_CLOCK_LOW;

	if (mode->flags & DRM_MODE_FLAG_DBLCLK)
		return MODE_H_ILLEGAL;

	return MODE_OK;
}

uint32_t intel_dp_pack_aux(const uint8_t *src, int src_bytes)
{
	int	i;
	uint32_t v = 0;

	if (src_bytes > 4)
		src_bytes = 4;
	for (i = 0; i < src_bytes; i++)
		v |= ((uint32_t) src[i]) << ((3-i) * 8);
	return v;
}

static void intel_dp_unpack_aux(uint32_t src, uint8_t *dst, int dst_bytes)
{
	int i;
	if (dst_bytes > 4)
		dst_bytes = 4;
	for (i = 0; i < dst_bytes; i++)
		dst[i] = src >> ((3-i) * 8);
}

static void
intel_dp_init_panel_power_sequencer(struct intel_dp *intel_dp);
static void
intel_dp_init_panel_power_sequencer_registers(struct intel_dp *intel_dp,
					      bool force_disable_vdd);
static void
intel_dp_pps_init(struct intel_dp *intel_dp);

static void pps_lock(struct intel_dp *intel_dp)
{
	struct drm_i915_private *dev_priv = dp_to_i915(intel_dp);

	/*
	 * See intel_power_sequencer_reset() why we need
	 * a power domain reference here.
	 */
	intel_display_power_get(dev_priv,
				intel_aux_power_domain(dp_to_dig_port(intel_dp)));

	mutex_lock(&dev_priv->pps_mutex);
}

static void pps_unlock(struct intel_dp *intel_dp)
{
	struct drm_i915_private *dev_priv = dp_to_i915(intel_dp);

	mutex_unlock(&dev_priv->pps_mutex);

	intel_display_power_put(dev_priv,
				intel_aux_power_domain(dp_to_dig_port(intel_dp)));
}

static void
vlv_power_sequencer_kick(struct intel_dp *intel_dp)
{
	struct drm_i915_private *dev_priv = dp_to_i915(intel_dp);
	struct intel_digital_port *intel_dig_port = dp_to_dig_port(intel_dp);
	enum pipe pipe = intel_dp->pps_pipe;
	bool pll_enabled, release_cl_override = false;
	enum dpio_phy phy = DPIO_PHY(pipe);
	enum dpio_channel ch = vlv_pipe_to_channel(pipe);
	uint32_t DP;

	if (WARN(I915_READ(intel_dp->output_reg) & DP_PORT_EN,
		 "skipping pipe %c power sequencer kick due to port %c being active\n",
		 pipe_name(pipe), port_name(intel_dig_port->base.port)))
		return;

	DRM_DEBUG_KMS("kicking pipe %c power sequencer for port %c\n",
		      pipe_name(pipe), port_name(intel_dig_port->base.port));

	/* Preserve the BIOS-computed detected bit. This is
	 * supposed to be read-only.
	 */
	DP = I915_READ(intel_dp->output_reg) & DP_DETECTED;
	DP |= DP_VOLTAGE_0_4 | DP_PRE_EMPHASIS_0;
	DP |= DP_PORT_WIDTH(1);
	DP |= DP_LINK_TRAIN_PAT_1;

	if (IS_CHERRYVIEW(dev_priv))
		DP |= DP_PIPE_SEL_CHV(pipe);
	else
		DP |= DP_PIPE_SEL(pipe);

	pll_enabled = I915_READ(DPLL(pipe)) & DPLL_VCO_ENABLE;

	/*
	 * The DPLL for the pipe must be enabled for this to work.
	 * So enable temporarily it if it's not already enabled.
	 */
	if (!pll_enabled) {
		release_cl_override = IS_CHERRYVIEW(dev_priv) &&
			!chv_phy_powergate_ch(dev_priv, phy, ch, true);

		if (vlv_force_pll_on(dev_priv, pipe, IS_CHERRYVIEW(dev_priv) ?
				     &chv_dpll[0].dpll : &vlv_dpll[0].dpll)) {
			DRM_ERROR("Failed to force on pll for pipe %c!\n",
				  pipe_name(pipe));
			return;
		}
	}

	/*
	 * Similar magic as in intel_dp_enable_port().
	 * We _must_ do this port enable + disable trick
	 * to make this power sequencer lock onto the port.
	 * Otherwise even VDD force bit won't work.
	 */
	I915_WRITE(intel_dp->output_reg, DP);
	POSTING_READ(intel_dp->output_reg);

	I915_WRITE(intel_dp->output_reg, DP | DP_PORT_EN);
	POSTING_READ(intel_dp->output_reg);

	I915_WRITE(intel_dp->output_reg, DP & ~DP_PORT_EN);
	POSTING_READ(intel_dp->output_reg);

	if (!pll_enabled) {
		vlv_force_pll_off(dev_priv, pipe);

		if (release_cl_override)
			chv_phy_powergate_ch(dev_priv, phy, ch, false);
	}
}

static enum pipe vlv_find_free_pps(struct drm_i915_private *dev_priv)
{
	struct intel_encoder *encoder;
	unsigned int pipes = (1 << PIPE_A) | (1 << PIPE_B);

	/*
	 * We don't have power sequencer currently.
	 * Pick one that's not used by other ports.
	 */
	for_each_intel_dp(&dev_priv->drm, encoder) {
		struct intel_dp *intel_dp = enc_to_intel_dp(&encoder->base);

		if (encoder->type == INTEL_OUTPUT_EDP) {
			WARN_ON(intel_dp->active_pipe != INVALID_PIPE &&
				intel_dp->active_pipe != intel_dp->pps_pipe);

			if (intel_dp->pps_pipe != INVALID_PIPE)
				pipes &= ~(1 << intel_dp->pps_pipe);
		} else {
			WARN_ON(intel_dp->pps_pipe != INVALID_PIPE);

			if (intel_dp->active_pipe != INVALID_PIPE)
				pipes &= ~(1 << intel_dp->active_pipe);
		}
	}

	if (pipes == 0)
		return INVALID_PIPE;

	return ffs(pipes) - 1;
}

static enum pipe
vlv_power_sequencer_pipe(struct intel_dp *intel_dp)
{
	struct drm_i915_private *dev_priv = dp_to_i915(intel_dp);
	struct intel_digital_port *intel_dig_port = dp_to_dig_port(intel_dp);
	enum pipe pipe;

	lockdep_assert_held(&dev_priv->pps_mutex);

	/* We should never land here with regular DP ports */
	WARN_ON(!intel_dp_is_edp(intel_dp));

	WARN_ON(intel_dp->active_pipe != INVALID_PIPE &&
		intel_dp->active_pipe != intel_dp->pps_pipe);

	if (intel_dp->pps_pipe != INVALID_PIPE)
		return intel_dp->pps_pipe;

	pipe = vlv_find_free_pps(dev_priv);

	/*
	 * Didn't find one. This should not happen since there
	 * are two power sequencers and up to two eDP ports.
	 */
	if (WARN_ON(pipe == INVALID_PIPE))
		pipe = PIPE_A;

	vlv_steal_power_sequencer(dev_priv, pipe);
	intel_dp->pps_pipe = pipe;

	DRM_DEBUG_KMS("picked pipe %c power sequencer for port %c\n",
		      pipe_name(intel_dp->pps_pipe),
		      port_name(intel_dig_port->base.port));

	/* init power sequencer on this pipe and port */
	intel_dp_init_panel_power_sequencer(intel_dp);
	intel_dp_init_panel_power_sequencer_registers(intel_dp, true);

	/*
	 * Even vdd force doesn't work until we've made
	 * the power sequencer lock in on the port.
	 */
	vlv_power_sequencer_kick(intel_dp);

	return intel_dp->pps_pipe;
}

static int
bxt_power_sequencer_idx(struct intel_dp *intel_dp)
{
	struct drm_i915_private *dev_priv = dp_to_i915(intel_dp);
	int backlight_controller = dev_priv->vbt.backlight.controller;

	lockdep_assert_held(&dev_priv->pps_mutex);

	/* We should never land here with regular DP ports */
	WARN_ON(!intel_dp_is_edp(intel_dp));

	if (!intel_dp->pps_reset)
		return backlight_controller;

	intel_dp->pps_reset = false;

	/*
	 * Only the HW needs to be reprogrammed, the SW state is fixed and
	 * has been setup during connector init.
	 */
	intel_dp_init_panel_power_sequencer_registers(intel_dp, false);

	return backlight_controller;
}

typedef bool (*vlv_pipe_check)(struct drm_i915_private *dev_priv,
			       enum pipe pipe);

static bool vlv_pipe_has_pp_on(struct drm_i915_private *dev_priv,
			       enum pipe pipe)
{
	return I915_READ(PP_STATUS(pipe)) & PP_ON;
}

static bool vlv_pipe_has_vdd_on(struct drm_i915_private *dev_priv,
				enum pipe pipe)
{
	return I915_READ(PP_CONTROL(pipe)) & EDP_FORCE_VDD;
}

static bool vlv_pipe_any(struct drm_i915_private *dev_priv,
			 enum pipe pipe)
{
	return true;
}

static enum pipe
vlv_initial_pps_pipe(struct drm_i915_private *dev_priv,
		     enum port port,
		     vlv_pipe_check pipe_check)
{
	enum pipe pipe;

	for (pipe = PIPE_A; pipe <= PIPE_B; pipe++) {
		u32 port_sel = I915_READ(PP_ON_DELAYS(pipe)) &
			PANEL_PORT_SELECT_MASK;

		if (port_sel != PANEL_PORT_SELECT_VLV(port))
			continue;

		if (!pipe_check(dev_priv, pipe))
			continue;

		return pipe;
	}

	return INVALID_PIPE;
}

static void
vlv_initial_power_sequencer_setup(struct intel_dp *intel_dp)
{
	struct drm_i915_private *dev_priv = dp_to_i915(intel_dp);
	struct intel_digital_port *intel_dig_port = dp_to_dig_port(intel_dp);
	enum port port = intel_dig_port->base.port;

	lockdep_assert_held(&dev_priv->pps_mutex);

	/* try to find a pipe with this port selected */
	/* first pick one where the panel is on */
	intel_dp->pps_pipe = vlv_initial_pps_pipe(dev_priv, port,
						  vlv_pipe_has_pp_on);
	/* didn't find one? pick one where vdd is on */
	if (intel_dp->pps_pipe == INVALID_PIPE)
		intel_dp->pps_pipe = vlv_initial_pps_pipe(dev_priv, port,
							  vlv_pipe_has_vdd_on);
	/* didn't find one? pick one with just the correct port */
	if (intel_dp->pps_pipe == INVALID_PIPE)
		intel_dp->pps_pipe = vlv_initial_pps_pipe(dev_priv, port,
							  vlv_pipe_any);

	/* didn't find one? just let vlv_power_sequencer_pipe() pick one when needed */
	if (intel_dp->pps_pipe == INVALID_PIPE) {
		DRM_DEBUG_KMS("no initial power sequencer for port %c\n",
			      port_name(port));
		return;
	}

	DRM_DEBUG_KMS("initial power sequencer for port %c: pipe %c\n",
		      port_name(port), pipe_name(intel_dp->pps_pipe));

	intel_dp_init_panel_power_sequencer(intel_dp);
	intel_dp_init_panel_power_sequencer_registers(intel_dp, false);
}

void intel_power_sequencer_reset(struct drm_i915_private *dev_priv)
{
	struct intel_encoder *encoder;

	if (WARN_ON(!IS_VALLEYVIEW(dev_priv) && !IS_CHERRYVIEW(dev_priv) &&
		    !IS_GEN9_LP(dev_priv)))
		return;

	/*
	 * We can't grab pps_mutex here due to deadlock with power_domain
	 * mutex when power_domain functions are called while holding pps_mutex.
	 * That also means that in order to use pps_pipe the code needs to
	 * hold both a power domain reference and pps_mutex, and the power domain
	 * reference get/put must be done while _not_ holding pps_mutex.
	 * pps_{lock,unlock}() do these steps in the correct order, so one
	 * should use them always.
	 */

	for_each_intel_dp(&dev_priv->drm, encoder) {
		struct intel_dp *intel_dp = enc_to_intel_dp(&encoder->base);

		WARN_ON(intel_dp->active_pipe != INVALID_PIPE);

		if (encoder->type != INTEL_OUTPUT_EDP)
			continue;

		if (IS_GEN9_LP(dev_priv))
			intel_dp->pps_reset = true;
		else
			intel_dp->pps_pipe = INVALID_PIPE;
	}
}

struct pps_registers {
	i915_reg_t pp_ctrl;
	i915_reg_t pp_stat;
	i915_reg_t pp_on;
	i915_reg_t pp_off;
	i915_reg_t pp_div;
};

static void intel_pps_get_registers(struct intel_dp *intel_dp,
				    struct pps_registers *regs)
{
	struct drm_i915_private *dev_priv = dp_to_i915(intel_dp);
	int pps_idx = 0;

	memset(regs, 0, sizeof(*regs));

	if (IS_GEN9_LP(dev_priv))
		pps_idx = bxt_power_sequencer_idx(intel_dp);
	else if (IS_VALLEYVIEW(dev_priv) || IS_CHERRYVIEW(dev_priv))
		pps_idx = vlv_power_sequencer_pipe(intel_dp);

	regs->pp_ctrl = PP_CONTROL(pps_idx);
	regs->pp_stat = PP_STATUS(pps_idx);
	regs->pp_on = PP_ON_DELAYS(pps_idx);
	regs->pp_off = PP_OFF_DELAYS(pps_idx);
	if (!IS_GEN9_LP(dev_priv) && !HAS_PCH_CNP(dev_priv) &&
	    !HAS_PCH_ICP(dev_priv))
		regs->pp_div = PP_DIVISOR(pps_idx);
}

static i915_reg_t
_pp_ctrl_reg(struct intel_dp *intel_dp)
{
	struct pps_registers regs;

	intel_pps_get_registers(intel_dp, &regs);

	return regs.pp_ctrl;
}

static i915_reg_t
_pp_stat_reg(struct intel_dp *intel_dp)
{
	struct pps_registers regs;

	intel_pps_get_registers(intel_dp, &regs);

	return regs.pp_stat;
}

/* Reboot notifier handler to shutdown panel power to guarantee T12 timing
   This function only applicable when panel PM state is not to be tracked */
static int edp_notify_handler(struct notifier_block *this, unsigned long code,
			      void *unused)
{
	struct intel_dp *intel_dp = container_of(this, typeof(* intel_dp),
						 edp_notifier);
	struct drm_i915_private *dev_priv = dp_to_i915(intel_dp);

	if (!intel_dp_is_edp(intel_dp) || code != SYS_RESTART)
		return 0;

	pps_lock(intel_dp);

	if (IS_VALLEYVIEW(dev_priv) || IS_CHERRYVIEW(dev_priv)) {
		enum pipe pipe = vlv_power_sequencer_pipe(intel_dp);
		i915_reg_t pp_ctrl_reg, pp_div_reg;
		u32 pp_div;

		pp_ctrl_reg = PP_CONTROL(pipe);
		pp_div_reg  = PP_DIVISOR(pipe);
		pp_div = I915_READ(pp_div_reg);
		pp_div &= PP_REFERENCE_DIVIDER_MASK;

		/* 0x1F write to PP_DIV_REG sets max cycle delay */
		I915_WRITE(pp_div_reg, pp_div | 0x1F);
		I915_WRITE(pp_ctrl_reg, PANEL_UNLOCK_REGS | PANEL_POWER_OFF);
		msleep(intel_dp->panel_power_cycle_delay);
	}

	pps_unlock(intel_dp);

	return 0;
}

static bool edp_have_panel_power(struct intel_dp *intel_dp)
{
	struct drm_i915_private *dev_priv = dp_to_i915(intel_dp);

	lockdep_assert_held(&dev_priv->pps_mutex);

	if ((IS_VALLEYVIEW(dev_priv) || IS_CHERRYVIEW(dev_priv)) &&
	    intel_dp->pps_pipe == INVALID_PIPE)
		return false;

	return (I915_READ(_pp_stat_reg(intel_dp)) & PP_ON) != 0;
}

static bool edp_have_panel_vdd(struct intel_dp *intel_dp)
{
	struct drm_i915_private *dev_priv = dp_to_i915(intel_dp);

	lockdep_assert_held(&dev_priv->pps_mutex);

	if ((IS_VALLEYVIEW(dev_priv) || IS_CHERRYVIEW(dev_priv)) &&
	    intel_dp->pps_pipe == INVALID_PIPE)
		return false;

	return I915_READ(_pp_ctrl_reg(intel_dp)) & EDP_FORCE_VDD;
}

static void
intel_dp_check_edp(struct intel_dp *intel_dp)
{
	struct drm_i915_private *dev_priv = dp_to_i915(intel_dp);

	if (!intel_dp_is_edp(intel_dp))
		return;

	if (!edp_have_panel_power(intel_dp) && !edp_have_panel_vdd(intel_dp)) {
		WARN(1, "eDP powered off while attempting aux channel communication.\n");
		DRM_DEBUG_KMS("Status 0x%08x Control 0x%08x\n",
			      I915_READ(_pp_stat_reg(intel_dp)),
			      I915_READ(_pp_ctrl_reg(intel_dp)));
	}
}

static uint32_t
intel_dp_aux_wait_done(struct intel_dp *intel_dp)
{
	struct drm_i915_private *dev_priv = dp_to_i915(intel_dp);
	i915_reg_t ch_ctl = intel_dp->aux_ch_ctl_reg(intel_dp);
	uint32_t status;
	bool done;

#define C (((status = I915_READ_NOTRACE(ch_ctl)) & DP_AUX_CH_CTL_SEND_BUSY) == 0)
	done = wait_event_timeout(dev_priv->gmbus_wait_queue, C,
				  msecs_to_jiffies_timeout(10));
	if (!done)
		DRM_ERROR("dp aux hw did not signal timeout!\n");
#undef C

	return status;
}

static uint32_t g4x_get_aux_clock_divider(struct intel_dp *intel_dp, int index)
{
	struct drm_i915_private *dev_priv = dp_to_i915(intel_dp);

	if (index)
		return 0;

	/*
	 * The clock divider is based off the hrawclk, and would like to run at
	 * 2MHz.  So, take the hrawclk value and divide by 2000 and use that
	 */
	return DIV_ROUND_CLOSEST(dev_priv->rawclk_freq, 2000);
}

static uint32_t ilk_get_aux_clock_divider(struct intel_dp *intel_dp, int index)
{
	struct drm_i915_private *dev_priv = dp_to_i915(intel_dp);
	struct intel_digital_port *dig_port = dp_to_dig_port(intel_dp);

	if (index)
		return 0;

	/*
	 * The clock divider is based off the cdclk or PCH rawclk, and would
	 * like to run at 2MHz.  So, take the cdclk or PCH rawclk value and
	 * divide by 2000 and use that
	 */
	if (dig_port->aux_ch == AUX_CH_A)
		return DIV_ROUND_CLOSEST(dev_priv->cdclk.hw.cdclk, 2000);
	else
		return DIV_ROUND_CLOSEST(dev_priv->rawclk_freq, 2000);
}

static uint32_t hsw_get_aux_clock_divider(struct intel_dp *intel_dp, int index)
{
	struct drm_i915_private *dev_priv = dp_to_i915(intel_dp);
	struct intel_digital_port *dig_port = dp_to_dig_port(intel_dp);

	if (dig_port->aux_ch != AUX_CH_A && HAS_PCH_LPT_H(dev_priv)) {
		/* Workaround for non-ULT HSW */
		switch (index) {
		case 0: return 63;
		case 1: return 72;
		default: return 0;
		}
	}

	return ilk_get_aux_clock_divider(intel_dp, index);
}

static uint32_t skl_get_aux_clock_divider(struct intel_dp *intel_dp, int index)
{
	/*
	 * SKL doesn't need us to program the AUX clock divider (Hardware will
	 * derive the clock from CDCLK automatically). We still implement the
	 * get_aux_clock_divider vfunc to plug-in into the existing code.
	 */
	return index ? 0 : 1;
}

static uint32_t g4x_get_aux_send_ctl(struct intel_dp *intel_dp,
				     int send_bytes,
				     uint32_t aux_clock_divider)
{
	struct intel_digital_port *intel_dig_port = dp_to_dig_port(intel_dp);
	struct drm_i915_private *dev_priv =
			to_i915(intel_dig_port->base.base.dev);
	uint32_t precharge, timeout;

	if (IS_GEN6(dev_priv))
		precharge = 3;
	else
		precharge = 5;

	if (IS_BROADWELL(dev_priv))
		timeout = DP_AUX_CH_CTL_TIME_OUT_600us;
	else
		timeout = DP_AUX_CH_CTL_TIME_OUT_400us;

	return DP_AUX_CH_CTL_SEND_BUSY |
	       DP_AUX_CH_CTL_DONE |
	       DP_AUX_CH_CTL_INTERRUPT |
	       DP_AUX_CH_CTL_TIME_OUT_ERROR |
	       timeout |
	       DP_AUX_CH_CTL_RECEIVE_ERROR |
	       (send_bytes << DP_AUX_CH_CTL_MESSAGE_SIZE_SHIFT) |
	       (precharge << DP_AUX_CH_CTL_PRECHARGE_2US_SHIFT) |
	       (aux_clock_divider << DP_AUX_CH_CTL_BIT_CLOCK_2X_SHIFT);
}

static uint32_t skl_get_aux_send_ctl(struct intel_dp *intel_dp,
				      int send_bytes,
				      uint32_t unused)
{
	struct intel_digital_port *intel_dig_port = dp_to_dig_port(intel_dp);
	uint32_t ret;

	ret = DP_AUX_CH_CTL_SEND_BUSY |
	      DP_AUX_CH_CTL_DONE |
	      DP_AUX_CH_CTL_INTERRUPT |
	      DP_AUX_CH_CTL_TIME_OUT_ERROR |
	      DP_AUX_CH_CTL_TIME_OUT_MAX |
	      DP_AUX_CH_CTL_RECEIVE_ERROR |
	      (send_bytes << DP_AUX_CH_CTL_MESSAGE_SIZE_SHIFT) |
	      DP_AUX_CH_CTL_FW_SYNC_PULSE_SKL(32) |
	      DP_AUX_CH_CTL_SYNC_PULSE_SKL(32);

	if (intel_dig_port->tc_type == TC_PORT_TBT)
		ret |= DP_AUX_CH_CTL_TBT_IO;

	return ret;
}

static int
intel_dp_aux_xfer(struct intel_dp *intel_dp,
		  const uint8_t *send, int send_bytes,
		  uint8_t *recv, int recv_size,
		  u32 aux_send_ctl_flags)
{
	struct intel_digital_port *intel_dig_port = dp_to_dig_port(intel_dp);
	struct drm_i915_private *dev_priv =
			to_i915(intel_dig_port->base.base.dev);
	i915_reg_t ch_ctl, ch_data[5];
	uint32_t aux_clock_divider;
	int i, ret, recv_bytes;
	uint32_t status;
	int try, clock = 0;
	bool vdd;

	ch_ctl = intel_dp->aux_ch_ctl_reg(intel_dp);
	for (i = 0; i < ARRAY_SIZE(ch_data); i++)
		ch_data[i] = intel_dp->aux_ch_data_reg(intel_dp, i);

	pps_lock(intel_dp);

	/*
	 * We will be called with VDD already enabled for dpcd/edid/oui reads.
	 * In such cases we want to leave VDD enabled and it's up to upper layers
	 * to turn it off. But for eg. i2c-dev access we need to turn it on/off
	 * ourselves.
	 */
	vdd = edp_panel_vdd_on(intel_dp);

	/* dp aux is extremely sensitive to irq latency, hence request the
	 * lowest possible wakeup latency and so prevent the cpu from going into
	 * deep sleep states.
	 */
	pm_qos_update_request(&dev_priv->pm_qos, 0);

	intel_dp_check_edp(intel_dp);

	/* Try to wait for any previous AUX channel activity */
	for (try = 0; try < 3; try++) {
		status = I915_READ_NOTRACE(ch_ctl);
		if ((status & DP_AUX_CH_CTL_SEND_BUSY) == 0)
			break;
		msleep(1);
	}

	if (try == 3) {
		static u32 last_status = -1;
		const u32 status = I915_READ(ch_ctl);

		if (status != last_status) {
			WARN(1, "dp_aux_ch not started status 0x%08x\n",
			     status);
			last_status = status;
		}

		ret = -EBUSY;
		goto out;
	}

	/* Only 5 data registers! */
	if (WARN_ON(send_bytes > 20 || recv_size > 20)) {
		ret = -E2BIG;
		goto out;
	}

	while ((aux_clock_divider = intel_dp->get_aux_clock_divider(intel_dp, clock++))) {
		u32 send_ctl = intel_dp->get_aux_send_ctl(intel_dp,
							  send_bytes,
							  aux_clock_divider);

		send_ctl |= aux_send_ctl_flags;

		/* Must try at least 3 times according to DP spec */
		for (try = 0; try < 5; try++) {
			/* Load the send data into the aux channel data registers */
			for (i = 0; i < send_bytes; i += 4)
				I915_WRITE(ch_data[i >> 2],
					   intel_dp_pack_aux(send + i,
							     send_bytes - i));

			/* Send the command and wait for it to complete */
			I915_WRITE(ch_ctl, send_ctl);

			status = intel_dp_aux_wait_done(intel_dp);

			/* Clear done status and any errors */
			I915_WRITE(ch_ctl,
				   status |
				   DP_AUX_CH_CTL_DONE |
				   DP_AUX_CH_CTL_TIME_OUT_ERROR |
				   DP_AUX_CH_CTL_RECEIVE_ERROR);

			/* DP CTS 1.2 Core Rev 1.1, 4.2.1.1 & 4.2.1.2
			 *   400us delay required for errors and timeouts
			 *   Timeout errors from the HW already meet this
			 *   requirement so skip to next iteration
			 */
			if (status & DP_AUX_CH_CTL_TIME_OUT_ERROR)
				continue;

			if (status & DP_AUX_CH_CTL_RECEIVE_ERROR) {
				usleep_range(400, 500);
				continue;
			}
			if (status & DP_AUX_CH_CTL_DONE)
				goto done;
		}
	}

	if ((status & DP_AUX_CH_CTL_DONE) == 0) {
		DRM_ERROR("dp_aux_ch not done status 0x%08x\n", status);
		ret = -EBUSY;
		goto out;
	}

done:
	/* Check for timeout or receive error.
	 * Timeouts occur when the sink is not connected
	 */
	if (status & DP_AUX_CH_CTL_RECEIVE_ERROR) {
		DRM_ERROR("dp_aux_ch receive error status 0x%08x\n", status);
		ret = -EIO;
		goto out;
	}

	/* Timeouts occur when the device isn't connected, so they're
	 * "normal" -- don't fill the kernel log with these */
	if (status & DP_AUX_CH_CTL_TIME_OUT_ERROR) {
		DRM_DEBUG_KMS("dp_aux_ch timeout status 0x%08x\n", status);
		ret = -ETIMEDOUT;
		goto out;
	}

	/* Unload any bytes sent back from the other side */
	recv_bytes = ((status & DP_AUX_CH_CTL_MESSAGE_SIZE_MASK) >>
		      DP_AUX_CH_CTL_MESSAGE_SIZE_SHIFT);

	/*
	 * By BSpec: "Message sizes of 0 or >20 are not allowed."
	 * We have no idea of what happened so we return -EBUSY so
	 * drm layer takes care for the necessary retries.
	 */
	if (recv_bytes == 0 || recv_bytes > 20) {
		DRM_DEBUG_KMS("Forbidden recv_bytes = %d on aux transaction\n",
			      recv_bytes);
		ret = -EBUSY;
		goto out;
	}

	if (recv_bytes > recv_size)
		recv_bytes = recv_size;

	for (i = 0; i < recv_bytes; i += 4)
		intel_dp_unpack_aux(I915_READ(ch_data[i >> 2]),
				    recv + i, recv_bytes - i);

	ret = recv_bytes;
out:
	pm_qos_update_request(&dev_priv->pm_qos, PM_QOS_DEFAULT_VALUE);

	if (vdd)
		edp_panel_vdd_off(intel_dp, false);

	pps_unlock(intel_dp);

	return ret;
}

#define BARE_ADDRESS_SIZE	3
#define HEADER_SIZE		(BARE_ADDRESS_SIZE + 1)

static void
intel_dp_aux_header(u8 txbuf[HEADER_SIZE],
		    const struct drm_dp_aux_msg *msg)
{
	txbuf[0] = (msg->request << 4) | ((msg->address >> 16) & 0xf);
	txbuf[1] = (msg->address >> 8) & 0xff;
	txbuf[2] = msg->address & 0xff;
	txbuf[3] = msg->size - 1;
}

static ssize_t
intel_dp_aux_transfer(struct drm_dp_aux *aux, struct drm_dp_aux_msg *msg)
{
	struct intel_dp *intel_dp = container_of(aux, struct intel_dp, aux);
	uint8_t txbuf[20], rxbuf[20];
	size_t txsize, rxsize;
	int ret;

	intel_dp_aux_header(txbuf, msg);

	switch (msg->request & ~DP_AUX_I2C_MOT) {
	case DP_AUX_NATIVE_WRITE:
	case DP_AUX_I2C_WRITE:
	case DP_AUX_I2C_WRITE_STATUS_UPDATE:
		txsize = msg->size ? HEADER_SIZE + msg->size : BARE_ADDRESS_SIZE;
		rxsize = 2; /* 0 or 1 data bytes */

		if (WARN_ON(txsize > 20))
			return -E2BIG;

		WARN_ON(!msg->buffer != !msg->size);

		if (msg->buffer)
			memcpy(txbuf + HEADER_SIZE, msg->buffer, msg->size);

		ret = intel_dp_aux_xfer(intel_dp, txbuf, txsize,
					rxbuf, rxsize, 0);
		if (ret > 0) {
			msg->reply = rxbuf[0] >> 4;

			if (ret > 1) {
				/* Number of bytes written in a short write. */
				ret = clamp_t(int, rxbuf[1], 0, msg->size);
			} else {
				/* Return payload size. */
				ret = msg->size;
			}
		}
		break;

	case DP_AUX_NATIVE_READ:
	case DP_AUX_I2C_READ:
		txsize = msg->size ? HEADER_SIZE : BARE_ADDRESS_SIZE;
		rxsize = msg->size + 1;

		if (WARN_ON(rxsize > 20))
			return -E2BIG;

		ret = intel_dp_aux_xfer(intel_dp, txbuf, txsize,
					rxbuf, rxsize, 0);
		if (ret > 0) {
			msg->reply = rxbuf[0] >> 4;
			/*
			 * Assume happy day, and copy the data. The caller is
			 * expected to check msg->reply before touching it.
			 *
			 * Return payload size.
			 */
			ret--;
			memcpy(msg->buffer, rxbuf + 1, ret);
		}
		break;

	default:
		ret = -EINVAL;
		break;
	}

	return ret;
}


static i915_reg_t g4x_aux_ctl_reg(struct intel_dp *intel_dp)
{
	struct drm_i915_private *dev_priv = dp_to_i915(intel_dp);
	struct intel_digital_port *dig_port = dp_to_dig_port(intel_dp);
	enum aux_ch aux_ch = dig_port->aux_ch;

	switch (aux_ch) {
	case AUX_CH_B:
	case AUX_CH_C:
	case AUX_CH_D:
		return DP_AUX_CH_CTL(aux_ch);
	default:
		MISSING_CASE(aux_ch);
		return DP_AUX_CH_CTL(AUX_CH_B);
	}
}

static i915_reg_t g4x_aux_data_reg(struct intel_dp *intel_dp, int index)
{
	struct drm_i915_private *dev_priv = dp_to_i915(intel_dp);
	struct intel_digital_port *dig_port = dp_to_dig_port(intel_dp);
	enum aux_ch aux_ch = dig_port->aux_ch;

	switch (aux_ch) {
	case AUX_CH_B:
	case AUX_CH_C:
	case AUX_CH_D:
		return DP_AUX_CH_DATA(aux_ch, index);
	default:
		MISSING_CASE(aux_ch);
		return DP_AUX_CH_DATA(AUX_CH_B, index);
	}
}

static i915_reg_t ilk_aux_ctl_reg(struct intel_dp *intel_dp)
{
	struct drm_i915_private *dev_priv = dp_to_i915(intel_dp);
	struct intel_digital_port *dig_port = dp_to_dig_port(intel_dp);
	enum aux_ch aux_ch = dig_port->aux_ch;

	switch (aux_ch) {
	case AUX_CH_A:
		return DP_AUX_CH_CTL(aux_ch);
	case AUX_CH_B:
	case AUX_CH_C:
	case AUX_CH_D:
		return PCH_DP_AUX_CH_CTL(aux_ch);
	default:
		MISSING_CASE(aux_ch);
		return DP_AUX_CH_CTL(AUX_CH_A);
	}
}

static i915_reg_t ilk_aux_data_reg(struct intel_dp *intel_dp, int index)
{
	struct drm_i915_private *dev_priv = dp_to_i915(intel_dp);
	struct intel_digital_port *dig_port = dp_to_dig_port(intel_dp);
	enum aux_ch aux_ch = dig_port->aux_ch;

	switch (aux_ch) {
	case AUX_CH_A:
		return DP_AUX_CH_DATA(aux_ch, index);
	case AUX_CH_B:
	case AUX_CH_C:
	case AUX_CH_D:
		return PCH_DP_AUX_CH_DATA(aux_ch, index);
	default:
		MISSING_CASE(aux_ch);
		return DP_AUX_CH_DATA(AUX_CH_A, index);
	}
}

static i915_reg_t skl_aux_ctl_reg(struct intel_dp *intel_dp)
{
	struct drm_i915_private *dev_priv = dp_to_i915(intel_dp);
	struct intel_digital_port *dig_port = dp_to_dig_port(intel_dp);
	enum aux_ch aux_ch = dig_port->aux_ch;

	switch (aux_ch) {
	case AUX_CH_A:
	case AUX_CH_B:
	case AUX_CH_C:
	case AUX_CH_D:
	case AUX_CH_E:
	case AUX_CH_F:
		return DP_AUX_CH_CTL(aux_ch);
	default:
		MISSING_CASE(aux_ch);
		return DP_AUX_CH_CTL(AUX_CH_A);
	}
}

static i915_reg_t skl_aux_data_reg(struct intel_dp *intel_dp, int index)
{
	struct drm_i915_private *dev_priv = dp_to_i915(intel_dp);
	struct intel_digital_port *dig_port = dp_to_dig_port(intel_dp);
	enum aux_ch aux_ch = dig_port->aux_ch;

	switch (aux_ch) {
	case AUX_CH_A:
	case AUX_CH_B:
	case AUX_CH_C:
	case AUX_CH_D:
	case AUX_CH_E:
	case AUX_CH_F:
		return DP_AUX_CH_DATA(aux_ch, index);
	default:
		MISSING_CASE(aux_ch);
		return DP_AUX_CH_DATA(AUX_CH_A, index);
	}
}

static void
intel_dp_aux_fini(struct intel_dp *intel_dp)
{
	kfree(intel_dp->aux.name);
}

static void
intel_dp_aux_init(struct intel_dp *intel_dp)
{
	struct drm_i915_private *dev_priv = dp_to_i915(intel_dp);
	struct intel_digital_port *dig_port = dp_to_dig_port(intel_dp);
	struct intel_encoder *encoder = &dig_port->base;

	if (INTEL_GEN(dev_priv) >= 9) {
		intel_dp->aux_ch_ctl_reg = skl_aux_ctl_reg;
		intel_dp->aux_ch_data_reg = skl_aux_data_reg;
	} else if (HAS_PCH_SPLIT(dev_priv)) {
		intel_dp->aux_ch_ctl_reg = ilk_aux_ctl_reg;
		intel_dp->aux_ch_data_reg = ilk_aux_data_reg;
	} else {
		intel_dp->aux_ch_ctl_reg = g4x_aux_ctl_reg;
		intel_dp->aux_ch_data_reg = g4x_aux_data_reg;
	}

	if (INTEL_GEN(dev_priv) >= 9)
		intel_dp->get_aux_clock_divider = skl_get_aux_clock_divider;
	else if (IS_BROADWELL(dev_priv) || IS_HASWELL(dev_priv))
		intel_dp->get_aux_clock_divider = hsw_get_aux_clock_divider;
	else if (HAS_PCH_SPLIT(dev_priv))
		intel_dp->get_aux_clock_divider = ilk_get_aux_clock_divider;
	else
		intel_dp->get_aux_clock_divider = g4x_get_aux_clock_divider;

	if (INTEL_GEN(dev_priv) >= 9)
		intel_dp->get_aux_send_ctl = skl_get_aux_send_ctl;
	else
		intel_dp->get_aux_send_ctl = g4x_get_aux_send_ctl;

	drm_dp_aux_init(&intel_dp->aux);

	/* Failure to allocate our preferred name is not critical */
	intel_dp->aux.name = kasprintf(GFP_KERNEL, "DPDDC-%c",
				       port_name(encoder->port));
	intel_dp->aux.transfer = intel_dp_aux_transfer;
}

bool intel_dp_source_supports_hbr2(struct intel_dp *intel_dp)
{
	int max_rate = intel_dp->source_rates[intel_dp->num_source_rates - 1];

	return max_rate >= 540000;
}

bool intel_dp_source_supports_hbr3(struct intel_dp *intel_dp)
{
	int max_rate = intel_dp->source_rates[intel_dp->num_source_rates - 1];

	return max_rate >= 810000;
}

static void
intel_dp_set_clock(struct intel_encoder *encoder,
		   struct intel_crtc_state *pipe_config)
{
	struct drm_i915_private *dev_priv = to_i915(encoder->base.dev);
	const struct dp_link_dpll *divisor = NULL;
	int i, count = 0;

	if (IS_G4X(dev_priv)) {
		divisor = g4x_dpll;
		count = ARRAY_SIZE(g4x_dpll);
	} else if (HAS_PCH_SPLIT(dev_priv)) {
		divisor = pch_dpll;
		count = ARRAY_SIZE(pch_dpll);
	} else if (IS_CHERRYVIEW(dev_priv)) {
		divisor = chv_dpll;
		count = ARRAY_SIZE(chv_dpll);
	} else if (IS_VALLEYVIEW(dev_priv)) {
		divisor = vlv_dpll;
		count = ARRAY_SIZE(vlv_dpll);
	}

	if (divisor && count) {
		for (i = 0; i < count; i++) {
			if (pipe_config->port_clock == divisor[i].clock) {
				pipe_config->dpll = divisor[i].dpll;
				pipe_config->clock_set = true;
				break;
			}
		}
	}
}

static void snprintf_int_array(char *str, size_t len,
			       const int *array, int nelem)
{
	int i;

	str[0] = '\0';

	for (i = 0; i < nelem; i++) {
		int r = snprintf(str, len, "%s%d", i ? ", " : "", array[i]);
		if (r >= len)
			return;
		str += r;
		len -= r;
	}
}

static void intel_dp_print_rates(struct intel_dp *intel_dp)
{
	char str[128]; /* FIXME: too big for stack? */

	if ((drm_debug & DRM_UT_KMS) == 0)
		return;

	snprintf_int_array(str, sizeof(str),
			   intel_dp->source_rates, intel_dp->num_source_rates);
	DRM_DEBUG_KMS("source rates: %s\n", str);

	snprintf_int_array(str, sizeof(str),
			   intel_dp->sink_rates, intel_dp->num_sink_rates);
	DRM_DEBUG_KMS("sink rates: %s\n", str);

	snprintf_int_array(str, sizeof(str),
			   intel_dp->common_rates, intel_dp->num_common_rates);
	DRM_DEBUG_KMS("common rates: %s\n", str);
}

int
intel_dp_max_link_rate(struct intel_dp *intel_dp)
{
	int len;

	len = intel_dp_common_len_rate_limit(intel_dp, intel_dp->max_link_rate);
	if (WARN_ON(len <= 0))
		return 162000;

	return intel_dp->common_rates[len - 1];
}

int intel_dp_rate_select(struct intel_dp *intel_dp, int rate)
{
	int i = intel_dp_rate_index(intel_dp->sink_rates,
				    intel_dp->num_sink_rates, rate);

	if (WARN_ON(i < 0))
		i = 0;

	return i;
}

void intel_dp_compute_rate(struct intel_dp *intel_dp, int port_clock,
			   uint8_t *link_bw, uint8_t *rate_select)
{
	/* eDP 1.4 rate select method. */
	if (intel_dp->use_rate_select) {
		*link_bw = 0;
		*rate_select =
			intel_dp_rate_select(intel_dp, port_clock);
	} else {
		*link_bw = drm_dp_link_rate_to_bw_code(port_clock);
		*rate_select = 0;
	}
}

struct link_config_limits {
	int min_clock, max_clock;
	int min_lane_count, max_lane_count;
	int min_bpp, max_bpp;
};

static bool intel_dp_source_supports_fec(struct intel_dp *intel_dp,
					 const struct intel_crtc_state *pipe_config)
{
	struct drm_i915_private *dev_priv = dp_to_i915(intel_dp);

	return INTEL_GEN(dev_priv) >= 11 &&
		pipe_config->cpu_transcoder != TRANSCODER_A;
}

static bool intel_dp_supports_fec(struct intel_dp *intel_dp,
				  const struct intel_crtc_state *pipe_config)
{
	return intel_dp_source_supports_fec(intel_dp, pipe_config) &&
		drm_dp_sink_supports_fec(intel_dp->fec_capable);
}

static bool intel_dp_source_supports_dsc(struct intel_dp *intel_dp,
					 const struct intel_crtc_state *pipe_config)
{
	struct drm_i915_private *dev_priv = dp_to_i915(intel_dp);

	return INTEL_GEN(dev_priv) >= 10 &&
		pipe_config->cpu_transcoder != TRANSCODER_A;
}

static bool intel_dp_supports_dsc(struct intel_dp *intel_dp,
				  const struct intel_crtc_state *pipe_config)
{
	if (!intel_dp_is_edp(intel_dp) && !pipe_config->fec_enable)
		return false;

	return intel_dp_source_supports_dsc(intel_dp, pipe_config) &&
		drm_dp_sink_supports_dsc(intel_dp->dsc_dpcd);
}

static int intel_dp_compute_bpp(struct intel_dp *intel_dp,
				struct intel_crtc_state *pipe_config)
{
	struct drm_i915_private *dev_priv = dp_to_i915(intel_dp);
	struct intel_connector *intel_connector = intel_dp->attached_connector;
	int bpp, bpc;

	bpp = pipe_config->pipe_bpp;
	bpc = drm_dp_downstream_max_bpc(intel_dp->dpcd, intel_dp->downstream_ports);

	if (bpc > 0)
		bpp = min(bpp, 3*bpc);

	if (intel_dp_is_edp(intel_dp)) {
		/* Get bpp from vbt only for panels that dont have bpp in edid */
		if (intel_connector->base.display_info.bpc == 0 &&
		    dev_priv->vbt.edp.bpp && dev_priv->vbt.edp.bpp < bpp) {
			DRM_DEBUG_KMS("clamping bpp for eDP panel to BIOS-provided %i\n",
				      dev_priv->vbt.edp.bpp);
			bpp = dev_priv->vbt.edp.bpp;
		}
	}

	return bpp;
}

/* Adjust link config limits based on compliance test requests. */
static void
intel_dp_adjust_compliance_config(struct intel_dp *intel_dp,
				  struct intel_crtc_state *pipe_config,
				  struct link_config_limits *limits)
{
	/* For DP Compliance we override the computed bpp for the pipe */
	if (intel_dp->compliance.test_data.bpc != 0) {
		int bpp = 3 * intel_dp->compliance.test_data.bpc;

		limits->min_bpp = limits->max_bpp = bpp;
		pipe_config->dither_force_disable = bpp == 6 * 3;

		DRM_DEBUG_KMS("Setting pipe_bpp to %d\n", bpp);
	}

	/* Use values requested by Compliance Test Request */
	if (intel_dp->compliance.test_type == DP_TEST_LINK_TRAINING) {
		int index;

		/* Validate the compliance test data since max values
		 * might have changed due to link train fallback.
		 */
		if (intel_dp_link_params_valid(intel_dp, intel_dp->compliance.test_link_rate,
					       intel_dp->compliance.test_lane_count)) {
			index = intel_dp_rate_index(intel_dp->common_rates,
						    intel_dp->num_common_rates,
						    intel_dp->compliance.test_link_rate);
			if (index >= 0)
				limits->min_clock = limits->max_clock = index;
			limits->min_lane_count = limits->max_lane_count =
				intel_dp->compliance.test_lane_count;
		}
	}
}

/* Optimize link config in order: max bpp, min clock, min lanes */
static bool
intel_dp_compute_link_config_wide(struct intel_dp *intel_dp,
				  struct intel_crtc_state *pipe_config,
				  const struct link_config_limits *limits)
{
	struct drm_display_mode *adjusted_mode = &pipe_config->base.adjusted_mode;
	int bpp, clock, lane_count;
	int mode_rate, link_clock, link_avail;

	for (bpp = limits->max_bpp; bpp >= limits->min_bpp; bpp -= 2 * 3) {
		mode_rate = intel_dp_link_required(adjusted_mode->crtc_clock,
						   bpp);

		for (clock = limits->min_clock; clock <= limits->max_clock; clock++) {
			for (lane_count = limits->min_lane_count;
			     lane_count <= limits->max_lane_count;
			     lane_count <<= 1) {
				link_clock = intel_dp->common_rates[clock];
				link_avail = intel_dp_max_data_rate(link_clock,
								    lane_count);

				if (mode_rate <= link_avail) {
					pipe_config->lane_count = lane_count;
					pipe_config->pipe_bpp = bpp;
					pipe_config->port_clock = link_clock;

					return true;
				}
			}
		}
	}

	return false;
}

/* Optimize link config in order: max bpp, min lanes, min clock */
static bool
intel_dp_compute_link_config_fast(struct intel_dp *intel_dp,
				  struct intel_crtc_state *pipe_config,
				  const struct link_config_limits *limits)
{
	struct drm_display_mode *adjusted_mode = &pipe_config->base.adjusted_mode;
	int bpp, clock, lane_count;
	int mode_rate, link_clock, link_avail;

	for (bpp = limits->max_bpp; bpp >= limits->min_bpp; bpp -= 2 * 3) {
		mode_rate = intel_dp_link_required(adjusted_mode->crtc_clock,
						   bpp);

		for (lane_count = limits->min_lane_count;
		     lane_count <= limits->max_lane_count;
		     lane_count <<= 1) {
			for (clock = limits->min_clock; clock <= limits->max_clock; clock++) {
				link_clock = intel_dp->common_rates[clock];
				link_avail = intel_dp_max_data_rate(link_clock,
								    lane_count);

				if (mode_rate <= link_avail) {
					pipe_config->lane_count = lane_count;
					pipe_config->pipe_bpp = bpp;
					pipe_config->port_clock = link_clock;

					return true;
				}
			}
		}
	}

	return false;
}

static int intel_dp_dsc_compute_bpp(struct intel_dp *intel_dp, u8 dsc_max_bpc)
{
	int i, num_bpc;
	u8 dsc_bpc[3] = {0};

	num_bpc = drm_dp_dsc_sink_supported_input_bpcs(intel_dp->dsc_dpcd,
						       dsc_bpc);
	for (i = 0; i < num_bpc; i++) {
		if (dsc_max_bpc >= dsc_bpc[i])
			return dsc_bpc[i] * 3;
	}

	return 0;
}

static bool intel_dp_dsc_compute_config(struct intel_dp *intel_dp,
					struct intel_crtc_state *pipe_config,
					struct drm_connector_state *conn_state,
					struct link_config_limits *limits)
{
	struct intel_digital_port *dig_port = dp_to_dig_port(intel_dp);
	struct drm_i915_private *dev_priv = to_i915(dig_port->base.base.dev);
	struct drm_display_mode *adjusted_mode = &pipe_config->base.adjusted_mode;
	u8 dsc_max_bpc;
	int pipe_bpp;

	if (!intel_dp_supports_dsc(intel_dp, pipe_config))
		return false;

	dsc_max_bpc = min_t(u8, DP_DSC_MAX_SUPPORTED_BPC,
			    conn_state->max_requested_bpc);

	pipe_bpp = intel_dp_dsc_compute_bpp(intel_dp, dsc_max_bpc);
	if (pipe_bpp < DP_DSC_MIN_SUPPORTED_BPC * 3) {
		DRM_DEBUG_KMS("No DSC support for less than 8bpc\n");
		return false;
	}

	/*
	 * For now enable DSC for max bpp, max link rate, max lane count.
	 * Optimize this later for the minimum possible link rate/lane count
	 * with DSC enabled for the requested mode.
	 */
	pipe_config->pipe_bpp = pipe_bpp;
	pipe_config->port_clock = intel_dp->common_rates[limits->max_clock];
	pipe_config->lane_count = limits->max_lane_count;

	if (intel_dp_is_edp(intel_dp)) {
		pipe_config->dsc_params.compressed_bpp =
			min_t(u16, drm_edp_dsc_sink_output_bpp(intel_dp->dsc_dpcd) >> 4,
			      pipe_config->pipe_bpp);
		pipe_config->dsc_params.slice_count =
			drm_dp_dsc_sink_max_slice_count(intel_dp->dsc_dpcd,
							true);
	} else {
		u16 dsc_max_output_bpp;
		u8 dsc_dp_slice_count;

		dsc_max_output_bpp =
			intel_dp_dsc_get_output_bpp(pipe_config->port_clock,
						    pipe_config->lane_count,
						    adjusted_mode->crtc_clock,
						    adjusted_mode->crtc_hdisplay);
		dsc_dp_slice_count =
			intel_dp_dsc_get_slice_count(intel_dp,
						     adjusted_mode->crtc_clock,
						     adjusted_mode->crtc_hdisplay);
		if (!dsc_max_output_bpp || !dsc_dp_slice_count) {
			DRM_DEBUG_KMS("Compressed BPP/Slice Count not supported\n");
			return false;
		}
		pipe_config->dsc_params.compressed_bpp = min_t(u16,
							       dsc_max_output_bpp >> 4,
							       pipe_config->pipe_bpp);
		pipe_config->dsc_params.slice_count = dsc_dp_slice_count;
	}
	/*
	 * VDSC engine operates at 1 Pixel per clock, so if peak pixel rate
	 * is greater than the maximum Cdclock and if slice count is even
	 * then we need to use 2 VDSC instances.
	 */
	if (adjusted_mode->crtc_clock > dev_priv->max_cdclk_freq) {
		if (pipe_config->dsc_params.slice_count > 1) {
			pipe_config->dsc_params.dsc_split = true;
		} else {
			DRM_DEBUG_KMS("Cannot split stream to use 2 VDSC instances\n");
			return false;
		}
	}
	if (intel_dp_compute_dsc_params(intel_dp, pipe_config) < 0) {
		DRM_DEBUG_KMS("Cannot compute valid DSC parameters for Input Bpp = %d "
			      "Compressed BPP = %d\n",
			      pipe_config->pipe_bpp,
			      pipe_config->dsc_params.compressed_bpp);
		return false;
	}
	pipe_config->dsc_params.compression_enable = true;
	DRM_DEBUG_KMS("DP DSC computed with Input Bpp = %d "
		      "Compressed Bpp = %d Slice Count = %d\n",
		      pipe_config->pipe_bpp,
		      pipe_config->dsc_params.compressed_bpp,
		      pipe_config->dsc_params.slice_count);

	return true;
}

static bool
intel_dp_compute_link_config(struct intel_encoder *encoder,
			     struct intel_crtc_state *pipe_config,
			     struct drm_connector_state *conn_state)
{
	struct drm_display_mode *adjusted_mode = &pipe_config->base.adjusted_mode;
	struct intel_dp *intel_dp = enc_to_intel_dp(&encoder->base);
	struct link_config_limits limits;
	int common_len;
	bool ret;

	common_len = intel_dp_common_len_rate_limit(intel_dp,
						    intel_dp->max_link_rate);

	/* No common link rates between source and sink */
	WARN_ON(common_len <= 0);

	limits.min_clock = 0;
	limits.max_clock = common_len - 1;

	limits.min_lane_count = 1;
	limits.max_lane_count = intel_dp_max_lane_count(intel_dp);

	limits.min_bpp = 6 * 3;
	limits.max_bpp = intel_dp_compute_bpp(intel_dp, pipe_config);

	if (intel_dp_is_edp(intel_dp) && intel_dp->edp_dpcd[0] < DP_EDP_14) {
		/*
		 * Use the maximum clock and number of lanes the eDP panel
		 * advertizes being capable of. The eDP 1.3 and earlier panels
		 * are generally designed to support only a single clock and
		 * lane configuration, and typically these values correspond to
		 * the native resolution of the panel. With eDP 1.4 rate select
		 * and DSC, this is decreasingly the case, and we need to be
		 * able to select less than maximum link config.
		 */
		limits.min_lane_count = limits.max_lane_count;
		limits.min_clock = limits.max_clock;
	}

	intel_dp_adjust_compliance_config(intel_dp, pipe_config, &limits);

	DRM_DEBUG_KMS("DP link computation with max lane count %i "
		      "max rate %d max bpp %d pixel clock %iKHz\n",
		      limits.max_lane_count,
		      intel_dp->common_rates[limits.max_clock],
		      limits.max_bpp, adjusted_mode->crtc_clock);

	if (intel_dp_is_edp(intel_dp))
		/*
		 * Optimize for fast and narrow. eDP 1.3 section 3.3 and eDP 1.4
		 * section A.1: "It is recommended that the minimum number of
		 * lanes be used, using the minimum link rate allowed for that
		 * lane configuration."
		 *
		 * Note that we use the max clock and lane count for eDP 1.3 and
		 * earlier, and fast vs. wide is irrelevant.
		 */
		ret = intel_dp_compute_link_config_fast(intel_dp, pipe_config,
							&limits);
	else
		/* Optimize for slow and wide. */
		ret = intel_dp_compute_link_config_wide(intel_dp, pipe_config,
							&limits);

	/* enable compression if the mode doesn't fit available BW */
	if (!ret) {
		if (!intel_dp_dsc_compute_config(intel_dp, pipe_config,
						 conn_state, &limits))
			return false;
	}

	if (pipe_config->dsc_params.compression_enable) {
		DRM_DEBUG_KMS("DP lane count %d clock %d Input bpp %d Compressed bpp %d\n",
			      pipe_config->lane_count, pipe_config->port_clock,
			      pipe_config->pipe_bpp,
			      pipe_config->dsc_params.compressed_bpp);

		DRM_DEBUG_KMS("DP link rate required %i available %i\n",
			      intel_dp_link_required(adjusted_mode->crtc_clock,
						     pipe_config->dsc_params.compressed_bpp),
			      intel_dp_max_data_rate(pipe_config->port_clock,
						     pipe_config->lane_count));
	} else {
		DRM_DEBUG_KMS("DP lane count %d clock %d bpp %d\n",
			      pipe_config->lane_count, pipe_config->port_clock,
			      pipe_config->pipe_bpp);

		DRM_DEBUG_KMS("DP link rate required %i available %i\n",
			      intel_dp_link_required(adjusted_mode->crtc_clock,
						     pipe_config->pipe_bpp),
			      intel_dp_max_data_rate(pipe_config->port_clock,
						     pipe_config->lane_count));
	}
	return true;
}

bool
intel_dp_compute_config(struct intel_encoder *encoder,
			struct intel_crtc_state *pipe_config,
			struct drm_connector_state *conn_state)
{
	struct drm_i915_private *dev_priv = to_i915(encoder->base.dev);
	struct drm_display_mode *adjusted_mode = &pipe_config->base.adjusted_mode;
	struct intel_dp *intel_dp = enc_to_intel_dp(&encoder->base);
	struct intel_lspcon *lspcon = enc_to_intel_lspcon(&encoder->base);
	enum port port = encoder->port;
	struct intel_crtc *intel_crtc = to_intel_crtc(pipe_config->base.crtc);
	struct intel_connector *intel_connector = intel_dp->attached_connector;
	struct intel_digital_connector_state *intel_conn_state =
		to_intel_digital_connector_state(conn_state);
	bool constant_n = drm_dp_has_quirk(&intel_dp->desc,
					   DP_DPCD_QUIRK_CONSTANT_N);

	if (HAS_PCH_SPLIT(dev_priv) && !HAS_DDI(dev_priv) && port != PORT_A)
		pipe_config->has_pch_encoder = true;

	pipe_config->output_format = INTEL_OUTPUT_FORMAT_RGB;
	if (lspcon->active)
		lspcon_ycbcr420_config(&intel_connector->base, pipe_config);

	pipe_config->has_drrs = false;
	if (IS_G4X(dev_priv) || port == PORT_A)
		pipe_config->has_audio = false;
	else if (intel_conn_state->force_audio == HDMI_AUDIO_AUTO)
		pipe_config->has_audio = intel_dp->has_audio;
	else
		pipe_config->has_audio = intel_conn_state->force_audio == HDMI_AUDIO_ON;

	if (intel_dp_is_edp(intel_dp) && intel_connector->panel.fixed_mode) {
		intel_fixed_panel_mode(intel_connector->panel.fixed_mode,
				       adjusted_mode);

		if (INTEL_GEN(dev_priv) >= 9) {
			int ret;

			ret = skl_update_scaler_crtc(pipe_config);
			if (ret)
				return ret;
		}

		if (HAS_GMCH_DISPLAY(dev_priv))
			intel_gmch_panel_fitting(intel_crtc, pipe_config,
						 conn_state->scaling_mode);
		else
			intel_pch_panel_fitting(intel_crtc, pipe_config,
						conn_state->scaling_mode);
	}

	if (adjusted_mode->flags & DRM_MODE_FLAG_DBLSCAN)
		return false;

	if (HAS_GMCH_DISPLAY(dev_priv) &&
	    adjusted_mode->flags & DRM_MODE_FLAG_INTERLACE)
		return false;

	if (adjusted_mode->flags & DRM_MODE_FLAG_DBLCLK)
		return false;

	pipe_config->fec_enable = !intel_dp_is_edp(intel_dp) &&
				  intel_dp_supports_fec(intel_dp, pipe_config);

	if (!intel_dp_compute_link_config(encoder, pipe_config, conn_state))
		return false;

	if (intel_conn_state->broadcast_rgb == INTEL_BROADCAST_RGB_AUTO) {
		/*
		 * See:
		 * CEA-861-E - 5.1 Default Encoding Parameters
		 * VESA DisplayPort Ver.1.2a - 5.1.1.1 Video Colorimetry
		 */
		pipe_config->limited_color_range =
			pipe_config->pipe_bpp != 18 &&
			drm_default_rgb_quant_range(adjusted_mode) ==
			HDMI_QUANTIZATION_RANGE_LIMITED;
	} else {
		pipe_config->limited_color_range =
			intel_conn_state->broadcast_rgb == INTEL_BROADCAST_RGB_LIMITED;
	}

	if (!pipe_config->dsc_params.compression_enable)
		intel_link_compute_m_n(pipe_config->pipe_bpp,
				       pipe_config->lane_count,
				       adjusted_mode->crtc_clock,
				       pipe_config->port_clock,
				       &pipe_config->dp_m_n,
				       constant_n);
	else
		intel_link_compute_m_n(pipe_config->dsc_params.compressed_bpp,
				       pipe_config->lane_count,
				       adjusted_mode->crtc_clock,
				       pipe_config->port_clock,
				       &pipe_config->dp_m_n,
				       constant_n);

	if (intel_connector->panel.downclock_mode != NULL &&
		dev_priv->drrs.type == SEAMLESS_DRRS_SUPPORT) {
			pipe_config->has_drrs = true;
			intel_link_compute_m_n(pipe_config->pipe_bpp,
					       pipe_config->lane_count,
					       intel_connector->panel.downclock_mode->clock,
					       pipe_config->port_clock,
					       &pipe_config->dp_m2_n2,
					       constant_n);
	}

	if (!HAS_DDI(dev_priv))
		intel_dp_set_clock(encoder, pipe_config);

	intel_psr_compute_config(intel_dp, pipe_config);

	return true;
}

void intel_dp_set_link_params(struct intel_dp *intel_dp,
			      int link_rate, uint8_t lane_count,
			      bool link_mst)
{
	intel_dp->link_trained = false;
	intel_dp->link_rate = link_rate;
	intel_dp->lane_count = lane_count;
	intel_dp->link_mst = link_mst;
}

static void intel_dp_prepare(struct intel_encoder *encoder,
			     const struct intel_crtc_state *pipe_config)
{
	struct drm_i915_private *dev_priv = to_i915(encoder->base.dev);
	struct intel_dp *intel_dp = enc_to_intel_dp(&encoder->base);
	enum port port = encoder->port;
	struct intel_crtc *crtc = to_intel_crtc(pipe_config->base.crtc);
	const struct drm_display_mode *adjusted_mode = &pipe_config->base.adjusted_mode;

	intel_dp_set_link_params(intel_dp, pipe_config->port_clock,
				 pipe_config->lane_count,
				 intel_crtc_has_type(pipe_config,
						     INTEL_OUTPUT_DP_MST));

	/*
	 * There are four kinds of DP registers:
	 *
	 * 	IBX PCH
	 * 	SNB CPU
	 *	IVB CPU
	 * 	CPT PCH
	 *
	 * IBX PCH and CPU are the same for almost everything,
	 * except that the CPU DP PLL is configured in this
	 * register
	 *
	 * CPT PCH is quite different, having many bits moved
	 * to the TRANS_DP_CTL register instead. That
	 * configuration happens (oddly) in ironlake_pch_enable
	 */

	/* Preserve the BIOS-computed detected bit. This is
	 * supposed to be read-only.
	 */
	intel_dp->DP = I915_READ(intel_dp->output_reg) & DP_DETECTED;

	/* Handle DP bits in common between all three register formats */
	intel_dp->DP |= DP_VOLTAGE_0_4 | DP_PRE_EMPHASIS_0;
	intel_dp->DP |= DP_PORT_WIDTH(pipe_config->lane_count);

	/* Split out the IBX/CPU vs CPT settings */

	if (IS_IVYBRIDGE(dev_priv) && port == PORT_A) {
		if (adjusted_mode->flags & DRM_MODE_FLAG_PHSYNC)
			intel_dp->DP |= DP_SYNC_HS_HIGH;
		if (adjusted_mode->flags & DRM_MODE_FLAG_PVSYNC)
			intel_dp->DP |= DP_SYNC_VS_HIGH;
		intel_dp->DP |= DP_LINK_TRAIN_OFF_CPT;

		if (drm_dp_enhanced_frame_cap(intel_dp->dpcd))
			intel_dp->DP |= DP_ENHANCED_FRAMING;

		intel_dp->DP |= DP_PIPE_SEL_IVB(crtc->pipe);
	} else if (HAS_PCH_CPT(dev_priv) && port != PORT_A) {
		u32 trans_dp;

		intel_dp->DP |= DP_LINK_TRAIN_OFF_CPT;

		trans_dp = I915_READ(TRANS_DP_CTL(crtc->pipe));
		if (drm_dp_enhanced_frame_cap(intel_dp->dpcd))
			trans_dp |= TRANS_DP_ENH_FRAMING;
		else
			trans_dp &= ~TRANS_DP_ENH_FRAMING;
		I915_WRITE(TRANS_DP_CTL(crtc->pipe), trans_dp);
	} else {
		if (IS_G4X(dev_priv) && pipe_config->limited_color_range)
			intel_dp->DP |= DP_COLOR_RANGE_16_235;

		if (adjusted_mode->flags & DRM_MODE_FLAG_PHSYNC)
			intel_dp->DP |= DP_SYNC_HS_HIGH;
		if (adjusted_mode->flags & DRM_MODE_FLAG_PVSYNC)
			intel_dp->DP |= DP_SYNC_VS_HIGH;
		intel_dp->DP |= DP_LINK_TRAIN_OFF;

		if (drm_dp_enhanced_frame_cap(intel_dp->dpcd))
			intel_dp->DP |= DP_ENHANCED_FRAMING;

		if (IS_CHERRYVIEW(dev_priv))
			intel_dp->DP |= DP_PIPE_SEL_CHV(crtc->pipe);
		else
			intel_dp->DP |= DP_PIPE_SEL(crtc->pipe);
	}
}

#define IDLE_ON_MASK		(PP_ON | PP_SEQUENCE_MASK | 0                     | PP_SEQUENCE_STATE_MASK)
#define IDLE_ON_VALUE   	(PP_ON | PP_SEQUENCE_NONE | 0                     | PP_SEQUENCE_STATE_ON_IDLE)

#define IDLE_OFF_MASK		(PP_ON | PP_SEQUENCE_MASK | 0                     | 0)
#define IDLE_OFF_VALUE		(0     | PP_SEQUENCE_NONE | 0                     | 0)

#define IDLE_CYCLE_MASK		(PP_ON | PP_SEQUENCE_MASK | PP_CYCLE_DELAY_ACTIVE | PP_SEQUENCE_STATE_MASK)
#define IDLE_CYCLE_VALUE	(0     | PP_SEQUENCE_NONE | 0                     | PP_SEQUENCE_STATE_OFF_IDLE)

static void intel_pps_verify_state(struct intel_dp *intel_dp);

static void wait_panel_status(struct intel_dp *intel_dp,
				       u32 mask,
				       u32 value)
{
	struct drm_i915_private *dev_priv = dp_to_i915(intel_dp);
	i915_reg_t pp_stat_reg, pp_ctrl_reg;

	lockdep_assert_held(&dev_priv->pps_mutex);

	intel_pps_verify_state(intel_dp);

	pp_stat_reg = _pp_stat_reg(intel_dp);
	pp_ctrl_reg = _pp_ctrl_reg(intel_dp);

	DRM_DEBUG_KMS("mask %08x value %08x status %08x control %08x\n",
			mask, value,
			I915_READ(pp_stat_reg),
			I915_READ(pp_ctrl_reg));

	if (intel_wait_for_register(dev_priv,
				    pp_stat_reg, mask, value,
				    5000))
		DRM_ERROR("Panel status timeout: status %08x control %08x\n",
				I915_READ(pp_stat_reg),
				I915_READ(pp_ctrl_reg));

	DRM_DEBUG_KMS("Wait complete\n");
}

static void wait_panel_on(struct intel_dp *intel_dp)
{
	DRM_DEBUG_KMS("Wait for panel power on\n");
	wait_panel_status(intel_dp, IDLE_ON_MASK, IDLE_ON_VALUE);
}

static void wait_panel_off(struct intel_dp *intel_dp)
{
	DRM_DEBUG_KMS("Wait for panel power off time\n");
	wait_panel_status(intel_dp, IDLE_OFF_MASK, IDLE_OFF_VALUE);
}

static void wait_panel_power_cycle(struct intel_dp *intel_dp)
{
	ktime_t panel_power_on_time;
	s64 panel_power_off_duration;

	DRM_DEBUG_KMS("Wait for panel power cycle\n");

	/* take the difference of currrent time and panel power off time
	 * and then make panel wait for t11_t12 if needed. */
	panel_power_on_time = ktime_get_boottime();
	panel_power_off_duration = ktime_ms_delta(panel_power_on_time, intel_dp->panel_power_off_time);

	/* When we disable the VDD override bit last we have to do the manual
	 * wait. */
	if (panel_power_off_duration < (s64)intel_dp->panel_power_cycle_delay)
		wait_remaining_ms_from_jiffies(jiffies,
				       intel_dp->panel_power_cycle_delay - panel_power_off_duration);

	wait_panel_status(intel_dp, IDLE_CYCLE_MASK, IDLE_CYCLE_VALUE);
}

static void wait_backlight_on(struct intel_dp *intel_dp)
{
	wait_remaining_ms_from_jiffies(intel_dp->last_power_on,
				       intel_dp->backlight_on_delay);
}

static void edp_wait_backlight_off(struct intel_dp *intel_dp)
{
	wait_remaining_ms_from_jiffies(intel_dp->last_backlight_off,
				       intel_dp->backlight_off_delay);
}

/* Read the current pp_control value, unlocking the register if it
 * is locked
 */

static  u32 ironlake_get_pp_control(struct intel_dp *intel_dp)
{
	struct drm_i915_private *dev_priv = dp_to_i915(intel_dp);
	u32 control;

	lockdep_assert_held(&dev_priv->pps_mutex);

	control = I915_READ(_pp_ctrl_reg(intel_dp));
	if (WARN_ON(!HAS_DDI(dev_priv) &&
		    (control & PANEL_UNLOCK_MASK) != PANEL_UNLOCK_REGS)) {
		control &= ~PANEL_UNLOCK_MASK;
		control |= PANEL_UNLOCK_REGS;
	}
	return control;
}

/*
 * Must be paired with edp_panel_vdd_off().
 * Must hold pps_mutex around the whole on/off sequence.
 * Can be nested with intel_edp_panel_vdd_{on,off}() calls.
 */
static bool edp_panel_vdd_on(struct intel_dp *intel_dp)
{
	struct drm_i915_private *dev_priv = dp_to_i915(intel_dp);
	struct intel_digital_port *intel_dig_port = dp_to_dig_port(intel_dp);
	u32 pp;
	i915_reg_t pp_stat_reg, pp_ctrl_reg;
	bool need_to_disable = !intel_dp->want_panel_vdd;

	lockdep_assert_held(&dev_priv->pps_mutex);

	if (!intel_dp_is_edp(intel_dp))
		return false;

	cancel_delayed_work(&intel_dp->panel_vdd_work);
	intel_dp->want_panel_vdd = true;

	if (edp_have_panel_vdd(intel_dp))
		return need_to_disable;

	intel_display_power_get(dev_priv,
				intel_aux_power_domain(intel_dig_port));

	DRM_DEBUG_KMS("Turning eDP port %c VDD on\n",
		      port_name(intel_dig_port->base.port));

	if (!edp_have_panel_power(intel_dp))
		wait_panel_power_cycle(intel_dp);

	pp = ironlake_get_pp_control(intel_dp);
	pp |= EDP_FORCE_VDD;

	pp_stat_reg = _pp_stat_reg(intel_dp);
	pp_ctrl_reg = _pp_ctrl_reg(intel_dp);

	I915_WRITE(pp_ctrl_reg, pp);
	POSTING_READ(pp_ctrl_reg);
	DRM_DEBUG_KMS("PP_STATUS: 0x%08x PP_CONTROL: 0x%08x\n",
			I915_READ(pp_stat_reg), I915_READ(pp_ctrl_reg));
	/*
	 * If the panel wasn't on, delay before accessing aux channel
	 */
	if (!edp_have_panel_power(intel_dp)) {
		DRM_DEBUG_KMS("eDP port %c panel power wasn't enabled\n",
			      port_name(intel_dig_port->base.port));
		msleep(intel_dp->panel_power_up_delay);
	}

	return need_to_disable;
}

/*
 * Must be paired with intel_edp_panel_vdd_off() or
 * intel_edp_panel_off().
 * Nested calls to these functions are not allowed since
 * we drop the lock. Caller must use some higher level
 * locking to prevent nested calls from other threads.
 */
void intel_edp_panel_vdd_on(struct intel_dp *intel_dp)
{
	bool vdd;

	if (!intel_dp_is_edp(intel_dp))
		return;

	pps_lock(intel_dp);
	vdd = edp_panel_vdd_on(intel_dp);
	pps_unlock(intel_dp);

	I915_STATE_WARN(!vdd, "eDP port %c VDD already requested on\n",
	     port_name(dp_to_dig_port(intel_dp)->base.port));
}

static void edp_panel_vdd_off_sync(struct intel_dp *intel_dp)
{
	struct drm_i915_private *dev_priv = dp_to_i915(intel_dp);
	struct intel_digital_port *intel_dig_port =
		dp_to_dig_port(intel_dp);
	u32 pp;
	i915_reg_t pp_stat_reg, pp_ctrl_reg;

	lockdep_assert_held(&dev_priv->pps_mutex);

	WARN_ON(intel_dp->want_panel_vdd);

	if (!edp_have_panel_vdd(intel_dp))
		return;

	DRM_DEBUG_KMS("Turning eDP port %c VDD off\n",
		      port_name(intel_dig_port->base.port));

	pp = ironlake_get_pp_control(intel_dp);
	pp &= ~EDP_FORCE_VDD;

	pp_ctrl_reg = _pp_ctrl_reg(intel_dp);
	pp_stat_reg = _pp_stat_reg(intel_dp);

	I915_WRITE(pp_ctrl_reg, pp);
	POSTING_READ(pp_ctrl_reg);

	/* Make sure sequencer is idle before allowing subsequent activity */
	DRM_DEBUG_KMS("PP_STATUS: 0x%08x PP_CONTROL: 0x%08x\n",
	I915_READ(pp_stat_reg), I915_READ(pp_ctrl_reg));

	if ((pp & PANEL_POWER_ON) == 0)
		intel_dp->panel_power_off_time = ktime_get_boottime();

	intel_display_power_put(dev_priv,
				intel_aux_power_domain(intel_dig_port));
}

static void edp_panel_vdd_work(struct work_struct *__work)
{
	struct intel_dp *intel_dp = container_of(to_delayed_work(__work),
						 struct intel_dp, panel_vdd_work);

	pps_lock(intel_dp);
	if (!intel_dp->want_panel_vdd)
		edp_panel_vdd_off_sync(intel_dp);
	pps_unlock(intel_dp);
}

static void edp_panel_vdd_schedule_off(struct intel_dp *intel_dp)
{
	unsigned long delay;

	/*
	 * Queue the timer to fire a long time from now (relative to the power
	 * down delay) to keep the panel power up across a sequence of
	 * operations.
	 */
	delay = msecs_to_jiffies(intel_dp->panel_power_cycle_delay * 5);
	schedule_delayed_work(&intel_dp->panel_vdd_work, delay);
}

/*
 * Must be paired with edp_panel_vdd_on().
 * Must hold pps_mutex around the whole on/off sequence.
 * Can be nested with intel_edp_panel_vdd_{on,off}() calls.
 */
static void edp_panel_vdd_off(struct intel_dp *intel_dp, bool sync)
{
	struct drm_i915_private *dev_priv = dp_to_i915(intel_dp);

	lockdep_assert_held(&dev_priv->pps_mutex);

	if (!intel_dp_is_edp(intel_dp))
		return;

	I915_STATE_WARN(!intel_dp->want_panel_vdd, "eDP port %c VDD not forced on",
	     port_name(dp_to_dig_port(intel_dp)->base.port));

	intel_dp->want_panel_vdd = false;

	if (sync)
		edp_panel_vdd_off_sync(intel_dp);
	else
		edp_panel_vdd_schedule_off(intel_dp);
}

static void edp_panel_on(struct intel_dp *intel_dp)
{
	struct drm_i915_private *dev_priv = dp_to_i915(intel_dp);
	u32 pp;
	i915_reg_t pp_ctrl_reg;

	lockdep_assert_held(&dev_priv->pps_mutex);

	if (!intel_dp_is_edp(intel_dp))
		return;

	DRM_DEBUG_KMS("Turn eDP port %c panel power on\n",
		      port_name(dp_to_dig_port(intel_dp)->base.port));

	if (WARN(edp_have_panel_power(intel_dp),
		 "eDP port %c panel power already on\n",
		 port_name(dp_to_dig_port(intel_dp)->base.port)))
		return;

	wait_panel_power_cycle(intel_dp);

	pp_ctrl_reg = _pp_ctrl_reg(intel_dp);
	pp = ironlake_get_pp_control(intel_dp);
	if (IS_GEN5(dev_priv)) {
		/* ILK workaround: disable reset around power sequence */
		pp &= ~PANEL_POWER_RESET;
		I915_WRITE(pp_ctrl_reg, pp);
		POSTING_READ(pp_ctrl_reg);
	}

	pp |= PANEL_POWER_ON;
	if (!IS_GEN5(dev_priv))
		pp |= PANEL_POWER_RESET;

	I915_WRITE(pp_ctrl_reg, pp);
	POSTING_READ(pp_ctrl_reg);

	wait_panel_on(intel_dp);
	intel_dp->last_power_on = jiffies;

	if (IS_GEN5(dev_priv)) {
		pp |= PANEL_POWER_RESET; /* restore panel reset bit */
		I915_WRITE(pp_ctrl_reg, pp);
		POSTING_READ(pp_ctrl_reg);
	}
}

void intel_edp_panel_on(struct intel_dp *intel_dp)
{
	if (!intel_dp_is_edp(intel_dp))
		return;

	pps_lock(intel_dp);
	edp_panel_on(intel_dp);
	pps_unlock(intel_dp);
}


static void edp_panel_off(struct intel_dp *intel_dp)
{
	struct drm_i915_private *dev_priv = dp_to_i915(intel_dp);
	struct intel_digital_port *dig_port = dp_to_dig_port(intel_dp);
	u32 pp;
	i915_reg_t pp_ctrl_reg;

	lockdep_assert_held(&dev_priv->pps_mutex);

	if (!intel_dp_is_edp(intel_dp))
		return;

	DRM_DEBUG_KMS("Turn eDP port %c panel power off\n",
		      port_name(dig_port->base.port));

	WARN(!intel_dp->want_panel_vdd, "Need eDP port %c VDD to turn off panel\n",
	     port_name(dig_port->base.port));

	pp = ironlake_get_pp_control(intel_dp);
	/* We need to switch off panel power _and_ force vdd, for otherwise some
	 * panels get very unhappy and cease to work. */
	pp &= ~(PANEL_POWER_ON | PANEL_POWER_RESET | EDP_FORCE_VDD |
		EDP_BLC_ENABLE);

	pp_ctrl_reg = _pp_ctrl_reg(intel_dp);

	intel_dp->want_panel_vdd = false;

	I915_WRITE(pp_ctrl_reg, pp);
	POSTING_READ(pp_ctrl_reg);

	wait_panel_off(intel_dp);
	intel_dp->panel_power_off_time = ktime_get_boottime();

	/* We got a reference when we enabled the VDD. */
	intel_display_power_put(dev_priv, intel_aux_power_domain(dig_port));
}

void intel_edp_panel_off(struct intel_dp *intel_dp)
{
	if (!intel_dp_is_edp(intel_dp))
		return;

	pps_lock(intel_dp);
	edp_panel_off(intel_dp);
	pps_unlock(intel_dp);
}

/* Enable backlight in the panel power control. */
static void _intel_edp_backlight_on(struct intel_dp *intel_dp)
{
	struct drm_i915_private *dev_priv = dp_to_i915(intel_dp);
	u32 pp;
	i915_reg_t pp_ctrl_reg;

	/*
	 * If we enable the backlight right away following a panel power
	 * on, we may see slight flicker as the panel syncs with the eDP
	 * link.  So delay a bit to make sure the image is solid before
	 * allowing it to appear.
	 */
	wait_backlight_on(intel_dp);

	pps_lock(intel_dp);

	pp = ironlake_get_pp_control(intel_dp);
	pp |= EDP_BLC_ENABLE;

	pp_ctrl_reg = _pp_ctrl_reg(intel_dp);

	I915_WRITE(pp_ctrl_reg, pp);
	POSTING_READ(pp_ctrl_reg);

	pps_unlock(intel_dp);
}

/* Enable backlight PWM and backlight PP control. */
void intel_edp_backlight_on(const struct intel_crtc_state *crtc_state,
			    const struct drm_connector_state *conn_state)
{
	struct intel_dp *intel_dp = enc_to_intel_dp(conn_state->best_encoder);

	if (!intel_dp_is_edp(intel_dp))
		return;

	DRM_DEBUG_KMS("\n");

	intel_panel_enable_backlight(crtc_state, conn_state);
	_intel_edp_backlight_on(intel_dp);
}

/* Disable backlight in the panel power control. */
static void _intel_edp_backlight_off(struct intel_dp *intel_dp)
{
	struct drm_i915_private *dev_priv = dp_to_i915(intel_dp);
	u32 pp;
	i915_reg_t pp_ctrl_reg;

	if (!intel_dp_is_edp(intel_dp))
		return;

	pps_lock(intel_dp);

	pp = ironlake_get_pp_control(intel_dp);
	pp &= ~EDP_BLC_ENABLE;

	pp_ctrl_reg = _pp_ctrl_reg(intel_dp);

	I915_WRITE(pp_ctrl_reg, pp);
	POSTING_READ(pp_ctrl_reg);

	pps_unlock(intel_dp);

	intel_dp->last_backlight_off = jiffies;
	edp_wait_backlight_off(intel_dp);
}

/* Disable backlight PP control and backlight PWM. */
void intel_edp_backlight_off(const struct drm_connector_state *old_conn_state)
{
	struct intel_dp *intel_dp = enc_to_intel_dp(old_conn_state->best_encoder);

	if (!intel_dp_is_edp(intel_dp))
		return;

	DRM_DEBUG_KMS("\n");

	_intel_edp_backlight_off(intel_dp);
	intel_panel_disable_backlight(old_conn_state);
}

/*
 * Hook for controlling the panel power control backlight through the bl_power
 * sysfs attribute. Take care to handle multiple calls.
 */
static void intel_edp_backlight_power(struct intel_connector *connector,
				      bool enable)
{
	struct intel_dp *intel_dp = intel_attached_dp(&connector->base);
	bool is_enabled;

	pps_lock(intel_dp);
	is_enabled = ironlake_get_pp_control(intel_dp) & EDP_BLC_ENABLE;
	pps_unlock(intel_dp);

	if (is_enabled == enable)
		return;

	DRM_DEBUG_KMS("panel power control backlight %s\n",
		      enable ? "enable" : "disable");

	if (enable)
		_intel_edp_backlight_on(intel_dp);
	else
		_intel_edp_backlight_off(intel_dp);
}

static void assert_dp_port(struct intel_dp *intel_dp, bool state)
{
	struct intel_digital_port *dig_port = dp_to_dig_port(intel_dp);
	struct drm_i915_private *dev_priv = to_i915(dig_port->base.base.dev);
	bool cur_state = I915_READ(intel_dp->output_reg) & DP_PORT_EN;

	I915_STATE_WARN(cur_state != state,
			"DP port %c state assertion failure (expected %s, current %s)\n",
			port_name(dig_port->base.port),
			onoff(state), onoff(cur_state));
}
#define assert_dp_port_disabled(d) assert_dp_port((d), false)

static void assert_edp_pll(struct drm_i915_private *dev_priv, bool state)
{
	bool cur_state = I915_READ(DP_A) & DP_PLL_ENABLE;

	I915_STATE_WARN(cur_state != state,
			"eDP PLL state assertion failure (expected %s, current %s)\n",
			onoff(state), onoff(cur_state));
}
#define assert_edp_pll_enabled(d) assert_edp_pll((d), true)
#define assert_edp_pll_disabled(d) assert_edp_pll((d), false)

static void ironlake_edp_pll_on(struct intel_dp *intel_dp,
				const struct intel_crtc_state *pipe_config)
{
	struct intel_crtc *crtc = to_intel_crtc(pipe_config->base.crtc);
	struct drm_i915_private *dev_priv = to_i915(crtc->base.dev);

	assert_pipe_disabled(dev_priv, crtc->pipe);
	assert_dp_port_disabled(intel_dp);
	assert_edp_pll_disabled(dev_priv);

	DRM_DEBUG_KMS("enabling eDP PLL for clock %d\n",
		      pipe_config->port_clock);

	intel_dp->DP &= ~DP_PLL_FREQ_MASK;

	if (pipe_config->port_clock == 162000)
		intel_dp->DP |= DP_PLL_FREQ_162MHZ;
	else
		intel_dp->DP |= DP_PLL_FREQ_270MHZ;

	I915_WRITE(DP_A, intel_dp->DP);
	POSTING_READ(DP_A);
	udelay(500);

	/*
	 * [DevILK] Work around required when enabling DP PLL
	 * while a pipe is enabled going to FDI:
	 * 1. Wait for the start of vertical blank on the enabled pipe going to FDI
	 * 2. Program DP PLL enable
	 */
	if (IS_GEN5(dev_priv))
		intel_wait_for_vblank_if_active(dev_priv, !crtc->pipe);

	intel_dp->DP |= DP_PLL_ENABLE;

	I915_WRITE(DP_A, intel_dp->DP);
	POSTING_READ(DP_A);
	udelay(200);
}

static void ironlake_edp_pll_off(struct intel_dp *intel_dp,
				 const struct intel_crtc_state *old_crtc_state)
{
	struct intel_crtc *crtc = to_intel_crtc(old_crtc_state->base.crtc);
	struct drm_i915_private *dev_priv = to_i915(crtc->base.dev);

	assert_pipe_disabled(dev_priv, crtc->pipe);
	assert_dp_port_disabled(intel_dp);
	assert_edp_pll_enabled(dev_priv);

	DRM_DEBUG_KMS("disabling eDP PLL\n");

	intel_dp->DP &= ~DP_PLL_ENABLE;

	I915_WRITE(DP_A, intel_dp->DP);
	POSTING_READ(DP_A);
	udelay(200);
}

static bool downstream_hpd_needs_d0(struct intel_dp *intel_dp)
{
	/*
	 * DPCD 1.2+ should support BRANCH_DEVICE_CTRL, and thus
	 * be capable of signalling downstream hpd with a long pulse.
	 * Whether or not that means D3 is safe to use is not clear,
	 * but let's assume so until proven otherwise.
	 *
	 * FIXME should really check all downstream ports...
	 */
	return intel_dp->dpcd[DP_DPCD_REV] == 0x11 &&
		intel_dp->dpcd[DP_DOWNSTREAMPORT_PRESENT] & DP_DWN_STRM_PORT_PRESENT &&
		intel_dp->downstream_ports[0] & DP_DS_PORT_HPD;
}

void intel_dp_sink_set_decompression_state(struct intel_dp *intel_dp,
					   const struct intel_crtc_state *crtc_state,
					   bool enable)
{
	int ret;

	if (!crtc_state->dsc_params.compression_enable)
		return;

	ret = drm_dp_dpcd_writeb(&intel_dp->aux, DP_DSC_ENABLE,
				 enable ? DP_DECOMPRESSION_EN : 0);
	if (ret < 0)
		DRM_DEBUG_KMS("Failed to %s sink decompression state\n",
			      enable ? "enable" : "disable");
}

/* If the sink supports it, try to set the power state appropriately */
void intel_dp_sink_dpms(struct intel_dp *intel_dp, int mode)
{
	int ret, i;

	/* Should have a valid DPCD by this point */
	if (intel_dp->dpcd[DP_DPCD_REV] < 0x11)
		return;

	if (mode != DRM_MODE_DPMS_ON) {
		if (downstream_hpd_needs_d0(intel_dp))
			return;

		ret = drm_dp_dpcd_writeb(&intel_dp->aux, DP_SET_POWER,
					 DP_SET_POWER_D3);
	} else {
		struct intel_lspcon *lspcon = dp_to_lspcon(intel_dp);

		/*
		 * When turning on, we need to retry for 1ms to give the sink
		 * time to wake up.
		 */
		for (i = 0; i < 3; i++) {
			ret = drm_dp_dpcd_writeb(&intel_dp->aux, DP_SET_POWER,
						 DP_SET_POWER_D0);
			if (ret == 1)
				break;
			msleep(1);
		}

		if (ret == 1 && lspcon->active)
			lspcon_wait_pcon_mode(lspcon);
	}

	if (ret != 1)
		DRM_DEBUG_KMS("failed to %s sink power state\n",
			      mode == DRM_MODE_DPMS_ON ? "enable" : "disable");
}

static bool cpt_dp_port_selected(struct drm_i915_private *dev_priv,
				 enum port port, enum pipe *pipe)
{
	enum pipe p;

	for_each_pipe(dev_priv, p) {
		u32 val = I915_READ(TRANS_DP_CTL(p));

		if ((val & TRANS_DP_PORT_SEL_MASK) == TRANS_DP_PORT_SEL(port)) {
			*pipe = p;
			return true;
		}
	}

	DRM_DEBUG_KMS("No pipe for DP port %c found\n", port_name(port));

	/* must initialize pipe to something for the asserts */
	*pipe = PIPE_A;

	return false;
}

bool intel_dp_port_enabled(struct drm_i915_private *dev_priv,
			   i915_reg_t dp_reg, enum port port,
			   enum pipe *pipe)
{
	bool ret;
	u32 val;

	val = I915_READ(dp_reg);

	ret = val & DP_PORT_EN;

	/* asserts want to know the pipe even if the port is disabled */
	if (IS_IVYBRIDGE(dev_priv) && port == PORT_A)
		*pipe = (val & DP_PIPE_SEL_MASK_IVB) >> DP_PIPE_SEL_SHIFT_IVB;
	else if (HAS_PCH_CPT(dev_priv) && port != PORT_A)
		ret &= cpt_dp_port_selected(dev_priv, port, pipe);
	else if (IS_CHERRYVIEW(dev_priv))
		*pipe = (val & DP_PIPE_SEL_MASK_CHV) >> DP_PIPE_SEL_SHIFT_CHV;
	else
		*pipe = (val & DP_PIPE_SEL_MASK) >> DP_PIPE_SEL_SHIFT;

	return ret;
}

static bool intel_dp_get_hw_state(struct intel_encoder *encoder,
				  enum pipe *pipe)
{
	struct drm_i915_private *dev_priv = to_i915(encoder->base.dev);
	struct intel_dp *intel_dp = enc_to_intel_dp(&encoder->base);
	bool ret;

	if (!intel_display_power_get_if_enabled(dev_priv,
						encoder->power_domain))
		return false;

	ret = intel_dp_port_enabled(dev_priv, intel_dp->output_reg,
				    encoder->port, pipe);

	intel_display_power_put(dev_priv, encoder->power_domain);

	return ret;
}

static void intel_dp_get_config(struct intel_encoder *encoder,
				struct intel_crtc_state *pipe_config)
{
	struct drm_i915_private *dev_priv = to_i915(encoder->base.dev);
	struct intel_dp *intel_dp = enc_to_intel_dp(&encoder->base);
	u32 tmp, flags = 0;
	enum port port = encoder->port;
	struct intel_crtc *crtc = to_intel_crtc(pipe_config->base.crtc);

	if (encoder->type == INTEL_OUTPUT_EDP)
		pipe_config->output_types |= BIT(INTEL_OUTPUT_EDP);
	else
		pipe_config->output_types |= BIT(INTEL_OUTPUT_DP);

	tmp = I915_READ(intel_dp->output_reg);

	pipe_config->has_audio = tmp & DP_AUDIO_OUTPUT_ENABLE && port != PORT_A;

	if (HAS_PCH_CPT(dev_priv) && port != PORT_A) {
		u32 trans_dp = I915_READ(TRANS_DP_CTL(crtc->pipe));

		if (trans_dp & TRANS_DP_HSYNC_ACTIVE_HIGH)
			flags |= DRM_MODE_FLAG_PHSYNC;
		else
			flags |= DRM_MODE_FLAG_NHSYNC;

		if (trans_dp & TRANS_DP_VSYNC_ACTIVE_HIGH)
			flags |= DRM_MODE_FLAG_PVSYNC;
		else
			flags |= DRM_MODE_FLAG_NVSYNC;
	} else {
		if (tmp & DP_SYNC_HS_HIGH)
			flags |= DRM_MODE_FLAG_PHSYNC;
		else
			flags |= DRM_MODE_FLAG_NHSYNC;

		if (tmp & DP_SYNC_VS_HIGH)
			flags |= DRM_MODE_FLAG_PVSYNC;
		else
			flags |= DRM_MODE_FLAG_NVSYNC;
	}

	pipe_config->base.adjusted_mode.flags |= flags;

	if (IS_G4X(dev_priv) && tmp & DP_COLOR_RANGE_16_235)
		pipe_config->limited_color_range = true;

	pipe_config->lane_count =
		((tmp & DP_PORT_WIDTH_MASK) >> DP_PORT_WIDTH_SHIFT) + 1;

	intel_dp_get_m_n(crtc, pipe_config);

	if (port == PORT_A) {
		if ((I915_READ(DP_A) & DP_PLL_FREQ_MASK) == DP_PLL_FREQ_162MHZ)
			pipe_config->port_clock = 162000;
		else
			pipe_config->port_clock = 270000;
	}

	pipe_config->base.adjusted_mode.crtc_clock =
		intel_dotclock_calculate(pipe_config->port_clock,
					 &pipe_config->dp_m_n);

	if (intel_dp_is_edp(intel_dp) && dev_priv->vbt.edp.bpp &&
	    pipe_config->pipe_bpp > dev_priv->vbt.edp.bpp) {
		/*
		 * This is a big fat ugly hack.
		 *
		 * Some machines in UEFI boot mode provide us a VBT that has 18
		 * bpp and 1.62 GHz link bandwidth for eDP, which for reasons
		 * unknown we fail to light up. Yet the same BIOS boots up with
		 * 24 bpp and 2.7 GHz link. Use the same bpp as the BIOS uses as
		 * max, not what it tells us to use.
		 *
		 * Note: This will still be broken if the eDP panel is not lit
		 * up by the BIOS, and thus we can't get the mode at module
		 * load.
		 */
		DRM_DEBUG_KMS("pipe has %d bpp for eDP panel, overriding BIOS-provided max %d bpp\n",
			      pipe_config->pipe_bpp, dev_priv->vbt.edp.bpp);
		dev_priv->vbt.edp.bpp = pipe_config->pipe_bpp;
	}
}

static void intel_disable_dp(struct intel_encoder *encoder,
			     const struct intel_crtc_state *old_crtc_state,
			     const struct drm_connector_state *old_conn_state)
{
	struct intel_dp *intel_dp = enc_to_intel_dp(&encoder->base);

	intel_dp->link_trained = false;

	if (old_crtc_state->has_audio)
		intel_audio_codec_disable(encoder,
					  old_crtc_state, old_conn_state);

	/* Make sure the panel is off before trying to change the mode. But also
	 * ensure that we have vdd while we switch off the panel. */
	intel_edp_panel_vdd_on(intel_dp);
	intel_edp_backlight_off(old_conn_state);
	intel_dp_sink_dpms(intel_dp, DRM_MODE_DPMS_OFF);
	intel_edp_panel_off(intel_dp);
}

static void g4x_disable_dp(struct intel_encoder *encoder,
			   const struct intel_crtc_state *old_crtc_state,
			   const struct drm_connector_state *old_conn_state)
{
	intel_disable_dp(encoder, old_crtc_state, old_conn_state);
}

static void vlv_disable_dp(struct intel_encoder *encoder,
			   const struct intel_crtc_state *old_crtc_state,
			   const struct drm_connector_state *old_conn_state)
{
	intel_disable_dp(encoder, old_crtc_state, old_conn_state);
}

static void g4x_post_disable_dp(struct intel_encoder *encoder,
				const struct intel_crtc_state *old_crtc_state,
				const struct drm_connector_state *old_conn_state)
{
	struct intel_dp *intel_dp = enc_to_intel_dp(&encoder->base);
	enum port port = encoder->port;

	/*
	 * Bspec does not list a specific disable sequence for g4x DP.
	 * Follow the ilk+ sequence (disable pipe before the port) for
	 * g4x DP as it does not suffer from underruns like the normal
	 * g4x modeset sequence (disable pipe after the port).
	 */
	intel_dp_link_down(encoder, old_crtc_state);

	/* Only ilk+ has port A */
	if (port == PORT_A)
		ironlake_edp_pll_off(intel_dp, old_crtc_state);
}

static void vlv_post_disable_dp(struct intel_encoder *encoder,
				const struct intel_crtc_state *old_crtc_state,
				const struct drm_connector_state *old_conn_state)
{
	intel_dp_link_down(encoder, old_crtc_state);
}

static void chv_post_disable_dp(struct intel_encoder *encoder,
				const struct intel_crtc_state *old_crtc_state,
				const struct drm_connector_state *old_conn_state)
{
	struct drm_i915_private *dev_priv = to_i915(encoder->base.dev);

	intel_dp_link_down(encoder, old_crtc_state);

	mutex_lock(&dev_priv->sb_lock);

	/* Assert data lane reset */
	chv_data_lane_soft_reset(encoder, old_crtc_state, true);

	mutex_unlock(&dev_priv->sb_lock);
}

static void
_intel_dp_set_link_train(struct intel_dp *intel_dp,
			 uint32_t *DP,
			 uint8_t dp_train_pat)
{
	struct drm_i915_private *dev_priv = dp_to_i915(intel_dp);
	struct intel_digital_port *intel_dig_port = dp_to_dig_port(intel_dp);
	enum port port = intel_dig_port->base.port;
	uint8_t train_pat_mask = drm_dp_training_pattern_mask(intel_dp->dpcd);

	if (dp_train_pat & train_pat_mask)
		DRM_DEBUG_KMS("Using DP training pattern TPS%d\n",
			      dp_train_pat & train_pat_mask);

	if (HAS_DDI(dev_priv)) {
		uint32_t temp = I915_READ(DP_TP_CTL(port));

		if (dp_train_pat & DP_LINK_SCRAMBLING_DISABLE)
			temp |= DP_TP_CTL_SCRAMBLE_DISABLE;
		else
			temp &= ~DP_TP_CTL_SCRAMBLE_DISABLE;

		temp &= ~DP_TP_CTL_LINK_TRAIN_MASK;
		switch (dp_train_pat & train_pat_mask) {
		case DP_TRAINING_PATTERN_DISABLE:
			temp |= DP_TP_CTL_LINK_TRAIN_NORMAL;

			break;
		case DP_TRAINING_PATTERN_1:
			temp |= DP_TP_CTL_LINK_TRAIN_PAT1;
			break;
		case DP_TRAINING_PATTERN_2:
			temp |= DP_TP_CTL_LINK_TRAIN_PAT2;
			break;
		case DP_TRAINING_PATTERN_3:
			temp |= DP_TP_CTL_LINK_TRAIN_PAT3;
			break;
		case DP_TRAINING_PATTERN_4:
			temp |= DP_TP_CTL_LINK_TRAIN_PAT4;
			break;
		}
		I915_WRITE(DP_TP_CTL(port), temp);

	} else if ((IS_IVYBRIDGE(dev_priv) && port == PORT_A) ||
		   (HAS_PCH_CPT(dev_priv) && port != PORT_A)) {
		*DP &= ~DP_LINK_TRAIN_MASK_CPT;

		switch (dp_train_pat & DP_TRAINING_PATTERN_MASK) {
		case DP_TRAINING_PATTERN_DISABLE:
			*DP |= DP_LINK_TRAIN_OFF_CPT;
			break;
		case DP_TRAINING_PATTERN_1:
			*DP |= DP_LINK_TRAIN_PAT_1_CPT;
			break;
		case DP_TRAINING_PATTERN_2:
			*DP |= DP_LINK_TRAIN_PAT_2_CPT;
			break;
		case DP_TRAINING_PATTERN_3:
			DRM_DEBUG_KMS("TPS3 not supported, using TPS2 instead\n");
			*DP |= DP_LINK_TRAIN_PAT_2_CPT;
			break;
		}

	} else {
		*DP &= ~DP_LINK_TRAIN_MASK;

		switch (dp_train_pat & DP_TRAINING_PATTERN_MASK) {
		case DP_TRAINING_PATTERN_DISABLE:
			*DP |= DP_LINK_TRAIN_OFF;
			break;
		case DP_TRAINING_PATTERN_1:
			*DP |= DP_LINK_TRAIN_PAT_1;
			break;
		case DP_TRAINING_PATTERN_2:
			*DP |= DP_LINK_TRAIN_PAT_2;
			break;
		case DP_TRAINING_PATTERN_3:
			DRM_DEBUG_KMS("TPS3 not supported, using TPS2 instead\n");
			*DP |= DP_LINK_TRAIN_PAT_2;
			break;
		}
	}
}

static void intel_dp_enable_port(struct intel_dp *intel_dp,
				 const struct intel_crtc_state *old_crtc_state)
{
	struct drm_i915_private *dev_priv = dp_to_i915(intel_dp);

	/* enable with pattern 1 (as per spec) */

	intel_dp_program_link_training_pattern(intel_dp, DP_TRAINING_PATTERN_1);

	/*
	 * Magic for VLV/CHV. We _must_ first set up the register
	 * without actually enabling the port, and then do another
	 * write to enable the port. Otherwise link training will
	 * fail when the power sequencer is freshly used for this port.
	 */
	intel_dp->DP |= DP_PORT_EN;
	if (old_crtc_state->has_audio)
		intel_dp->DP |= DP_AUDIO_OUTPUT_ENABLE;

	I915_WRITE(intel_dp->output_reg, intel_dp->DP);
	POSTING_READ(intel_dp->output_reg);
}

static void intel_enable_dp(struct intel_encoder *encoder,
			    const struct intel_crtc_state *pipe_config,
			    const struct drm_connector_state *conn_state)
{
	struct drm_i915_private *dev_priv = to_i915(encoder->base.dev);
	struct intel_dp *intel_dp = enc_to_intel_dp(&encoder->base);
	struct intel_crtc *crtc = to_intel_crtc(pipe_config->base.crtc);
	uint32_t dp_reg = I915_READ(intel_dp->output_reg);
	enum pipe pipe = crtc->pipe;

	if (WARN_ON(dp_reg & DP_PORT_EN))
		return;

	pps_lock(intel_dp);

	if (IS_VALLEYVIEW(dev_priv) || IS_CHERRYVIEW(dev_priv))
		vlv_init_panel_power_sequencer(encoder, pipe_config);

	intel_dp_enable_port(intel_dp, pipe_config);

	edp_panel_vdd_on(intel_dp);
	edp_panel_on(intel_dp);
	edp_panel_vdd_off(intel_dp, true);

	pps_unlock(intel_dp);

	if (IS_VALLEYVIEW(dev_priv) || IS_CHERRYVIEW(dev_priv)) {
		unsigned int lane_mask = 0x0;

		if (IS_CHERRYVIEW(dev_priv))
			lane_mask = intel_dp_unused_lane_mask(pipe_config->lane_count);

		vlv_wait_port_ready(dev_priv, dp_to_dig_port(intel_dp),
				    lane_mask);
	}

	intel_dp_sink_dpms(intel_dp, DRM_MODE_DPMS_ON);
	intel_dp_start_link_train(intel_dp);
	intel_dp_stop_link_train(intel_dp);

	if (pipe_config->has_audio) {
		DRM_DEBUG_DRIVER("Enabling DP audio on pipe %c\n",
				 pipe_name(pipe));
		intel_audio_codec_enable(encoder, pipe_config, conn_state);
	}
}

static void g4x_enable_dp(struct intel_encoder *encoder,
			  const struct intel_crtc_state *pipe_config,
			  const struct drm_connector_state *conn_state)
{
	intel_enable_dp(encoder, pipe_config, conn_state);
	intel_edp_backlight_on(pipe_config, conn_state);
}

static void vlv_enable_dp(struct intel_encoder *encoder,
			  const struct intel_crtc_state *pipe_config,
			  const struct drm_connector_state *conn_state)
{
	intel_edp_backlight_on(pipe_config, conn_state);
}

static void g4x_pre_enable_dp(struct intel_encoder *encoder,
			      const struct intel_crtc_state *pipe_config,
			      const struct drm_connector_state *conn_state)
{
	struct intel_dp *intel_dp = enc_to_intel_dp(&encoder->base);
	enum port port = encoder->port;

	intel_dp_prepare(encoder, pipe_config);

	/* Only ilk+ has port A */
	if (port == PORT_A)
		ironlake_edp_pll_on(intel_dp, pipe_config);
}

static void vlv_detach_power_sequencer(struct intel_dp *intel_dp)
{
	struct intel_digital_port *intel_dig_port = dp_to_dig_port(intel_dp);
	struct drm_i915_private *dev_priv = to_i915(intel_dig_port->base.base.dev);
	enum pipe pipe = intel_dp->pps_pipe;
	i915_reg_t pp_on_reg = PP_ON_DELAYS(pipe);

	WARN_ON(intel_dp->active_pipe != INVALID_PIPE);

	if (WARN_ON(pipe != PIPE_A && pipe != PIPE_B))
		return;

	edp_panel_vdd_off_sync(intel_dp);

	/*
	 * VLV seems to get confused when multiple power sequencers
	 * have the same port selected (even if only one has power/vdd
	 * enabled). The failure manifests as vlv_wait_port_ready() failing
	 * CHV on the other hand doesn't seem to mind having the same port
	 * selected in multiple power sequencers, but let's clear the
	 * port select always when logically disconnecting a power sequencer
	 * from a port.
	 */
	DRM_DEBUG_KMS("detaching pipe %c power sequencer from port %c\n",
		      pipe_name(pipe), port_name(intel_dig_port->base.port));
	I915_WRITE(pp_on_reg, 0);
	POSTING_READ(pp_on_reg);

	intel_dp->pps_pipe = INVALID_PIPE;
}

static void vlv_steal_power_sequencer(struct drm_i915_private *dev_priv,
				      enum pipe pipe)
{
	struct intel_encoder *encoder;

	lockdep_assert_held(&dev_priv->pps_mutex);

	for_each_intel_dp(&dev_priv->drm, encoder) {
		struct intel_dp *intel_dp = enc_to_intel_dp(&encoder->base);
		enum port port = encoder->port;

		WARN(intel_dp->active_pipe == pipe,
		     "stealing pipe %c power sequencer from active (e)DP port %c\n",
		     pipe_name(pipe), port_name(port));

		if (intel_dp->pps_pipe != pipe)
			continue;

		DRM_DEBUG_KMS("stealing pipe %c power sequencer from port %c\n",
			      pipe_name(pipe), port_name(port));

		/* make sure vdd is off before we steal it */
		vlv_detach_power_sequencer(intel_dp);
	}
}

static void vlv_init_panel_power_sequencer(struct intel_encoder *encoder,
					   const struct intel_crtc_state *crtc_state)
{
	struct drm_i915_private *dev_priv = to_i915(encoder->base.dev);
	struct intel_dp *intel_dp = enc_to_intel_dp(&encoder->base);
	struct intel_crtc *crtc = to_intel_crtc(crtc_state->base.crtc);

	lockdep_assert_held(&dev_priv->pps_mutex);

	WARN_ON(intel_dp->active_pipe != INVALID_PIPE);

	if (intel_dp->pps_pipe != INVALID_PIPE &&
	    intel_dp->pps_pipe != crtc->pipe) {
		/*
		 * If another power sequencer was being used on this
		 * port previously make sure to turn off vdd there while
		 * we still have control of it.
		 */
		vlv_detach_power_sequencer(intel_dp);
	}

	/*
	 * We may be stealing the power
	 * sequencer from another port.
	 */
	vlv_steal_power_sequencer(dev_priv, crtc->pipe);

	intel_dp->active_pipe = crtc->pipe;

	if (!intel_dp_is_edp(intel_dp))
		return;

	/* now it's all ours */
	intel_dp->pps_pipe = crtc->pipe;

	DRM_DEBUG_KMS("initializing pipe %c power sequencer for port %c\n",
		      pipe_name(intel_dp->pps_pipe), port_name(encoder->port));

	/* init power sequencer on this pipe and port */
	intel_dp_init_panel_power_sequencer(intel_dp);
	intel_dp_init_panel_power_sequencer_registers(intel_dp, true);
}

static void vlv_pre_enable_dp(struct intel_encoder *encoder,
			      const struct intel_crtc_state *pipe_config,
			      const struct drm_connector_state *conn_state)
{
	vlv_phy_pre_encoder_enable(encoder, pipe_config);

	intel_enable_dp(encoder, pipe_config, conn_state);
}

static void vlv_dp_pre_pll_enable(struct intel_encoder *encoder,
				  const struct intel_crtc_state *pipe_config,
				  const struct drm_connector_state *conn_state)
{
	intel_dp_prepare(encoder, pipe_config);

	vlv_phy_pre_pll_enable(encoder, pipe_config);
}

static void chv_pre_enable_dp(struct intel_encoder *encoder,
			      const struct intel_crtc_state *pipe_config,
			      const struct drm_connector_state *conn_state)
{
	chv_phy_pre_encoder_enable(encoder, pipe_config);

	intel_enable_dp(encoder, pipe_config, conn_state);

	/* Second common lane will stay alive on its own now */
	chv_phy_release_cl2_override(encoder);
}

static void chv_dp_pre_pll_enable(struct intel_encoder *encoder,
				  const struct intel_crtc_state *pipe_config,
				  const struct drm_connector_state *conn_state)
{
	intel_dp_prepare(encoder, pipe_config);

	chv_phy_pre_pll_enable(encoder, pipe_config);
}

static void chv_dp_post_pll_disable(struct intel_encoder *encoder,
				    const struct intel_crtc_state *old_crtc_state,
				    const struct drm_connector_state *old_conn_state)
{
	chv_phy_post_pll_disable(encoder, old_crtc_state);
}

/*
 * Fetch AUX CH registers 0x202 - 0x207 which contain
 * link status information
 */
bool
intel_dp_get_link_status(struct intel_dp *intel_dp, uint8_t link_status[DP_LINK_STATUS_SIZE])
{
	return drm_dp_dpcd_read(&intel_dp->aux, DP_LANE0_1_STATUS, link_status,
				DP_LINK_STATUS_SIZE) == DP_LINK_STATUS_SIZE;
}

/* These are source-specific values. */
uint8_t
intel_dp_voltage_max(struct intel_dp *intel_dp)
{
	struct drm_i915_private *dev_priv = dp_to_i915(intel_dp);
	struct intel_encoder *encoder = &dp_to_dig_port(intel_dp)->base;
	enum port port = encoder->port;

	if (HAS_DDI(dev_priv))
		return intel_ddi_dp_voltage_max(encoder);
	else if (IS_VALLEYVIEW(dev_priv) || IS_CHERRYVIEW(dev_priv))
		return DP_TRAIN_VOLTAGE_SWING_LEVEL_3;
	else if (IS_IVYBRIDGE(dev_priv) && port == PORT_A)
		return DP_TRAIN_VOLTAGE_SWING_LEVEL_2;
	else if (HAS_PCH_CPT(dev_priv) && port != PORT_A)
		return DP_TRAIN_VOLTAGE_SWING_LEVEL_3;
	else
		return DP_TRAIN_VOLTAGE_SWING_LEVEL_2;
}

uint8_t
intel_dp_pre_emphasis_max(struct intel_dp *intel_dp, uint8_t voltage_swing)
{
	struct drm_i915_private *dev_priv = dp_to_i915(intel_dp);
	struct intel_encoder *encoder = &dp_to_dig_port(intel_dp)->base;
	enum port port = encoder->port;

	if (HAS_DDI(dev_priv)) {
		return intel_ddi_dp_pre_emphasis_max(encoder, voltage_swing);
	} else if (IS_VALLEYVIEW(dev_priv) || IS_CHERRYVIEW(dev_priv)) {
		switch (voltage_swing & DP_TRAIN_VOLTAGE_SWING_MASK) {
		case DP_TRAIN_VOLTAGE_SWING_LEVEL_0:
			return DP_TRAIN_PRE_EMPH_LEVEL_3;
		case DP_TRAIN_VOLTAGE_SWING_LEVEL_1:
			return DP_TRAIN_PRE_EMPH_LEVEL_2;
		case DP_TRAIN_VOLTAGE_SWING_LEVEL_2:
			return DP_TRAIN_PRE_EMPH_LEVEL_1;
		case DP_TRAIN_VOLTAGE_SWING_LEVEL_3:
		default:
			return DP_TRAIN_PRE_EMPH_LEVEL_0;
		}
	} else if (IS_IVYBRIDGE(dev_priv) && port == PORT_A) {
		switch (voltage_swing & DP_TRAIN_VOLTAGE_SWING_MASK) {
		case DP_TRAIN_VOLTAGE_SWING_LEVEL_0:
			return DP_TRAIN_PRE_EMPH_LEVEL_2;
		case DP_TRAIN_VOLTAGE_SWING_LEVEL_1:
		case DP_TRAIN_VOLTAGE_SWING_LEVEL_2:
			return DP_TRAIN_PRE_EMPH_LEVEL_1;
		default:
			return DP_TRAIN_PRE_EMPH_LEVEL_0;
		}
	} else {
		switch (voltage_swing & DP_TRAIN_VOLTAGE_SWING_MASK) {
		case DP_TRAIN_VOLTAGE_SWING_LEVEL_0:
			return DP_TRAIN_PRE_EMPH_LEVEL_2;
		case DP_TRAIN_VOLTAGE_SWING_LEVEL_1:
			return DP_TRAIN_PRE_EMPH_LEVEL_2;
		case DP_TRAIN_VOLTAGE_SWING_LEVEL_2:
			return DP_TRAIN_PRE_EMPH_LEVEL_1;
		case DP_TRAIN_VOLTAGE_SWING_LEVEL_3:
		default:
			return DP_TRAIN_PRE_EMPH_LEVEL_0;
		}
	}
}

static uint32_t vlv_signal_levels(struct intel_dp *intel_dp)
{
	struct intel_encoder *encoder = &dp_to_dig_port(intel_dp)->base;
	unsigned long demph_reg_value, preemph_reg_value,
		uniqtranscale_reg_value;
	uint8_t train_set = intel_dp->train_set[0];

	switch (train_set & DP_TRAIN_PRE_EMPHASIS_MASK) {
	case DP_TRAIN_PRE_EMPH_LEVEL_0:
		preemph_reg_value = 0x0004000;
		switch (train_set & DP_TRAIN_VOLTAGE_SWING_MASK) {
		case DP_TRAIN_VOLTAGE_SWING_LEVEL_0:
			demph_reg_value = 0x2B405555;
			uniqtranscale_reg_value = 0x552AB83A;
			break;
		case DP_TRAIN_VOLTAGE_SWING_LEVEL_1:
			demph_reg_value = 0x2B404040;
			uniqtranscale_reg_value = 0x5548B83A;
			break;
		case DP_TRAIN_VOLTAGE_SWING_LEVEL_2:
			demph_reg_value = 0x2B245555;
			uniqtranscale_reg_value = 0x5560B83A;
			break;
		case DP_TRAIN_VOLTAGE_SWING_LEVEL_3:
			demph_reg_value = 0x2B405555;
			uniqtranscale_reg_value = 0x5598DA3A;
			break;
		default:
			return 0;
		}
		break;
	case DP_TRAIN_PRE_EMPH_LEVEL_1:
		preemph_reg_value = 0x0002000;
		switch (train_set & DP_TRAIN_VOLTAGE_SWING_MASK) {
		case DP_TRAIN_VOLTAGE_SWING_LEVEL_0:
			demph_reg_value = 0x2B404040;
			uniqtranscale_reg_value = 0x5552B83A;
			break;
		case DP_TRAIN_VOLTAGE_SWING_LEVEL_1:
			demph_reg_value = 0x2B404848;
			uniqtranscale_reg_value = 0x5580B83A;
			break;
		case DP_TRAIN_VOLTAGE_SWING_LEVEL_2:
			demph_reg_value = 0x2B404040;
			uniqtranscale_reg_value = 0x55ADDA3A;
			break;
		default:
			return 0;
		}
		break;
	case DP_TRAIN_PRE_EMPH_LEVEL_2:
		preemph_reg_value = 0x0000000;
		switch (train_set & DP_TRAIN_VOLTAGE_SWING_MASK) {
		case DP_TRAIN_VOLTAGE_SWING_LEVEL_0:
			demph_reg_value = 0x2B305555;
			uniqtranscale_reg_value = 0x5570B83A;
			break;
		case DP_TRAIN_VOLTAGE_SWING_LEVEL_1:
			demph_reg_value = 0x2B2B4040;
			uniqtranscale_reg_value = 0x55ADDA3A;
			break;
		default:
			return 0;
		}
		break;
	case DP_TRAIN_PRE_EMPH_LEVEL_3:
		preemph_reg_value = 0x0006000;
		switch (train_set & DP_TRAIN_VOLTAGE_SWING_MASK) {
		case DP_TRAIN_VOLTAGE_SWING_LEVEL_0:
			demph_reg_value = 0x1B405555;
			uniqtranscale_reg_value = 0x55ADDA3A;
			break;
		default:
			return 0;
		}
		break;
	default:
		return 0;
	}

	vlv_set_phy_signal_level(encoder, demph_reg_value, preemph_reg_value,
				 uniqtranscale_reg_value, 0);

	return 0;
}

static uint32_t chv_signal_levels(struct intel_dp *intel_dp)
{
	struct intel_encoder *encoder = &dp_to_dig_port(intel_dp)->base;
	u32 deemph_reg_value, margin_reg_value;
	bool uniq_trans_scale = false;
	uint8_t train_set = intel_dp->train_set[0];

	switch (train_set & DP_TRAIN_PRE_EMPHASIS_MASK) {
	case DP_TRAIN_PRE_EMPH_LEVEL_0:
		switch (train_set & DP_TRAIN_VOLTAGE_SWING_MASK) {
		case DP_TRAIN_VOLTAGE_SWING_LEVEL_0:
			deemph_reg_value = 128;
			margin_reg_value = 52;
			break;
		case DP_TRAIN_VOLTAGE_SWING_LEVEL_1:
			deemph_reg_value = 128;
			margin_reg_value = 77;
			break;
		case DP_TRAIN_VOLTAGE_SWING_LEVEL_2:
			deemph_reg_value = 128;
			margin_reg_value = 102;
			break;
		case DP_TRAIN_VOLTAGE_SWING_LEVEL_3:
			deemph_reg_value = 128;
			margin_reg_value = 154;
			uniq_trans_scale = true;
			break;
		default:
			return 0;
		}
		break;
	case DP_TRAIN_PRE_EMPH_LEVEL_1:
		switch (train_set & DP_TRAIN_VOLTAGE_SWING_MASK) {
		case DP_TRAIN_VOLTAGE_SWING_LEVEL_0:
			deemph_reg_value = 85;
			margin_reg_value = 78;
			break;
		case DP_TRAIN_VOLTAGE_SWING_LEVEL_1:
			deemph_reg_value = 85;
			margin_reg_value = 116;
			break;
		case DP_TRAIN_VOLTAGE_SWING_LEVEL_2:
			deemph_reg_value = 85;
			margin_reg_value = 154;
			break;
		default:
			return 0;
		}
		break;
	case DP_TRAIN_PRE_EMPH_LEVEL_2:
		switch (train_set & DP_TRAIN_VOLTAGE_SWING_MASK) {
		case DP_TRAIN_VOLTAGE_SWING_LEVEL_0:
			deemph_reg_value = 64;
			margin_reg_value = 104;
			break;
		case DP_TRAIN_VOLTAGE_SWING_LEVEL_1:
			deemph_reg_value = 64;
			margin_reg_value = 154;
			break;
		default:
			return 0;
		}
		break;
	case DP_TRAIN_PRE_EMPH_LEVEL_3:
		switch (train_set & DP_TRAIN_VOLTAGE_SWING_MASK) {
		case DP_TRAIN_VOLTAGE_SWING_LEVEL_0:
			deemph_reg_value = 43;
			margin_reg_value = 154;
			break;
		default:
			return 0;
		}
		break;
	default:
		return 0;
	}

	chv_set_phy_signal_level(encoder, deemph_reg_value,
				 margin_reg_value, uniq_trans_scale);

	return 0;
}

static uint32_t
g4x_signal_levels(uint8_t train_set)
{
	uint32_t	signal_levels = 0;

	switch (train_set & DP_TRAIN_VOLTAGE_SWING_MASK) {
	case DP_TRAIN_VOLTAGE_SWING_LEVEL_0:
	default:
		signal_levels |= DP_VOLTAGE_0_4;
		break;
	case DP_TRAIN_VOLTAGE_SWING_LEVEL_1:
		signal_levels |= DP_VOLTAGE_0_6;
		break;
	case DP_TRAIN_VOLTAGE_SWING_LEVEL_2:
		signal_levels |= DP_VOLTAGE_0_8;
		break;
	case DP_TRAIN_VOLTAGE_SWING_LEVEL_3:
		signal_levels |= DP_VOLTAGE_1_2;
		break;
	}
	switch (train_set & DP_TRAIN_PRE_EMPHASIS_MASK) {
	case DP_TRAIN_PRE_EMPH_LEVEL_0:
	default:
		signal_levels |= DP_PRE_EMPHASIS_0;
		break;
	case DP_TRAIN_PRE_EMPH_LEVEL_1:
		signal_levels |= DP_PRE_EMPHASIS_3_5;
		break;
	case DP_TRAIN_PRE_EMPH_LEVEL_2:
		signal_levels |= DP_PRE_EMPHASIS_6;
		break;
	case DP_TRAIN_PRE_EMPH_LEVEL_3:
		signal_levels |= DP_PRE_EMPHASIS_9_5;
		break;
	}
	return signal_levels;
}

/* SNB CPU eDP voltage swing and pre-emphasis control */
static uint32_t
snb_cpu_edp_signal_levels(uint8_t train_set)
{
	int signal_levels = train_set & (DP_TRAIN_VOLTAGE_SWING_MASK |
					 DP_TRAIN_PRE_EMPHASIS_MASK);
	switch (signal_levels) {
	case DP_TRAIN_VOLTAGE_SWING_LEVEL_0 | DP_TRAIN_PRE_EMPH_LEVEL_0:
	case DP_TRAIN_VOLTAGE_SWING_LEVEL_1 | DP_TRAIN_PRE_EMPH_LEVEL_0:
		return EDP_LINK_TRAIN_400_600MV_0DB_SNB_B;
	case DP_TRAIN_VOLTAGE_SWING_LEVEL_0 | DP_TRAIN_PRE_EMPH_LEVEL_1:
		return EDP_LINK_TRAIN_400MV_3_5DB_SNB_B;
	case DP_TRAIN_VOLTAGE_SWING_LEVEL_0 | DP_TRAIN_PRE_EMPH_LEVEL_2:
	case DP_TRAIN_VOLTAGE_SWING_LEVEL_1 | DP_TRAIN_PRE_EMPH_LEVEL_2:
		return EDP_LINK_TRAIN_400_600MV_6DB_SNB_B;
	case DP_TRAIN_VOLTAGE_SWING_LEVEL_1 | DP_TRAIN_PRE_EMPH_LEVEL_1:
	case DP_TRAIN_VOLTAGE_SWING_LEVEL_2 | DP_TRAIN_PRE_EMPH_LEVEL_1:
		return EDP_LINK_TRAIN_600_800MV_3_5DB_SNB_B;
	case DP_TRAIN_VOLTAGE_SWING_LEVEL_2 | DP_TRAIN_PRE_EMPH_LEVEL_0:
	case DP_TRAIN_VOLTAGE_SWING_LEVEL_3 | DP_TRAIN_PRE_EMPH_LEVEL_0:
		return EDP_LINK_TRAIN_800_1200MV_0DB_SNB_B;
	default:
		DRM_DEBUG_KMS("Unsupported voltage swing/pre-emphasis level:"
			      "0x%x\n", signal_levels);
		return EDP_LINK_TRAIN_400_600MV_0DB_SNB_B;
	}
}

/* IVB CPU eDP voltage swing and pre-emphasis control */
static uint32_t
ivb_cpu_edp_signal_levels(uint8_t train_set)
{
	int signal_levels = train_set & (DP_TRAIN_VOLTAGE_SWING_MASK |
					 DP_TRAIN_PRE_EMPHASIS_MASK);
	switch (signal_levels) {
	case DP_TRAIN_VOLTAGE_SWING_LEVEL_0 | DP_TRAIN_PRE_EMPH_LEVEL_0:
		return EDP_LINK_TRAIN_400MV_0DB_IVB;
	case DP_TRAIN_VOLTAGE_SWING_LEVEL_0 | DP_TRAIN_PRE_EMPH_LEVEL_1:
		return EDP_LINK_TRAIN_400MV_3_5DB_IVB;
	case DP_TRAIN_VOLTAGE_SWING_LEVEL_0 | DP_TRAIN_PRE_EMPH_LEVEL_2:
		return EDP_LINK_TRAIN_400MV_6DB_IVB;

	case DP_TRAIN_VOLTAGE_SWING_LEVEL_1 | DP_TRAIN_PRE_EMPH_LEVEL_0:
		return EDP_LINK_TRAIN_600MV_0DB_IVB;
	case DP_TRAIN_VOLTAGE_SWING_LEVEL_1 | DP_TRAIN_PRE_EMPH_LEVEL_1:
		return EDP_LINK_TRAIN_600MV_3_5DB_IVB;

	case DP_TRAIN_VOLTAGE_SWING_LEVEL_2 | DP_TRAIN_PRE_EMPH_LEVEL_0:
		return EDP_LINK_TRAIN_800MV_0DB_IVB;
	case DP_TRAIN_VOLTAGE_SWING_LEVEL_2 | DP_TRAIN_PRE_EMPH_LEVEL_1:
		return EDP_LINK_TRAIN_800MV_3_5DB_IVB;

	default:
		DRM_DEBUG_KMS("Unsupported voltage swing/pre-emphasis level:"
			      "0x%x\n", signal_levels);
		return EDP_LINK_TRAIN_500MV_0DB_IVB;
	}
}

void
intel_dp_set_signal_levels(struct intel_dp *intel_dp)
{
	struct drm_i915_private *dev_priv = dp_to_i915(intel_dp);
	struct intel_digital_port *intel_dig_port = dp_to_dig_port(intel_dp);
	enum port port = intel_dig_port->base.port;
	uint32_t signal_levels, mask = 0;
	uint8_t train_set = intel_dp->train_set[0];

	if (IS_GEN9_LP(dev_priv) || INTEL_GEN(dev_priv) >= 10) {
		signal_levels = bxt_signal_levels(intel_dp);
	} else if (HAS_DDI(dev_priv)) {
		signal_levels = ddi_signal_levels(intel_dp);
		mask = DDI_BUF_EMP_MASK;
	} else if (IS_CHERRYVIEW(dev_priv)) {
		signal_levels = chv_signal_levels(intel_dp);
	} else if (IS_VALLEYVIEW(dev_priv)) {
		signal_levels = vlv_signal_levels(intel_dp);
	} else if (IS_IVYBRIDGE(dev_priv) && port == PORT_A) {
		signal_levels = ivb_cpu_edp_signal_levels(train_set);
		mask = EDP_LINK_TRAIN_VOL_EMP_MASK_IVB;
	} else if (IS_GEN6(dev_priv) && port == PORT_A) {
		signal_levels = snb_cpu_edp_signal_levels(train_set);
		mask = EDP_LINK_TRAIN_VOL_EMP_MASK_SNB;
	} else {
		signal_levels = g4x_signal_levels(train_set);
		mask = DP_VOLTAGE_MASK | DP_PRE_EMPHASIS_MASK;
	}

	if (mask)
		DRM_DEBUG_KMS("Using signal levels %08x\n", signal_levels);

	DRM_DEBUG_KMS("Using vswing level %d\n",
		train_set & DP_TRAIN_VOLTAGE_SWING_MASK);
	DRM_DEBUG_KMS("Using pre-emphasis level %d\n",
		(train_set & DP_TRAIN_PRE_EMPHASIS_MASK) >>
			DP_TRAIN_PRE_EMPHASIS_SHIFT);

	intel_dp->DP = (intel_dp->DP & ~mask) | signal_levels;

	I915_WRITE(intel_dp->output_reg, intel_dp->DP);
	POSTING_READ(intel_dp->output_reg);
}

void
intel_dp_program_link_training_pattern(struct intel_dp *intel_dp,
				       uint8_t dp_train_pat)
{
	struct intel_digital_port *intel_dig_port = dp_to_dig_port(intel_dp);
	struct drm_i915_private *dev_priv =
		to_i915(intel_dig_port->base.base.dev);

	_intel_dp_set_link_train(intel_dp, &intel_dp->DP, dp_train_pat);

	I915_WRITE(intel_dp->output_reg, intel_dp->DP);
	POSTING_READ(intel_dp->output_reg);
}

void intel_dp_set_idle_link_train(struct intel_dp *intel_dp)
{
	struct drm_i915_private *dev_priv = dp_to_i915(intel_dp);
	struct intel_digital_port *intel_dig_port = dp_to_dig_port(intel_dp);
	enum port port = intel_dig_port->base.port;
	uint32_t val;

	if (!HAS_DDI(dev_priv))
		return;

	val = I915_READ(DP_TP_CTL(port));
	val &= ~DP_TP_CTL_LINK_TRAIN_MASK;
	val |= DP_TP_CTL_LINK_TRAIN_IDLE;
	I915_WRITE(DP_TP_CTL(port), val);

	/*
	 * On PORT_A we can have only eDP in SST mode. There the only reason
	 * we need to set idle transmission mode is to work around a HW issue
	 * where we enable the pipe while not in idle link-training mode.
	 * In this case there is requirement to wait for a minimum number of
	 * idle patterns to be sent.
	 */
	if (port == PORT_A)
		return;

	if (intel_wait_for_register(dev_priv,DP_TP_STATUS(port),
				    DP_TP_STATUS_IDLE_DONE,
				    DP_TP_STATUS_IDLE_DONE,
				    1))
		DRM_ERROR("Timed out waiting for DP idle patterns\n");
}

static void
intel_dp_link_down(struct intel_encoder *encoder,
		   const struct intel_crtc_state *old_crtc_state)
{
	struct drm_i915_private *dev_priv = to_i915(encoder->base.dev);
	struct intel_dp *intel_dp = enc_to_intel_dp(&encoder->base);
	struct intel_crtc *crtc = to_intel_crtc(old_crtc_state->base.crtc);
	enum port port = encoder->port;
	uint32_t DP = intel_dp->DP;

	if (WARN_ON(HAS_DDI(dev_priv)))
		return;

	if (WARN_ON((I915_READ(intel_dp->output_reg) & DP_PORT_EN) == 0))
		return;

	DRM_DEBUG_KMS("\n");

	if ((IS_IVYBRIDGE(dev_priv) && port == PORT_A) ||
	    (HAS_PCH_CPT(dev_priv) && port != PORT_A)) {
		DP &= ~DP_LINK_TRAIN_MASK_CPT;
		DP |= DP_LINK_TRAIN_PAT_IDLE_CPT;
	} else {
		DP &= ~DP_LINK_TRAIN_MASK;
		DP |= DP_LINK_TRAIN_PAT_IDLE;
	}
	I915_WRITE(intel_dp->output_reg, DP);
	POSTING_READ(intel_dp->output_reg);

	DP &= ~(DP_PORT_EN | DP_AUDIO_OUTPUT_ENABLE);
	I915_WRITE(intel_dp->output_reg, DP);
	POSTING_READ(intel_dp->output_reg);

	/*
	 * HW workaround for IBX, we need to move the port
	 * to transcoder A after disabling it to allow the
	 * matching HDMI port to be enabled on transcoder A.
	 */
	if (HAS_PCH_IBX(dev_priv) && crtc->pipe == PIPE_B && port != PORT_A) {
		/*
		 * We get CPU/PCH FIFO underruns on the other pipe when
		 * doing the workaround. Sweep them under the rug.
		 */
		intel_set_cpu_fifo_underrun_reporting(dev_priv, PIPE_A, false);
		intel_set_pch_fifo_underrun_reporting(dev_priv, PIPE_A, false);

		/* always enable with pattern 1 (as per spec) */
		DP &= ~(DP_PIPE_SEL_MASK | DP_LINK_TRAIN_MASK);
		DP |= DP_PORT_EN | DP_PIPE_SEL(PIPE_A) |
			DP_LINK_TRAIN_PAT_1;
		I915_WRITE(intel_dp->output_reg, DP);
		POSTING_READ(intel_dp->output_reg);

		DP &= ~DP_PORT_EN;
		I915_WRITE(intel_dp->output_reg, DP);
		POSTING_READ(intel_dp->output_reg);

		intel_wait_for_vblank_if_active(dev_priv, PIPE_A);
		intel_set_cpu_fifo_underrun_reporting(dev_priv, PIPE_A, true);
		intel_set_pch_fifo_underrun_reporting(dev_priv, PIPE_A, true);
	}

	msleep(intel_dp->panel_power_down_delay);

	intel_dp->DP = DP;

	if (IS_VALLEYVIEW(dev_priv) || IS_CHERRYVIEW(dev_priv)) {
		pps_lock(intel_dp);
		intel_dp->active_pipe = INVALID_PIPE;
		pps_unlock(intel_dp);
	}
}

bool
intel_dp_read_dpcd(struct intel_dp *intel_dp)
{
	if (drm_dp_dpcd_read(&intel_dp->aux, 0x000, intel_dp->dpcd,
			     sizeof(intel_dp->dpcd)) < 0)
		return false; /* aux transfer failed */

	DRM_DEBUG_KMS("DPCD: %*ph\n", (int) sizeof(intel_dp->dpcd), intel_dp->dpcd);

	return intel_dp->dpcd[DP_DPCD_REV] != 0;
}

static void intel_dp_get_dsc_sink_cap(struct intel_dp *intel_dp)
{
	/*
	 * Clear the cached register set to avoid using stale values
	 * for the sinks that do not support DSC.
	 */
	memset(intel_dp->dsc_dpcd, 0, sizeof(intel_dp->dsc_dpcd));

	/* Clear fec_capable to avoid using stale values */
	intel_dp->fec_capable = 0;

	/* Cache the DSC DPCD if eDP or DP rev >= 1.4 */
	if (intel_dp->dpcd[DP_DPCD_REV] >= 0x14 ||
	    intel_dp->edp_dpcd[0] >= DP_EDP_14) {
		if (drm_dp_dpcd_read(&intel_dp->aux, DP_DSC_SUPPORT,
				     intel_dp->dsc_dpcd,
				     sizeof(intel_dp->dsc_dpcd)) < 0)
			DRM_ERROR("Failed to read DPCD register 0x%x\n",
				  DP_DSC_SUPPORT);

		DRM_DEBUG_KMS("DSC DPCD: %*ph\n",
			      (int)sizeof(intel_dp->dsc_dpcd),
			      intel_dp->dsc_dpcd);

		/* FEC is supported only on DP 1.4 */
		if (!intel_dp_is_edp(intel_dp) &&
		    drm_dp_dpcd_readb(&intel_dp->aux, DP_FEC_CAPABILITY,
				      &intel_dp->fec_capable) < 0)
			DRM_ERROR("Failed to read FEC DPCD register\n");

		DRM_DEBUG_KMS("FEC CAPABILITY: %x\n", intel_dp->fec_capable);
	}
}

static bool
intel_edp_init_dpcd(struct intel_dp *intel_dp)
{
	struct drm_i915_private *dev_priv =
		to_i915(dp_to_dig_port(intel_dp)->base.base.dev);

	/* this function is meant to be called only once */
	WARN_ON(intel_dp->dpcd[DP_DPCD_REV] != 0);

	if (!intel_dp_read_dpcd(intel_dp))
		return false;

	drm_dp_read_desc(&intel_dp->aux, &intel_dp->desc,
			 drm_dp_is_branch(intel_dp->dpcd));

	if (intel_dp->dpcd[DP_DPCD_REV] >= 0x11)
		dev_priv->no_aux_handshake = intel_dp->dpcd[DP_MAX_DOWNSPREAD] &
			DP_NO_AUX_HANDSHAKE_LINK_TRAINING;

	/*
	 * Read the eDP display control registers.
	 *
	 * Do this independent of DP_DPCD_DISPLAY_CONTROL_CAPABLE bit in
	 * DP_EDP_CONFIGURATION_CAP, because some buggy displays do not have it
	 * set, but require eDP 1.4+ detection (e.g. for supported link rates
	 * method). The display control registers should read zero if they're
	 * not supported anyway.
	 */
	if (drm_dp_dpcd_read(&intel_dp->aux, DP_EDP_DPCD_REV,
			     intel_dp->edp_dpcd, sizeof(intel_dp->edp_dpcd)) ==
			     sizeof(intel_dp->edp_dpcd))
		DRM_DEBUG_KMS("eDP DPCD: %*ph\n", (int) sizeof(intel_dp->edp_dpcd),
			      intel_dp->edp_dpcd);

	/*
	 * This has to be called after intel_dp->edp_dpcd is filled, PSR checks
	 * for SET_POWER_CAPABLE bit in intel_dp->edp_dpcd[1]
	 */
	intel_psr_init_dpcd(intel_dp);

	/* Read the eDP 1.4+ supported link rates. */
	if (intel_dp->edp_dpcd[0] >= DP_EDP_14) {
		__le16 sink_rates[DP_MAX_SUPPORTED_RATES];
		int i;

		drm_dp_dpcd_read(&intel_dp->aux, DP_SUPPORTED_LINK_RATES,
				sink_rates, sizeof(sink_rates));

		for (i = 0; i < ARRAY_SIZE(sink_rates); i++) {
			int val = le16_to_cpu(sink_rates[i]);

			if (val == 0)
				break;

			/* Value read multiplied by 200kHz gives the per-lane
			 * link rate in kHz. The source rates are, however,
			 * stored in terms of LS_Clk kHz. The full conversion
			 * back to symbols is
			 * (val * 200kHz)*(8/10 ch. encoding)*(1/8 bit to Byte)
			 */
			intel_dp->sink_rates[i] = (val * 200) / 10;
		}
		intel_dp->num_sink_rates = i;
	}

	/*
	 * Use DP_LINK_RATE_SET if DP_SUPPORTED_LINK_RATES are available,
	 * default to DP_MAX_LINK_RATE and DP_LINK_BW_SET otherwise.
	 */
	if (intel_dp->num_sink_rates)
		intel_dp->use_rate_select = true;
	else
		intel_dp_set_sink_rates(intel_dp);

	intel_dp_set_common_rates(intel_dp);

	/* Read the eDP DSC DPCD registers */
	if (INTEL_GEN(dev_priv) >= 10 || IS_GEMINILAKE(dev_priv))
		intel_dp_get_dsc_sink_cap(intel_dp);

	return true;
}


static bool
intel_dp_get_dpcd(struct intel_dp *intel_dp)
{
	if (!intel_dp_read_dpcd(intel_dp))
		return false;

	/* Don't clobber cached eDP rates. */
	if (!intel_dp_is_edp(intel_dp)) {
		intel_dp_set_sink_rates(intel_dp);
		intel_dp_set_common_rates(intel_dp);
	}

	/*
	 * Some eDP panels do not set a valid value for sink count, that is why
	 * it don't care about read it here and in intel_edp_init_dpcd().
	 */
	if (!intel_dp_is_edp(intel_dp)) {
		u8 count;
		ssize_t r;

		r = drm_dp_dpcd_readb(&intel_dp->aux, DP_SINK_COUNT, &count);
		if (r < 1)
			return false;

		/*
		 * Sink count can change between short pulse hpd hence
		 * a member variable in intel_dp will track any changes
		 * between short pulse interrupts.
		 */
		intel_dp->sink_count = DP_GET_SINK_COUNT(count);

		/*
		 * SINK_COUNT == 0 and DOWNSTREAM_PORT_PRESENT == 1 implies that
		 * a dongle is present but no display. Unless we require to know
		 * if a dongle is present or not, we don't need to update
		 * downstream port information. So, an early return here saves
		 * time from performing other operations which are not required.
		 */
		if (!intel_dp->sink_count)
			return false;
	}

	if (!drm_dp_is_branch(intel_dp->dpcd))
		return true; /* native DP sink */

	if (intel_dp->dpcd[DP_DPCD_REV] == 0x10)
		return true; /* no per-port downstream info */

	if (drm_dp_dpcd_read(&intel_dp->aux, DP_DOWNSTREAM_PORT_0,
			     intel_dp->downstream_ports,
			     DP_MAX_DOWNSTREAM_PORTS) < 0)
		return false; /* downstream port status fetch failed */

	return true;
}

static bool
intel_dp_sink_can_mst(struct intel_dp *intel_dp)
{
	u8 mstm_cap;

	if (intel_dp->dpcd[DP_DPCD_REV] < 0x12)
		return false;

	if (drm_dp_dpcd_readb(&intel_dp->aux, DP_MSTM_CAP, &mstm_cap) != 1)
		return false;

	return mstm_cap & DP_MST_CAP;
}

static bool
intel_dp_can_mst(struct intel_dp *intel_dp)
{
	return i915_modparams.enable_dp_mst &&
		intel_dp->can_mst &&
		intel_dp_sink_can_mst(intel_dp);
}

static void
intel_dp_configure_mst(struct intel_dp *intel_dp)
{
	struct intel_encoder *encoder =
		&dp_to_dig_port(intel_dp)->base;
	bool sink_can_mst = intel_dp_sink_can_mst(intel_dp);

	DRM_DEBUG_KMS("MST support? port %c: %s, sink: %s, modparam: %s\n",
		      port_name(encoder->port), yesno(intel_dp->can_mst),
		      yesno(sink_can_mst), yesno(i915_modparams.enable_dp_mst));

	if (!intel_dp->can_mst)
		return;

	intel_dp->is_mst = sink_can_mst &&
		i915_modparams.enable_dp_mst;

	drm_dp_mst_topology_mgr_set_mst(&intel_dp->mst_mgr,
					intel_dp->is_mst);
}

static bool
intel_dp_get_sink_irq_esi(struct intel_dp *intel_dp, u8 *sink_irq_vector)
{
	return drm_dp_dpcd_read(&intel_dp->aux, DP_SINK_COUNT_ESI,
				sink_irq_vector, DP_DPRX_ESI_LEN) ==
		DP_DPRX_ESI_LEN;
}

u16 intel_dp_dsc_get_output_bpp(int link_clock, uint8_t lane_count,
				int mode_clock, int mode_hdisplay)
{
	u16 bits_per_pixel, max_bpp_small_joiner_ram;
	int i;

	/*
	 * Available Link Bandwidth(Kbits/sec) = (NumberOfLanes)*
	 * (LinkSymbolClock)* 8 * ((100-FECOverhead)/100)*(TimeSlotsPerMTP)
	 * FECOverhead = 2.4%, for SST -> TimeSlotsPerMTP is 1,
	 * for MST -> TimeSlotsPerMTP has to be calculated
	 */
	bits_per_pixel = (link_clock * lane_count * 8 *
			  DP_DSC_FEC_OVERHEAD_FACTOR) /
		mode_clock;

	/* Small Joiner Check: output bpp <= joiner RAM (bits) / Horiz. width */
	max_bpp_small_joiner_ram = DP_DSC_MAX_SMALL_JOINER_RAM_BUFFER /
		mode_hdisplay;

	/*
	 * Greatest allowed DSC BPP = MIN (output BPP from avaialble Link BW
	 * check, output bpp from small joiner RAM check)
	 */
	bits_per_pixel = min(bits_per_pixel, max_bpp_small_joiner_ram);

	/* Error out if the max bpp is less than smallest allowed valid bpp */
	if (bits_per_pixel < valid_dsc_bpp[0]) {
		DRM_DEBUG_KMS("Unsupported BPP %d\n", bits_per_pixel);
		return 0;
	}

	/* Find the nearest match in the array of known BPPs from VESA */
	for (i = 0; i < ARRAY_SIZE(valid_dsc_bpp) - 1; i++) {
		if (bits_per_pixel < valid_dsc_bpp[i + 1])
			break;
	}
	bits_per_pixel = valid_dsc_bpp[i];

	/*
	 * Compressed BPP in U6.4 format so multiply by 16, for Gen 11,
	 * fractional part is 0
	 */
	return bits_per_pixel << 4;
}

u8 intel_dp_dsc_get_slice_count(struct intel_dp *intel_dp,
				int mode_clock,
				int mode_hdisplay)
{
	u8 min_slice_count, i;
	int max_slice_width;

	if (mode_clock <= DP_DSC_PEAK_PIXEL_RATE)
		min_slice_count = DIV_ROUND_UP(mode_clock,
					       DP_DSC_MAX_ENC_THROUGHPUT_0);
	else
		min_slice_count = DIV_ROUND_UP(mode_clock,
					       DP_DSC_MAX_ENC_THROUGHPUT_1);

	max_slice_width = drm_dp_dsc_sink_max_slice_width(intel_dp->dsc_dpcd);
	if (max_slice_width < DP_DSC_MIN_SLICE_WIDTH_VALUE) {
		DRM_DEBUG_KMS("Unsupported slice width %d by DP DSC Sink device\n",
			      max_slice_width);
		return 0;
	}
	/* Also take into account max slice width */
	min_slice_count = min_t(uint8_t, min_slice_count,
				DIV_ROUND_UP(mode_hdisplay,
					     max_slice_width));

	/* Find the closest match to the valid slice count values */
	for (i = 0; i < ARRAY_SIZE(valid_dsc_slicecount); i++) {
		if (valid_dsc_slicecount[i] >
		    drm_dp_dsc_sink_max_slice_count(intel_dp->dsc_dpcd,
						    false))
			break;
		if (min_slice_count  <= valid_dsc_slicecount[i])
			return valid_dsc_slicecount[i];
	}

	DRM_DEBUG_KMS("Unsupported Slice Count %d\n", min_slice_count);
	return 0;
}

static uint8_t intel_dp_autotest_link_training(struct intel_dp *intel_dp)
{
	int status = 0;
	int test_link_rate;
	uint8_t test_lane_count, test_link_bw;
	/* (DP CTS 1.2)
	 * 4.3.1.11
	 */
	/* Read the TEST_LANE_COUNT and TEST_LINK_RTAE fields (DP CTS 3.1.4) */
	status = drm_dp_dpcd_readb(&intel_dp->aux, DP_TEST_LANE_COUNT,
				   &test_lane_count);

	if (status <= 0) {
		DRM_DEBUG_KMS("Lane count read failed\n");
		return DP_TEST_NAK;
	}
	test_lane_count &= DP_MAX_LANE_COUNT_MASK;

	status = drm_dp_dpcd_readb(&intel_dp->aux, DP_TEST_LINK_RATE,
				   &test_link_bw);
	if (status <= 0) {
		DRM_DEBUG_KMS("Link Rate read failed\n");
		return DP_TEST_NAK;
	}
	test_link_rate = drm_dp_bw_code_to_link_rate(test_link_bw);

	/* Validate the requested link rate and lane count */
	if (!intel_dp_link_params_valid(intel_dp, test_link_rate,
					test_lane_count))
		return DP_TEST_NAK;

	intel_dp->compliance.test_lane_count = test_lane_count;
	intel_dp->compliance.test_link_rate = test_link_rate;

	return DP_TEST_ACK;
}

static uint8_t intel_dp_autotest_video_pattern(struct intel_dp *intel_dp)
{
	uint8_t test_pattern;
	uint8_t test_misc;
	__be16 h_width, v_height;
	int status = 0;

	/* Read the TEST_PATTERN (DP CTS 3.1.5) */
	status = drm_dp_dpcd_readb(&intel_dp->aux, DP_TEST_PATTERN,
				   &test_pattern);
	if (status <= 0) {
		DRM_DEBUG_KMS("Test pattern read failed\n");
		return DP_TEST_NAK;
	}
	if (test_pattern != DP_COLOR_RAMP)
		return DP_TEST_NAK;

	status = drm_dp_dpcd_read(&intel_dp->aux, DP_TEST_H_WIDTH_HI,
				  &h_width, 2);
	if (status <= 0) {
		DRM_DEBUG_KMS("H Width read failed\n");
		return DP_TEST_NAK;
	}

	status = drm_dp_dpcd_read(&intel_dp->aux, DP_TEST_V_HEIGHT_HI,
				  &v_height, 2);
	if (status <= 0) {
		DRM_DEBUG_KMS("V Height read failed\n");
		return DP_TEST_NAK;
	}

	status = drm_dp_dpcd_readb(&intel_dp->aux, DP_TEST_MISC0,
				   &test_misc);
	if (status <= 0) {
		DRM_DEBUG_KMS("TEST MISC read failed\n");
		return DP_TEST_NAK;
	}
	if ((test_misc & DP_TEST_COLOR_FORMAT_MASK) != DP_COLOR_FORMAT_RGB)
		return DP_TEST_NAK;
	if (test_misc & DP_TEST_DYNAMIC_RANGE_CEA)
		return DP_TEST_NAK;
	switch (test_misc & DP_TEST_BIT_DEPTH_MASK) {
	case DP_TEST_BIT_DEPTH_6:
		intel_dp->compliance.test_data.bpc = 6;
		break;
	case DP_TEST_BIT_DEPTH_8:
		intel_dp->compliance.test_data.bpc = 8;
		break;
	default:
		return DP_TEST_NAK;
	}

	intel_dp->compliance.test_data.video_pattern = test_pattern;
	intel_dp->compliance.test_data.hdisplay = be16_to_cpu(h_width);
	intel_dp->compliance.test_data.vdisplay = be16_to_cpu(v_height);
	/* Set test active flag here so userspace doesn't interrupt things */
	intel_dp->compliance.test_active = 1;

	return DP_TEST_ACK;
}

static uint8_t intel_dp_autotest_edid(struct intel_dp *intel_dp)
{
	uint8_t test_result = DP_TEST_ACK;
	struct intel_connector *intel_connector = intel_dp->attached_connector;
	struct drm_connector *connector = &intel_connector->base;

	if (intel_connector->detect_edid == NULL ||
	    connector->edid_corrupt ||
	    intel_dp->aux.i2c_defer_count > 6) {
		/* Check EDID read for NACKs, DEFERs and corruption
		 * (DP CTS 1.2 Core r1.1)
		 *    4.2.2.4 : Failed EDID read, I2C_NAK
		 *    4.2.2.5 : Failed EDID read, I2C_DEFER
		 *    4.2.2.6 : EDID corruption detected
		 * Use failsafe mode for all cases
		 */
		if (intel_dp->aux.i2c_nack_count > 0 ||
			intel_dp->aux.i2c_defer_count > 0)
			DRM_DEBUG_KMS("EDID read had %d NACKs, %d DEFERs\n",
				      intel_dp->aux.i2c_nack_count,
				      intel_dp->aux.i2c_defer_count);
		intel_dp->compliance.test_data.edid = INTEL_DP_RESOLUTION_FAILSAFE;
	} else {
		struct edid *block = intel_connector->detect_edid;

		/* We have to write the checksum
		 * of the last block read
		 */
		block += intel_connector->detect_edid->extensions;

		if (drm_dp_dpcd_writeb(&intel_dp->aux, DP_TEST_EDID_CHECKSUM,
				       block->checksum) <= 0)
			DRM_DEBUG_KMS("Failed to write EDID checksum\n");

		test_result = DP_TEST_ACK | DP_TEST_EDID_CHECKSUM_WRITE;
		intel_dp->compliance.test_data.edid = INTEL_DP_RESOLUTION_PREFERRED;
	}

	/* Set test active flag here so userspace doesn't interrupt things */
	intel_dp->compliance.test_active = 1;

	return test_result;
}

static uint8_t intel_dp_autotest_phy_pattern(struct intel_dp *intel_dp)
{
	uint8_t test_result = DP_TEST_NAK;
	return test_result;
}

static void intel_dp_handle_test_request(struct intel_dp *intel_dp)
{
	uint8_t response = DP_TEST_NAK;
	uint8_t request = 0;
	int status;

	status = drm_dp_dpcd_readb(&intel_dp->aux, DP_TEST_REQUEST, &request);
	if (status <= 0) {
		DRM_DEBUG_KMS("Could not read test request from sink\n");
		goto update_status;
	}

	switch (request) {
	case DP_TEST_LINK_TRAINING:
		DRM_DEBUG_KMS("LINK_TRAINING test requested\n");
		response = intel_dp_autotest_link_training(intel_dp);
		break;
	case DP_TEST_LINK_VIDEO_PATTERN:
		DRM_DEBUG_KMS("TEST_PATTERN test requested\n");
		response = intel_dp_autotest_video_pattern(intel_dp);
		break;
	case DP_TEST_LINK_EDID_READ:
		DRM_DEBUG_KMS("EDID test requested\n");
		response = intel_dp_autotest_edid(intel_dp);
		break;
	case DP_TEST_LINK_PHY_TEST_PATTERN:
		DRM_DEBUG_KMS("PHY_PATTERN test requested\n");
		response = intel_dp_autotest_phy_pattern(intel_dp);
		break;
	default:
		DRM_DEBUG_KMS("Invalid test request '%02x'\n", request);
		break;
	}

	if (response & DP_TEST_ACK)
		intel_dp->compliance.test_type = request;

update_status:
	status = drm_dp_dpcd_writeb(&intel_dp->aux, DP_TEST_RESPONSE, response);
	if (status <= 0)
		DRM_DEBUG_KMS("Could not write test response to sink\n");
}

static int
intel_dp_check_mst_status(struct intel_dp *intel_dp)
{
	bool bret;

	if (intel_dp->is_mst) {
		u8 esi[DP_DPRX_ESI_LEN] = { 0 };
		int ret = 0;
		int retry;
		bool handled;

		WARN_ON_ONCE(intel_dp->active_mst_links < 0);
		bret = intel_dp_get_sink_irq_esi(intel_dp, esi);
go_again:
		if (bret == true) {

			/* check link status - esi[10] = 0x200c */
			if (intel_dp->active_mst_links > 0 &&
			    !drm_dp_channel_eq_ok(&esi[10], intel_dp->lane_count)) {
				DRM_DEBUG_KMS("channel EQ not ok, retraining\n");
				intel_dp_start_link_train(intel_dp);
				intel_dp_stop_link_train(intel_dp);
			}

			DRM_DEBUG_KMS("got esi %3ph\n", esi);
			ret = drm_dp_mst_hpd_irq(&intel_dp->mst_mgr, esi, &handled);

			if (handled) {
				for (retry = 0; retry < 3; retry++) {
					int wret;
					wret = drm_dp_dpcd_write(&intel_dp->aux,
								 DP_SINK_COUNT_ESI+1,
								 &esi[1], 3);
					if (wret == 3) {
						break;
					}
				}

				bret = intel_dp_get_sink_irq_esi(intel_dp, esi);
				if (bret == true) {
					DRM_DEBUG_KMS("got esi2 %3ph\n", esi);
					goto go_again;
				}
			} else
				ret = 0;

			return ret;
		} else {
			struct intel_digital_port *intel_dig_port = dp_to_dig_port(intel_dp);
			DRM_DEBUG_KMS("failed to get ESI - device may have failed\n");
			intel_dp->is_mst = false;
			drm_dp_mst_topology_mgr_set_mst(&intel_dp->mst_mgr, intel_dp->is_mst);
			/* send a hotplug event */
			drm_kms_helper_hotplug_event(intel_dig_port->base.base.dev);
		}
	}
	return -EINVAL;
}

static bool
intel_dp_needs_link_retrain(struct intel_dp *intel_dp)
{
	u8 link_status[DP_LINK_STATUS_SIZE];

	if (!intel_dp->link_trained)
		return false;

	/*
	 * While PSR source HW is enabled, it will control main-link sending
	 * frames, enabling and disabling it so trying to do a retrain will fail
	 * as the link would or not be on or it could mix training patterns
	 * and frame data at the same time causing retrain to fail.
	 * Also when exiting PSR, HW will retrain the link anyways fixing
	 * any link status error.
	 */
	if (intel_psr_enabled(intel_dp))
		return false;

	if (!intel_dp_get_link_status(intel_dp, link_status))
		return false;

	/*
	 * Validate the cached values of intel_dp->link_rate and
	 * intel_dp->lane_count before attempting to retrain.
	 */
	if (!intel_dp_link_params_valid(intel_dp, intel_dp->link_rate,
					intel_dp->lane_count))
		return false;

	/* Retrain if Channel EQ or CR not ok */
	return !drm_dp_channel_eq_ok(link_status, intel_dp->lane_count);
}

int intel_dp_retrain_link(struct intel_encoder *encoder,
			  struct drm_modeset_acquire_ctx *ctx)
{
	struct drm_i915_private *dev_priv = to_i915(encoder->base.dev);
	struct intel_dp *intel_dp = enc_to_intel_dp(&encoder->base);
	struct intel_connector *connector = intel_dp->attached_connector;
	struct drm_connector_state *conn_state;
	struct intel_crtc_state *crtc_state;
	struct intel_crtc *crtc;
	int ret;

	/* FIXME handle the MST connectors as well */

	if (!connector || connector->base.status != connector_status_connected)
		return 0;

	ret = drm_modeset_lock(&dev_priv->drm.mode_config.connection_mutex,
			       ctx);
	if (ret)
		return ret;

	conn_state = connector->base.state;

	crtc = to_intel_crtc(conn_state->crtc);
	if (!crtc)
		return 0;

	ret = drm_modeset_lock(&crtc->base.mutex, ctx);
	if (ret)
		return ret;

	crtc_state = to_intel_crtc_state(crtc->base.state);

	WARN_ON(!intel_crtc_has_dp_encoder(crtc_state));

	if (!crtc_state->base.active)
		return 0;

	if (conn_state->commit &&
	    !try_wait_for_completion(&conn_state->commit->hw_done))
		return 0;

	if (!intel_dp_needs_link_retrain(intel_dp))
		return 0;

	/* Suppress underruns caused by re-training */
	intel_set_cpu_fifo_underrun_reporting(dev_priv, crtc->pipe, false);
	if (crtc_state->has_pch_encoder)
		intel_set_pch_fifo_underrun_reporting(dev_priv,
						      intel_crtc_pch_transcoder(crtc), false);

	intel_dp_start_link_train(intel_dp);
	intel_dp_stop_link_train(intel_dp);

	/* Keep underrun reporting disabled until things are stable */
	intel_wait_for_vblank(dev_priv, crtc->pipe);

	intel_set_cpu_fifo_underrun_reporting(dev_priv, crtc->pipe, true);
	if (crtc_state->has_pch_encoder)
		intel_set_pch_fifo_underrun_reporting(dev_priv,
						      intel_crtc_pch_transcoder(crtc), true);

	return 0;
}

/*
 * If display is now connected check links status,
 * there has been known issues of link loss triggering
 * long pulse.
 *
 * Some sinks (eg. ASUS PB287Q) seem to perform some
 * weird HPD ping pong during modesets. So we can apparently
 * end up with HPD going low during a modeset, and then
 * going back up soon after. And once that happens we must
 * retrain the link to get a picture. That's in case no
 * userspace component reacted to intermittent HPD dip.
 */
static bool intel_dp_hotplug(struct intel_encoder *encoder,
			     struct intel_connector *connector)
{
	struct drm_modeset_acquire_ctx ctx;
	bool changed;
	int ret;

	changed = intel_encoder_hotplug(encoder, connector);

	drm_modeset_acquire_init(&ctx, 0);

	for (;;) {
		ret = intel_dp_retrain_link(encoder, &ctx);

		if (ret == -EDEADLK) {
			drm_modeset_backoff(&ctx);
			continue;
		}

		break;
	}

	drm_modeset_drop_locks(&ctx);
	drm_modeset_acquire_fini(&ctx);
	WARN(ret, "Acquiring modeset locks failed with %i\n", ret);

	return changed;
}

static void intel_dp_check_service_irq(struct intel_dp *intel_dp)
{
	u8 val;

	if (intel_dp->dpcd[DP_DPCD_REV] < 0x11)
		return;

	if (drm_dp_dpcd_readb(&intel_dp->aux,
			      DP_DEVICE_SERVICE_IRQ_VECTOR, &val) != 1 || !val)
		return;

	drm_dp_dpcd_writeb(&intel_dp->aux, DP_DEVICE_SERVICE_IRQ_VECTOR, val);

	if (val & DP_AUTOMATED_TEST_REQUEST)
		intel_dp_handle_test_request(intel_dp);

	if (val & DP_CP_IRQ)
		intel_hdcp_check_link(intel_dp->attached_connector);

	if (val & DP_SINK_SPECIFIC_IRQ)
		DRM_DEBUG_DRIVER("Sink specific irq unhandled\n");
}

/*
 * According to DP spec
 * 5.1.2:
 *  1. Read DPCD
 *  2. Configure link according to Receiver Capabilities
 *  3. Use Link Training from 2.5.3.3 and 3.5.1.3
 *  4. Check link status on receipt of hot-plug interrupt
 *
 * intel_dp_short_pulse -  handles short pulse interrupts
 * when full detection is not required.
 * Returns %true if short pulse is handled and full detection
 * is NOT required and %false otherwise.
 */
static bool
intel_dp_short_pulse(struct intel_dp *intel_dp)
{
	struct drm_i915_private *dev_priv = dp_to_i915(intel_dp);
	u8 old_sink_count = intel_dp->sink_count;
	bool ret;

	/*
	 * Clearing compliance test variables to allow capturing
	 * of values for next automated test request.
	 */
	memset(&intel_dp->compliance, 0, sizeof(intel_dp->compliance));

	/*
	 * Now read the DPCD to see if it's actually running
	 * If the current value of sink count doesn't match with
	 * the value that was stored earlier or dpcd read failed
	 * we need to do full detection
	 */
	ret = intel_dp_get_dpcd(intel_dp);

	if ((old_sink_count != intel_dp->sink_count) || !ret) {
		/* No need to proceed if we are going to do full detect */
		return false;
	}

	intel_dp_check_service_irq(intel_dp);

	/* Handle CEC interrupts, if any */
	drm_dp_cec_irq(&intel_dp->aux);

	/* defer to the hotplug work for link retraining if needed */
	if (intel_dp_needs_link_retrain(intel_dp))
		return false;

	intel_psr_short_pulse(intel_dp);

	if (intel_dp->compliance.test_type == DP_TEST_LINK_TRAINING) {
		DRM_DEBUG_KMS("Link Training Compliance Test requested\n");
		/* Send a Hotplug Uevent to userspace to start modeset */
		drm_kms_helper_hotplug_event(&dev_priv->drm);
	}

	return true;
}

/* XXX this is probably wrong for multiple downstream ports */
static enum drm_connector_status
intel_dp_detect_dpcd(struct intel_dp *intel_dp)
{
	struct intel_lspcon *lspcon = dp_to_lspcon(intel_dp);
	uint8_t *dpcd = intel_dp->dpcd;
	uint8_t type;

	if (lspcon->active)
		lspcon_resume(lspcon);

	if (!intel_dp_get_dpcd(intel_dp))
		return connector_status_disconnected;

	if (intel_dp_is_edp(intel_dp))
		return connector_status_connected;

	/* if there's no downstream port, we're done */
	if (!drm_dp_is_branch(dpcd))
		return connector_status_connected;

	/* If we're HPD-aware, SINK_COUNT changes dynamically */
	if (intel_dp->dpcd[DP_DPCD_REV] >= 0x11 &&
	    intel_dp->downstream_ports[0] & DP_DS_PORT_HPD) {

		return intel_dp->sink_count ?
		connector_status_connected : connector_status_disconnected;
	}

	if (intel_dp_can_mst(intel_dp))
		return connector_status_connected;

	/* If no HPD, poke DDC gently */
	if (drm_probe_ddc(&intel_dp->aux.ddc))
		return connector_status_connected;

	/* Well we tried, say unknown for unreliable port types */
	if (intel_dp->dpcd[DP_DPCD_REV] >= 0x11) {
		type = intel_dp->downstream_ports[0] & DP_DS_PORT_TYPE_MASK;
		if (type == DP_DS_PORT_TYPE_VGA ||
		    type == DP_DS_PORT_TYPE_NON_EDID)
			return connector_status_unknown;
	} else {
		type = intel_dp->dpcd[DP_DOWNSTREAMPORT_PRESENT] &
			DP_DWN_STRM_PORT_TYPE_MASK;
		if (type == DP_DWN_STRM_PORT_TYPE_ANALOG ||
		    type == DP_DWN_STRM_PORT_TYPE_OTHER)
			return connector_status_unknown;
	}

	/* Anything else is out of spec, warn and ignore */
	DRM_DEBUG_KMS("Broken DP branch device, ignoring\n");
	return connector_status_disconnected;
}

static enum drm_connector_status
edp_detect(struct intel_dp *intel_dp)
{
	return connector_status_connected;
}

static bool ibx_digital_port_connected(struct intel_encoder *encoder)
{
	struct drm_i915_private *dev_priv = to_i915(encoder->base.dev);
	u32 bit;

	switch (encoder->hpd_pin) {
	case HPD_PORT_B:
		bit = SDE_PORTB_HOTPLUG;
		break;
	case HPD_PORT_C:
		bit = SDE_PORTC_HOTPLUG;
		break;
	case HPD_PORT_D:
		bit = SDE_PORTD_HOTPLUG;
		break;
	default:
		MISSING_CASE(encoder->hpd_pin);
		return false;
	}

	return I915_READ(SDEISR) & bit;
}

static bool cpt_digital_port_connected(struct intel_encoder *encoder)
{
	struct drm_i915_private *dev_priv = to_i915(encoder->base.dev);
	u32 bit;

	switch (encoder->hpd_pin) {
	case HPD_PORT_B:
		bit = SDE_PORTB_HOTPLUG_CPT;
		break;
	case HPD_PORT_C:
		bit = SDE_PORTC_HOTPLUG_CPT;
		break;
	case HPD_PORT_D:
		bit = SDE_PORTD_HOTPLUG_CPT;
		break;
	default:
		MISSING_CASE(encoder->hpd_pin);
		return false;
	}

	return I915_READ(SDEISR) & bit;
}

static bool spt_digital_port_connected(struct intel_encoder *encoder)
{
	struct drm_i915_private *dev_priv = to_i915(encoder->base.dev);
	u32 bit;

	switch (encoder->hpd_pin) {
	case HPD_PORT_A:
		bit = SDE_PORTA_HOTPLUG_SPT;
		break;
	case HPD_PORT_E:
		bit = SDE_PORTE_HOTPLUG_SPT;
		break;
	default:
		return cpt_digital_port_connected(encoder);
	}

	return I915_READ(SDEISR) & bit;
}

static bool g4x_digital_port_connected(struct intel_encoder *encoder)
{
	struct drm_i915_private *dev_priv = to_i915(encoder->base.dev);
	u32 bit;

	switch (encoder->hpd_pin) {
	case HPD_PORT_B:
		bit = PORTB_HOTPLUG_LIVE_STATUS_G4X;
		break;
	case HPD_PORT_C:
		bit = PORTC_HOTPLUG_LIVE_STATUS_G4X;
		break;
	case HPD_PORT_D:
		bit = PORTD_HOTPLUG_LIVE_STATUS_G4X;
		break;
	default:
		MISSING_CASE(encoder->hpd_pin);
		return false;
	}

	return I915_READ(PORT_HOTPLUG_STAT) & bit;
}

static bool gm45_digital_port_connected(struct intel_encoder *encoder)
{
	struct drm_i915_private *dev_priv = to_i915(encoder->base.dev);
	u32 bit;

	switch (encoder->hpd_pin) {
	case HPD_PORT_B:
		bit = PORTB_HOTPLUG_LIVE_STATUS_GM45;
		break;
	case HPD_PORT_C:
		bit = PORTC_HOTPLUG_LIVE_STATUS_GM45;
		break;
	case HPD_PORT_D:
		bit = PORTD_HOTPLUG_LIVE_STATUS_GM45;
		break;
	default:
		MISSING_CASE(encoder->hpd_pin);
		return false;
	}

	return I915_READ(PORT_HOTPLUG_STAT) & bit;
}

static bool ilk_digital_port_connected(struct intel_encoder *encoder)
{
	struct drm_i915_private *dev_priv = to_i915(encoder->base.dev);

	if (encoder->hpd_pin == HPD_PORT_A)
		return I915_READ(DEISR) & DE_DP_A_HOTPLUG;
	else
		return ibx_digital_port_connected(encoder);
}

static bool snb_digital_port_connected(struct intel_encoder *encoder)
{
	struct drm_i915_private *dev_priv = to_i915(encoder->base.dev);

	if (encoder->hpd_pin == HPD_PORT_A)
		return I915_READ(DEISR) & DE_DP_A_HOTPLUG;
	else
		return cpt_digital_port_connected(encoder);
}

static bool ivb_digital_port_connected(struct intel_encoder *encoder)
{
	struct drm_i915_private *dev_priv = to_i915(encoder->base.dev);

	if (encoder->hpd_pin == HPD_PORT_A)
		return I915_READ(DEISR) & DE_DP_A_HOTPLUG_IVB;
	else
		return cpt_digital_port_connected(encoder);
}

static bool bdw_digital_port_connected(struct intel_encoder *encoder)
{
	struct drm_i915_private *dev_priv = to_i915(encoder->base.dev);

	if (encoder->hpd_pin == HPD_PORT_A)
		return I915_READ(GEN8_DE_PORT_ISR) & GEN8_PORT_DP_A_HOTPLUG;
	else
		return cpt_digital_port_connected(encoder);
}

static bool bxt_digital_port_connected(struct intel_encoder *encoder)
{
	struct drm_i915_private *dev_priv = to_i915(encoder->base.dev);
	u32 bit;

	switch (encoder->hpd_pin) {
	case HPD_PORT_A:
		bit = BXT_DE_PORT_HP_DDIA;
		break;
	case HPD_PORT_B:
		bit = BXT_DE_PORT_HP_DDIB;
		break;
	case HPD_PORT_C:
		bit = BXT_DE_PORT_HP_DDIC;
		break;
	default:
		MISSING_CASE(encoder->hpd_pin);
		return false;
	}

	return I915_READ(GEN8_DE_PORT_ISR) & bit;
}

static bool icl_combo_port_connected(struct drm_i915_private *dev_priv,
				     struct intel_digital_port *intel_dig_port)
{
	enum port port = intel_dig_port->base.port;

	return I915_READ(SDEISR) & SDE_DDI_HOTPLUG_ICP(port);
}

static void icl_update_tc_port_type(struct drm_i915_private *dev_priv,
				    struct intel_digital_port *intel_dig_port,
				    bool is_legacy, bool is_typec, bool is_tbt)
{
	enum port port = intel_dig_port->base.port;
	enum tc_port_type old_type = intel_dig_port->tc_type;
	const char *type_str;

	WARN_ON(is_legacy + is_typec + is_tbt != 1);

	if (is_legacy) {
		intel_dig_port->tc_type = TC_PORT_LEGACY;
		type_str = "legacy";
	} else if (is_typec) {
		intel_dig_port->tc_type = TC_PORT_TYPEC;
		type_str = "typec";
	} else if (is_tbt) {
		intel_dig_port->tc_type = TC_PORT_TBT;
		type_str = "tbt";
	} else {
		return;
	}

	/* Types are not supposed to be changed at runtime. */
	WARN_ON(old_type != TC_PORT_UNKNOWN &&
		old_type != intel_dig_port->tc_type);

	if (old_type != intel_dig_port->tc_type)
		DRM_DEBUG_KMS("Port %c has TC type %s\n", port_name(port),
			      type_str);
}

static void icl_tc_phy_disconnect(struct drm_i915_private *dev_priv,
				  struct intel_digital_port *dig_port);

/*
 * This function implements the first part of the Connect Flow described by our
 * specification, Gen11 TypeC Programming chapter. The rest of the flow (reading
 * lanes, EDID, etc) is done as needed in the typical places.
 *
 * Unlike the other ports, type-C ports are not available to use as soon as we
 * get a hotplug. The type-C PHYs can be shared between multiple controllers:
 * display, USB, etc. As a result, handshaking through FIA is required around
 * connect and disconnect to cleanly transfer ownership with the controller and
 * set the type-C power state.
 *
 * We could opt to only do the connect flow when we actually try to use the AUX
 * channels or do a modeset, then immediately run the disconnect flow after
 * usage, but there are some implications on this for a dynamic environment:
 * things may go away or change behind our backs. So for now our driver is
 * always trying to acquire ownership of the controller as soon as it gets an
 * interrupt (or polls state and sees a port is connected) and only gives it
 * back when it sees a disconnect. Implementation of a more fine-grained model
 * will require a lot of coordination with user space and thorough testing for
 * the extra possible cases.
 */
static bool icl_tc_phy_connect(struct drm_i915_private *dev_priv,
			       struct intel_digital_port *dig_port)
{
	enum tc_port tc_port = intel_port_to_tc(dev_priv, dig_port->base.port);
	u32 val;

	if (dig_port->tc_type != TC_PORT_LEGACY &&
	    dig_port->tc_type != TC_PORT_TYPEC)
		return true;

	val = I915_READ(PORT_TX_DFLEXDPPMS);
	if (!(val & DP_PHY_MODE_STATUS_COMPLETED(tc_port))) {
		DRM_DEBUG_KMS("DP PHY for TC port %d not ready\n", tc_port);
		return false;
	}

	/*
	 * This function may be called many times in a row without an HPD event
	 * in between, so try to avoid the write when we can.
	 */
	val = I915_READ(PORT_TX_DFLEXDPCSSS);
	if (!(val & DP_PHY_MODE_STATUS_NOT_SAFE(tc_port))) {
		val |= DP_PHY_MODE_STATUS_NOT_SAFE(tc_port);
		I915_WRITE(PORT_TX_DFLEXDPCSSS, val);
	}

	/*
	 * Now we have to re-check the live state, in case the port recently
	 * became disconnected. Not necessary for legacy mode.
	 */
	if (dig_port->tc_type == TC_PORT_TYPEC &&
	    !(I915_READ(PORT_TX_DFLEXDPSP) & TC_LIVE_STATE_TC(tc_port))) {
		DRM_DEBUG_KMS("TC PHY %d sudden disconnect.\n", tc_port);
		icl_tc_phy_disconnect(dev_priv, dig_port);
		return false;
	}

	return true;
}

/*
 * See the comment at the connect function. This implements the Disconnect
 * Flow.
 */
static void icl_tc_phy_disconnect(struct drm_i915_private *dev_priv,
				  struct intel_digital_port *dig_port)
{
	enum tc_port tc_port = intel_port_to_tc(dev_priv, dig_port->base.port);

	if (dig_port->tc_type == TC_PORT_UNKNOWN)
		return;

	/*
	 * TBT disconnection flow is read the live status, what was done in
	 * caller.
	 */
	if (dig_port->tc_type == TC_PORT_TYPEC ||
	    dig_port->tc_type == TC_PORT_LEGACY) {
		u32 val;

		val = I915_READ(PORT_TX_DFLEXDPCSSS);
		val &= ~DP_PHY_MODE_STATUS_NOT_SAFE(tc_port);
		I915_WRITE(PORT_TX_DFLEXDPCSSS, val);
	}

	dig_port->tc_type = TC_PORT_UNKNOWN;
}

/*
 * The type-C ports are different because even when they are connected, they may
 * not be available/usable by the graphics driver: see the comment on
 * icl_tc_phy_connect(). So in our driver instead of adding the additional
 * concept of "usable" and make everything check for "connected and usable" we
 * define a port as "connected" when it is not only connected, but also when it
 * is usable by the rest of the driver. That maintains the old assumption that
 * connected ports are usable, and avoids exposing to the users objects they
 * can't really use.
 */
static bool icl_tc_port_connected(struct drm_i915_private *dev_priv,
				  struct intel_digital_port *intel_dig_port)
{
	enum port port = intel_dig_port->base.port;
	enum tc_port tc_port = intel_port_to_tc(dev_priv, port);
	bool is_legacy, is_typec, is_tbt;
	u32 dpsp;

	is_legacy = I915_READ(SDEISR) & SDE_TC_HOTPLUG_ICP(tc_port);

	/*
	 * The spec says we shouldn't be using the ISR bits for detecting
	 * between TC and TBT. We should use DFLEXDPSP.
	 */
	dpsp = I915_READ(PORT_TX_DFLEXDPSP);
	is_typec = dpsp & TC_LIVE_STATE_TC(tc_port);
	is_tbt = dpsp & TC_LIVE_STATE_TBT(tc_port);

	if (!is_legacy && !is_typec && !is_tbt) {
		icl_tc_phy_disconnect(dev_priv, intel_dig_port);
		return false;
	}

	icl_update_tc_port_type(dev_priv, intel_dig_port, is_legacy, is_typec,
				is_tbt);

	if (!icl_tc_phy_connect(dev_priv, intel_dig_port))
		return false;

	return true;
}

static bool icl_digital_port_connected(struct intel_encoder *encoder)
{
	struct drm_i915_private *dev_priv = to_i915(encoder->base.dev);
	struct intel_digital_port *dig_port = enc_to_dig_port(&encoder->base);

	if (intel_port_is_combophy(dev_priv, encoder->port))
		return icl_combo_port_connected(dev_priv, dig_port);
	else if (intel_port_is_tc(dev_priv, encoder->port))
		return icl_tc_port_connected(dev_priv, dig_port);
	else
		MISSING_CASE(encoder->hpd_pin);

	return false;
}

/*
 * intel_digital_port_connected - is the specified port connected?
 * @encoder: intel_encoder
 *
 * In cases where there's a connector physically connected but it can't be used
 * by our hardware we also return false, since the rest of the driver should
 * pretty much treat the port as disconnected. This is relevant for type-C
 * (starting on ICL) where there's ownership involved.
 *
 * Return %true if port is connected, %false otherwise.
 */
bool intel_digital_port_connected(struct intel_encoder *encoder)
{
	struct drm_i915_private *dev_priv = to_i915(encoder->base.dev);

	if (HAS_GMCH_DISPLAY(dev_priv)) {
		if (IS_GM45(dev_priv))
			return gm45_digital_port_connected(encoder);
		else
			return g4x_digital_port_connected(encoder);
	}

	if (INTEL_GEN(dev_priv) >= 11)
		return icl_digital_port_connected(encoder);
	else if (IS_GEN10(dev_priv) || IS_GEN9_BC(dev_priv))
		return spt_digital_port_connected(encoder);
	else if (IS_GEN9_LP(dev_priv))
		return bxt_digital_port_connected(encoder);
	else if (IS_GEN8(dev_priv))
		return bdw_digital_port_connected(encoder);
	else if (IS_GEN7(dev_priv))
		return ivb_digital_port_connected(encoder);
	else if (IS_GEN6(dev_priv))
		return snb_digital_port_connected(encoder);
	else if (IS_GEN5(dev_priv))
		return ilk_digital_port_connected(encoder);

	MISSING_CASE(INTEL_GEN(dev_priv));
	return false;
}

static struct edid *
intel_dp_get_edid(struct intel_dp *intel_dp)
{
	struct intel_connector *intel_connector = intel_dp->attached_connector;

	/* use cached edid if we have one */
	if (intel_connector->edid) {
		/* invalid edid */
		if (IS_ERR(intel_connector->edid))
			return NULL;

		return drm_edid_duplicate(intel_connector->edid);
	} else
		return drm_get_edid(&intel_connector->base,
				    &intel_dp->aux.ddc);
}

static void
intel_dp_set_edid(struct intel_dp *intel_dp)
{
	struct intel_connector *intel_connector = intel_dp->attached_connector;
	struct edid *edid;

	intel_dp_unset_edid(intel_dp);
	edid = intel_dp_get_edid(intel_dp);
	intel_connector->detect_edid = edid;

	intel_dp->has_audio = drm_detect_monitor_audio(edid);
	drm_dp_cec_set_edid(&intel_dp->aux, edid);
}

static void
intel_dp_unset_edid(struct intel_dp *intel_dp)
{
	struct intel_connector *intel_connector = intel_dp->attached_connector;

	drm_dp_cec_unset_edid(&intel_dp->aux);
	kfree(intel_connector->detect_edid);
	intel_connector->detect_edid = NULL;

	intel_dp->has_audio = false;
}

static int
intel_dp_detect(struct drm_connector *connector,
		struct drm_modeset_acquire_ctx *ctx,
		bool force)
{
	struct drm_i915_private *dev_priv = to_i915(connector->dev);
	struct intel_dp *intel_dp = intel_attached_dp(connector);
	struct intel_digital_port *dig_port = dp_to_dig_port(intel_dp);
	struct intel_encoder *encoder = &dig_port->base;
	enum drm_connector_status status;
	enum intel_display_power_domain aux_domain =
		intel_aux_power_domain(dig_port);

	DRM_DEBUG_KMS("[CONNECTOR:%d:%s]\n",
		      connector->base.id, connector->name);
	WARN_ON(!drm_modeset_is_locked(&dev_priv->drm.mode_config.connection_mutex));

	intel_display_power_get(dev_priv, aux_domain);

	/* Can't disconnect eDP */
	if (intel_dp_is_edp(intel_dp))
		status = edp_detect(intel_dp);
	else if (intel_digital_port_connected(encoder))
		status = intel_dp_detect_dpcd(intel_dp);
	else
		status = connector_status_disconnected;

	if (status == connector_status_disconnected) {
		memset(&intel_dp->compliance, 0, sizeof(intel_dp->compliance));
		memset(intel_dp->dsc_dpcd, 0, sizeof(intel_dp->dsc_dpcd));

		if (intel_dp->is_mst) {
			DRM_DEBUG_KMS("MST device may have disappeared %d vs %d\n",
				      intel_dp->is_mst,
				      intel_dp->mst_mgr.mst_state);
			intel_dp->is_mst = false;
			drm_dp_mst_topology_mgr_set_mst(&intel_dp->mst_mgr,
							intel_dp->is_mst);
		}

		goto out;
	}

	if (intel_dp->reset_link_params) {
		/* Initial max link lane count */
		intel_dp->max_link_lane_count = intel_dp_max_common_lane_count(intel_dp);

		/* Initial max link rate */
		intel_dp->max_link_rate = intel_dp_max_common_rate(intel_dp);

		intel_dp->reset_link_params = false;
	}

	intel_dp_print_rates(intel_dp);

	/* Read DP Sink DSC Cap DPCD regs for DP v1.4 */
	if (INTEL_GEN(dev_priv) >= 11)
		intel_dp_get_dsc_sink_cap(intel_dp);

	drm_dp_read_desc(&intel_dp->aux, &intel_dp->desc,
			 drm_dp_is_branch(intel_dp->dpcd));

	intel_dp_configure_mst(intel_dp);

	if (intel_dp->is_mst) {
		/*
		 * If we are in MST mode then this connector
		 * won't appear connected or have anything
		 * with EDID on it
		 */
		status = connector_status_disconnected;
		goto out;
	}
<<<<<<< HEAD

	/*
	 * Some external monitors do not signal loss of link synchronization
	 * with an IRQ_HPD, so force a link status check.
	 */
	if (!intel_dp_is_edp(intel_dp)) {
		struct intel_encoder *encoder = &dp_to_dig_port(intel_dp)->base;
=======
>>>>>>> cf26057a

	/*
	 * Some external monitors do not signal loss of link synchronization
	 * with an IRQ_HPD, so force a link status check.
	 */
	if (!intel_dp_is_edp(intel_dp)) {
		int ret;

		ret = intel_dp_retrain_link(encoder, ctx);
		if (ret) {
			intel_display_power_put(dev_priv, aux_domain);
			return ret;
		}
	}

	/*
	 * Clearing NACK and defer counts to get their exact values
	 * while reading EDID which are required by Compliance tests
	 * 4.2.2.4 and 4.2.2.5
	 */
	intel_dp->aux.i2c_nack_count = 0;
	intel_dp->aux.i2c_defer_count = 0;

	intel_dp_set_edid(intel_dp);
	if (intel_dp_is_edp(intel_dp) ||
	    to_intel_connector(connector)->detect_edid)
		status = connector_status_connected;

	intel_dp_check_service_irq(intel_dp);

out:
	if (status != connector_status_connected && !intel_dp->is_mst)
		intel_dp_unset_edid(intel_dp);

	intel_display_power_put(dev_priv, aux_domain);
	return status;
}

static void
intel_dp_force(struct drm_connector *connector)
{
	struct intel_dp *intel_dp = intel_attached_dp(connector);
	struct intel_digital_port *dig_port = dp_to_dig_port(intel_dp);
	struct intel_encoder *intel_encoder = &dig_port->base;
	struct drm_i915_private *dev_priv = to_i915(intel_encoder->base.dev);
	enum intel_display_power_domain aux_domain =
		intel_aux_power_domain(dig_port);

	DRM_DEBUG_KMS("[CONNECTOR:%d:%s]\n",
		      connector->base.id, connector->name);
	intel_dp_unset_edid(intel_dp);

	if (connector->status != connector_status_connected)
		return;

	intel_display_power_get(dev_priv, aux_domain);

	intel_dp_set_edid(intel_dp);

	intel_display_power_put(dev_priv, aux_domain);
}

static int intel_dp_get_modes(struct drm_connector *connector)
{
	struct intel_connector *intel_connector = to_intel_connector(connector);
	struct edid *edid;

	edid = intel_connector->detect_edid;
	if (edid) {
		int ret = intel_connector_update_modes(connector, edid);
		if (ret)
			return ret;
	}

	/* if eDP has no EDID, fall back to fixed mode */
	if (intel_dp_is_edp(intel_attached_dp(connector)) &&
	    intel_connector->panel.fixed_mode) {
		struct drm_display_mode *mode;

		mode = drm_mode_duplicate(connector->dev,
					  intel_connector->panel.fixed_mode);
		if (mode) {
			drm_mode_probed_add(connector, mode);
			return 1;
		}
	}

	return 0;
}

static int
intel_dp_connector_register(struct drm_connector *connector)
{
	struct intel_dp *intel_dp = intel_attached_dp(connector);
	struct drm_device *dev = connector->dev;
	int ret;

	ret = intel_connector_register(connector);
	if (ret)
		return ret;

	i915_debugfs_connector_add(connector);

	DRM_DEBUG_KMS("registering %s bus for %s\n",
		      intel_dp->aux.name, connector->kdev->kobj.name);

	intel_dp->aux.dev = connector->kdev;
	ret = drm_dp_aux_register(&intel_dp->aux);
	if (!ret)
		drm_dp_cec_register_connector(&intel_dp->aux,
					      connector->name, dev->dev);
	return ret;
}

static void
intel_dp_connector_unregister(struct drm_connector *connector)
{
	struct intel_dp *intel_dp = intel_attached_dp(connector);

	drm_dp_cec_unregister_connector(&intel_dp->aux);
	drm_dp_aux_unregister(&intel_dp->aux);
	intel_connector_unregister(connector);
}

void intel_dp_encoder_destroy(struct drm_encoder *encoder)
{
	struct intel_digital_port *intel_dig_port = enc_to_dig_port(encoder);
	struct intel_dp *intel_dp = &intel_dig_port->dp;

	intel_dp_mst_encoder_cleanup(intel_dig_port);
	if (intel_dp_is_edp(intel_dp)) {
		cancel_delayed_work_sync(&intel_dp->panel_vdd_work);
		/*
		 * vdd might still be enabled do to the delayed vdd off.
		 * Make sure vdd is actually turned off here.
		 */
		pps_lock(intel_dp);
		edp_panel_vdd_off_sync(intel_dp);
		pps_unlock(intel_dp);

		if (intel_dp->edp_notifier.notifier_call) {
			unregister_reboot_notifier(&intel_dp->edp_notifier);
			intel_dp->edp_notifier.notifier_call = NULL;
		}
	}

	intel_dp_aux_fini(intel_dp);

	drm_encoder_cleanup(encoder);
	kfree(intel_dig_port);
}

void intel_dp_encoder_suspend(struct intel_encoder *intel_encoder)
{
	struct intel_dp *intel_dp = enc_to_intel_dp(&intel_encoder->base);

	if (!intel_dp_is_edp(intel_dp))
		return;

	/*
	 * vdd might still be enabled do to the delayed vdd off.
	 * Make sure vdd is actually turned off here.
	 */
	cancel_delayed_work_sync(&intel_dp->panel_vdd_work);
	pps_lock(intel_dp);
	edp_panel_vdd_off_sync(intel_dp);
	pps_unlock(intel_dp);
}

static
int intel_dp_hdcp_write_an_aksv(struct intel_digital_port *intel_dig_port,
				u8 *an)
{
	struct intel_dp *intel_dp = enc_to_intel_dp(&intel_dig_port->base.base);
	static const struct drm_dp_aux_msg msg = {
		.request = DP_AUX_NATIVE_WRITE,
		.address = DP_AUX_HDCP_AKSV,
		.size = DRM_HDCP_KSV_LEN,
	};
	uint8_t txbuf[HEADER_SIZE + DRM_HDCP_KSV_LEN] = {}, rxbuf[2], reply = 0;
	ssize_t dpcd_ret;
	int ret;

	/* Output An first, that's easy */
	dpcd_ret = drm_dp_dpcd_write(&intel_dig_port->dp.aux, DP_AUX_HDCP_AN,
				     an, DRM_HDCP_AN_LEN);
	if (dpcd_ret != DRM_HDCP_AN_LEN) {
		DRM_DEBUG_KMS("Failed to write An over DP/AUX (%zd)\n",
			      dpcd_ret);
		return dpcd_ret >= 0 ? -EIO : dpcd_ret;
	}

	/*
	 * Since Aksv is Oh-So-Secret, we can't access it in software. So in
	 * order to get it on the wire, we need to create the AUX header as if
	 * we were writing the data, and then tickle the hardware to output the
	 * data once the header is sent out.
	 */
	intel_dp_aux_header(txbuf, &msg);

	ret = intel_dp_aux_xfer(intel_dp, txbuf, HEADER_SIZE + msg.size,
				rxbuf, sizeof(rxbuf),
				DP_AUX_CH_CTL_AUX_AKSV_SELECT);
	if (ret < 0) {
		DRM_DEBUG_KMS("Write Aksv over DP/AUX failed (%d)\n", ret);
		return ret;
	} else if (ret == 0) {
		DRM_DEBUG_KMS("Aksv write over DP/AUX was empty\n");
		return -EIO;
	}

	reply = (rxbuf[0] >> 4) & DP_AUX_NATIVE_REPLY_MASK;
	return reply == DP_AUX_NATIVE_REPLY_ACK ? 0 : -EIO;
}

static int intel_dp_hdcp_read_bksv(struct intel_digital_port *intel_dig_port,
				   u8 *bksv)
{
	ssize_t ret;
	ret = drm_dp_dpcd_read(&intel_dig_port->dp.aux, DP_AUX_HDCP_BKSV, bksv,
			       DRM_HDCP_KSV_LEN);
	if (ret != DRM_HDCP_KSV_LEN) {
		DRM_DEBUG_KMS("Read Bksv from DP/AUX failed (%zd)\n", ret);
		return ret >= 0 ? -EIO : ret;
	}
	return 0;
}

static int intel_dp_hdcp_read_bstatus(struct intel_digital_port *intel_dig_port,
				      u8 *bstatus)
{
	ssize_t ret;
	/*
	 * For some reason the HDMI and DP HDCP specs call this register
	 * definition by different names. In the HDMI spec, it's called BSTATUS,
	 * but in DP it's called BINFO.
	 */
	ret = drm_dp_dpcd_read(&intel_dig_port->dp.aux, DP_AUX_HDCP_BINFO,
			       bstatus, DRM_HDCP_BSTATUS_LEN);
	if (ret != DRM_HDCP_BSTATUS_LEN) {
		DRM_DEBUG_KMS("Read bstatus from DP/AUX failed (%zd)\n", ret);
		return ret >= 0 ? -EIO : ret;
	}
	return 0;
}

static
int intel_dp_hdcp_read_bcaps(struct intel_digital_port *intel_dig_port,
			     u8 *bcaps)
{
	ssize_t ret;

	ret = drm_dp_dpcd_read(&intel_dig_port->dp.aux, DP_AUX_HDCP_BCAPS,
			       bcaps, 1);
	if (ret != 1) {
		DRM_DEBUG_KMS("Read bcaps from DP/AUX failed (%zd)\n", ret);
		return ret >= 0 ? -EIO : ret;
	}

	return 0;
}

static
int intel_dp_hdcp_repeater_present(struct intel_digital_port *intel_dig_port,
				   bool *repeater_present)
{
	ssize_t ret;
	u8 bcaps;

	ret = intel_dp_hdcp_read_bcaps(intel_dig_port, &bcaps);
	if (ret)
		return ret;

	*repeater_present = bcaps & DP_BCAPS_REPEATER_PRESENT;
	return 0;
}

static
int intel_dp_hdcp_read_ri_prime(struct intel_digital_port *intel_dig_port,
				u8 *ri_prime)
{
	ssize_t ret;
	ret = drm_dp_dpcd_read(&intel_dig_port->dp.aux, DP_AUX_HDCP_RI_PRIME,
			       ri_prime, DRM_HDCP_RI_LEN);
	if (ret != DRM_HDCP_RI_LEN) {
		DRM_DEBUG_KMS("Read Ri' from DP/AUX failed (%zd)\n", ret);
		return ret >= 0 ? -EIO : ret;
	}
	return 0;
}

static
int intel_dp_hdcp_read_ksv_ready(struct intel_digital_port *intel_dig_port,
				 bool *ksv_ready)
{
	ssize_t ret;
	u8 bstatus;
	ret = drm_dp_dpcd_read(&intel_dig_port->dp.aux, DP_AUX_HDCP_BSTATUS,
			       &bstatus, 1);
	if (ret != 1) {
		DRM_DEBUG_KMS("Read bstatus from DP/AUX failed (%zd)\n", ret);
		return ret >= 0 ? -EIO : ret;
	}
	*ksv_ready = bstatus & DP_BSTATUS_READY;
	return 0;
}

static
int intel_dp_hdcp_read_ksv_fifo(struct intel_digital_port *intel_dig_port,
				int num_downstream, u8 *ksv_fifo)
{
	ssize_t ret;
	int i;

	/* KSV list is read via 15 byte window (3 entries @ 5 bytes each) */
	for (i = 0; i < num_downstream; i += 3) {
		size_t len = min(num_downstream - i, 3) * DRM_HDCP_KSV_LEN;
		ret = drm_dp_dpcd_read(&intel_dig_port->dp.aux,
				       DP_AUX_HDCP_KSV_FIFO,
				       ksv_fifo + i * DRM_HDCP_KSV_LEN,
				       len);
		if (ret != len) {
			DRM_DEBUG_KMS("Read ksv[%d] from DP/AUX failed (%zd)\n",
				      i, ret);
			return ret >= 0 ? -EIO : ret;
		}
	}
	return 0;
}

static
int intel_dp_hdcp_read_v_prime_part(struct intel_digital_port *intel_dig_port,
				    int i, u32 *part)
{
	ssize_t ret;

	if (i >= DRM_HDCP_V_PRIME_NUM_PARTS)
		return -EINVAL;

	ret = drm_dp_dpcd_read(&intel_dig_port->dp.aux,
			       DP_AUX_HDCP_V_PRIME(i), part,
			       DRM_HDCP_V_PRIME_PART_LEN);
	if (ret != DRM_HDCP_V_PRIME_PART_LEN) {
		DRM_DEBUG_KMS("Read v'[%d] from DP/AUX failed (%zd)\n", i, ret);
		return ret >= 0 ? -EIO : ret;
	}
	return 0;
}

static
int intel_dp_hdcp_toggle_signalling(struct intel_digital_port *intel_dig_port,
				    bool enable)
{
	/* Not used for single stream DisplayPort setups */
	return 0;
}

static
bool intel_dp_hdcp_check_link(struct intel_digital_port *intel_dig_port)
{
	ssize_t ret;
	u8 bstatus;

	ret = drm_dp_dpcd_read(&intel_dig_port->dp.aux, DP_AUX_HDCP_BSTATUS,
			       &bstatus, 1);
	if (ret != 1) {
		DRM_DEBUG_KMS("Read bstatus from DP/AUX failed (%zd)\n", ret);
		return false;
	}

	return !(bstatus & (DP_BSTATUS_LINK_FAILURE | DP_BSTATUS_REAUTH_REQ));
}

static
int intel_dp_hdcp_capable(struct intel_digital_port *intel_dig_port,
			  bool *hdcp_capable)
{
	ssize_t ret;
	u8 bcaps;

	ret = intel_dp_hdcp_read_bcaps(intel_dig_port, &bcaps);
	if (ret)
		return ret;

	*hdcp_capable = bcaps & DP_BCAPS_HDCP_CAPABLE;
	return 0;
}

static const struct intel_hdcp_shim intel_dp_hdcp_shim = {
	.write_an_aksv = intel_dp_hdcp_write_an_aksv,
	.read_bksv = intel_dp_hdcp_read_bksv,
	.read_bstatus = intel_dp_hdcp_read_bstatus,
	.repeater_present = intel_dp_hdcp_repeater_present,
	.read_ri_prime = intel_dp_hdcp_read_ri_prime,
	.read_ksv_ready = intel_dp_hdcp_read_ksv_ready,
	.read_ksv_fifo = intel_dp_hdcp_read_ksv_fifo,
	.read_v_prime_part = intel_dp_hdcp_read_v_prime_part,
	.toggle_signalling = intel_dp_hdcp_toggle_signalling,
	.check_link = intel_dp_hdcp_check_link,
	.hdcp_capable = intel_dp_hdcp_capable,
};

static void intel_edp_panel_vdd_sanitize(struct intel_dp *intel_dp)
{
	struct drm_i915_private *dev_priv = dp_to_i915(intel_dp);
	struct intel_digital_port *dig_port = dp_to_dig_port(intel_dp);

	lockdep_assert_held(&dev_priv->pps_mutex);

	if (!edp_have_panel_vdd(intel_dp))
		return;

	/*
	 * The VDD bit needs a power domain reference, so if the bit is
	 * already enabled when we boot or resume, grab this reference and
	 * schedule a vdd off, so we don't hold on to the reference
	 * indefinitely.
	 */
	DRM_DEBUG_KMS("VDD left on by BIOS, adjusting state tracking\n");
	intel_display_power_get(dev_priv, intel_aux_power_domain(dig_port));

	edp_panel_vdd_schedule_off(intel_dp);
}

static enum pipe vlv_active_pipe(struct intel_dp *intel_dp)
{
	struct drm_i915_private *dev_priv = dp_to_i915(intel_dp);
	struct intel_encoder *encoder = &dp_to_dig_port(intel_dp)->base;
	enum pipe pipe;

	if (intel_dp_port_enabled(dev_priv, intel_dp->output_reg,
				  encoder->port, &pipe))
		return pipe;

	return INVALID_PIPE;
}

void intel_dp_encoder_reset(struct drm_encoder *encoder)
{
	struct drm_i915_private *dev_priv = to_i915(encoder->dev);
	struct intel_dp *intel_dp = enc_to_intel_dp(encoder);
	struct intel_lspcon *lspcon = dp_to_lspcon(intel_dp);

	if (!HAS_DDI(dev_priv))
		intel_dp->DP = I915_READ(intel_dp->output_reg);

	if (lspcon->active)
		lspcon_resume(lspcon);

	intel_dp->reset_link_params = true;

	pps_lock(intel_dp);

	if (IS_VALLEYVIEW(dev_priv) || IS_CHERRYVIEW(dev_priv))
		intel_dp->active_pipe = vlv_active_pipe(intel_dp);

	if (intel_dp_is_edp(intel_dp)) {
		/* Reinit the power sequencer, in case BIOS did something with it. */
		intel_dp_pps_init(intel_dp);
		intel_edp_panel_vdd_sanitize(intel_dp);
	}

	pps_unlock(intel_dp);
}

static const struct drm_connector_funcs intel_dp_connector_funcs = {
	.force = intel_dp_force,
	.fill_modes = drm_helper_probe_single_connector_modes,
	.atomic_get_property = intel_digital_connector_atomic_get_property,
	.atomic_set_property = intel_digital_connector_atomic_set_property,
	.late_register = intel_dp_connector_register,
	.early_unregister = intel_dp_connector_unregister,
	.destroy = intel_connector_destroy,
	.atomic_destroy_state = drm_atomic_helper_connector_destroy_state,
	.atomic_duplicate_state = intel_digital_connector_duplicate_state,
};

static const struct drm_connector_helper_funcs intel_dp_connector_helper_funcs = {
	.detect_ctx = intel_dp_detect,
	.get_modes = intel_dp_get_modes,
	.mode_valid = intel_dp_mode_valid,
	.atomic_check = intel_digital_connector_atomic_check,
};

static const struct drm_encoder_funcs intel_dp_enc_funcs = {
	.reset = intel_dp_encoder_reset,
	.destroy = intel_dp_encoder_destroy,
};

enum irqreturn
intel_dp_hpd_pulse(struct intel_digital_port *intel_dig_port, bool long_hpd)
{
	struct intel_dp *intel_dp = &intel_dig_port->dp;
	struct drm_i915_private *dev_priv = dp_to_i915(intel_dp);
	enum irqreturn ret = IRQ_NONE;

	if (long_hpd && intel_dig_port->base.type == INTEL_OUTPUT_EDP) {
		/*
		 * vdd off can generate a long pulse on eDP which
		 * would require vdd on to handle it, and thus we
		 * would end up in an endless cycle of
		 * "vdd off -> long hpd -> vdd on -> detect -> vdd off -> ..."
		 */
		DRM_DEBUG_KMS("ignoring long hpd on eDP port %c\n",
			      port_name(intel_dig_port->base.port));
		return IRQ_HANDLED;
	}

	DRM_DEBUG_KMS("got hpd irq on port %c - %s\n",
		      port_name(intel_dig_port->base.port),
		      long_hpd ? "long" : "short");

	if (long_hpd) {
		intel_dp->reset_link_params = true;
		return IRQ_NONE;
	}

	intel_display_power_get(dev_priv,
				intel_aux_power_domain(intel_dig_port));

	if (intel_dp->is_mst) {
		if (intel_dp_check_mst_status(intel_dp) == -EINVAL) {
			/*
			 * If we were in MST mode, and device is not
			 * there, get out of MST mode
			 */
			DRM_DEBUG_KMS("MST device may have disappeared %d vs %d\n",
				      intel_dp->is_mst, intel_dp->mst_mgr.mst_state);
			intel_dp->is_mst = false;
			drm_dp_mst_topology_mgr_set_mst(&intel_dp->mst_mgr,
							intel_dp->is_mst);
			goto put_power;
		}
	}

	if (!intel_dp->is_mst) {
		bool handled;

		handled = intel_dp_short_pulse(intel_dp);

		if (!handled)
			goto put_power;
	}

	ret = IRQ_HANDLED;

put_power:
	intel_display_power_put(dev_priv,
				intel_aux_power_domain(intel_dig_port));

	return ret;
}

/* check the VBT to see whether the eDP is on another port */
bool intel_dp_is_port_edp(struct drm_i915_private *dev_priv, enum port port)
{
	/*
	 * eDP not supported on g4x. so bail out early just
	 * for a bit extra safety in case the VBT is bonkers.
	 */
	if (INTEL_GEN(dev_priv) < 5)
		return false;

	if (INTEL_GEN(dev_priv) < 9 && port == PORT_A)
		return true;

	return intel_bios_is_port_edp(dev_priv, port);
}

static void
intel_dp_add_properties(struct intel_dp *intel_dp, struct drm_connector *connector)
{
	struct drm_i915_private *dev_priv = to_i915(connector->dev);
	enum port port = dp_to_dig_port(intel_dp)->base.port;

	if (!IS_G4X(dev_priv) && port != PORT_A)
		intel_attach_force_audio_property(connector);

	intel_attach_broadcast_rgb_property(connector);
	if (HAS_GMCH_DISPLAY(dev_priv))
		drm_connector_attach_max_bpc_property(connector, 6, 10);
	else if (INTEL_GEN(dev_priv) >= 5)
		drm_connector_attach_max_bpc_property(connector, 6, 12);

	if (intel_dp_is_edp(intel_dp)) {
		u32 allowed_scalers;

		allowed_scalers = BIT(DRM_MODE_SCALE_ASPECT) | BIT(DRM_MODE_SCALE_FULLSCREEN);
		if (!HAS_GMCH_DISPLAY(dev_priv))
			allowed_scalers |= BIT(DRM_MODE_SCALE_CENTER);

		drm_connector_attach_scaling_mode_property(connector, allowed_scalers);

		connector->state->scaling_mode = DRM_MODE_SCALE_ASPECT;

	}
}

static void intel_dp_init_panel_power_timestamps(struct intel_dp *intel_dp)
{
	intel_dp->panel_power_off_time = ktime_get_boottime();
	intel_dp->last_power_on = jiffies;
	intel_dp->last_backlight_off = jiffies;
}

static void
intel_pps_readout_hw_state(struct intel_dp *intel_dp, struct edp_power_seq *seq)
{
	struct drm_i915_private *dev_priv = dp_to_i915(intel_dp);
	u32 pp_on, pp_off, pp_div = 0, pp_ctl = 0;
	struct pps_registers regs;

	intel_pps_get_registers(intel_dp, &regs);

	/* Workaround: Need to write PP_CONTROL with the unlock key as
	 * the very first thing. */
	pp_ctl = ironlake_get_pp_control(intel_dp);

	pp_on = I915_READ(regs.pp_on);
	pp_off = I915_READ(regs.pp_off);
	if (!IS_GEN9_LP(dev_priv) && !HAS_PCH_CNP(dev_priv) &&
	    !HAS_PCH_ICP(dev_priv)) {
		I915_WRITE(regs.pp_ctrl, pp_ctl);
		pp_div = I915_READ(regs.pp_div);
	}

	/* Pull timing values out of registers */
	seq->t1_t3 = (pp_on & PANEL_POWER_UP_DELAY_MASK) >>
		     PANEL_POWER_UP_DELAY_SHIFT;

	seq->t8 = (pp_on & PANEL_LIGHT_ON_DELAY_MASK) >>
		  PANEL_LIGHT_ON_DELAY_SHIFT;

	seq->t9 = (pp_off & PANEL_LIGHT_OFF_DELAY_MASK) >>
		  PANEL_LIGHT_OFF_DELAY_SHIFT;

	seq->t10 = (pp_off & PANEL_POWER_DOWN_DELAY_MASK) >>
		   PANEL_POWER_DOWN_DELAY_SHIFT;

	if (IS_GEN9_LP(dev_priv) || HAS_PCH_CNP(dev_priv) ||
	    HAS_PCH_ICP(dev_priv)) {
		seq->t11_t12 = ((pp_ctl & BXT_POWER_CYCLE_DELAY_MASK) >>
				BXT_POWER_CYCLE_DELAY_SHIFT) * 1000;
	} else {
		seq->t11_t12 = ((pp_div & PANEL_POWER_CYCLE_DELAY_MASK) >>
		       PANEL_POWER_CYCLE_DELAY_SHIFT) * 1000;
	}
}

static void
intel_pps_dump_state(const char *state_name, const struct edp_power_seq *seq)
{
	DRM_DEBUG_KMS("%s t1_t3 %d t8 %d t9 %d t10 %d t11_t12 %d\n",
		      state_name,
		      seq->t1_t3, seq->t8, seq->t9, seq->t10, seq->t11_t12);
}

static void
intel_pps_verify_state(struct intel_dp *intel_dp)
{
	struct edp_power_seq hw;
	struct edp_power_seq *sw = &intel_dp->pps_delays;

	intel_pps_readout_hw_state(intel_dp, &hw);

	if (hw.t1_t3 != sw->t1_t3 || hw.t8 != sw->t8 || hw.t9 != sw->t9 ||
	    hw.t10 != sw->t10 || hw.t11_t12 != sw->t11_t12) {
		DRM_ERROR("PPS state mismatch\n");
		intel_pps_dump_state("sw", sw);
		intel_pps_dump_state("hw", &hw);
	}
}

static void
intel_dp_init_panel_power_sequencer(struct intel_dp *intel_dp)
{
	struct drm_i915_private *dev_priv = dp_to_i915(intel_dp);
	struct edp_power_seq cur, vbt, spec,
		*final = &intel_dp->pps_delays;

	lockdep_assert_held(&dev_priv->pps_mutex);

	/* already initialized? */
	if (final->t11_t12 != 0)
		return;

	intel_pps_readout_hw_state(intel_dp, &cur);

	intel_pps_dump_state("cur", &cur);

	vbt = dev_priv->vbt.edp.pps;
	/* On Toshiba Satellite P50-C-18C system the VBT T12 delay
	 * of 500ms appears to be too short. Ocassionally the panel
	 * just fails to power back on. Increasing the delay to 800ms
	 * seems sufficient to avoid this problem.
	 */
	if (dev_priv->quirks & QUIRK_INCREASE_T12_DELAY) {
		vbt.t11_t12 = max_t(u16, vbt.t11_t12, 1300 * 10);
		DRM_DEBUG_KMS("Increasing T12 panel delay as per the quirk to %d\n",
			      vbt.t11_t12);
	}
	/* T11_T12 delay is special and actually in units of 100ms, but zero
	 * based in the hw (so we need to add 100 ms). But the sw vbt
	 * table multiplies it with 1000 to make it in units of 100usec,
	 * too. */
	vbt.t11_t12 += 100 * 10;

	/* Upper limits from eDP 1.3 spec. Note that we use the clunky units of
	 * our hw here, which are all in 100usec. */
	spec.t1_t3 = 210 * 10;
	spec.t8 = 50 * 10; /* no limit for t8, use t7 instead */
	spec.t9 = 50 * 10; /* no limit for t9, make it symmetric with t8 */
	spec.t10 = 500 * 10;
	/* This one is special and actually in units of 100ms, but zero
	 * based in the hw (so we need to add 100 ms). But the sw vbt
	 * table multiplies it with 1000 to make it in units of 100usec,
	 * too. */
	spec.t11_t12 = (510 + 100) * 10;

	intel_pps_dump_state("vbt", &vbt);

	/* Use the max of the register settings and vbt. If both are
	 * unset, fall back to the spec limits. */
#define assign_final(field)	final->field = (max(cur.field, vbt.field) == 0 ? \
				       spec.field : \
				       max(cur.field, vbt.field))
	assign_final(t1_t3);
	assign_final(t8);
	assign_final(t9);
	assign_final(t10);
	assign_final(t11_t12);
#undef assign_final

#define get_delay(field)	(DIV_ROUND_UP(final->field, 10))
	intel_dp->panel_power_up_delay = get_delay(t1_t3);
	intel_dp->backlight_on_delay = get_delay(t8);
	intel_dp->backlight_off_delay = get_delay(t9);
	intel_dp->panel_power_down_delay = get_delay(t10);
	intel_dp->panel_power_cycle_delay = get_delay(t11_t12);
#undef get_delay

	DRM_DEBUG_KMS("panel power up delay %d, power down delay %d, power cycle delay %d\n",
		      intel_dp->panel_power_up_delay, intel_dp->panel_power_down_delay,
		      intel_dp->panel_power_cycle_delay);

	DRM_DEBUG_KMS("backlight on delay %d, off delay %d\n",
		      intel_dp->backlight_on_delay, intel_dp->backlight_off_delay);

	/*
	 * We override the HW backlight delays to 1 because we do manual waits
	 * on them. For T8, even BSpec recommends doing it. For T9, if we
	 * don't do this, we'll end up waiting for the backlight off delay
	 * twice: once when we do the manual sleep, and once when we disable
	 * the panel and wait for the PP_STATUS bit to become zero.
	 */
	final->t8 = 1;
	final->t9 = 1;

	/*
	 * HW has only a 100msec granularity for t11_t12 so round it up
	 * accordingly.
	 */
	final->t11_t12 = roundup(final->t11_t12, 100 * 10);
}

static void
intel_dp_init_panel_power_sequencer_registers(struct intel_dp *intel_dp,
					      bool force_disable_vdd)
{
	struct drm_i915_private *dev_priv = dp_to_i915(intel_dp);
	u32 pp_on, pp_off, pp_div, port_sel = 0;
	int div = dev_priv->rawclk_freq / 1000;
	struct pps_registers regs;
	enum port port = dp_to_dig_port(intel_dp)->base.port;
	const struct edp_power_seq *seq = &intel_dp->pps_delays;

	lockdep_assert_held(&dev_priv->pps_mutex);

	intel_pps_get_registers(intel_dp, &regs);

	/*
	 * On some VLV machines the BIOS can leave the VDD
	 * enabled even on power sequencers which aren't
	 * hooked up to any port. This would mess up the
	 * power domain tracking the first time we pick
	 * one of these power sequencers for use since
	 * edp_panel_vdd_on() would notice that the VDD was
	 * already on and therefore wouldn't grab the power
	 * domain reference. Disable VDD first to avoid this.
	 * This also avoids spuriously turning the VDD on as
	 * soon as the new power sequencer gets initialized.
	 */
	if (force_disable_vdd) {
		u32 pp = ironlake_get_pp_control(intel_dp);

		WARN(pp & PANEL_POWER_ON, "Panel power already on\n");

		if (pp & EDP_FORCE_VDD)
			DRM_DEBUG_KMS("VDD already on, disabling first\n");

		pp &= ~EDP_FORCE_VDD;

		I915_WRITE(regs.pp_ctrl, pp);
	}

	pp_on = (seq->t1_t3 << PANEL_POWER_UP_DELAY_SHIFT) |
		(seq->t8 << PANEL_LIGHT_ON_DELAY_SHIFT);
	pp_off = (seq->t9 << PANEL_LIGHT_OFF_DELAY_SHIFT) |
		 (seq->t10 << PANEL_POWER_DOWN_DELAY_SHIFT);
	/* Compute the divisor for the pp clock, simply match the Bspec
	 * formula. */
	if (IS_GEN9_LP(dev_priv) || HAS_PCH_CNP(dev_priv) ||
	    HAS_PCH_ICP(dev_priv)) {
		pp_div = I915_READ(regs.pp_ctrl);
		pp_div &= ~BXT_POWER_CYCLE_DELAY_MASK;
		pp_div |= (DIV_ROUND_UP(seq->t11_t12, 1000)
				<< BXT_POWER_CYCLE_DELAY_SHIFT);
	} else {
		pp_div = ((100 * div)/2 - 1) << PP_REFERENCE_DIVIDER_SHIFT;
		pp_div |= (DIV_ROUND_UP(seq->t11_t12, 1000)
				<< PANEL_POWER_CYCLE_DELAY_SHIFT);
	}

	/* Haswell doesn't have any port selection bits for the panel
	 * power sequencer any more. */
	if (IS_VALLEYVIEW(dev_priv) || IS_CHERRYVIEW(dev_priv)) {
		port_sel = PANEL_PORT_SELECT_VLV(port);
	} else if (HAS_PCH_IBX(dev_priv) || HAS_PCH_CPT(dev_priv)) {
		switch (port) {
		case PORT_A:
			port_sel = PANEL_PORT_SELECT_DPA;
			break;
		case PORT_C:
			port_sel = PANEL_PORT_SELECT_DPC;
			break;
		case PORT_D:
			port_sel = PANEL_PORT_SELECT_DPD;
			break;
		default:
			MISSING_CASE(port);
			break;
		}
	}

	pp_on |= port_sel;

	I915_WRITE(regs.pp_on, pp_on);
	I915_WRITE(regs.pp_off, pp_off);
	if (IS_GEN9_LP(dev_priv) || HAS_PCH_CNP(dev_priv) ||
	    HAS_PCH_ICP(dev_priv))
		I915_WRITE(regs.pp_ctrl, pp_div);
	else
		I915_WRITE(regs.pp_div, pp_div);

	DRM_DEBUG_KMS("panel power sequencer register settings: PP_ON %#x, PP_OFF %#x, PP_DIV %#x\n",
		      I915_READ(regs.pp_on),
		      I915_READ(regs.pp_off),
		      (IS_GEN9_LP(dev_priv) || HAS_PCH_CNP(dev_priv)  ||
		       HAS_PCH_ICP(dev_priv)) ?
		      (I915_READ(regs.pp_ctrl) & BXT_POWER_CYCLE_DELAY_MASK) :
		      I915_READ(regs.pp_div));
}

static void intel_dp_pps_init(struct intel_dp *intel_dp)
{
	struct drm_i915_private *dev_priv = dp_to_i915(intel_dp);

	if (IS_VALLEYVIEW(dev_priv) || IS_CHERRYVIEW(dev_priv)) {
		vlv_initial_power_sequencer_setup(intel_dp);
	} else {
		intel_dp_init_panel_power_sequencer(intel_dp);
		intel_dp_init_panel_power_sequencer_registers(intel_dp, false);
	}
}

/**
 * intel_dp_set_drrs_state - program registers for RR switch to take effect
 * @dev_priv: i915 device
 * @crtc_state: a pointer to the active intel_crtc_state
 * @refresh_rate: RR to be programmed
 *
 * This function gets called when refresh rate (RR) has to be changed from
 * one frequency to another. Switches can be between high and low RR
 * supported by the panel or to any other RR based on media playback (in
 * this case, RR value needs to be passed from user space).
 *
 * The caller of this function needs to take a lock on dev_priv->drrs.
 */
static void intel_dp_set_drrs_state(struct drm_i915_private *dev_priv,
				    const struct intel_crtc_state *crtc_state,
				    int refresh_rate)
{
	struct intel_encoder *encoder;
	struct intel_digital_port *dig_port = NULL;
	struct intel_dp *intel_dp = dev_priv->drrs.dp;
	struct intel_crtc *intel_crtc = to_intel_crtc(crtc_state->base.crtc);
	enum drrs_refresh_rate_type index = DRRS_HIGH_RR;

	if (refresh_rate <= 0) {
		DRM_DEBUG_KMS("Refresh rate should be positive non-zero.\n");
		return;
	}

	if (intel_dp == NULL) {
		DRM_DEBUG_KMS("DRRS not supported.\n");
		return;
	}

	dig_port = dp_to_dig_port(intel_dp);
	encoder = &dig_port->base;

	if (!intel_crtc) {
		DRM_DEBUG_KMS("DRRS: intel_crtc not initialized\n");
		return;
	}

	if (dev_priv->drrs.type < SEAMLESS_DRRS_SUPPORT) {
		DRM_DEBUG_KMS("Only Seamless DRRS supported.\n");
		return;
	}

	if (intel_dp->attached_connector->panel.downclock_mode->vrefresh ==
			refresh_rate)
		index = DRRS_LOW_RR;

	if (index == dev_priv->drrs.refresh_rate_type) {
		DRM_DEBUG_KMS(
			"DRRS requested for previously set RR...ignoring\n");
		return;
	}

	if (!crtc_state->base.active) {
		DRM_DEBUG_KMS("eDP encoder disabled. CRTC not Active\n");
		return;
	}

	if (INTEL_GEN(dev_priv) >= 8 && !IS_CHERRYVIEW(dev_priv)) {
		switch (index) {
		case DRRS_HIGH_RR:
			intel_dp_set_m_n(crtc_state, M1_N1);
			break;
		case DRRS_LOW_RR:
			intel_dp_set_m_n(crtc_state, M2_N2);
			break;
		case DRRS_MAX_RR:
		default:
			DRM_ERROR("Unsupported refreshrate type\n");
		}
	} else if (INTEL_GEN(dev_priv) > 6) {
		i915_reg_t reg = PIPECONF(crtc_state->cpu_transcoder);
		u32 val;

		val = I915_READ(reg);
		if (index > DRRS_HIGH_RR) {
			if (IS_VALLEYVIEW(dev_priv) || IS_CHERRYVIEW(dev_priv))
				val |= PIPECONF_EDP_RR_MODE_SWITCH_VLV;
			else
				val |= PIPECONF_EDP_RR_MODE_SWITCH;
		} else {
			if (IS_VALLEYVIEW(dev_priv) || IS_CHERRYVIEW(dev_priv))
				val &= ~PIPECONF_EDP_RR_MODE_SWITCH_VLV;
			else
				val &= ~PIPECONF_EDP_RR_MODE_SWITCH;
		}
		I915_WRITE(reg, val);
	}

	dev_priv->drrs.refresh_rate_type = index;

	DRM_DEBUG_KMS("eDP Refresh Rate set to : %dHz\n", refresh_rate);
}

/**
 * intel_edp_drrs_enable - init drrs struct if supported
 * @intel_dp: DP struct
 * @crtc_state: A pointer to the active crtc state.
 *
 * Initializes frontbuffer_bits and drrs.dp
 */
void intel_edp_drrs_enable(struct intel_dp *intel_dp,
			   const struct intel_crtc_state *crtc_state)
{
	struct drm_i915_private *dev_priv = dp_to_i915(intel_dp);

	if (!crtc_state->has_drrs) {
		DRM_DEBUG_KMS("Panel doesn't support DRRS\n");
		return;
	}

	if (dev_priv->psr.enabled) {
		DRM_DEBUG_KMS("PSR enabled. Not enabling DRRS.\n");
		return;
	}

	mutex_lock(&dev_priv->drrs.mutex);
	if (WARN_ON(dev_priv->drrs.dp)) {
		DRM_ERROR("DRRS already enabled\n");
		goto unlock;
	}

	dev_priv->drrs.busy_frontbuffer_bits = 0;

	dev_priv->drrs.dp = intel_dp;

unlock:
	mutex_unlock(&dev_priv->drrs.mutex);
}

/**
 * intel_edp_drrs_disable - Disable DRRS
 * @intel_dp: DP struct
 * @old_crtc_state: Pointer to old crtc_state.
 *
 */
void intel_edp_drrs_disable(struct intel_dp *intel_dp,
			    const struct intel_crtc_state *old_crtc_state)
{
	struct drm_i915_private *dev_priv = dp_to_i915(intel_dp);

	if (!old_crtc_state->has_drrs)
		return;

	mutex_lock(&dev_priv->drrs.mutex);
	if (!dev_priv->drrs.dp) {
		mutex_unlock(&dev_priv->drrs.mutex);
		return;
	}

	if (dev_priv->drrs.refresh_rate_type == DRRS_LOW_RR)
		intel_dp_set_drrs_state(dev_priv, old_crtc_state,
			intel_dp->attached_connector->panel.fixed_mode->vrefresh);

	dev_priv->drrs.dp = NULL;
	mutex_unlock(&dev_priv->drrs.mutex);

	cancel_delayed_work_sync(&dev_priv->drrs.work);
}

static void intel_edp_drrs_downclock_work(struct work_struct *work)
{
	struct drm_i915_private *dev_priv =
		container_of(work, typeof(*dev_priv), drrs.work.work);
	struct intel_dp *intel_dp;

	mutex_lock(&dev_priv->drrs.mutex);

	intel_dp = dev_priv->drrs.dp;

	if (!intel_dp)
		goto unlock;

	/*
	 * The delayed work can race with an invalidate hence we need to
	 * recheck.
	 */

	if (dev_priv->drrs.busy_frontbuffer_bits)
		goto unlock;

	if (dev_priv->drrs.refresh_rate_type != DRRS_LOW_RR) {
		struct drm_crtc *crtc = dp_to_dig_port(intel_dp)->base.base.crtc;

		intel_dp_set_drrs_state(dev_priv, to_intel_crtc(crtc)->config,
			intel_dp->attached_connector->panel.downclock_mode->vrefresh);
	}

unlock:
	mutex_unlock(&dev_priv->drrs.mutex);
}

/**
 * intel_edp_drrs_invalidate - Disable Idleness DRRS
 * @dev_priv: i915 device
 * @frontbuffer_bits: frontbuffer plane tracking bits
 *
 * This function gets called everytime rendering on the given planes start.
 * Hence DRRS needs to be Upclocked, i.e. (LOW_RR -> HIGH_RR).
 *
 * Dirty frontbuffers relevant to DRRS are tracked in busy_frontbuffer_bits.
 */
void intel_edp_drrs_invalidate(struct drm_i915_private *dev_priv,
			       unsigned int frontbuffer_bits)
{
	struct drm_crtc *crtc;
	enum pipe pipe;

	if (dev_priv->drrs.type == DRRS_NOT_SUPPORTED)
		return;

	cancel_delayed_work(&dev_priv->drrs.work);

	mutex_lock(&dev_priv->drrs.mutex);
	if (!dev_priv->drrs.dp) {
		mutex_unlock(&dev_priv->drrs.mutex);
		return;
	}

	crtc = dp_to_dig_port(dev_priv->drrs.dp)->base.base.crtc;
	pipe = to_intel_crtc(crtc)->pipe;

	frontbuffer_bits &= INTEL_FRONTBUFFER_ALL_MASK(pipe);
	dev_priv->drrs.busy_frontbuffer_bits |= frontbuffer_bits;

	/* invalidate means busy screen hence upclock */
	if (frontbuffer_bits && dev_priv->drrs.refresh_rate_type == DRRS_LOW_RR)
		intel_dp_set_drrs_state(dev_priv, to_intel_crtc(crtc)->config,
			dev_priv->drrs.dp->attached_connector->panel.fixed_mode->vrefresh);

	mutex_unlock(&dev_priv->drrs.mutex);
}

/**
 * intel_edp_drrs_flush - Restart Idleness DRRS
 * @dev_priv: i915 device
 * @frontbuffer_bits: frontbuffer plane tracking bits
 *
 * This function gets called every time rendering on the given planes has
 * completed or flip on a crtc is completed. So DRRS should be upclocked
 * (LOW_RR -> HIGH_RR). And also Idleness detection should be started again,
 * if no other planes are dirty.
 *
 * Dirty frontbuffers relevant to DRRS are tracked in busy_frontbuffer_bits.
 */
void intel_edp_drrs_flush(struct drm_i915_private *dev_priv,
			  unsigned int frontbuffer_bits)
{
	struct drm_crtc *crtc;
	enum pipe pipe;

	if (dev_priv->drrs.type == DRRS_NOT_SUPPORTED)
		return;

	cancel_delayed_work(&dev_priv->drrs.work);

	mutex_lock(&dev_priv->drrs.mutex);
	if (!dev_priv->drrs.dp) {
		mutex_unlock(&dev_priv->drrs.mutex);
		return;
	}

	crtc = dp_to_dig_port(dev_priv->drrs.dp)->base.base.crtc;
	pipe = to_intel_crtc(crtc)->pipe;

	frontbuffer_bits &= INTEL_FRONTBUFFER_ALL_MASK(pipe);
	dev_priv->drrs.busy_frontbuffer_bits &= ~frontbuffer_bits;

	/* flush means busy screen hence upclock */
	if (frontbuffer_bits && dev_priv->drrs.refresh_rate_type == DRRS_LOW_RR)
		intel_dp_set_drrs_state(dev_priv, to_intel_crtc(crtc)->config,
				dev_priv->drrs.dp->attached_connector->panel.fixed_mode->vrefresh);

	/*
	 * flush also means no more activity hence schedule downclock, if all
	 * other fbs are quiescent too
	 */
	if (!dev_priv->drrs.busy_frontbuffer_bits)
		schedule_delayed_work(&dev_priv->drrs.work,
				msecs_to_jiffies(1000));
	mutex_unlock(&dev_priv->drrs.mutex);
}

/**
 * DOC: Display Refresh Rate Switching (DRRS)
 *
 * Display Refresh Rate Switching (DRRS) is a power conservation feature
 * which enables swtching between low and high refresh rates,
 * dynamically, based on the usage scenario. This feature is applicable
 * for internal panels.
 *
 * Indication that the panel supports DRRS is given by the panel EDID, which
 * would list multiple refresh rates for one resolution.
 *
 * DRRS is of 2 types - static and seamless.
 * Static DRRS involves changing refresh rate (RR) by doing a full modeset
 * (may appear as a blink on screen) and is used in dock-undock scenario.
 * Seamless DRRS involves changing RR without any visual effect to the user
 * and can be used during normal system usage. This is done by programming
 * certain registers.
 *
 * Support for static/seamless DRRS may be indicated in the VBT based on
 * inputs from the panel spec.
 *
 * DRRS saves power by switching to low RR based on usage scenarios.
 *
 * The implementation is based on frontbuffer tracking implementation.  When
 * there is a disturbance on the screen triggered by user activity or a periodic
 * system activity, DRRS is disabled (RR is changed to high RR).  When there is
 * no movement on screen, after a timeout of 1 second, a switch to low RR is
 * made.
 *
 * For integration with frontbuffer tracking code, intel_edp_drrs_invalidate()
 * and intel_edp_drrs_flush() are called.
 *
 * DRRS can be further extended to support other internal panels and also
 * the scenario of video playback wherein RR is set based on the rate
 * requested by userspace.
 */

/**
 * intel_dp_drrs_init - Init basic DRRS work and mutex.
 * @connector: eDP connector
 * @fixed_mode: preferred mode of panel
 *
 * This function is  called only once at driver load to initialize basic
 * DRRS stuff.
 *
 * Returns:
 * Downclock mode if panel supports it, else return NULL.
 * DRRS support is determined by the presence of downclock mode (apart
 * from VBT setting).
 */
static struct drm_display_mode *
intel_dp_drrs_init(struct intel_connector *connector,
		   struct drm_display_mode *fixed_mode)
{
	struct drm_i915_private *dev_priv = to_i915(connector->base.dev);
	struct drm_display_mode *downclock_mode = NULL;

	INIT_DELAYED_WORK(&dev_priv->drrs.work, intel_edp_drrs_downclock_work);
	mutex_init(&dev_priv->drrs.mutex);

	if (INTEL_GEN(dev_priv) <= 6) {
		DRM_DEBUG_KMS("DRRS supported for Gen7 and above\n");
		return NULL;
	}

	if (dev_priv->vbt.drrs_type != SEAMLESS_DRRS_SUPPORT) {
		DRM_DEBUG_KMS("VBT doesn't support DRRS\n");
		return NULL;
	}

	downclock_mode = intel_find_panel_downclock(dev_priv, fixed_mode,
						    &connector->base);

	if (!downclock_mode) {
		DRM_DEBUG_KMS("Downclock mode is not found. DRRS not supported\n");
		return NULL;
	}

	dev_priv->drrs.type = dev_priv->vbt.drrs_type;

	dev_priv->drrs.refresh_rate_type = DRRS_HIGH_RR;
	DRM_DEBUG_KMS("seamless DRRS supported for eDP panel.\n");
	return downclock_mode;
}

static bool intel_edp_init_connector(struct intel_dp *intel_dp,
				     struct intel_connector *intel_connector)
{
	struct drm_i915_private *dev_priv = dp_to_i915(intel_dp);
	struct drm_device *dev = &dev_priv->drm;
	struct drm_connector *connector = &intel_connector->base;
	struct drm_display_mode *fixed_mode = NULL;
	struct drm_display_mode *downclock_mode = NULL;
	bool has_dpcd;
	struct drm_display_mode *scan;
	struct edid *edid;
	enum pipe pipe = INVALID_PIPE;

	if (!intel_dp_is_edp(intel_dp))
		return true;

	INIT_DELAYED_WORK(&intel_dp->panel_vdd_work, edp_panel_vdd_work);

	/*
	 * On IBX/CPT we may get here with LVDS already registered. Since the
	 * driver uses the only internal power sequencer available for both
	 * eDP and LVDS bail out early in this case to prevent interfering
	 * with an already powered-on LVDS power sequencer.
	 */
	if (intel_get_lvds_encoder(&dev_priv->drm)) {
		WARN_ON(!(HAS_PCH_IBX(dev_priv) || HAS_PCH_CPT(dev_priv)));
		DRM_INFO("LVDS was detected, not registering eDP\n");

		return false;
	}

	pps_lock(intel_dp);

	intel_dp_init_panel_power_timestamps(intel_dp);
	intel_dp_pps_init(intel_dp);
	intel_edp_panel_vdd_sanitize(intel_dp);

	pps_unlock(intel_dp);

	/* Cache DPCD and EDID for edp. */
	has_dpcd = intel_edp_init_dpcd(intel_dp);

	if (!has_dpcd) {
		/* if this fails, presume the device is a ghost */
		DRM_INFO("failed to retrieve link info, disabling eDP\n");
		goto out_vdd_off;
	}

	mutex_lock(&dev->mode_config.mutex);
	edid = drm_get_edid(connector, &intel_dp->aux.ddc);
	if (edid) {
		if (drm_add_edid_modes(connector, edid)) {
			drm_connector_update_edid_property(connector,
								edid);
		} else {
			kfree(edid);
			edid = ERR_PTR(-EINVAL);
		}
	} else {
		edid = ERR_PTR(-ENOENT);
	}
	intel_connector->edid = edid;

	/* prefer fixed mode from EDID if available */
	list_for_each_entry(scan, &connector->probed_modes, head) {
		if ((scan->type & DRM_MODE_TYPE_PREFERRED)) {
			fixed_mode = drm_mode_duplicate(dev, scan);
			downclock_mode = intel_dp_drrs_init(
						intel_connector, fixed_mode);
			break;
		}
	}

	/* fallback to VBT if available for eDP */
	if (!fixed_mode && dev_priv->vbt.lfp_lvds_vbt_mode) {
		fixed_mode = drm_mode_duplicate(dev,
					dev_priv->vbt.lfp_lvds_vbt_mode);
		if (fixed_mode) {
			fixed_mode->type |= DRM_MODE_TYPE_PREFERRED;
			connector->display_info.width_mm = fixed_mode->width_mm;
			connector->display_info.height_mm = fixed_mode->height_mm;
		}
	}
	mutex_unlock(&dev->mode_config.mutex);

	if (IS_VALLEYVIEW(dev_priv) || IS_CHERRYVIEW(dev_priv)) {
		intel_dp->edp_notifier.notifier_call = edp_notify_handler;
		register_reboot_notifier(&intel_dp->edp_notifier);

		/*
		 * Figure out the current pipe for the initial backlight setup.
		 * If the current pipe isn't valid, try the PPS pipe, and if that
		 * fails just assume pipe A.
		 */
		pipe = vlv_active_pipe(intel_dp);

		if (pipe != PIPE_A && pipe != PIPE_B)
			pipe = intel_dp->pps_pipe;

		if (pipe != PIPE_A && pipe != PIPE_B)
			pipe = PIPE_A;

		DRM_DEBUG_KMS("using pipe %c for initial backlight setup\n",
			      pipe_name(pipe));
	}

	intel_panel_init(&intel_connector->panel, fixed_mode, downclock_mode);
	intel_connector->panel.backlight.power = intel_edp_backlight_power;
	intel_panel_setup_backlight(connector, pipe);

	if (fixed_mode)
		drm_connector_init_panel_orientation_property(
			connector, fixed_mode->hdisplay, fixed_mode->vdisplay);

	return true;

out_vdd_off:
	cancel_delayed_work_sync(&intel_dp->panel_vdd_work);
	/*
	 * vdd might still be enabled do to the delayed vdd off.
	 * Make sure vdd is actually turned off here.
	 */
	pps_lock(intel_dp);
	edp_panel_vdd_off_sync(intel_dp);
	pps_unlock(intel_dp);

	return false;
}

static void intel_dp_modeset_retry_work_fn(struct work_struct *work)
{
	struct intel_connector *intel_connector;
	struct drm_connector *connector;

	intel_connector = container_of(work, typeof(*intel_connector),
				       modeset_retry_work);
	connector = &intel_connector->base;
	DRM_DEBUG_KMS("[CONNECTOR:%d:%s]\n", connector->base.id,
		      connector->name);

	/* Grab the locks before changing connector property*/
	mutex_lock(&connector->dev->mode_config.mutex);
	/* Set connector link status to BAD and send a Uevent to notify
	 * userspace to do a modeset.
	 */
	drm_connector_set_link_status_property(connector,
					       DRM_MODE_LINK_STATUS_BAD);
	mutex_unlock(&connector->dev->mode_config.mutex);
	/* Send Hotplug uevent so userspace can reprobe */
	drm_kms_helper_hotplug_event(connector->dev);
}

bool
intel_dp_init_connector(struct intel_digital_port *intel_dig_port,
			struct intel_connector *intel_connector)
{
	struct drm_connector *connector = &intel_connector->base;
	struct intel_dp *intel_dp = &intel_dig_port->dp;
	struct intel_encoder *intel_encoder = &intel_dig_port->base;
	struct drm_device *dev = intel_encoder->base.dev;
	struct drm_i915_private *dev_priv = to_i915(dev);
	enum port port = intel_encoder->port;
	int type;

	/* Initialize the work for modeset in case of link train failure */
	INIT_WORK(&intel_connector->modeset_retry_work,
		  intel_dp_modeset_retry_work_fn);

	if (WARN(intel_dig_port->max_lanes < 1,
		 "Not enough lanes (%d) for DP on port %c\n",
		 intel_dig_port->max_lanes, port_name(port)))
		return false;

	intel_dp_set_source_rates(intel_dp);

	intel_dp->reset_link_params = true;
	intel_dp->pps_pipe = INVALID_PIPE;
	intel_dp->active_pipe = INVALID_PIPE;

	/* intel_dp vfuncs */
	if (HAS_DDI(dev_priv))
		intel_dp->prepare_link_retrain = intel_ddi_prepare_link_retrain;

	/* Preserve the current hw state. */
	intel_dp->DP = I915_READ(intel_dp->output_reg);
	intel_dp->attached_connector = intel_connector;

	if (intel_dp_is_port_edp(dev_priv, port))
		type = DRM_MODE_CONNECTOR_eDP;
	else
		type = DRM_MODE_CONNECTOR_DisplayPort;

	if (IS_VALLEYVIEW(dev_priv) || IS_CHERRYVIEW(dev_priv))
		intel_dp->active_pipe = vlv_active_pipe(intel_dp);

	/*
	 * For eDP we always set the encoder type to INTEL_OUTPUT_EDP, but
	 * for DP the encoder type can be set by the caller to
	 * INTEL_OUTPUT_UNKNOWN for DDI, so don't rewrite it.
	 */
	if (type == DRM_MODE_CONNECTOR_eDP)
		intel_encoder->type = INTEL_OUTPUT_EDP;

	/* eDP only on port B and/or C on vlv/chv */
	if (WARN_ON((IS_VALLEYVIEW(dev_priv) || IS_CHERRYVIEW(dev_priv)) &&
		    intel_dp_is_edp(intel_dp) &&
		    port != PORT_B && port != PORT_C))
		return false;

	DRM_DEBUG_KMS("Adding %s connector on port %c\n",
			type == DRM_MODE_CONNECTOR_eDP ? "eDP" : "DP",
			port_name(port));

	drm_connector_init(dev, connector, &intel_dp_connector_funcs, type);
	drm_connector_helper_add(connector, &intel_dp_connector_helper_funcs);

	if (!HAS_GMCH_DISPLAY(dev_priv))
		connector->interlace_allowed = true;
	connector->doublescan_allowed = 0;

	intel_encoder->hpd_pin = intel_hpd_pin_default(dev_priv, port);

	intel_dp_aux_init(intel_dp);

	intel_connector_attach_encoder(intel_connector, intel_encoder);

	if (HAS_DDI(dev_priv))
		intel_connector->get_hw_state = intel_ddi_connector_get_hw_state;
	else
		intel_connector->get_hw_state = intel_connector_get_hw_state;

	/* init MST on ports that can support it */
	if (HAS_DP_MST(dev_priv) && !intel_dp_is_edp(intel_dp) &&
	    (port == PORT_B || port == PORT_C ||
	     port == PORT_D || port == PORT_F))
		intel_dp_mst_encoder_init(intel_dig_port,
					  intel_connector->base.base.id);

	if (!intel_edp_init_connector(intel_dp, intel_connector)) {
		intel_dp_aux_fini(intel_dp);
		intel_dp_mst_encoder_cleanup(intel_dig_port);
		goto fail;
	}

	intel_dp_add_properties(intel_dp, connector);

	if (is_hdcp_supported(dev_priv, port) && !intel_dp_is_edp(intel_dp)) {
		int ret = intel_hdcp_init(intel_connector, &intel_dp_hdcp_shim);
		if (ret)
			DRM_DEBUG_KMS("HDCP init failed, skipping.\n");
	}

	/* For G4X desktop chip, PEG_BAND_GAP_DATA 3:0 must first be written
	 * 0xd.  Failure to do so will result in spurious interrupts being
	 * generated on the port when a cable is not attached.
	 */
	if (IS_G45(dev_priv)) {
		u32 temp = I915_READ(PEG_BAND_GAP_DATA);
		I915_WRITE(PEG_BAND_GAP_DATA, (temp & ~0xf) | 0xd);
	}

	return true;

fail:
	drm_connector_cleanup(connector);

	return false;
}

bool intel_dp_init(struct drm_i915_private *dev_priv,
		   i915_reg_t output_reg,
		   enum port port)
{
	struct intel_digital_port *intel_dig_port;
	struct intel_encoder *intel_encoder;
	struct drm_encoder *encoder;
	struct intel_connector *intel_connector;

	intel_dig_port = kzalloc(sizeof(*intel_dig_port), GFP_KERNEL);
	if (!intel_dig_port)
		return false;

	intel_connector = intel_connector_alloc();
	if (!intel_connector)
		goto err_connector_alloc;

	intel_encoder = &intel_dig_port->base;
	encoder = &intel_encoder->base;

	if (drm_encoder_init(&dev_priv->drm, &intel_encoder->base,
			     &intel_dp_enc_funcs, DRM_MODE_ENCODER_TMDS,
			     "DP %c", port_name(port)))
		goto err_encoder_init;

	intel_encoder->hotplug = intel_dp_hotplug;
	intel_encoder->compute_config = intel_dp_compute_config;
	intel_encoder->get_hw_state = intel_dp_get_hw_state;
	intel_encoder->get_config = intel_dp_get_config;
	intel_encoder->suspend = intel_dp_encoder_suspend;
	if (IS_CHERRYVIEW(dev_priv)) {
		intel_encoder->pre_pll_enable = chv_dp_pre_pll_enable;
		intel_encoder->pre_enable = chv_pre_enable_dp;
		intel_encoder->enable = vlv_enable_dp;
		intel_encoder->disable = vlv_disable_dp;
		intel_encoder->post_disable = chv_post_disable_dp;
		intel_encoder->post_pll_disable = chv_dp_post_pll_disable;
	} else if (IS_VALLEYVIEW(dev_priv)) {
		intel_encoder->pre_pll_enable = vlv_dp_pre_pll_enable;
		intel_encoder->pre_enable = vlv_pre_enable_dp;
		intel_encoder->enable = vlv_enable_dp;
		intel_encoder->disable = vlv_disable_dp;
		intel_encoder->post_disable = vlv_post_disable_dp;
	} else {
		intel_encoder->pre_enable = g4x_pre_enable_dp;
		intel_encoder->enable = g4x_enable_dp;
		intel_encoder->disable = g4x_disable_dp;
		intel_encoder->post_disable = g4x_post_disable_dp;
	}

	intel_dig_port->dp.output_reg = output_reg;
	intel_dig_port->max_lanes = 4;

	intel_encoder->type = INTEL_OUTPUT_DP;
	intel_encoder->power_domain = intel_port_to_power_domain(port);
	if (IS_CHERRYVIEW(dev_priv)) {
		if (port == PORT_D)
			intel_encoder->crtc_mask = 1 << 2;
		else
			intel_encoder->crtc_mask = (1 << 0) | (1 << 1);
	} else {
		intel_encoder->crtc_mask = (1 << 0) | (1 << 1) | (1 << 2);
	}
	intel_encoder->cloneable = 0;
	intel_encoder->port = port;

	intel_dig_port->hpd_pulse = intel_dp_hpd_pulse;

	if (port != PORT_A)
		intel_infoframe_init(intel_dig_port);

	intel_dig_port->aux_ch = intel_bios_port_aux_ch(dev_priv, port);
	if (!intel_dp_init_connector(intel_dig_port, intel_connector))
		goto err_init_connector;

	return true;

err_init_connector:
	drm_encoder_cleanup(encoder);
err_encoder_init:
	kfree(intel_connector);
err_connector_alloc:
	kfree(intel_dig_port);
	return false;
}

void intel_dp_mst_suspend(struct drm_i915_private *dev_priv)
{
	struct intel_encoder *encoder;

	for_each_intel_encoder(&dev_priv->drm, encoder) {
		struct intel_dp *intel_dp;

		if (encoder->type != INTEL_OUTPUT_DDI)
			continue;

		intel_dp = enc_to_intel_dp(&encoder->base);

		if (!intel_dp->can_mst)
			continue;

		if (intel_dp->is_mst)
			drm_dp_mst_topology_mgr_suspend(&intel_dp->mst_mgr);
	}
}

void intel_dp_mst_resume(struct drm_i915_private *dev_priv)
{
	struct intel_encoder *encoder;

	for_each_intel_encoder(&dev_priv->drm, encoder) {
		struct intel_dp *intel_dp;
		int ret;

		if (encoder->type != INTEL_OUTPUT_DDI)
			continue;

		intel_dp = enc_to_intel_dp(&encoder->base);

		if (!intel_dp->can_mst)
			continue;

		ret = drm_dp_mst_topology_mgr_resume(&intel_dp->mst_mgr);
		if (ret)
			intel_dp_check_mst_status(intel_dp);
	}
}<|MERGE_RESOLUTION|>--- conflicted
+++ resolved
@@ -5366,16 +5366,6 @@
 		status = connector_status_disconnected;
 		goto out;
 	}
-<<<<<<< HEAD
-
-	/*
-	 * Some external monitors do not signal loss of link synchronization
-	 * with an IRQ_HPD, so force a link status check.
-	 */
-	if (!intel_dp_is_edp(intel_dp)) {
-		struct intel_encoder *encoder = &dp_to_dig_port(intel_dp)->base;
-=======
->>>>>>> cf26057a
 
 	/*
 	 * Some external monitors do not signal loss of link synchronization
