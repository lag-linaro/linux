// SPDX-License-Identifier: GPL-2.0-or-later
/*
 * xfrm6_output.c - Common IPsec encapsulation code for IPv6.
 * Copyright (C) 2002 USAGI/WIDE Project
 * Copyright (c) 2004 Herbert Xu <herbert@gondor.apana.org.au>
 */

#include <linux/if_ether.h>
#include <linux/kernel.h>
#include <linux/module.h>
#include <linux/skbuff.h>
#include <linux/icmpv6.h>
#include <linux/netfilter_ipv6.h>
#include <net/dst.h>
#include <net/ipv6.h>
#include <net/ip6_route.h>
#include <net/xfrm.h>

int xfrm6_find_1stfragopt(struct xfrm_state *x, struct sk_buff *skb,
			  u8 **prevhdr)
{
	return ip6_find_1stfragopt(skb, prevhdr);
}
EXPORT_SYMBOL(xfrm6_find_1stfragopt);

void xfrm6_local_rxpmtu(struct sk_buff *skb, u32 mtu)
{
	struct flowi6 fl6;
	struct sock *sk = skb->sk;

	fl6.flowi6_oif = sk->sk_bound_dev_if;
	fl6.daddr = ipv6_hdr(skb)->daddr;

	ipv6_local_rxpmtu(sk, &fl6, mtu);
}

void xfrm6_local_error(struct sk_buff *skb, u32 mtu)
{
	struct flowi6 fl6;
	const struct ipv6hdr *hdr;
	struct sock *sk = skb->sk;

	hdr = skb->encapsulation ? inner_ipv6_hdr(skb) : ipv6_hdr(skb);
	fl6.fl6_dport = inet_sk(sk)->inet_dport;
	fl6.daddr = hdr->daddr;

	ipv6_local_error(sk, EMSGSIZE, &fl6, mtu);
}

<<<<<<< HEAD
static int xfrm6_tunnel_check_size(struct sk_buff *skb)
{
	int mtu, ret = 0;
	struct dst_entry *dst = skb_dst(skb);

	if (skb->ignore_df)
		goto out;

	mtu = dst_mtu(dst);
	if (mtu < IPV6_MIN_MTU)
		mtu = IPV6_MIN_MTU;

	if ((!skb_is_gso(skb) && skb->len > mtu) ||
	    (skb_is_gso(skb) &&
	     !skb_gso_validate_network_len(skb, ip6_skb_dst_mtu(skb)))) {
		skb->dev = dst->dev;
		skb->protocol = htons(ETH_P_IPV6);

		if (xfrm6_local_dontfrag(skb))
			xfrm6_local_rxpmtu(skb, mtu);
		else if (skb->sk)
			xfrm_local_error(skb, mtu);
		else
			icmpv6_send(skb, ICMPV6_PKT_TOOBIG, 0, mtu);
		ret = -EMSGSIZE;
	}
out:
	return ret;
}

int xfrm6_extract_output(struct xfrm_state *x, struct sk_buff *skb)
{
	int err;

	err = xfrm6_tunnel_check_size(skb);
	if (err)
		return err;

	XFRM_MODE_SKB_CB(skb)->protocol = ipv6_hdr(skb)->nexthdr;

	return xfrm6_extract_header(skb);
}

int xfrm6_output_finish(struct sock *sk, struct sk_buff *skb)
{
	memset(IP6CB(skb), 0, sizeof(*IP6CB(skb)));

	IP6CB(skb)->flags |= IP6SKB_XFRM_TRANSFORMED;

	return xfrm_output(sk, skb);
}

static int __xfrm6_output_state_finish(struct xfrm_state *x, struct sock *sk,
				       struct sk_buff *skb)
{
	const struct xfrm_state_afinfo *afinfo;
	int ret = -EAFNOSUPPORT;

	rcu_read_lock();
	afinfo = xfrm_state_afinfo_get_rcu(x->outer_mode.family);
	if (likely(afinfo))
		ret = afinfo->output_finish(sk, skb);
	else
		kfree_skb(skb);
	rcu_read_unlock();

	return ret;
}

=======
>>>>>>> 7d4343d5
static int __xfrm6_output_finish(struct net *net, struct sock *sk, struct sk_buff *skb)
{
	return xfrm_output(sk, skb);
}

static int __xfrm6_output(struct net *net, struct sock *sk, struct sk_buff *skb)
{
	struct dst_entry *dst = skb_dst(skb);
	struct xfrm_state *x = dst->xfrm;
	int mtu;
	bool toobig;

#ifdef CONFIG_NETFILTER
	if (!x) {
		IP6CB(skb)->flags |= IP6SKB_REROUTED;
		return dst_output(net, sk, skb);
	}
#endif

	if (x->props.mode != XFRM_MODE_TUNNEL)
		goto skip_frag;

	if (skb->protocol == htons(ETH_P_IPV6))
		mtu = ip6_skb_dst_mtu(skb);
	else
		mtu = dst_mtu(skb_dst(skb));

	toobig = skb->len > mtu && !skb_is_gso(skb);

	if (toobig && xfrm6_local_dontfrag(skb->sk)) {
		xfrm6_local_rxpmtu(skb, mtu);
		kfree_skb(skb);
		return -EMSGSIZE;
	} else if (!skb->ignore_df && toobig && skb->sk) {
		xfrm_local_error(skb, mtu);
		kfree_skb(skb);
		return -EMSGSIZE;
	}

	if (toobig || dst_allfrag(skb_dst(skb)))
		return ip6_fragment(net, sk, skb,
				    __xfrm6_output_finish);

skip_frag:
	return xfrm_output(sk, skb);
}

int xfrm6_output(struct net *net, struct sock *sk, struct sk_buff *skb)
{
	return NF_HOOK_COND(NFPROTO_IPV6, NF_INET_POST_ROUTING,
			    net, sk, skb,  skb->dev, skb_dst(skb)->dev,
			    __xfrm6_output,
			    !(IP6CB(skb)->flags & IP6SKB_REROUTED));
}<|MERGE_RESOLUTION|>--- conflicted
+++ resolved
@@ -47,78 +47,6 @@
 	ipv6_local_error(sk, EMSGSIZE, &fl6, mtu);
 }
 
-<<<<<<< HEAD
-static int xfrm6_tunnel_check_size(struct sk_buff *skb)
-{
-	int mtu, ret = 0;
-	struct dst_entry *dst = skb_dst(skb);
-
-	if (skb->ignore_df)
-		goto out;
-
-	mtu = dst_mtu(dst);
-	if (mtu < IPV6_MIN_MTU)
-		mtu = IPV6_MIN_MTU;
-
-	if ((!skb_is_gso(skb) && skb->len > mtu) ||
-	    (skb_is_gso(skb) &&
-	     !skb_gso_validate_network_len(skb, ip6_skb_dst_mtu(skb)))) {
-		skb->dev = dst->dev;
-		skb->protocol = htons(ETH_P_IPV6);
-
-		if (xfrm6_local_dontfrag(skb))
-			xfrm6_local_rxpmtu(skb, mtu);
-		else if (skb->sk)
-			xfrm_local_error(skb, mtu);
-		else
-			icmpv6_send(skb, ICMPV6_PKT_TOOBIG, 0, mtu);
-		ret = -EMSGSIZE;
-	}
-out:
-	return ret;
-}
-
-int xfrm6_extract_output(struct xfrm_state *x, struct sk_buff *skb)
-{
-	int err;
-
-	err = xfrm6_tunnel_check_size(skb);
-	if (err)
-		return err;
-
-	XFRM_MODE_SKB_CB(skb)->protocol = ipv6_hdr(skb)->nexthdr;
-
-	return xfrm6_extract_header(skb);
-}
-
-int xfrm6_output_finish(struct sock *sk, struct sk_buff *skb)
-{
-	memset(IP6CB(skb), 0, sizeof(*IP6CB(skb)));
-
-	IP6CB(skb)->flags |= IP6SKB_XFRM_TRANSFORMED;
-
-	return xfrm_output(sk, skb);
-}
-
-static int __xfrm6_output_state_finish(struct xfrm_state *x, struct sock *sk,
-				       struct sk_buff *skb)
-{
-	const struct xfrm_state_afinfo *afinfo;
-	int ret = -EAFNOSUPPORT;
-
-	rcu_read_lock();
-	afinfo = xfrm_state_afinfo_get_rcu(x->outer_mode.family);
-	if (likely(afinfo))
-		ret = afinfo->output_finish(sk, skb);
-	else
-		kfree_skb(skb);
-	rcu_read_unlock();
-
-	return ret;
-}
-
-=======
->>>>>>> 7d4343d5
 static int __xfrm6_output_finish(struct net *net, struct sock *sk, struct sk_buff *skb)
 {
 	return xfrm_output(sk, skb);
