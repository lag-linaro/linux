--- conflicted
+++ resolved
@@ -5247,11 +5247,7 @@
 #ifdef CONFIG_PSI
 	{
 		.name = "io.pressure",
-<<<<<<< HEAD
-		.flags = CFTYPE_PRESSURE,
 		.file_offset = offsetof(struct cgroup, psi_files[PSI_IO]),
-=======
->>>>>>> a2675ab7
 		.seq_show = cgroup_io_pressure_show,
 		.write = cgroup_io_pressure_write,
 		.poll = cgroup_pressure_poll,
@@ -5259,11 +5255,7 @@
 	},
 	{
 		.name = "memory.pressure",
-<<<<<<< HEAD
-		.flags = CFTYPE_PRESSURE,
 		.file_offset = offsetof(struct cgroup, psi_files[PSI_MEM]),
-=======
->>>>>>> a2675ab7
 		.seq_show = cgroup_memory_pressure_show,
 		.write = cgroup_memory_pressure_write,
 		.poll = cgroup_pressure_poll,
@@ -5271,11 +5263,7 @@
 	},
 	{
 		.name = "cpu.pressure",
-<<<<<<< HEAD
-		.flags = CFTYPE_PRESSURE,
 		.file_offset = offsetof(struct cgroup, psi_files[PSI_CPU]),
-=======
->>>>>>> a2675ab7
 		.seq_show = cgroup_cpu_pressure_show,
 		.write = cgroup_cpu_pressure_write,
 		.poll = cgroup_pressure_poll,
