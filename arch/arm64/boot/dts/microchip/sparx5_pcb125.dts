--- conflicted
+++ resolved
@@ -69,14 +69,11 @@
 	};
 };
 
-<<<<<<< HEAD
-=======
 &sgpio0 {
 	status = "okay";
 	microchip,sgpio-port-ranges = <0 23>;
 };
 
->>>>>>> f642729d
 &i2c1 {
 	status = "okay";
 };