--- conflicted
+++ resolved
@@ -339,22 +339,9 @@
 static enum ucode_state apply_microcode_early(struct ucode_cpu_info *uci)
 {
 	struct microcode_intel *mc = uci->mc;
-<<<<<<< HEAD
-	enum ucode_state ret;
-	u32 cur_rev, date;
-
-	ret = __apply_microcode(uci, mc, &cur_rev);
-	if (ret == UCODE_UPDATED) {
-		date = mc->hdr.date;
-		pr_info_once("updated early: 0x%x -> 0x%x, date = %04x-%02x-%02x\n",
-			     cur_rev, mc->hdr.rev, date & 0xffff, date >> 24, (date >> 16) & 0xff);
-	}
-	return ret;
-=======
 	u32 cur_rev;
 
 	return __apply_microcode(uci, mc, &cur_rev);
->>>>>>> 8e2f79f4
 }
 
 static __init bool load_builtin_intel_microcode(struct cpio_data *cp)
@@ -419,27 +406,17 @@
 early_initcall(save_builtin_microcode);
 
 /* Load microcode on BSP from initrd or builtin blobs */
-<<<<<<< HEAD
-void __init load_ucode_intel_bsp(void)
+void __init load_ucode_intel_bsp(struct early_load_data *ed)
 {
 	struct ucode_cpu_info uci;
+
+	ed->old_rev = intel_get_microcode_revision();
 
 	uci.mc = get_microcode_blob(&uci, false);
 	if (uci.mc && apply_microcode_early(&uci) == UCODE_UPDATED)
 		ucode_patch_va = UCODE_BSP_LOADED;
-=======
-void __init load_ucode_intel_bsp(struct early_load_data *ed)
-{
-	struct ucode_cpu_info uci;
-
-	ed->old_rev = intel_get_microcode_revision();
-
-	uci.mc = get_microcode_blob(&uci, false);
-	if (uci.mc && apply_microcode_early(&uci) == UCODE_UPDATED)
-		ucode_patch_va = UCODE_BSP_LOADED;
 
 	ed->new_rev = uci.cpu_sig.rev;
->>>>>>> 8e2f79f4
 }
 
 void load_ucode_intel_ap(void)
