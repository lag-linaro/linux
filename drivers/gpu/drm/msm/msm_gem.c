--- conflicted
+++ resolved
@@ -785,15 +785,6 @@
 void msm_gem_active_get(struct drm_gem_object *obj, struct msm_gpu *gpu)
 {
 	struct msm_gem_object *msm_obj = to_msm_bo(obj);
-<<<<<<< HEAD
-	WARN_ON(!mutex_is_locked(&obj->dev->struct_mutex));
-	WARN_ON(msm_obj->madv != MSM_MADV_WILLNEED);
-
-	if (!atomic_fetch_inc(&msm_obj->active_count)) {
-		msm_obj->gpu = gpu;
-		list_del_init(&msm_obj->mm_list);
-		list_add_tail(&msm_obj->mm_list, &gpu->active_list);
-=======
 	struct msm_drm_private *priv = obj->dev->dev_private;
 
 	might_sleep();
@@ -805,24 +796,13 @@
 		list_del_init(&msm_obj->mm_list);
 		list_add_tail(&msm_obj->mm_list, &gpu->active_list);
 		mutex_unlock(&priv->mm_lock);
->>>>>>> f642729d
 	}
 }
 
 void msm_gem_active_put(struct drm_gem_object *obj)
 {
 	struct msm_gem_object *msm_obj = to_msm_bo(obj);
-	struct msm_drm_private *priv = obj->dev->dev_private;
-
-<<<<<<< HEAD
-	WARN_ON(!mutex_is_locked(&obj->dev->struct_mutex));
-
-	if (!atomic_dec_return(&msm_obj->active_count)) {
-		msm_obj->gpu = NULL;
-		list_del_init(&msm_obj->mm_list);
-		list_add_tail(&msm_obj->mm_list, &priv->inactive_list);
-	}
-=======
+
 	might_sleep();
 	WARN_ON(!msm_gem_is_locked(obj));
 
@@ -845,7 +825,6 @@
 		list_add_tail(&msm_obj->mm_list, &priv->inactive_dontneed);
 
 	mutex_unlock(&priv->mm_lock);
->>>>>>> f642729d
 }
 
 int msm_gem_cpu_prep(struct drm_gem_object *obj, uint32_t op, ktime_t *timeout)
