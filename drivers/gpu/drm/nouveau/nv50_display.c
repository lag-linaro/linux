/*
 * Copyright 2011 Red Hat Inc.
 *
 * Permission is hereby granted, free of charge, to any person obtaining a
 * copy of this software and associated documentation files (the "Software"),
 * to deal in the Software without restriction, including without limitation
 * the rights to use, copy, modify, merge, publish, distribute, sublicense,
 * and/or sell copies of the Software, and to permit persons to whom the
 * Software is furnished to do so, subject to the following conditions:
 *
 * The above copyright notice and this permission notice shall be included in
 * all copies or substantial portions of the Software.
 *
 * THE SOFTWARE IS PROVIDED "AS IS", WITHOUT WARRANTY OF ANY KIND, EXPRESS OR
 * IMPLIED, INCLUDING BUT NOT LIMITED TO THE WARRANTIES OF MERCHANTABILITY,
 * FITNESS FOR A PARTICULAR PURPOSE AND NONINFRINGEMENT.  IN NO EVENT SHALL
 * THE COPYRIGHT HOLDER(S) OR AUTHOR(S) BE LIABLE FOR ANY CLAIM, DAMAGES OR
 * OTHER LIABILITY, WHETHER IN AN ACTION OF CONTRACT, TORT OR OTHERWISE,
 * ARISING FROM, OUT OF OR IN CONNECTION WITH THE SOFTWARE OR THE USE OR
 * OTHER DEALINGS IN THE SOFTWARE.
 *
 * Authors: Ben Skeggs
 */

#include <linux/dma-mapping.h>
#include <linux/hdmi.h>

#include <drm/drmP.h>
#include <drm/drm_atomic.h>
#include <drm/drm_atomic_helper.h>
#include <drm/drm_crtc_helper.h>
#include <drm/drm_dp_helper.h>
#include <drm/drm_fb_helper.h>
#include <drm/drm_plane_helper.h>
#include <drm/drm_edid.h>

#include <nvif/class.h>
#include <nvif/cl0002.h>
#include <nvif/cl5070.h>
#include <nvif/cl507a.h>
#include <nvif/cl507b.h>
#include <nvif/cl507c.h>
#include <nvif/cl507d.h>
#include <nvif/cl507e.h>
#include <nvif/event.h>

#include "nouveau_drv.h"
#include "nouveau_dma.h"
#include "nouveau_gem.h"
#include "nouveau_connector.h"
#include "nouveau_encoder.h"
#include "nouveau_crtc.h"
#include "nouveau_fence.h"
#include "nouveau_fbcon.h"
#include "nv50_display.h"

#define EVO_DMA_NR 9

#define EVO_MASTER  (0x00)
#define EVO_FLIP(c) (0x01 + (c))
#define EVO_OVLY(c) (0x05 + (c))
#define EVO_OIMM(c) (0x09 + (c))
#define EVO_CURS(c) (0x0d + (c))

/* offsets in shared sync bo of various structures */
#define EVO_SYNC(c, o) ((c) * 0x0100 + (o))
#define EVO_MAST_NTFY     EVO_SYNC(      0, 0x00)
#define EVO_FLIP_SEM0(c)  EVO_SYNC((c) + 1, 0x00)
#define EVO_FLIP_SEM1(c)  EVO_SYNC((c) + 1, 0x10)
#define EVO_FLIP_NTFY0(c) EVO_SYNC((c) + 1, 0x20)
#define EVO_FLIP_NTFY1(c) EVO_SYNC((c) + 1, 0x30)

/******************************************************************************
 * Atomic state
 *****************************************************************************/
#define nv50_atom(p) container_of((p), struct nv50_atom, state)

struct nv50_atom {
	struct drm_atomic_state state;

	struct list_head outp;
	bool lock_core;
	bool flush_disable;
};

struct nv50_outp_atom {
	struct list_head head;

	struct drm_encoder *encoder;
	bool flush_disable;

	union {
		struct {
			bool ctrl:1;
		};
		u8 mask;
	} clr;

	union {
		struct {
			bool ctrl:1;
		};
		u8 mask;
	} set;
};

#define nv50_head_atom(p) container_of((p), struct nv50_head_atom, state)

struct nv50_head_atom {
	struct drm_crtc_state state;

	struct {
		u16 iW;
		u16 iH;
		u16 oW;
		u16 oH;
	} view;

	struct nv50_head_mode {
		bool interlace;
		u32 clock;
		struct {
			u16 active;
			u16 synce;
			u16 blanke;
			u16 blanks;
		} h;
		struct {
			u32 active;
			u16 synce;
			u16 blanke;
			u16 blanks;
			u16 blank2s;
			u16 blank2e;
			u16 blankus;
		} v;
	} mode;

	struct {
		u32 handle;
		u64 offset:40;
	} lut;

	struct {
		bool visible;
		u32 handle;
		u64 offset:40;
		u8  format;
		u8  kind:7;
		u8  layout:1;
		u8  block:4;
		u32 pitch:20;
		u16 x;
		u16 y;
		u16 w;
		u16 h;
	} core;

	struct {
		bool visible;
		u32 handle;
		u64 offset:40;
		u8  layout:1;
		u8  format:1;
	} curs;

	struct {
		u8  depth;
		u8  cpp;
		u16 x;
		u16 y;
		u16 w;
		u16 h;
	} base;

	struct {
		u8 cpp;
	} ovly;

	struct {
		bool enable:1;
		u8 bits:2;
		u8 mode:4;
	} dither;

	struct {
		struct {
			u16 cos:12;
			u16 sin:12;
		} sat;
	} procamp;

	union {
		struct {
			bool core:1;
			bool curs:1;
		};
		u8 mask;
	} clr;

	union {
		struct {
			bool core:1;
			bool curs:1;
			bool view:1;
			bool mode:1;
			bool base:1;
			bool ovly:1;
			bool dither:1;
			bool procamp:1;
		};
		u16 mask;
	} set;
};

static inline struct nv50_head_atom *
nv50_head_atom_get(struct drm_atomic_state *state, struct drm_crtc *crtc)
{
	struct drm_crtc_state *statec = drm_atomic_get_crtc_state(state, crtc);
	if (IS_ERR(statec))
		return (void *)statec;
	return nv50_head_atom(statec);
}

#define nv50_wndw_atom(p) container_of((p), struct nv50_wndw_atom, state)

struct nv50_wndw_atom {
	struct drm_plane_state state;
	u8 interval;

	struct drm_rect clip;

	struct {
		u32  handle;
		u16  offset:12;
		bool awaken:1;
	} ntfy;

	struct {
		u32 handle;
		u16 offset:12;
		u32 acquire;
		u32 release;
	} sema;

	struct {
		u8 enable:2;
	} lut;

	struct {
		u8  mode:2;
		u8  interval:4;

		u8  format;
		u8  kind:7;
		u8  layout:1;
		u8  block:4;
		u32 pitch:20;
		u16 w;
		u16 h;

		u32 handle;
		u64 offset;
	} image;

	struct {
		u16 x;
		u16 y;
	} point;

	union {
		struct {
			bool ntfy:1;
			bool sema:1;
			bool image:1;
		};
		u8 mask;
	} clr;

	union {
		struct {
			bool ntfy:1;
			bool sema:1;
			bool image:1;
			bool lut:1;
			bool point:1;
		};
		u8 mask;
	} set;
};

/******************************************************************************
 * EVO channel
 *****************************************************************************/

struct nv50_chan {
	struct nvif_object user;
	struct nvif_device *device;
};

static int
nv50_chan_create(struct nvif_device *device, struct nvif_object *disp,
		 const s32 *oclass, u8 head, void *data, u32 size,
		 struct nv50_chan *chan)
{
	struct nvif_sclass *sclass;
	int ret, i, n;

	chan->device = device;

	ret = n = nvif_object_sclass_get(disp, &sclass);
	if (ret < 0)
		return ret;

	while (oclass[0]) {
		for (i = 0; i < n; i++) {
			if (sclass[i].oclass == oclass[0]) {
				ret = nvif_object_init(disp, 0, oclass[0],
						       data, size, &chan->user);
				if (ret == 0)
					nvif_object_map(&chan->user);
				nvif_object_sclass_put(&sclass);
				return ret;
			}
		}
		oclass++;
	}

	nvif_object_sclass_put(&sclass);
	return -ENOSYS;
}

static void
nv50_chan_destroy(struct nv50_chan *chan)
{
	nvif_object_fini(&chan->user);
}

/******************************************************************************
 * PIO EVO channel
 *****************************************************************************/

struct nv50_pioc {
	struct nv50_chan base;
};

static void
nv50_pioc_destroy(struct nv50_pioc *pioc)
{
	nv50_chan_destroy(&pioc->base);
}

static int
nv50_pioc_create(struct nvif_device *device, struct nvif_object *disp,
		 const s32 *oclass, u8 head, void *data, u32 size,
		 struct nv50_pioc *pioc)
{
	return nv50_chan_create(device, disp, oclass, head, data, size,
				&pioc->base);
}

/******************************************************************************
 * Overlay Immediate
 *****************************************************************************/

struct nv50_oimm {
	struct nv50_pioc base;
};

static int
nv50_oimm_create(struct nvif_device *device, struct nvif_object *disp,
		 int head, struct nv50_oimm *oimm)
{
	struct nv50_disp_cursor_v0 args = {
		.head = head,
	};
	static const s32 oclass[] = {
		GK104_DISP_OVERLAY,
		GF110_DISP_OVERLAY,
		GT214_DISP_OVERLAY,
		G82_DISP_OVERLAY,
		NV50_DISP_OVERLAY,
		0
	};

	return nv50_pioc_create(device, disp, oclass, head, &args, sizeof(args),
				&oimm->base);
}

/******************************************************************************
 * DMA EVO channel
 *****************************************************************************/

struct nv50_dmac_ctxdma {
	struct list_head head;
	struct nvif_object object;
};

struct nv50_dmac {
	struct nv50_chan base;
	dma_addr_t handle;
	u32 *ptr;

	struct nvif_object sync;
	struct nvif_object vram;
	struct list_head ctxdma;

	/* Protects against concurrent pushbuf access to this channel, lock is
	 * grabbed by evo_wait (if the pushbuf reservation is successful) and
	 * dropped again by evo_kick. */
	struct mutex lock;
};

static void
nv50_dmac_ctxdma_del(struct nv50_dmac_ctxdma *ctxdma)
{
	nvif_object_fini(&ctxdma->object);
	list_del(&ctxdma->head);
	kfree(ctxdma);
}

static struct nv50_dmac_ctxdma *
nv50_dmac_ctxdma_new(struct nv50_dmac *dmac, struct nouveau_framebuffer *fb)
{
	struct nouveau_drm *drm = nouveau_drm(fb->base.dev);
	struct nv50_dmac_ctxdma *ctxdma;
	const u8    kind = (fb->nvbo->tile_flags & 0x0000ff00) >> 8;
	const u32 handle = 0xfb000000 | kind;
	struct {
		struct nv_dma_v0 base;
		union {
			struct nv50_dma_v0 nv50;
			struct gf100_dma_v0 gf100;
			struct gf119_dma_v0 gf119;
		};
	} args = {};
	u32 argc = sizeof(args.base);
	int ret;

	list_for_each_entry(ctxdma, &dmac->ctxdma, head) {
		if (ctxdma->object.handle == handle)
			return ctxdma;
	}

	if (!(ctxdma = kzalloc(sizeof(*ctxdma), GFP_KERNEL)))
		return ERR_PTR(-ENOMEM);
	list_add(&ctxdma->head, &dmac->ctxdma);

	args.base.target = NV_DMA_V0_TARGET_VRAM;
	args.base.access = NV_DMA_V0_ACCESS_RDWR;
	args.base.start  = 0;
	args.base.limit  = drm->client.device.info.ram_user - 1;

	if (drm->client.device.info.chipset < 0x80) {
		args.nv50.part = NV50_DMA_V0_PART_256;
		argc += sizeof(args.nv50);
	} else
	if (drm->client.device.info.chipset < 0xc0) {
		args.nv50.part = NV50_DMA_V0_PART_256;
		args.nv50.kind = kind;
		argc += sizeof(args.nv50);
	} else
	if (drm->client.device.info.chipset < 0xd0) {
		args.gf100.kind = kind;
		argc += sizeof(args.gf100);
	} else {
		args.gf119.page = GF119_DMA_V0_PAGE_LP;
		args.gf119.kind = kind;
		argc += sizeof(args.gf119);
	}

	ret = nvif_object_init(&dmac->base.user, handle, NV_DMA_IN_MEMORY,
			       &args, argc, &ctxdma->object);
	if (ret) {
		nv50_dmac_ctxdma_del(ctxdma);
		return ERR_PTR(ret);
	}

	return ctxdma;
}

static void
nv50_dmac_destroy(struct nv50_dmac *dmac, struct nvif_object *disp)
{
	struct nvif_device *device = dmac->base.device;
	struct nv50_dmac_ctxdma *ctxdma, *ctxtmp;

	list_for_each_entry_safe(ctxdma, ctxtmp, &dmac->ctxdma, head) {
		nv50_dmac_ctxdma_del(ctxdma);
	}

	nvif_object_fini(&dmac->vram);
	nvif_object_fini(&dmac->sync);

	nv50_chan_destroy(&dmac->base);

	if (dmac->ptr) {
		struct device *dev = nvxx_device(device)->dev;
		dma_free_coherent(dev, PAGE_SIZE, dmac->ptr, dmac->handle);
	}
}

static int
nv50_dmac_create(struct nvif_device *device, struct nvif_object *disp,
		 const s32 *oclass, u8 head, void *data, u32 size, u64 syncbuf,
		 struct nv50_dmac *dmac)
{
	struct nv50_disp_core_channel_dma_v0 *args = data;
	struct nvif_object pushbuf;
	int ret;

	mutex_init(&dmac->lock);

	dmac->ptr = dma_alloc_coherent(nvxx_device(device)->dev, PAGE_SIZE,
				       &dmac->handle, GFP_KERNEL);
	if (!dmac->ptr)
		return -ENOMEM;

	ret = nvif_object_init(&device->object, 0, NV_DMA_FROM_MEMORY,
			       &(struct nv_dma_v0) {
					.target = NV_DMA_V0_TARGET_PCI_US,
					.access = NV_DMA_V0_ACCESS_RD,
					.start = dmac->handle + 0x0000,
					.limit = dmac->handle + 0x0fff,
			       }, sizeof(struct nv_dma_v0), &pushbuf);
	if (ret)
		return ret;

	args->pushbuf = nvif_handle(&pushbuf);

	ret = nv50_chan_create(device, disp, oclass, head, data, size,
			       &dmac->base);
	nvif_object_fini(&pushbuf);
	if (ret)
		return ret;

	ret = nvif_object_init(&dmac->base.user, 0xf0000000, NV_DMA_IN_MEMORY,
			       &(struct nv_dma_v0) {
					.target = NV_DMA_V0_TARGET_VRAM,
					.access = NV_DMA_V0_ACCESS_RDWR,
					.start = syncbuf + 0x0000,
					.limit = syncbuf + 0x0fff,
			       }, sizeof(struct nv_dma_v0),
			       &dmac->sync);
	if (ret)
		return ret;

	ret = nvif_object_init(&dmac->base.user, 0xf0000001, NV_DMA_IN_MEMORY,
			       &(struct nv_dma_v0) {
					.target = NV_DMA_V0_TARGET_VRAM,
					.access = NV_DMA_V0_ACCESS_RDWR,
					.start = 0,
					.limit = device->info.ram_user - 1,
			       }, sizeof(struct nv_dma_v0),
			       &dmac->vram);
	if (ret)
		return ret;

	INIT_LIST_HEAD(&dmac->ctxdma);
	return ret;
}

/******************************************************************************
 * Core
 *****************************************************************************/

struct nv50_mast {
	struct nv50_dmac base;
};

static int
nv50_core_create(struct nvif_device *device, struct nvif_object *disp,
		 u64 syncbuf, struct nv50_mast *core)
{
	struct nv50_disp_core_channel_dma_v0 args = {
		.pushbuf = 0xb0007d00,
	};
	static const s32 oclass[] = {
		GP102_DISP_CORE_CHANNEL_DMA,
		GP100_DISP_CORE_CHANNEL_DMA,
		GM200_DISP_CORE_CHANNEL_DMA,
		GM107_DISP_CORE_CHANNEL_DMA,
		GK110_DISP_CORE_CHANNEL_DMA,
		GK104_DISP_CORE_CHANNEL_DMA,
		GF110_DISP_CORE_CHANNEL_DMA,
		GT214_DISP_CORE_CHANNEL_DMA,
		GT206_DISP_CORE_CHANNEL_DMA,
		GT200_DISP_CORE_CHANNEL_DMA,
		G82_DISP_CORE_CHANNEL_DMA,
		NV50_DISP_CORE_CHANNEL_DMA,
		0
	};

	return nv50_dmac_create(device, disp, oclass, 0, &args, sizeof(args),
				syncbuf, &core->base);
}

/******************************************************************************
 * Base
 *****************************************************************************/

struct nv50_sync {
	struct nv50_dmac base;
	u32 addr;
	u32 data;
};

static int
nv50_base_create(struct nvif_device *device, struct nvif_object *disp,
		 int head, u64 syncbuf, struct nv50_sync *base)
{
	struct nv50_disp_base_channel_dma_v0 args = {
		.pushbuf = 0xb0007c00 | head,
		.head = head,
	};
	static const s32 oclass[] = {
		GK110_DISP_BASE_CHANNEL_DMA,
		GK104_DISP_BASE_CHANNEL_DMA,
		GF110_DISP_BASE_CHANNEL_DMA,
		GT214_DISP_BASE_CHANNEL_DMA,
		GT200_DISP_BASE_CHANNEL_DMA,
		G82_DISP_BASE_CHANNEL_DMA,
		NV50_DISP_BASE_CHANNEL_DMA,
		0
	};

	return nv50_dmac_create(device, disp, oclass, head, &args, sizeof(args),
				syncbuf, &base->base);
}

/******************************************************************************
 * Overlay
 *****************************************************************************/

struct nv50_ovly {
	struct nv50_dmac base;
};

static int
nv50_ovly_create(struct nvif_device *device, struct nvif_object *disp,
		 int head, u64 syncbuf, struct nv50_ovly *ovly)
{
	struct nv50_disp_overlay_channel_dma_v0 args = {
		.pushbuf = 0xb0007e00 | head,
		.head = head,
	};
	static const s32 oclass[] = {
		GK104_DISP_OVERLAY_CONTROL_DMA,
		GF110_DISP_OVERLAY_CONTROL_DMA,
		GT214_DISP_OVERLAY_CHANNEL_DMA,
		GT200_DISP_OVERLAY_CHANNEL_DMA,
		G82_DISP_OVERLAY_CHANNEL_DMA,
		NV50_DISP_OVERLAY_CHANNEL_DMA,
		0
	};

	return nv50_dmac_create(device, disp, oclass, head, &args, sizeof(args),
				syncbuf, &ovly->base);
}

struct nv50_head {
	struct nouveau_crtc base;
	struct nv50_ovly ovly;
	struct nv50_oimm oimm;
};

#define nv50_head(c) ((struct nv50_head *)nouveau_crtc(c))
#define nv50_ovly(c) (&nv50_head(c)->ovly)
#define nv50_oimm(c) (&nv50_head(c)->oimm)
#define nv50_chan(c) (&(c)->base.base)
#define nv50_vers(c) nv50_chan(c)->user.oclass

struct nv50_disp {
	struct nvif_object *disp;
	struct nv50_mast mast;

	struct nouveau_bo *sync;

	struct mutex mutex;
};

static struct nv50_disp *
nv50_disp(struct drm_device *dev)
{
	return nouveau_display(dev)->priv;
}

#define nv50_mast(d) (&nv50_disp(d)->mast)

/******************************************************************************
 * EVO channel helpers
 *****************************************************************************/
static u32 *
evo_wait(void *evoc, int nr)
{
	struct nv50_dmac *dmac = evoc;
	struct nvif_device *device = dmac->base.device;
	u32 put = nvif_rd32(&dmac->base.user, 0x0000) / 4;

	mutex_lock(&dmac->lock);
	if (put + nr >= (PAGE_SIZE / 4) - 8) {
		dmac->ptr[put] = 0x20000000;

		nvif_wr32(&dmac->base.user, 0x0000, 0x00000000);
		if (nvif_msec(device, 2000,
			if (!nvif_rd32(&dmac->base.user, 0x0004))
				break;
		) < 0) {
			mutex_unlock(&dmac->lock);
			pr_err("nouveau: evo channel stalled\n");
			return NULL;
		}

		put = 0;
	}

	return dmac->ptr + put;
}

static void
evo_kick(u32 *push, void *evoc)
{
	struct nv50_dmac *dmac = evoc;
	nvif_wr32(&dmac->base.user, 0x0000, (push - dmac->ptr) << 2);
	mutex_unlock(&dmac->lock);
}

#define evo_mthd(p, m, s) do {						\
	const u32 _m = (m), _s = (s);					\
	if (drm_debug & DRM_UT_KMS)					\
		pr_err("%04x %d %s\n", _m, _s, __func__);		\
	*((p)++) = ((_s << 18) | _m);					\
} while(0)

#define evo_data(p, d) do {						\
	const u32 _d = (d);						\
	if (drm_debug & DRM_UT_KMS)					\
		pr_err("\t%08x\n", _d);					\
	*((p)++) = _d;							\
} while(0)

/******************************************************************************
 * Plane
 *****************************************************************************/
#define nv50_wndw(p) container_of((p), struct nv50_wndw, plane)

struct nv50_wndw {
	const struct nv50_wndw_func *func;
	struct nv50_dmac *dmac;

	struct drm_plane plane;

	struct nvif_notify notify;
	u16 ntfy;
	u16 sema;
	u32 data;
};

struct nv50_wndw_func {
	void *(*dtor)(struct nv50_wndw *);
	int (*acquire)(struct nv50_wndw *, struct nv50_wndw_atom *asyw,
		       struct nv50_head_atom *asyh);
	void (*release)(struct nv50_wndw *, struct nv50_wndw_atom *asyw,
			struct nv50_head_atom *asyh);
	void (*prepare)(struct nv50_wndw *, struct nv50_head_atom *asyh,
			struct nv50_wndw_atom *asyw);

	void (*sema_set)(struct nv50_wndw *, struct nv50_wndw_atom *);
	void (*sema_clr)(struct nv50_wndw *);
	void (*ntfy_set)(struct nv50_wndw *, struct nv50_wndw_atom *);
	void (*ntfy_clr)(struct nv50_wndw *);
	int (*ntfy_wait_begun)(struct nv50_wndw *, struct nv50_wndw_atom *);
	void (*image_set)(struct nv50_wndw *, struct nv50_wndw_atom *);
	void (*image_clr)(struct nv50_wndw *);
	void (*lut)(struct nv50_wndw *, struct nv50_wndw_atom *);
	void (*point)(struct nv50_wndw *, struct nv50_wndw_atom *);

	u32 (*update)(struct nv50_wndw *, u32 interlock);
};

static int
nv50_wndw_wait_armed(struct nv50_wndw *wndw, struct nv50_wndw_atom *asyw)
{
	if (asyw->set.ntfy)
		return wndw->func->ntfy_wait_begun(wndw, asyw);
	return 0;
}

static u32
nv50_wndw_flush_clr(struct nv50_wndw *wndw, u32 interlock, bool flush,
		    struct nv50_wndw_atom *asyw)
{
	if (asyw->clr.sema && (!asyw->set.sema || flush))
		wndw->func->sema_clr(wndw);
	if (asyw->clr.ntfy && (!asyw->set.ntfy || flush))
		wndw->func->ntfy_clr(wndw);
	if (asyw->clr.image && (!asyw->set.image || flush))
		wndw->func->image_clr(wndw);

	return flush ? wndw->func->update(wndw, interlock) : 0;
}

static u32
nv50_wndw_flush_set(struct nv50_wndw *wndw, u32 interlock,
		    struct nv50_wndw_atom *asyw)
{
	if (interlock) {
		asyw->image.mode = 0;
		asyw->image.interval = 1;
	}

	if (asyw->set.sema ) wndw->func->sema_set (wndw, asyw);
	if (asyw->set.ntfy ) wndw->func->ntfy_set (wndw, asyw);
	if (asyw->set.image) wndw->func->image_set(wndw, asyw);
	if (asyw->set.lut  ) wndw->func->lut      (wndw, asyw);
	if (asyw->set.point) wndw->func->point    (wndw, asyw);

	return wndw->func->update(wndw, interlock);
}

static void
nv50_wndw_atomic_check_release(struct nv50_wndw *wndw,
			       struct nv50_wndw_atom *asyw,
			       struct nv50_head_atom *asyh)
{
	struct nouveau_drm *drm = nouveau_drm(wndw->plane.dev);
	NV_ATOMIC(drm, "%s release\n", wndw->plane.name);
	wndw->func->release(wndw, asyw, asyh);
	asyw->ntfy.handle = 0;
	asyw->sema.handle = 0;
}

static int
nv50_wndw_atomic_check_acquire(struct nv50_wndw *wndw,
			       struct nv50_wndw_atom *asyw,
			       struct nv50_head_atom *asyh)
{
	struct nouveau_framebuffer *fb = nouveau_framebuffer(asyw->state.fb);
	struct nouveau_drm *drm = nouveau_drm(wndw->plane.dev);
	int ret;

	NV_ATOMIC(drm, "%s acquire\n", wndw->plane.name);
	asyw->clip.x1 = 0;
	asyw->clip.y1 = 0;
	asyw->clip.x2 = asyh->state.mode.hdisplay;
	asyw->clip.y2 = asyh->state.mode.vdisplay;

	asyw->image.w = fb->base.width;
	asyw->image.h = fb->base.height;
	asyw->image.kind = (fb->nvbo->tile_flags & 0x0000ff00) >> 8;

	if (asyh->state.pageflip_flags & DRM_MODE_PAGE_FLIP_ASYNC)
		asyw->interval = 0;
	else
		asyw->interval = 1;

	if (asyw->image.kind) {
		asyw->image.layout = 0;
		if (drm->client.device.info.chipset >= 0xc0)
			asyw->image.block = fb->nvbo->tile_mode >> 4;
		else
			asyw->image.block = fb->nvbo->tile_mode;
		asyw->image.pitch = (fb->base.pitches[0] / 4) << 4;
	} else {
		asyw->image.layout = 1;
		asyw->image.block  = 0;
		asyw->image.pitch  = fb->base.pitches[0];
	}

	ret = wndw->func->acquire(wndw, asyw, asyh);
	if (ret)
		return ret;

	if (asyw->set.image) {
		if (!(asyw->image.mode = asyw->interval ? 0 : 1))
			asyw->image.interval = asyw->interval;
		else
			asyw->image.interval = 0;
	}

	return 0;
}

static int
nv50_wndw_atomic_check(struct drm_plane *plane, struct drm_plane_state *state)
{
	struct nouveau_drm *drm = nouveau_drm(plane->dev);
	struct nv50_wndw *wndw = nv50_wndw(plane);
	struct nv50_wndw_atom *armw = nv50_wndw_atom(wndw->plane.state);
	struct nv50_wndw_atom *asyw = nv50_wndw_atom(state);
	struct nv50_head_atom *harm = NULL, *asyh = NULL;
	bool varm = false, asyv = false, asym = false;
	int ret;

	NV_ATOMIC(drm, "%s atomic_check\n", plane->name);
	if (asyw->state.crtc) {
		asyh = nv50_head_atom_get(asyw->state.state, asyw->state.crtc);
		if (IS_ERR(asyh))
			return PTR_ERR(asyh);
		asym = drm_atomic_crtc_needs_modeset(&asyh->state);
		asyv = asyh->state.active;
	}

	if (armw->state.crtc) {
		harm = nv50_head_atom_get(asyw->state.state, armw->state.crtc);
		if (IS_ERR(harm))
			return PTR_ERR(harm);
		varm = harm->state.crtc->state->active;
	}

	if (asyv) {
		asyw->point.x = asyw->state.crtc_x;
		asyw->point.y = asyw->state.crtc_y;
		if (memcmp(&armw->point, &asyw->point, sizeof(asyw->point)))
			asyw->set.point = true;

		ret = nv50_wndw_atomic_check_acquire(wndw, asyw, asyh);
		if (ret)
			return ret;
	} else
	if (varm) {
		nv50_wndw_atomic_check_release(wndw, asyw, harm);
	} else {
		return 0;
	}

	if (!asyv || asym) {
		asyw->clr.ntfy = armw->ntfy.handle != 0;
		asyw->clr.sema = armw->sema.handle != 0;
		if (wndw->func->image_clr)
			asyw->clr.image = armw->image.handle != 0;
		asyw->set.lut = wndw->func->lut && asyv;
	}

	return 0;
}

static void
nv50_wndw_cleanup_fb(struct drm_plane *plane, struct drm_plane_state *old_state)
{
	struct nouveau_framebuffer *fb = nouveau_framebuffer(old_state->fb);
	struct nouveau_drm *drm = nouveau_drm(plane->dev);

	NV_ATOMIC(drm, "%s cleanup: %p\n", plane->name, old_state->fb);
	if (!old_state->fb)
		return;

	nouveau_bo_unpin(fb->nvbo);
}

static int
nv50_wndw_prepare_fb(struct drm_plane *plane, struct drm_plane_state *state)
{
	struct nouveau_framebuffer *fb = nouveau_framebuffer(state->fb);
	struct nouveau_drm *drm = nouveau_drm(plane->dev);
	struct nv50_wndw *wndw = nv50_wndw(plane);
	struct nv50_wndw_atom *asyw = nv50_wndw_atom(state);
	struct nv50_head_atom *asyh;
	struct nv50_dmac_ctxdma *ctxdma;
	int ret;

	NV_ATOMIC(drm, "%s prepare: %p\n", plane->name, state->fb);
	if (!asyw->state.fb)
		return 0;

	ret = nouveau_bo_pin(fb->nvbo, TTM_PL_FLAG_VRAM, true);
	if (ret)
		return ret;

	ctxdma = nv50_dmac_ctxdma_new(wndw->dmac, fb);
	if (IS_ERR(ctxdma)) {
		nouveau_bo_unpin(fb->nvbo);
		return PTR_ERR(ctxdma);
	}

	asyw->state.fence = reservation_object_get_excl_rcu(fb->nvbo->bo.resv);
	asyw->image.handle = ctxdma->object.handle;
	asyw->image.offset = fb->nvbo->bo.offset;

	if (wndw->func->prepare) {
		asyh = nv50_head_atom_get(asyw->state.state, asyw->state.crtc);
		if (IS_ERR(asyh))
			return PTR_ERR(asyh);

		wndw->func->prepare(wndw, asyh, asyw);
	}

	return 0;
}

static const struct drm_plane_helper_funcs
nv50_wndw_helper = {
	.prepare_fb = nv50_wndw_prepare_fb,
	.cleanup_fb = nv50_wndw_cleanup_fb,
	.atomic_check = nv50_wndw_atomic_check,
};

static void
nv50_wndw_atomic_destroy_state(struct drm_plane *plane,
			       struct drm_plane_state *state)
{
	struct nv50_wndw_atom *asyw = nv50_wndw_atom(state);
	__drm_atomic_helper_plane_destroy_state(&asyw->state);
	kfree(asyw);
}

static struct drm_plane_state *
nv50_wndw_atomic_duplicate_state(struct drm_plane *plane)
{
	struct nv50_wndw_atom *armw = nv50_wndw_atom(plane->state);
	struct nv50_wndw_atom *asyw;
	if (!(asyw = kmalloc(sizeof(*asyw), GFP_KERNEL)))
		return NULL;
	__drm_atomic_helper_plane_duplicate_state(plane, &asyw->state);
	asyw->interval = 1;
	asyw->sema = armw->sema;
	asyw->ntfy = armw->ntfy;
	asyw->image = armw->image;
	asyw->point = armw->point;
	asyw->lut = armw->lut;
	asyw->clr.mask = 0;
	asyw->set.mask = 0;
	return &asyw->state;
}

static void
nv50_wndw_reset(struct drm_plane *plane)
{
	struct nv50_wndw_atom *asyw;

	if (WARN_ON(!(asyw = kzalloc(sizeof(*asyw), GFP_KERNEL))))
		return;

	if (plane->state)
		plane->funcs->atomic_destroy_state(plane, plane->state);
	plane->state = &asyw->state;
	plane->state->plane = plane;
	plane->state->rotation = DRM_MODE_ROTATE_0;
}

static void
nv50_wndw_destroy(struct drm_plane *plane)
{
	struct nv50_wndw *wndw = nv50_wndw(plane);
	void *data;
	nvif_notify_fini(&wndw->notify);
	data = wndw->func->dtor(wndw);
	drm_plane_cleanup(&wndw->plane);
	kfree(data);
}

static const struct drm_plane_funcs
nv50_wndw = {
	.update_plane = drm_atomic_helper_update_plane,
	.disable_plane = drm_atomic_helper_disable_plane,
	.destroy = nv50_wndw_destroy,
	.reset = nv50_wndw_reset,
	.atomic_duplicate_state = nv50_wndw_atomic_duplicate_state,
	.atomic_destroy_state = nv50_wndw_atomic_destroy_state,
};

static void
nv50_wndw_fini(struct nv50_wndw *wndw)
{
	nvif_notify_put(&wndw->notify);
}

static void
nv50_wndw_init(struct nv50_wndw *wndw)
{
	nvif_notify_get(&wndw->notify);
}

static int
nv50_wndw_ctor(const struct nv50_wndw_func *func, struct drm_device *dev,
	       enum drm_plane_type type, const char *name, int index,
	       struct nv50_dmac *dmac, const u32 *format, int nformat,
	       struct nv50_wndw *wndw)
{
	int ret;

	wndw->func = func;
	wndw->dmac = dmac;

	ret = drm_universal_plane_init(dev, &wndw->plane, 0, &nv50_wndw,
				       format, nformat, NULL,
				       type, "%s-%d", name, index);
	if (ret)
		return ret;

	drm_plane_helper_add(&wndw->plane, &nv50_wndw_helper);
	return 0;
}

/******************************************************************************
 * Cursor plane
 *****************************************************************************/
#define nv50_curs(p) container_of((p), struct nv50_curs, wndw)

struct nv50_curs {
	struct nv50_wndw wndw;
	struct nvif_object chan;
};

static u32
nv50_curs_update(struct nv50_wndw *wndw, u32 interlock)
{
	struct nv50_curs *curs = nv50_curs(wndw);
	nvif_wr32(&curs->chan, 0x0080, 0x00000000);
	return 0;
}

static void
nv50_curs_point(struct nv50_wndw *wndw, struct nv50_wndw_atom *asyw)
{
	struct nv50_curs *curs = nv50_curs(wndw);
	nvif_wr32(&curs->chan, 0x0084, (asyw->point.y << 16) | asyw->point.x);
}

static void
nv50_curs_prepare(struct nv50_wndw *wndw, struct nv50_head_atom *asyh,
		  struct nv50_wndw_atom *asyw)
{
	u32 handle = nv50_disp(wndw->plane.dev)->mast.base.vram.handle;
	u32 offset = asyw->image.offset;
	if (asyh->curs.handle != handle || asyh->curs.offset != offset) {
		asyh->curs.handle = handle;
		asyh->curs.offset = offset;
		asyh->set.curs = asyh->curs.visible;
	}
}

static void
nv50_curs_release(struct nv50_wndw *wndw, struct nv50_wndw_atom *asyw,
		  struct nv50_head_atom *asyh)
{
	asyh->curs.visible = false;
}

static int
nv50_curs_acquire(struct nv50_wndw *wndw, struct nv50_wndw_atom *asyw,
		  struct nv50_head_atom *asyh)
{
	int ret;

	ret = drm_plane_helper_check_state(&asyw->state, &asyw->clip,
					   DRM_PLANE_HELPER_NO_SCALING,
					   DRM_PLANE_HELPER_NO_SCALING,
					   true, true);
	asyh->curs.visible = asyw->state.visible;
	if (ret || !asyh->curs.visible)
		return ret;

	switch (asyw->state.fb->width) {
	case 32: asyh->curs.layout = 0; break;
	case 64: asyh->curs.layout = 1; break;
	default:
		return -EINVAL;
	}

	if (asyw->state.fb->width != asyw->state.fb->height)
		return -EINVAL;

	switch (asyw->state.fb->format->format) {
	case DRM_FORMAT_ARGB8888: asyh->curs.format = 1; break;
	default:
		WARN_ON(1);
		return -EINVAL;
	}

	return 0;
}

static void *
nv50_curs_dtor(struct nv50_wndw *wndw)
{
	struct nv50_curs *curs = nv50_curs(wndw);
	nvif_object_fini(&curs->chan);
	return curs;
}

static const u32
nv50_curs_format[] = {
	DRM_FORMAT_ARGB8888,
};

static const struct nv50_wndw_func
nv50_curs = {
	.dtor = nv50_curs_dtor,
	.acquire = nv50_curs_acquire,
	.release = nv50_curs_release,
	.prepare = nv50_curs_prepare,
	.point = nv50_curs_point,
	.update = nv50_curs_update,
};

static int
nv50_curs_new(struct nouveau_drm *drm, struct nv50_head *head,
	      struct nv50_curs **pcurs)
{
	static const struct nvif_mclass curses[] = {
		{ GK104_DISP_CURSOR, 0 },
		{ GF110_DISP_CURSOR, 0 },
		{ GT214_DISP_CURSOR, 0 },
		{   G82_DISP_CURSOR, 0 },
		{  NV50_DISP_CURSOR, 0 },
		{}
	};
	struct nv50_disp_cursor_v0 args = {
		.head = head->base.index,
	};
	struct nv50_disp *disp = nv50_disp(drm->dev);
	struct nv50_curs *curs;
	int cid, ret;

	cid = nvif_mclass(disp->disp, curses);
	if (cid < 0) {
		NV_ERROR(drm, "No supported cursor immediate class\n");
		return cid;
	}

	if (!(curs = *pcurs = kzalloc(sizeof(*curs), GFP_KERNEL)))
		return -ENOMEM;

	ret = nv50_wndw_ctor(&nv50_curs, drm->dev, DRM_PLANE_TYPE_CURSOR,
			     "curs", head->base.index, &disp->mast.base,
			     nv50_curs_format, ARRAY_SIZE(nv50_curs_format),
			     &curs->wndw);
	if (ret) {
		kfree(curs);
		return ret;
	}

	ret = nvif_object_init(disp->disp, 0, curses[cid].oclass, &args,
			       sizeof(args), &curs->chan);
	if (ret) {
		NV_ERROR(drm, "curs%04x allocation failed: %d\n",
			 curses[cid].oclass, ret);
		return ret;
	}

	return 0;
}

/******************************************************************************
 * Primary plane
 *****************************************************************************/
#define nv50_base(p) container_of((p), struct nv50_base, wndw)

struct nv50_base {
	struct nv50_wndw wndw;
	struct nv50_sync chan;
	int id;
};

static int
nv50_base_notify(struct nvif_notify *notify)
{
	return NVIF_NOTIFY_KEEP;
}

static void
nv50_base_lut(struct nv50_wndw *wndw, struct nv50_wndw_atom *asyw)
{
	struct nv50_base *base = nv50_base(wndw);
	u32 *push;
	if ((push = evo_wait(&base->chan, 2))) {
		evo_mthd(push, 0x00e0, 1);
		evo_data(push, asyw->lut.enable << 30);
		evo_kick(push, &base->chan);
	}
}

static void
nv50_base_image_clr(struct nv50_wndw *wndw)
{
	struct nv50_base *base = nv50_base(wndw);
	u32 *push;
	if ((push = evo_wait(&base->chan, 4))) {
		evo_mthd(push, 0x0084, 1);
		evo_data(push, 0x00000000);
		evo_mthd(push, 0x00c0, 1);
		evo_data(push, 0x00000000);
		evo_kick(push, &base->chan);
	}
}

static void
nv50_base_image_set(struct nv50_wndw *wndw, struct nv50_wndw_atom *asyw)
{
	struct nv50_base *base = nv50_base(wndw);
	const s32 oclass = base->chan.base.base.user.oclass;
	u32 *push;
	if ((push = evo_wait(&base->chan, 10))) {
		evo_mthd(push, 0x0084, 1);
		evo_data(push, (asyw->image.mode << 8) |
			       (asyw->image.interval << 4));
		evo_mthd(push, 0x00c0, 1);
		evo_data(push, asyw->image.handle);
		if (oclass < G82_DISP_BASE_CHANNEL_DMA) {
			evo_mthd(push, 0x0800, 5);
			evo_data(push, asyw->image.offset >> 8);
			evo_data(push, 0x00000000);
			evo_data(push, (asyw->image.h << 16) | asyw->image.w);
			evo_data(push, (asyw->image.layout << 20) |
					asyw->image.pitch |
					asyw->image.block);
			evo_data(push, (asyw->image.kind << 16) |
				       (asyw->image.format << 8));
		} else
		if (oclass < GF110_DISP_BASE_CHANNEL_DMA) {
			evo_mthd(push, 0x0800, 5);
			evo_data(push, asyw->image.offset >> 8);
			evo_data(push, 0x00000000);
			evo_data(push, (asyw->image.h << 16) | asyw->image.w);
			evo_data(push, (asyw->image.layout << 20) |
					asyw->image.pitch |
					asyw->image.block);
			evo_data(push, asyw->image.format << 8);
		} else {
			evo_mthd(push, 0x0400, 5);
			evo_data(push, asyw->image.offset >> 8);
			evo_data(push, 0x00000000);
			evo_data(push, (asyw->image.h << 16) | asyw->image.w);
			evo_data(push, (asyw->image.layout << 24) |
					asyw->image.pitch |
					asyw->image.block);
			evo_data(push, asyw->image.format << 8);
		}
		evo_kick(push, &base->chan);
	}
}

static void
nv50_base_ntfy_clr(struct nv50_wndw *wndw)
{
	struct nv50_base *base = nv50_base(wndw);
	u32 *push;
	if ((push = evo_wait(&base->chan, 2))) {
		evo_mthd(push, 0x00a4, 1);
		evo_data(push, 0x00000000);
		evo_kick(push, &base->chan);
	}
}

static void
nv50_base_ntfy_set(struct nv50_wndw *wndw, struct nv50_wndw_atom *asyw)
{
	struct nv50_base *base = nv50_base(wndw);
	u32 *push;
	if ((push = evo_wait(&base->chan, 3))) {
		evo_mthd(push, 0x00a0, 2);
		evo_data(push, (asyw->ntfy.awaken << 30) | asyw->ntfy.offset);
		evo_data(push, asyw->ntfy.handle);
		evo_kick(push, &base->chan);
	}
}

static void
nv50_base_sema_clr(struct nv50_wndw *wndw)
{
	struct nv50_base *base = nv50_base(wndw);
	u32 *push;
	if ((push = evo_wait(&base->chan, 2))) {
		evo_mthd(push, 0x0094, 1);
		evo_data(push, 0x00000000);
		evo_kick(push, &base->chan);
	}
}

static void
nv50_base_sema_set(struct nv50_wndw *wndw, struct nv50_wndw_atom *asyw)
{
	struct nv50_base *base = nv50_base(wndw);
	u32 *push;
	if ((push = evo_wait(&base->chan, 5))) {
		evo_mthd(push, 0x0088, 4);
		evo_data(push, asyw->sema.offset);
		evo_data(push, asyw->sema.acquire);
		evo_data(push, asyw->sema.release);
		evo_data(push, asyw->sema.handle);
		evo_kick(push, &base->chan);
	}
}

static u32
nv50_base_update(struct nv50_wndw *wndw, u32 interlock)
{
	struct nv50_base *base = nv50_base(wndw);
	u32 *push;

	if (!(push = evo_wait(&base->chan, 2)))
		return 0;
	evo_mthd(push, 0x0080, 1);
	evo_data(push, interlock);
	evo_kick(push, &base->chan);

	if (base->chan.base.base.user.oclass < GF110_DISP_BASE_CHANNEL_DMA)
		return interlock ? 2 << (base->id * 8) : 0;
	return interlock ? 2 << (base->id * 4) : 0;
}

static int
nv50_base_ntfy_wait_begun(struct nv50_wndw *wndw, struct nv50_wndw_atom *asyw)
{
	struct nouveau_drm *drm = nouveau_drm(wndw->plane.dev);
	struct nv50_disp *disp = nv50_disp(wndw->plane.dev);
	if (nvif_msec(&drm->client.device, 2000ULL,
		u32 data = nouveau_bo_rd32(disp->sync, asyw->ntfy.offset / 4);
		if ((data & 0xc0000000) == 0x40000000)
			break;
		usleep_range(1, 2);
	) < 0)
		return -ETIMEDOUT;
	return 0;
}

static void
nv50_base_release(struct nv50_wndw *wndw, struct nv50_wndw_atom *asyw,
		  struct nv50_head_atom *asyh)
{
	asyh->base.cpp = 0;
}

static int
nv50_base_acquire(struct nv50_wndw *wndw, struct nv50_wndw_atom *asyw,
		  struct nv50_head_atom *asyh)
{
	const struct drm_framebuffer *fb = asyw->state.fb;
	int ret;

	if (!fb->format->depth)
		return -EINVAL;

	ret = drm_plane_helper_check_state(&asyw->state, &asyw->clip,
					   DRM_PLANE_HELPER_NO_SCALING,
					   DRM_PLANE_HELPER_NO_SCALING,
					   false, true);
	if (ret)
		return ret;

	asyh->base.depth = fb->format->depth;
	asyh->base.cpp = fb->format->cpp[0];
	asyh->base.x = asyw->state.src.x1 >> 16;
	asyh->base.y = asyw->state.src.y1 >> 16;
	asyh->base.w = asyw->state.fb->width;
	asyh->base.h = asyw->state.fb->height;

	switch (fb->format->format) {
	case DRM_FORMAT_C8         : asyw->image.format = 0x1e; break;
	case DRM_FORMAT_RGB565     : asyw->image.format = 0xe8; break;
	case DRM_FORMAT_XRGB1555   :
	case DRM_FORMAT_ARGB1555   : asyw->image.format = 0xe9; break;
	case DRM_FORMAT_XRGB8888   :
	case DRM_FORMAT_ARGB8888   : asyw->image.format = 0xcf; break;
	case DRM_FORMAT_XBGR2101010:
	case DRM_FORMAT_ABGR2101010: asyw->image.format = 0xd1; break;
	case DRM_FORMAT_XBGR8888   :
	case DRM_FORMAT_ABGR8888   : asyw->image.format = 0xd5; break;
	default:
		WARN_ON(1);
		return -EINVAL;
	}

	asyw->lut.enable = 1;
	asyw->set.image = true;
	return 0;
}

static void *
nv50_base_dtor(struct nv50_wndw *wndw)
{
	struct nv50_disp *disp = nv50_disp(wndw->plane.dev);
	struct nv50_base *base = nv50_base(wndw);
	nv50_dmac_destroy(&base->chan.base, disp->disp);
	return base;
}

static const u32
nv50_base_format[] = {
	DRM_FORMAT_C8,
	DRM_FORMAT_RGB565,
	DRM_FORMAT_XRGB1555,
	DRM_FORMAT_ARGB1555,
	DRM_FORMAT_XRGB8888,
	DRM_FORMAT_ARGB8888,
	DRM_FORMAT_XBGR2101010,
	DRM_FORMAT_ABGR2101010,
	DRM_FORMAT_XBGR8888,
	DRM_FORMAT_ABGR8888,
};

static const struct nv50_wndw_func
nv50_base = {
	.dtor = nv50_base_dtor,
	.acquire = nv50_base_acquire,
	.release = nv50_base_release,
	.sema_set = nv50_base_sema_set,
	.sema_clr = nv50_base_sema_clr,
	.ntfy_set = nv50_base_ntfy_set,
	.ntfy_clr = nv50_base_ntfy_clr,
	.ntfy_wait_begun = nv50_base_ntfy_wait_begun,
	.image_set = nv50_base_image_set,
	.image_clr = nv50_base_image_clr,
	.lut = nv50_base_lut,
	.update = nv50_base_update,
};

static int
nv50_base_new(struct nouveau_drm *drm, struct nv50_head *head,
	      struct nv50_base **pbase)
{
	struct nv50_disp *disp = nv50_disp(drm->dev);
	struct nv50_base *base;
	int ret;

	if (!(base = *pbase = kzalloc(sizeof(*base), GFP_KERNEL)))
		return -ENOMEM;
	base->id = head->base.index;
	base->wndw.ntfy = EVO_FLIP_NTFY0(base->id);
	base->wndw.sema = EVO_FLIP_SEM0(base->id);
	base->wndw.data = 0x00000000;

	ret = nv50_wndw_ctor(&nv50_base, drm->dev, DRM_PLANE_TYPE_PRIMARY,
			     "base", base->id, &base->chan.base,
			     nv50_base_format, ARRAY_SIZE(nv50_base_format),
			     &base->wndw);
	if (ret) {
		kfree(base);
		return ret;
	}

	ret = nv50_base_create(&drm->client.device, disp->disp, base->id,
			       disp->sync->bo.offset, &base->chan);
	if (ret)
		return ret;

	return nvif_notify_init(&base->chan.base.base.user, nv50_base_notify,
				false,
				NV50_DISP_BASE_CHANNEL_DMA_V0_NTFY_UEVENT,
				&(struct nvif_notify_uevent_req) {},
				sizeof(struct nvif_notify_uevent_req),
				sizeof(struct nvif_notify_uevent_rep),
				&base->wndw.notify);
}

/******************************************************************************
 * Head
 *****************************************************************************/
static void
nv50_head_procamp(struct nv50_head *head, struct nv50_head_atom *asyh)
{
	struct nv50_dmac *core = &nv50_disp(head->base.base.dev)->mast.base;
	u32 *push;
	if ((push = evo_wait(core, 2))) {
		if (core->base.user.oclass < GF110_DISP_CORE_CHANNEL_DMA)
			evo_mthd(push, 0x08a8 + (head->base.index * 0x400), 1);
		else
			evo_mthd(push, 0x0498 + (head->base.index * 0x300), 1);
		evo_data(push, (asyh->procamp.sat.sin << 20) |
			       (asyh->procamp.sat.cos << 8));
		evo_kick(push, core);
	}
}

static void
nv50_head_dither(struct nv50_head *head, struct nv50_head_atom *asyh)
{
	struct nv50_dmac *core = &nv50_disp(head->base.base.dev)->mast.base;
	u32 *push;
	if ((push = evo_wait(core, 2))) {
		if (core->base.user.oclass < GF110_DISP_CORE_CHANNEL_DMA)
			evo_mthd(push, 0x08a0 + (head->base.index * 0x0400), 1);
		else
		if (core->base.user.oclass < GK104_DISP_CORE_CHANNEL_DMA)
			evo_mthd(push, 0x0490 + (head->base.index * 0x0300), 1);
		else
			evo_mthd(push, 0x04a0 + (head->base.index * 0x0300), 1);
		evo_data(push, (asyh->dither.mode << 3) |
			       (asyh->dither.bits << 1) |
			        asyh->dither.enable);
		evo_kick(push, core);
	}
}

static void
nv50_head_ovly(struct nv50_head *head, struct nv50_head_atom *asyh)
{
	struct nv50_dmac *core = &nv50_disp(head->base.base.dev)->mast.base;
	u32 bounds = 0;
	u32 *push;

	if (asyh->base.cpp) {
		switch (asyh->base.cpp) {
		case 8: bounds |= 0x00000500; break;
		case 4: bounds |= 0x00000300; break;
		case 2: bounds |= 0x00000100; break;
		default:
			WARN_ON(1);
			break;
		}
		bounds |= 0x00000001;
	}

	if ((push = evo_wait(core, 2))) {
		if (core->base.user.oclass < GF110_DISP_CORE_CHANNEL_DMA)
			evo_mthd(push, 0x0904 + head->base.index * 0x400, 1);
		else
			evo_mthd(push, 0x04d4 + head->base.index * 0x300, 1);
		evo_data(push, bounds);
		evo_kick(push, core);
	}
}

static void
nv50_head_base(struct nv50_head *head, struct nv50_head_atom *asyh)
{
	struct nv50_dmac *core = &nv50_disp(head->base.base.dev)->mast.base;
	u32 bounds = 0;
	u32 *push;

	if (asyh->base.cpp) {
		switch (asyh->base.cpp) {
		case 8: bounds |= 0x00000500; break;
		case 4: bounds |= 0x00000300; break;
		case 2: bounds |= 0x00000100; break;
		case 1: bounds |= 0x00000000; break;
		default:
			WARN_ON(1);
			break;
		}
		bounds |= 0x00000001;
	}

	if ((push = evo_wait(core, 2))) {
		if (core->base.user.oclass < GF110_DISP_CORE_CHANNEL_DMA)
			evo_mthd(push, 0x0900 + head->base.index * 0x400, 1);
		else
			evo_mthd(push, 0x04d0 + head->base.index * 0x300, 1);
		evo_data(push, bounds);
		evo_kick(push, core);
	}
}

static void
nv50_head_curs_clr(struct nv50_head *head)
{
	struct nv50_dmac *core = &nv50_disp(head->base.base.dev)->mast.base;
	u32 *push;
	if ((push = evo_wait(core, 4))) {
		if (core->base.user.oclass < G82_DISP_CORE_CHANNEL_DMA) {
			evo_mthd(push, 0x0880 + head->base.index * 0x400, 1);
			evo_data(push, 0x05000000);
		} else
		if (core->base.user.oclass < GF110_DISP_CORE_CHANNEL_DMA) {
			evo_mthd(push, 0x0880 + head->base.index * 0x400, 1);
			evo_data(push, 0x05000000);
			evo_mthd(push, 0x089c + head->base.index * 0x400, 1);
			evo_data(push, 0x00000000);
		} else {
			evo_mthd(push, 0x0480 + head->base.index * 0x300, 1);
			evo_data(push, 0x05000000);
			evo_mthd(push, 0x048c + head->base.index * 0x300, 1);
			evo_data(push, 0x00000000);
		}
		evo_kick(push, core);
	}
}

static void
nv50_head_curs_set(struct nv50_head *head, struct nv50_head_atom *asyh)
{
	struct nv50_dmac *core = &nv50_disp(head->base.base.dev)->mast.base;
	u32 *push;
	if ((push = evo_wait(core, 5))) {
		if (core->base.user.oclass < G82_DISP_BASE_CHANNEL_DMA) {
			evo_mthd(push, 0x0880 + head->base.index * 0x400, 2);
			evo_data(push, 0x80000000 | (asyh->curs.layout << 26) |
						    (asyh->curs.format << 24));
			evo_data(push, asyh->curs.offset >> 8);
		} else
		if (core->base.user.oclass < GF110_DISP_BASE_CHANNEL_DMA) {
			evo_mthd(push, 0x0880 + head->base.index * 0x400, 2);
			evo_data(push, 0x80000000 | (asyh->curs.layout << 26) |
						    (asyh->curs.format << 24));
			evo_data(push, asyh->curs.offset >> 8);
			evo_mthd(push, 0x089c + head->base.index * 0x400, 1);
			evo_data(push, asyh->curs.handle);
		} else {
			evo_mthd(push, 0x0480 + head->base.index * 0x300, 2);
			evo_data(push, 0x80000000 | (asyh->curs.layout << 26) |
						    (asyh->curs.format << 24));
			evo_data(push, asyh->curs.offset >> 8);
			evo_mthd(push, 0x048c + head->base.index * 0x300, 1);
			evo_data(push, asyh->curs.handle);
		}
		evo_kick(push, core);
	}
}

static void
nv50_head_core_clr(struct nv50_head *head)
{
	struct nv50_dmac *core = &nv50_disp(head->base.base.dev)->mast.base;
	u32 *push;
	if ((push = evo_wait(core, 2))) {
		if (core->base.user.oclass < GF110_DISP_CORE_CHANNEL_DMA)
			evo_mthd(push, 0x0874 + head->base.index * 0x400, 1);
		else
			evo_mthd(push, 0x0474 + head->base.index * 0x300, 1);
		evo_data(push, 0x00000000);
		evo_kick(push, core);
	}
}

static void
nv50_head_core_set(struct nv50_head *head, struct nv50_head_atom *asyh)
{
	struct nv50_dmac *core = &nv50_disp(head->base.base.dev)->mast.base;
	u32 *push;
	if ((push = evo_wait(core, 9))) {
		if (core->base.user.oclass < G82_DISP_CORE_CHANNEL_DMA) {
			evo_mthd(push, 0x0860 + head->base.index * 0x400, 1);
			evo_data(push, asyh->core.offset >> 8);
			evo_mthd(push, 0x0868 + head->base.index * 0x400, 4);
			evo_data(push, (asyh->core.h << 16) | asyh->core.w);
			evo_data(push, asyh->core.layout << 20 |
				       (asyh->core.pitch >> 8) << 8 |
				       asyh->core.block);
			evo_data(push, asyh->core.kind << 16 |
				       asyh->core.format << 8);
			evo_data(push, asyh->core.handle);
			evo_mthd(push, 0x08c0 + head->base.index * 0x400, 1);
			evo_data(push, (asyh->core.y << 16) | asyh->core.x);
			/* EVO will complain with INVALID_STATE if we have an
			 * active cursor and (re)specify HeadSetContextDmaIso
			 * without also updating HeadSetOffsetCursor.
			 */
			asyh->set.curs = asyh->curs.visible;
		} else
		if (core->base.user.oclass < GF110_DISP_CORE_CHANNEL_DMA) {
			evo_mthd(push, 0x0860 + head->base.index * 0x400, 1);
			evo_data(push, asyh->core.offset >> 8);
			evo_mthd(push, 0x0868 + head->base.index * 0x400, 4);
			evo_data(push, (asyh->core.h << 16) | asyh->core.w);
			evo_data(push, asyh->core.layout << 20 |
				       (asyh->core.pitch >> 8) << 8 |
				       asyh->core.block);
			evo_data(push, asyh->core.format << 8);
			evo_data(push, asyh->core.handle);
			evo_mthd(push, 0x08c0 + head->base.index * 0x400, 1);
			evo_data(push, (asyh->core.y << 16) | asyh->core.x);
		} else {
			evo_mthd(push, 0x0460 + head->base.index * 0x300, 1);
			evo_data(push, asyh->core.offset >> 8);
			evo_mthd(push, 0x0468 + head->base.index * 0x300, 4);
			evo_data(push, (asyh->core.h << 16) | asyh->core.w);
			evo_data(push, asyh->core.layout << 24 |
				       (asyh->core.pitch >> 8) << 8 |
				       asyh->core.block);
			evo_data(push, asyh->core.format << 8);
			evo_data(push, asyh->core.handle);
			evo_mthd(push, 0x04b0 + head->base.index * 0x300, 1);
			evo_data(push, (asyh->core.y << 16) | asyh->core.x);
		}
		evo_kick(push, core);
	}
}

static void
nv50_head_lut_clr(struct nv50_head *head)
{
	struct nv50_dmac *core = &nv50_disp(head->base.base.dev)->mast.base;
	u32 *push;
	if ((push = evo_wait(core, 4))) {
		if (core->base.user.oclass < G82_DISP_CORE_CHANNEL_DMA) {
			evo_mthd(push, 0x0840 + (head->base.index * 0x400), 1);
			evo_data(push, 0x40000000);
		} else
		if (core->base.user.oclass < GF110_DISP_CORE_CHANNEL_DMA) {
			evo_mthd(push, 0x0840 + (head->base.index * 0x400), 1);
			evo_data(push, 0x40000000);
			evo_mthd(push, 0x085c + (head->base.index * 0x400), 1);
			evo_data(push, 0x00000000);
		} else {
			evo_mthd(push, 0x0440 + (head->base.index * 0x300), 1);
			evo_data(push, 0x03000000);
			evo_mthd(push, 0x045c + (head->base.index * 0x300), 1);
			evo_data(push, 0x00000000);
		}
		evo_kick(push, core);
	}
}

static void
nv50_head_lut_set(struct nv50_head *head, struct nv50_head_atom *asyh)
{
	struct nv50_dmac *core = &nv50_disp(head->base.base.dev)->mast.base;
	u32 *push;
	if ((push = evo_wait(core, 7))) {
		if (core->base.user.oclass < G82_DISP_CORE_CHANNEL_DMA) {
			evo_mthd(push, 0x0840 + (head->base.index * 0x400), 2);
			evo_data(push, 0xc0000000);
			evo_data(push, asyh->lut.offset >> 8);
		} else
		if (core->base.user.oclass < GF110_DISP_CORE_CHANNEL_DMA) {
			evo_mthd(push, 0x0840 + (head->base.index * 0x400), 2);
			evo_data(push, 0xc0000000);
			evo_data(push, asyh->lut.offset >> 8);
			evo_mthd(push, 0x085c + (head->base.index * 0x400), 1);
			evo_data(push, asyh->lut.handle);
		} else {
			evo_mthd(push, 0x0440 + (head->base.index * 0x300), 4);
			evo_data(push, 0x83000000);
			evo_data(push, asyh->lut.offset >> 8);
			evo_data(push, 0x00000000);
			evo_data(push, 0x00000000);
			evo_mthd(push, 0x045c + (head->base.index * 0x300), 1);
			evo_data(push, asyh->lut.handle);
		}
		evo_kick(push, core);
	}
}

static void
nv50_head_mode(struct nv50_head *head, struct nv50_head_atom *asyh)
{
	struct nv50_dmac *core = &nv50_disp(head->base.base.dev)->mast.base;
	struct nv50_head_mode *m = &asyh->mode;
	u32 *push;
	if ((push = evo_wait(core, 14))) {
		if (core->base.user.oclass < GF110_DISP_CORE_CHANNEL_DMA) {
			evo_mthd(push, 0x0804 + (head->base.index * 0x400), 2);
			evo_data(push, 0x00800000 | m->clock);
			evo_data(push, m->interlace ? 0x00000002 : 0x00000000);
			evo_mthd(push, 0x0810 + (head->base.index * 0x400), 7);
			evo_data(push, 0x00000000);
			evo_data(push, (m->v.active  << 16) | m->h.active );
			evo_data(push, (m->v.synce   << 16) | m->h.synce  );
			evo_data(push, (m->v.blanke  << 16) | m->h.blanke );
			evo_data(push, (m->v.blanks  << 16) | m->h.blanks );
			evo_data(push, (m->v.blank2e << 16) | m->v.blank2s);
			evo_data(push, asyh->mode.v.blankus);
			evo_mthd(push, 0x082c + (head->base.index * 0x400), 1);
			evo_data(push, 0x00000000);
		} else {
			evo_mthd(push, 0x0410 + (head->base.index * 0x300), 6);
			evo_data(push, 0x00000000);
			evo_data(push, (m->v.active  << 16) | m->h.active );
			evo_data(push, (m->v.synce   << 16) | m->h.synce  );
			evo_data(push, (m->v.blanke  << 16) | m->h.blanke );
			evo_data(push, (m->v.blanks  << 16) | m->h.blanks );
			evo_data(push, (m->v.blank2e << 16) | m->v.blank2s);
			evo_mthd(push, 0x042c + (head->base.index * 0x300), 2);
			evo_data(push, 0x00000000); /* ??? */
			evo_data(push, 0xffffff00);
			evo_mthd(push, 0x0450 + (head->base.index * 0x300), 3);
			evo_data(push, m->clock * 1000);
			evo_data(push, 0x00200000); /* ??? */
			evo_data(push, m->clock * 1000);
		}
		evo_kick(push, core);
	}
}

static void
nv50_head_view(struct nv50_head *head, struct nv50_head_atom *asyh)
{
	struct nv50_dmac *core = &nv50_disp(head->base.base.dev)->mast.base;
	u32 *push;
	if ((push = evo_wait(core, 10))) {
		if (core->base.user.oclass < GF110_DISP_CORE_CHANNEL_DMA) {
			evo_mthd(push, 0x08a4 + (head->base.index * 0x400), 1);
			evo_data(push, 0x00000000);
			evo_mthd(push, 0x08c8 + (head->base.index * 0x400), 1);
			evo_data(push, (asyh->view.iH << 16) | asyh->view.iW);
			evo_mthd(push, 0x08d8 + (head->base.index * 0x400), 2);
			evo_data(push, (asyh->view.oH << 16) | asyh->view.oW);
			evo_data(push, (asyh->view.oH << 16) | asyh->view.oW);
		} else {
			evo_mthd(push, 0x0494 + (head->base.index * 0x300), 1);
			evo_data(push, 0x00000000);
			evo_mthd(push, 0x04b8 + (head->base.index * 0x300), 1);
			evo_data(push, (asyh->view.iH << 16) | asyh->view.iW);
			evo_mthd(push, 0x04c0 + (head->base.index * 0x300), 3);
			evo_data(push, (asyh->view.oH << 16) | asyh->view.oW);
			evo_data(push, (asyh->view.oH << 16) | asyh->view.oW);
			evo_data(push, (asyh->view.oH << 16) | asyh->view.oW);
		}
		evo_kick(push, core);
	}
}

static void
nv50_head_flush_clr(struct nv50_head *head, struct nv50_head_atom *asyh, bool y)
{
	if (asyh->clr.core && (!asyh->set.core || y))
		nv50_head_lut_clr(head);
	if (asyh->clr.core && (!asyh->set.core || y))
		nv50_head_core_clr(head);
	if (asyh->clr.curs && (!asyh->set.curs || y))
		nv50_head_curs_clr(head);
}

static void
nv50_head_flush_set(struct nv50_head *head, struct nv50_head_atom *asyh)
{
	if (asyh->set.view   ) nv50_head_view    (head, asyh);
	if (asyh->set.mode   ) nv50_head_mode    (head, asyh);
	if (asyh->set.core   ) nv50_head_lut_set (head, asyh);
	if (asyh->set.core   ) nv50_head_core_set(head, asyh);
	if (asyh->set.curs   ) nv50_head_curs_set(head, asyh);
	if (asyh->set.base   ) nv50_head_base    (head, asyh);
	if (asyh->set.ovly   ) nv50_head_ovly    (head, asyh);
	if (asyh->set.dither ) nv50_head_dither  (head, asyh);
	if (asyh->set.procamp) nv50_head_procamp (head, asyh);
}

static void
nv50_head_atomic_check_procamp(struct nv50_head_atom *armh,
			       struct nv50_head_atom *asyh,
			       struct nouveau_conn_atom *asyc)
{
	const int vib = asyc->procamp.color_vibrance - 100;
	const int hue = asyc->procamp.vibrant_hue - 90;
	const int adj = (vib > 0) ? 50 : 0;
	asyh->procamp.sat.cos = ((vib * 2047 + adj) / 100) & 0xfff;
	asyh->procamp.sat.sin = ((hue * 2047) / 100) & 0xfff;
	asyh->set.procamp = true;
}

static void
nv50_head_atomic_check_dither(struct nv50_head_atom *armh,
			      struct nv50_head_atom *asyh,
			      struct nouveau_conn_atom *asyc)
{
	struct drm_connector *connector = asyc->state.connector;
	u32 mode = 0x00;

	if (asyc->dither.mode == DITHERING_MODE_AUTO) {
		if (asyh->base.depth > connector->display_info.bpc * 3)
			mode = DITHERING_MODE_DYNAMIC2X2;
	} else {
		mode = asyc->dither.mode;
	}

	if (asyc->dither.depth == DITHERING_DEPTH_AUTO) {
		if (connector->display_info.bpc >= 8)
			mode |= DITHERING_DEPTH_8BPC;
	} else {
		mode |= asyc->dither.depth;
	}

	asyh->dither.enable = mode;
	asyh->dither.bits = mode >> 1;
	asyh->dither.mode = mode >> 3;
	asyh->set.dither = true;
}

static void
nv50_head_atomic_check_view(struct nv50_head_atom *armh,
			    struct nv50_head_atom *asyh,
			    struct nouveau_conn_atom *asyc)
{
	struct drm_connector *connector = asyc->state.connector;
	struct drm_display_mode *omode = &asyh->state.adjusted_mode;
	struct drm_display_mode *umode = &asyh->state.mode;
	int mode = asyc->scaler.mode;
	struct edid *edid;
	int umode_vdisplay, omode_hdisplay, omode_vdisplay;

	if (connector->edid_blob_ptr)
		edid = (struct edid *)connector->edid_blob_ptr->data;
	else
		edid = NULL;

	if (!asyc->scaler.full) {
		if (mode == DRM_MODE_SCALE_NONE)
			omode = umode;
	} else {
		/* Non-EDID LVDS/eDP mode. */
		mode = DRM_MODE_SCALE_FULLSCREEN;
	}

	/* For the user-specified mode, we must ignore doublescan and
	 * the like, but honor frame packing.
	 */
	umode_vdisplay = umode->vdisplay;
	if ((umode->flags & DRM_MODE_FLAG_3D_MASK) == DRM_MODE_FLAG_3D_FRAME_PACKING)
		umode_vdisplay += umode->vtotal;
	asyh->view.iW = umode->hdisplay;
	asyh->view.iH = umode_vdisplay;
	/* For the output mode, we can just use the stock helper. */
	drm_mode_get_hv_timing(omode, &omode_hdisplay, &omode_vdisplay);
	asyh->view.oW = omode_hdisplay;
	asyh->view.oH = omode_vdisplay;

	/* Add overscan compensation if necessary, will keep the aspect
	 * ratio the same as the backend mode unless overridden by the
	 * user setting both hborder and vborder properties.
	 */
	if ((asyc->scaler.underscan.mode == UNDERSCAN_ON ||
	    (asyc->scaler.underscan.mode == UNDERSCAN_AUTO &&
	     drm_detect_hdmi_monitor(edid)))) {
		u32 bX = asyc->scaler.underscan.hborder;
		u32 bY = asyc->scaler.underscan.vborder;
		u32 r = (asyh->view.oH << 19) / asyh->view.oW;

		if (bX) {
			asyh->view.oW -= (bX * 2);
			if (bY) asyh->view.oH -= (bY * 2);
			else    asyh->view.oH  = ((asyh->view.oW * r) + (r / 2)) >> 19;
		} else {
			asyh->view.oW -= (asyh->view.oW >> 4) + 32;
			if (bY) asyh->view.oH -= (bY * 2);
			else    asyh->view.oH  = ((asyh->view.oW * r) + (r / 2)) >> 19;
		}
	}

	/* Handle CENTER/ASPECT scaling, taking into account the areas
	 * removed already for overscan compensation.
	 */
	switch (mode) {
	case DRM_MODE_SCALE_CENTER:
		asyh->view.oW = min((u16)umode->hdisplay, asyh->view.oW);
		asyh->view.oH = min((u16)umode_vdisplay, asyh->view.oH);
		/* fall-through */
	case DRM_MODE_SCALE_ASPECT:
		if (asyh->view.oH < asyh->view.oW) {
			u32 r = (asyh->view.iW << 19) / asyh->view.iH;
			asyh->view.oW = ((asyh->view.oH * r) + (r / 2)) >> 19;
		} else {
			u32 r = (asyh->view.iH << 19) / asyh->view.iW;
			asyh->view.oH = ((asyh->view.oW * r) + (r / 2)) >> 19;
		}
		break;
	default:
		break;
	}

	asyh->set.view = true;
}

static void
nv50_head_atomic_check_mode(struct nv50_head *head, struct nv50_head_atom *asyh)
{
	struct drm_display_mode *mode = &asyh->state.adjusted_mode;
	struct nv50_head_mode *m = &asyh->mode;
	u32 blankus;
<<<<<<< HEAD

	drm_mode_set_crtcinfo(mode, CRTC_INTERLACE_HALVE_V | CRTC_STEREO_DOUBLE);

	/*
	 * DRM modes are defined in terms of a repeating interval
	 * starting with the active display area.  The hardware modes
	 * are defined in terms of a repeating interval starting one
	 * unit (pixel or line) into the sync pulse.  So, add bias.
	 */

	m->h.active = mode->crtc_htotal;
	m->h.synce  = mode->crtc_hsync_end - mode->crtc_hsync_start - 1;
	m->h.blanke = mode->crtc_hblank_end - mode->crtc_hsync_start - 1;
	m->h.blanks = m->h.blanke + mode->crtc_hdisplay;

=======

	drm_mode_set_crtcinfo(mode, CRTC_INTERLACE_HALVE_V | CRTC_STEREO_DOUBLE);

	/*
	 * DRM modes are defined in terms of a repeating interval
	 * starting with the active display area.  The hardware modes
	 * are defined in terms of a repeating interval starting one
	 * unit (pixel or line) into the sync pulse.  So, add bias.
	 */

	m->h.active = mode->crtc_htotal;
	m->h.synce  = mode->crtc_hsync_end - mode->crtc_hsync_start - 1;
	m->h.blanke = mode->crtc_hblank_end - mode->crtc_hsync_start - 1;
	m->h.blanks = m->h.blanke + mode->crtc_hdisplay;

>>>>>>> bb176f67
	m->v.active = mode->crtc_vtotal;
	m->v.synce  = mode->crtc_vsync_end - mode->crtc_vsync_start - 1;
	m->v.blanke = mode->crtc_vblank_end - mode->crtc_vsync_start - 1;
	m->v.blanks = m->v.blanke + mode->crtc_vdisplay;

	/*XXX: Safe underestimate, even "0" works */
	blankus = (m->v.active - mode->crtc_vdisplay - 2) * m->h.active;
	blankus *= 1000;
	blankus /= mode->crtc_clock;
	m->v.blankus = blankus;

	if (mode->flags & DRM_MODE_FLAG_INTERLACE) {
		m->v.blank2e =  m->v.active + m->v.blanke;
		m->v.blank2s =  m->v.blank2e + mode->crtc_vdisplay;
		m->v.active  = (m->v.active * 2) + 1;
		m->interlace = true;
	} else {
		m->v.blank2e = 0;
		m->v.blank2s = 1;
		m->interlace = false;
	}
	m->clock = mode->crtc_clock;

	asyh->set.mode = true;
}

static int
nv50_head_atomic_check(struct drm_crtc *crtc, struct drm_crtc_state *state)
{
	struct nouveau_drm *drm = nouveau_drm(crtc->dev);
	struct nv50_disp *disp = nv50_disp(crtc->dev);
	struct nv50_head *head = nv50_head(crtc);
	struct nv50_head_atom *armh = nv50_head_atom(crtc->state);
	struct nv50_head_atom *asyh = nv50_head_atom(state);
	struct nouveau_conn_atom *asyc = NULL;
	struct drm_connector_state *conns;
	struct drm_connector *conn;
	int i;

	NV_ATOMIC(drm, "%s atomic_check %d\n", crtc->name, asyh->state.active);
	if (asyh->state.active) {
		for_each_new_connector_in_state(asyh->state.state, conn, conns, i) {
			if (conns->crtc == crtc) {
				asyc = nouveau_conn_atom(conns);
				break;
			}
		}

		if (armh->state.active) {
			if (asyc) {
				if (asyh->state.mode_changed)
					asyc->set.scaler = true;
				if (armh->base.depth != asyh->base.depth)
					asyc->set.dither = true;
			}
		} else {
			if (asyc)
				asyc->set.mask = ~0;
			asyh->set.mask = ~0;
		}

		if (asyh->state.mode_changed)
			nv50_head_atomic_check_mode(head, asyh);

		if (asyc) {
			if (asyc->set.scaler)
				nv50_head_atomic_check_view(armh, asyh, asyc);
			if (asyc->set.dither)
				nv50_head_atomic_check_dither(armh, asyh, asyc);
			if (asyc->set.procamp)
				nv50_head_atomic_check_procamp(armh, asyh, asyc);
		}

		if ((asyh->core.visible = (asyh->base.cpp != 0))) {
			asyh->core.x = asyh->base.x;
			asyh->core.y = asyh->base.y;
			asyh->core.w = asyh->base.w;
			asyh->core.h = asyh->base.h;
		} else
		if ((asyh->core.visible = asyh->curs.visible)) {
			/*XXX: We need to either find some way of having the
			 *     primary base layer appear black, while still
			 *     being able to display the other layers, or we
			 *     need to allocate a dummy black surface here.
			 */
			asyh->core.x = 0;
			asyh->core.y = 0;
			asyh->core.w = asyh->state.mode.hdisplay;
			asyh->core.h = asyh->state.mode.vdisplay;
		}
		asyh->core.handle = disp->mast.base.vram.handle;
		asyh->core.offset = 0;
		asyh->core.format = 0xcf;
		asyh->core.kind = 0;
		asyh->core.layout = 1;
		asyh->core.block = 0;
		asyh->core.pitch = ALIGN(asyh->core.w, 64) * 4;
		asyh->lut.handle = disp->mast.base.vram.handle;
		asyh->lut.offset = head->base.lut.nvbo->bo.offset;
		asyh->set.base = armh->base.cpp != asyh->base.cpp;
		asyh->set.ovly = armh->ovly.cpp != asyh->ovly.cpp;
	} else {
		asyh->core.visible = false;
		asyh->curs.visible = false;
		asyh->base.cpp = 0;
		asyh->ovly.cpp = 0;
	}

	if (!drm_atomic_crtc_needs_modeset(&asyh->state)) {
		if (asyh->core.visible) {
			if (memcmp(&armh->core, &asyh->core, sizeof(asyh->core)))
				asyh->set.core = true;
		} else
		if (armh->core.visible) {
			asyh->clr.core = true;
		}

		if (asyh->curs.visible) {
			if (memcmp(&armh->curs, &asyh->curs, sizeof(asyh->curs)))
				asyh->set.curs = true;
		} else
		if (armh->curs.visible) {
			asyh->clr.curs = true;
		}
	} else {
		asyh->clr.core = armh->core.visible;
		asyh->clr.curs = armh->curs.visible;
		asyh->set.core = asyh->core.visible;
		asyh->set.curs = asyh->curs.visible;
	}

	if (asyh->clr.mask || asyh->set.mask)
		nv50_atom(asyh->state.state)->lock_core = true;
	return 0;
}

static void
nv50_head_lut_load(struct drm_crtc *crtc)
{
	struct nv50_disp *disp = nv50_disp(crtc->dev);
	struct nouveau_crtc *nv_crtc = nouveau_crtc(crtc);
	void __iomem *lut = nvbo_kmap_obj_iovirtual(nv_crtc->lut.nvbo);
	u16 *r, *g, *b;
	int i;

	r = crtc->gamma_store;
	g = r + crtc->gamma_size;
	b = g + crtc->gamma_size;

	for (i = 0; i < 256; i++) {
		if (disp->disp->oclass < GF110_DISP) {
			writew((*r++ >> 2) + 0x0000, lut + (i * 0x08) + 0);
			writew((*g++ >> 2) + 0x0000, lut + (i * 0x08) + 2);
			writew((*b++ >> 2) + 0x0000, lut + (i * 0x08) + 4);
		} else {
			/* 0x6000 interferes with the 14-bit color??? */
			writew((*r++ >> 2) + 0x6000, lut + (i * 0x20) + 0);
			writew((*g++ >> 2) + 0x6000, lut + (i * 0x20) + 2);
			writew((*b++ >> 2) + 0x6000, lut + (i * 0x20) + 4);
		}
	}
}

static const struct drm_crtc_helper_funcs
nv50_head_help = {
	.atomic_check = nv50_head_atomic_check,
};

static int
nv50_head_gamma_set(struct drm_crtc *crtc, u16 *r, u16 *g, u16 *b,
		    uint32_t size,
		    struct drm_modeset_acquire_ctx *ctx)
{
	nv50_head_lut_load(crtc);
	return 0;
}

static void
nv50_head_atomic_destroy_state(struct drm_crtc *crtc,
			       struct drm_crtc_state *state)
{
	struct nv50_head_atom *asyh = nv50_head_atom(state);
	__drm_atomic_helper_crtc_destroy_state(&asyh->state);
	kfree(asyh);
}

static struct drm_crtc_state *
nv50_head_atomic_duplicate_state(struct drm_crtc *crtc)
{
	struct nv50_head_atom *armh = nv50_head_atom(crtc->state);
	struct nv50_head_atom *asyh;
	if (!(asyh = kmalloc(sizeof(*asyh), GFP_KERNEL)))
		return NULL;
	__drm_atomic_helper_crtc_duplicate_state(crtc, &asyh->state);
	asyh->view = armh->view;
	asyh->mode = armh->mode;
	asyh->lut  = armh->lut;
	asyh->core = armh->core;
	asyh->curs = armh->curs;
	asyh->base = armh->base;
	asyh->ovly = armh->ovly;
	asyh->dither = armh->dither;
	asyh->procamp = armh->procamp;
	asyh->clr.mask = 0;
	asyh->set.mask = 0;
	return &asyh->state;
}

static void
__drm_atomic_helper_crtc_reset(struct drm_crtc *crtc,
			       struct drm_crtc_state *state)
{
	if (crtc->state)
		crtc->funcs->atomic_destroy_state(crtc, crtc->state);
	crtc->state = state;
	crtc->state->crtc = crtc;
}

static void
nv50_head_reset(struct drm_crtc *crtc)
{
	struct nv50_head_atom *asyh;

	if (WARN_ON(!(asyh = kzalloc(sizeof(*asyh), GFP_KERNEL))))
		return;

	__drm_atomic_helper_crtc_reset(crtc, &asyh->state);
}

static void
nv50_head_destroy(struct drm_crtc *crtc)
{
	struct nouveau_crtc *nv_crtc = nouveau_crtc(crtc);
	struct nv50_disp *disp = nv50_disp(crtc->dev);
	struct nv50_head *head = nv50_head(crtc);

	nv50_dmac_destroy(&head->ovly.base, disp->disp);
	nv50_pioc_destroy(&head->oimm.base);

	nouveau_bo_unmap(nv_crtc->lut.nvbo);
	if (nv_crtc->lut.nvbo)
		nouveau_bo_unpin(nv_crtc->lut.nvbo);
	nouveau_bo_ref(NULL, &nv_crtc->lut.nvbo);

	drm_crtc_cleanup(crtc);
	kfree(crtc);
}

static const struct drm_crtc_funcs
nv50_head_func = {
	.reset = nv50_head_reset,
	.gamma_set = nv50_head_gamma_set,
	.destroy = nv50_head_destroy,
	.set_config = drm_atomic_helper_set_config,
	.page_flip = drm_atomic_helper_page_flip,
	.atomic_duplicate_state = nv50_head_atomic_duplicate_state,
	.atomic_destroy_state = nv50_head_atomic_destroy_state,
};

static int
nv50_head_create(struct drm_device *dev, int index)
{
	struct nouveau_drm *drm = nouveau_drm(dev);
	struct nvif_device *device = &drm->client.device;
	struct nv50_disp *disp = nv50_disp(dev);
	struct nv50_head *head;
	struct nv50_base *base;
	struct nv50_curs *curs;
	struct drm_crtc *crtc;
	int ret;

	head = kzalloc(sizeof(*head), GFP_KERNEL);
	if (!head)
		return -ENOMEM;

	head->base.index = index;
	ret = nv50_base_new(drm, head, &base);
	if (ret == 0)
		ret = nv50_curs_new(drm, head, &curs);
	if (ret) {
		kfree(head);
		return ret;
	}

	crtc = &head->base.base;
	drm_crtc_init_with_planes(dev, crtc, &base->wndw.plane,
				  &curs->wndw.plane, &nv50_head_func,
				  "head-%d", head->base.index);
	drm_crtc_helper_add(crtc, &nv50_head_help);
	drm_mode_crtc_set_gamma_size(crtc, 256);

	ret = nouveau_bo_new(&drm->client, 8192, 0x100, TTM_PL_FLAG_VRAM,
			     0, 0x0000, NULL, NULL, &head->base.lut.nvbo);
	if (!ret) {
		ret = nouveau_bo_pin(head->base.lut.nvbo, TTM_PL_FLAG_VRAM, true);
		if (!ret) {
			ret = nouveau_bo_map(head->base.lut.nvbo);
			if (ret)
				nouveau_bo_unpin(head->base.lut.nvbo);
		}
		if (ret)
			nouveau_bo_ref(NULL, &head->base.lut.nvbo);
	}

	if (ret)
		goto out;

	/* allocate overlay resources */
	ret = nv50_oimm_create(device, disp->disp, index, &head->oimm);
	if (ret)
		goto out;

	ret = nv50_ovly_create(device, disp->disp, index, disp->sync->bo.offset,
			       &head->ovly);
	if (ret)
		goto out;

out:
	if (ret)
		nv50_head_destroy(crtc);
	return ret;
}

/******************************************************************************
 * Output path helpers
 *****************************************************************************/
static void
nv50_outp_release(struct nouveau_encoder *nv_encoder)
{
	struct nv50_disp *disp = nv50_disp(nv_encoder->base.base.dev);
	struct {
		struct nv50_disp_mthd_v1 base;
	} args = {
		.base.version = 1,
		.base.method = NV50_DISP_MTHD_V1_RELEASE,
		.base.hasht  = nv_encoder->dcb->hasht,
		.base.hashm  = nv_encoder->dcb->hashm,
	};

	nvif_mthd(disp->disp, 0, &args, sizeof(args));
	nv_encoder->or = -1;
	nv_encoder->link = 0;
}

static int
nv50_outp_acquire(struct nouveau_encoder *nv_encoder)
{
	struct nouveau_drm *drm = nouveau_drm(nv_encoder->base.base.dev);
	struct nv50_disp *disp = nv50_disp(drm->dev);
	struct {
		struct nv50_disp_mthd_v1 base;
		struct nv50_disp_acquire_v0 info;
	} args = {
		.base.version = 1,
		.base.method = NV50_DISP_MTHD_V1_ACQUIRE,
		.base.hasht  = nv_encoder->dcb->hasht,
		.base.hashm  = nv_encoder->dcb->hashm,
	};
	int ret;

	ret = nvif_mthd(disp->disp, 0, &args, sizeof(args));
	if (ret) {
		NV_ERROR(drm, "error acquiring output path: %d\n", ret);
		return ret;
	}

	nv_encoder->or = args.info.or;
	nv_encoder->link = args.info.link;
	return 0;
}

static int
nv50_outp_atomic_check_view(struct drm_encoder *encoder,
			    struct drm_crtc_state *crtc_state,
			    struct drm_connector_state *conn_state,
			    struct drm_display_mode *native_mode)
{
	struct drm_display_mode *adjusted_mode = &crtc_state->adjusted_mode;
	struct drm_display_mode *mode = &crtc_state->mode;
	struct drm_connector *connector = conn_state->connector;
	struct nouveau_conn_atom *asyc = nouveau_conn_atom(conn_state);
	struct nouveau_drm *drm = nouveau_drm(encoder->dev);

	NV_ATOMIC(drm, "%s atomic_check\n", encoder->name);
	asyc->scaler.full = false;
	if (!native_mode)
		return 0;

	if (asyc->scaler.mode == DRM_MODE_SCALE_NONE) {
		switch (connector->connector_type) {
		case DRM_MODE_CONNECTOR_LVDS:
		case DRM_MODE_CONNECTOR_eDP:
			/* Force use of scaler for non-EDID modes. */
			if (adjusted_mode->type & DRM_MODE_TYPE_DRIVER)
				break;
			mode = native_mode;
			asyc->scaler.full = true;
			break;
		default:
			break;
		}
	} else {
		mode = native_mode;
	}

	if (!drm_mode_equal(adjusted_mode, mode)) {
		drm_mode_copy(adjusted_mode, mode);
		crtc_state->mode_changed = true;
	}

	return 0;
}

static int
nv50_outp_atomic_check(struct drm_encoder *encoder,
		       struct drm_crtc_state *crtc_state,
		       struct drm_connector_state *conn_state)
{
	struct nouveau_connector *nv_connector =
		nouveau_connector(conn_state->connector);
	return nv50_outp_atomic_check_view(encoder, crtc_state, conn_state,
					   nv_connector->native_mode);
}

/******************************************************************************
 * DAC
 *****************************************************************************/
static void
nv50_dac_disable(struct drm_encoder *encoder)
{
	struct nouveau_encoder *nv_encoder = nouveau_encoder(encoder);
	struct nv50_mast *mast = nv50_mast(encoder->dev);
	const int or = nv_encoder->or;
	u32 *push;

	if (nv_encoder->crtc) {
		push = evo_wait(mast, 4);
		if (push) {
			if (nv50_vers(mast) < GF110_DISP_CORE_CHANNEL_DMA) {
				evo_mthd(push, 0x0400 + (or * 0x080), 1);
				evo_data(push, 0x00000000);
			} else {
				evo_mthd(push, 0x0180 + (or * 0x020), 1);
				evo_data(push, 0x00000000);
			}
			evo_kick(push, mast);
		}
	}

	nv_encoder->crtc = NULL;
	nv50_outp_release(nv_encoder);
}

static void
nv50_dac_enable(struct drm_encoder *encoder)
{
	struct nv50_mast *mast = nv50_mast(encoder->dev);
	struct nouveau_encoder *nv_encoder = nouveau_encoder(encoder);
	struct nouveau_crtc *nv_crtc = nouveau_crtc(encoder->crtc);
	struct drm_display_mode *mode = &nv_crtc->base.state->adjusted_mode;
	u32 *push;

	nv50_outp_acquire(nv_encoder);

	push = evo_wait(mast, 8);
	if (push) {
		if (nv50_vers(mast) < GF110_DISP_CORE_CHANNEL_DMA) {
			u32 syncs = 0x00000000;

			if (mode->flags & DRM_MODE_FLAG_NHSYNC)
				syncs |= 0x00000001;
			if (mode->flags & DRM_MODE_FLAG_NVSYNC)
				syncs |= 0x00000002;

			evo_mthd(push, 0x0400 + (nv_encoder->or * 0x080), 2);
			evo_data(push, 1 << nv_crtc->index);
			evo_data(push, syncs);
		} else {
			u32 magic = 0x31ec6000 | (nv_crtc->index << 25);
			u32 syncs = 0x00000001;

			if (mode->flags & DRM_MODE_FLAG_NHSYNC)
				syncs |= 0x00000008;
			if (mode->flags & DRM_MODE_FLAG_NVSYNC)
				syncs |= 0x00000010;

			if (mode->flags & DRM_MODE_FLAG_INTERLACE)
				magic |= 0x00000001;

			evo_mthd(push, 0x0404 + (nv_crtc->index * 0x300), 2);
			evo_data(push, syncs);
			evo_data(push, magic);
			evo_mthd(push, 0x0180 + (nv_encoder->or * 0x020), 1);
			evo_data(push, 1 << nv_crtc->index);
		}

		evo_kick(push, mast);
	}

	nv_encoder->crtc = encoder->crtc;
}

static enum drm_connector_status
nv50_dac_detect(struct drm_encoder *encoder, struct drm_connector *connector)
{
	struct nouveau_encoder *nv_encoder = nouveau_encoder(encoder);
	struct nv50_disp *disp = nv50_disp(encoder->dev);
	struct {
		struct nv50_disp_mthd_v1 base;
		struct nv50_disp_dac_load_v0 load;
	} args = {
		.base.version = 1,
		.base.method = NV50_DISP_MTHD_V1_DAC_LOAD,
		.base.hasht  = nv_encoder->dcb->hasht,
		.base.hashm  = nv_encoder->dcb->hashm,
	};
	int ret;

	args.load.data = nouveau_drm(encoder->dev)->vbios.dactestval;
	if (args.load.data == 0)
		args.load.data = 340;

	ret = nvif_mthd(disp->disp, 0, &args, sizeof(args));
	if (ret || !args.load.load)
		return connector_status_disconnected;

	return connector_status_connected;
}

static const struct drm_encoder_helper_funcs
nv50_dac_help = {
	.atomic_check = nv50_outp_atomic_check,
	.enable = nv50_dac_enable,
	.disable = nv50_dac_disable,
	.detect = nv50_dac_detect
};

static void
nv50_dac_destroy(struct drm_encoder *encoder)
{
	drm_encoder_cleanup(encoder);
	kfree(encoder);
}

static const struct drm_encoder_funcs
nv50_dac_func = {
	.destroy = nv50_dac_destroy,
};

static int
nv50_dac_create(struct drm_connector *connector, struct dcb_output *dcbe)
{
	struct nouveau_drm *drm = nouveau_drm(connector->dev);
	struct nvkm_i2c *i2c = nvxx_i2c(&drm->client.device);
	struct nvkm_i2c_bus *bus;
	struct nouveau_encoder *nv_encoder;
	struct drm_encoder *encoder;
	int type = DRM_MODE_ENCODER_DAC;

	nv_encoder = kzalloc(sizeof(*nv_encoder), GFP_KERNEL);
	if (!nv_encoder)
		return -ENOMEM;
	nv_encoder->dcb = dcbe;

	bus = nvkm_i2c_bus_find(i2c, dcbe->i2c_index);
	if (bus)
		nv_encoder->i2c = &bus->i2c;

	encoder = to_drm_encoder(nv_encoder);
	encoder->possible_crtcs = dcbe->heads;
	encoder->possible_clones = 0;
	drm_encoder_init(connector->dev, encoder, &nv50_dac_func, type,
			 "dac-%04x-%04x", dcbe->hasht, dcbe->hashm);
	drm_encoder_helper_add(encoder, &nv50_dac_help);

	drm_mode_connector_attach_encoder(connector, encoder);
	return 0;
}

/******************************************************************************
 * Audio
 *****************************************************************************/
static void
nv50_audio_disable(struct drm_encoder *encoder, struct nouveau_crtc *nv_crtc)
{
	struct nouveau_encoder *nv_encoder = nouveau_encoder(encoder);
	struct nv50_disp *disp = nv50_disp(encoder->dev);
	struct {
		struct nv50_disp_mthd_v1 base;
		struct nv50_disp_sor_hda_eld_v0 eld;
	} args = {
		.base.version = 1,
		.base.method  = NV50_DISP_MTHD_V1_SOR_HDA_ELD,
		.base.hasht   = nv_encoder->dcb->hasht,
		.base.hashm   = (0xf0ff & nv_encoder->dcb->hashm) |
				(0x0100 << nv_crtc->index),
	};

	nvif_mthd(disp->disp, 0, &args, sizeof(args));
}

static void
nv50_audio_enable(struct drm_encoder *encoder, struct drm_display_mode *mode)
{
	struct nouveau_encoder *nv_encoder = nouveau_encoder(encoder);
	struct nouveau_crtc *nv_crtc = nouveau_crtc(encoder->crtc);
	struct nouveau_connector *nv_connector;
	struct nv50_disp *disp = nv50_disp(encoder->dev);
	struct __packed {
		struct {
			struct nv50_disp_mthd_v1 mthd;
			struct nv50_disp_sor_hda_eld_v0 eld;
		} base;
		u8 data[sizeof(nv_connector->base.eld)];
	} args = {
		.base.mthd.version = 1,
		.base.mthd.method  = NV50_DISP_MTHD_V1_SOR_HDA_ELD,
		.base.mthd.hasht   = nv_encoder->dcb->hasht,
		.base.mthd.hashm   = (0xf0ff & nv_encoder->dcb->hashm) |
				     (0x0100 << nv_crtc->index),
	};

	nv_connector = nouveau_encoder_connector_get(nv_encoder);
	if (!drm_detect_monitor_audio(nv_connector->edid))
		return;

	drm_edid_to_eld(&nv_connector->base, nv_connector->edid);
	memcpy(args.data, nv_connector->base.eld, sizeof(args.data));

	nvif_mthd(disp->disp, 0, &args,
		  sizeof(args.base) + drm_eld_size(args.data));
}

/******************************************************************************
 * HDMI
 *****************************************************************************/
static void
nv50_hdmi_disable(struct drm_encoder *encoder, struct nouveau_crtc *nv_crtc)
{
	struct nouveau_encoder *nv_encoder = nouveau_encoder(encoder);
	struct nv50_disp *disp = nv50_disp(encoder->dev);
	struct {
		struct nv50_disp_mthd_v1 base;
		struct nv50_disp_sor_hdmi_pwr_v0 pwr;
	} args = {
		.base.version = 1,
		.base.method = NV50_DISP_MTHD_V1_SOR_HDMI_PWR,
		.base.hasht  = nv_encoder->dcb->hasht,
		.base.hashm  = (0xf0ff & nv_encoder->dcb->hashm) |
			       (0x0100 << nv_crtc->index),
	};

	nvif_mthd(disp->disp, 0, &args, sizeof(args));
}

static void
nv50_hdmi_enable(struct drm_encoder *encoder, struct drm_display_mode *mode)
{
	struct nouveau_encoder *nv_encoder = nouveau_encoder(encoder);
	struct nouveau_crtc *nv_crtc = nouveau_crtc(encoder->crtc);
	struct nv50_disp *disp = nv50_disp(encoder->dev);
	struct {
		struct nv50_disp_mthd_v1 base;
		struct nv50_disp_sor_hdmi_pwr_v0 pwr;
		u8 infoframes[2 * 17]; /* two frames, up to 17 bytes each */
	} args = {
		.base.version = 1,
		.base.method = NV50_DISP_MTHD_V1_SOR_HDMI_PWR,
		.base.hasht  = nv_encoder->dcb->hasht,
		.base.hashm  = (0xf0ff & nv_encoder->dcb->hashm) |
			       (0x0100 << nv_crtc->index),
		.pwr.state = 1,
		.pwr.rekey = 56, /* binary driver, and tegra, constant */
	};
	struct nouveau_connector *nv_connector;
	u32 max_ac_packet;
	union hdmi_infoframe avi_frame;
	union hdmi_infoframe vendor_frame;
	int ret;
	int size;

	nv_connector = nouveau_encoder_connector_get(nv_encoder);
	if (!drm_detect_hdmi_monitor(nv_connector->edid))
		return;

<<<<<<< HEAD
	ret = drm_hdmi_avi_infoframe_from_display_mode(&avi_frame.avi, mode);
=======
	ret = drm_hdmi_avi_infoframe_from_display_mode(&avi_frame.avi, mode,
						       false);
>>>>>>> bb176f67
	if (!ret) {
		/* We have an AVI InfoFrame, populate it to the display */
		args.pwr.avi_infoframe_length
			= hdmi_infoframe_pack(&avi_frame, args.infoframes, 17);
	}

	ret = drm_hdmi_vendor_infoframe_from_display_mode(&vendor_frame.vendor.hdmi, mode);
	if (!ret) {
		/* We have a Vendor InfoFrame, populate it to the display */
		args.pwr.vendor_infoframe_length
			= hdmi_infoframe_pack(&vendor_frame,
					      args.infoframes
					      + args.pwr.avi_infoframe_length,
					      17);
	}

	max_ac_packet  = mode->htotal - mode->hdisplay;
	max_ac_packet -= args.pwr.rekey;
	max_ac_packet -= 18; /* constant from tegra */
	args.pwr.max_ac_packet = max_ac_packet / 32;

	size = sizeof(args.base)
		+ sizeof(args.pwr)
		+ args.pwr.avi_infoframe_length
		+ args.pwr.vendor_infoframe_length;
	nvif_mthd(disp->disp, 0, &args, size);
	nv50_audio_enable(encoder, mode);
}

/******************************************************************************
 * MST
 *****************************************************************************/
#define nv50_mstm(p) container_of((p), struct nv50_mstm, mgr)
#define nv50_mstc(p) container_of((p), struct nv50_mstc, connector)
#define nv50_msto(p) container_of((p), struct nv50_msto, encoder)

struct nv50_mstm {
	struct nouveau_encoder *outp;

	struct drm_dp_mst_topology_mgr mgr;
	struct nv50_msto *msto[4];

	bool modified;
	bool disabled;
	int links;
};

struct nv50_mstc {
	struct nv50_mstm *mstm;
	struct drm_dp_mst_port *port;
	struct drm_connector connector;

	struct drm_display_mode *native;
	struct edid *edid;

	int pbn;
};

struct nv50_msto {
	struct drm_encoder encoder;

	struct nv50_head *head;
	struct nv50_mstc *mstc;
	bool disabled;
};

static struct drm_dp_payload *
nv50_msto_payload(struct nv50_msto *msto)
{
	struct nouveau_drm *drm = nouveau_drm(msto->encoder.dev);
	struct nv50_mstc *mstc = msto->mstc;
	struct nv50_mstm *mstm = mstc->mstm;
	int vcpi = mstc->port->vcpi.vcpi, i;

	NV_ATOMIC(drm, "%s: vcpi %d\n", msto->encoder.name, vcpi);
	for (i = 0; i < mstm->mgr.max_payloads; i++) {
		struct drm_dp_payload *payload = &mstm->mgr.payloads[i];
		NV_ATOMIC(drm, "%s: %d: vcpi %d start 0x%02x slots 0x%02x\n",
			  mstm->outp->base.base.name, i, payload->vcpi,
			  payload->start_slot, payload->num_slots);
	}

	for (i = 0; i < mstm->mgr.max_payloads; i++) {
		struct drm_dp_payload *payload = &mstm->mgr.payloads[i];
		if (payload->vcpi == vcpi)
			return payload;
	}

	return NULL;
}

static void
nv50_msto_cleanup(struct nv50_msto *msto)
{
	struct nouveau_drm *drm = nouveau_drm(msto->encoder.dev);
	struct nv50_mstc *mstc = msto->mstc;
	struct nv50_mstm *mstm = mstc->mstm;

	NV_ATOMIC(drm, "%s: msto cleanup\n", msto->encoder.name);
	if (mstc->port && mstc->port->vcpi.vcpi > 0 && !nv50_msto_payload(msto))
		drm_dp_mst_deallocate_vcpi(&mstm->mgr, mstc->port);
	if (msto->disabled) {
		msto->mstc = NULL;
		msto->head = NULL;
		msto->disabled = false;
	}
}

static void
nv50_msto_prepare(struct nv50_msto *msto)
{
	struct nouveau_drm *drm = nouveau_drm(msto->encoder.dev);
	struct nv50_mstc *mstc = msto->mstc;
	struct nv50_mstm *mstm = mstc->mstm;
	struct {
		struct nv50_disp_mthd_v1 base;
		struct nv50_disp_sor_dp_mst_vcpi_v0 vcpi;
	} args = {
		.base.version = 1,
		.base.method = NV50_DISP_MTHD_V1_SOR_DP_MST_VCPI,
		.base.hasht  = mstm->outp->dcb->hasht,
		.base.hashm  = (0xf0ff & mstm->outp->dcb->hashm) |
			       (0x0100 << msto->head->base.index),
	};

	NV_ATOMIC(drm, "%s: msto prepare\n", msto->encoder.name);
	if (mstc->port && mstc->port->vcpi.vcpi > 0) {
		struct drm_dp_payload *payload = nv50_msto_payload(msto);
		if (payload) {
			args.vcpi.start_slot = payload->start_slot;
			args.vcpi.num_slots = payload->num_slots;
			args.vcpi.pbn = mstc->port->vcpi.pbn;
			args.vcpi.aligned_pbn = mstc->port->vcpi.aligned_pbn;
		}
	}

	NV_ATOMIC(drm, "%s: %s: %02x %02x %04x %04x\n",
		  msto->encoder.name, msto->head->base.base.name,
		  args.vcpi.start_slot, args.vcpi.num_slots,
		  args.vcpi.pbn, args.vcpi.aligned_pbn);
	nvif_mthd(&drm->display->disp, 0, &args, sizeof(args));
}

static int
nv50_msto_atomic_check(struct drm_encoder *encoder,
		       struct drm_crtc_state *crtc_state,
		       struct drm_connector_state *conn_state)
{
	struct nv50_mstc *mstc = nv50_mstc(conn_state->connector);
	struct nv50_mstm *mstm = mstc->mstm;
	int bpp = conn_state->connector->display_info.bpc * 3;
	int slots;

	mstc->pbn = drm_dp_calc_pbn_mode(crtc_state->adjusted_mode.clock, bpp);

	slots = drm_dp_find_vcpi_slots(&mstm->mgr, mstc->pbn);
	if (slots < 0)
		return slots;

	return nv50_outp_atomic_check_view(encoder, crtc_state, conn_state,
					   mstc->native);
}

static void
nv50_msto_enable(struct drm_encoder *encoder)
{
	struct nv50_head *head = nv50_head(encoder->crtc);
	struct nv50_msto *msto = nv50_msto(encoder);
	struct nv50_mstc *mstc = NULL;
	struct nv50_mstm *mstm = NULL;
	struct drm_connector *connector;
	struct drm_connector_list_iter conn_iter;
	u8 proto, depth;
	int slots;
	bool r;

	drm_connector_list_iter_begin(encoder->dev, &conn_iter);
	drm_for_each_connector_iter(connector, &conn_iter) {
		if (connector->state->best_encoder == &msto->encoder) {
			mstc = nv50_mstc(connector);
			mstm = mstc->mstm;
			break;
		}
	}
	drm_connector_list_iter_end(&conn_iter);

	if (WARN_ON(!mstc))
		return;

	slots = drm_dp_find_vcpi_slots(&mstm->mgr, mstc->pbn);
	r = drm_dp_mst_allocate_vcpi(&mstm->mgr, mstc->port, mstc->pbn, slots);
	WARN_ON(!r);

	if (!mstm->links++)
		nv50_outp_acquire(mstm->outp);

	if (mstm->outp->link & 1)
		proto = 0x8;
	else
		proto = 0x9;

	switch (mstc->connector.display_info.bpc) {
	case  6: depth = 0x2; break;
	case  8: depth = 0x5; break;
	case 10:
	default: depth = 0x6; break;
	}

	mstm->outp->update(mstm->outp, head->base.index,
			   &head->base.base.state->adjusted_mode, proto, depth);

	msto->head = head;
	msto->mstc = mstc;
	mstm->modified = true;
}

static void
nv50_msto_disable(struct drm_encoder *encoder)
{
	struct nv50_msto *msto = nv50_msto(encoder);
	struct nv50_mstc *mstc = msto->mstc;
	struct nv50_mstm *mstm = mstc->mstm;

	if (mstc->port)
		drm_dp_mst_reset_vcpi_slots(&mstm->mgr, mstc->port);

	mstm->outp->update(mstm->outp, msto->head->base.index, NULL, 0, 0);
	mstm->modified = true;
	if (!--mstm->links)
		mstm->disabled = true;
	msto->disabled = true;
}

static const struct drm_encoder_helper_funcs
nv50_msto_help = {
	.disable = nv50_msto_disable,
	.enable = nv50_msto_enable,
	.atomic_check = nv50_msto_atomic_check,
};

static void
nv50_msto_destroy(struct drm_encoder *encoder)
{
	struct nv50_msto *msto = nv50_msto(encoder);
	drm_encoder_cleanup(&msto->encoder);
	kfree(msto);
}

static const struct drm_encoder_funcs
nv50_msto = {
	.destroy = nv50_msto_destroy,
};

static int
nv50_msto_new(struct drm_device *dev, u32 heads, const char *name, int id,
	      struct nv50_msto **pmsto)
{
	struct nv50_msto *msto;
	int ret;

	if (!(msto = *pmsto = kzalloc(sizeof(*msto), GFP_KERNEL)))
		return -ENOMEM;

	ret = drm_encoder_init(dev, &msto->encoder, &nv50_msto,
			       DRM_MODE_ENCODER_DPMST, "%s-mst-%d", name, id);
	if (ret) {
		kfree(*pmsto);
		*pmsto = NULL;
		return ret;
	}

	drm_encoder_helper_add(&msto->encoder, &nv50_msto_help);
	msto->encoder.possible_crtcs = heads;
	return 0;
}

static struct drm_encoder *
nv50_mstc_atomic_best_encoder(struct drm_connector *connector,
			      struct drm_connector_state *connector_state)
{
	struct nv50_head *head = nv50_head(connector_state->crtc);
	struct nv50_mstc *mstc = nv50_mstc(connector);
	if (mstc->port) {
		struct nv50_mstm *mstm = mstc->mstm;
		return &mstm->msto[head->base.index]->encoder;
	}
	return NULL;
}

static struct drm_encoder *
nv50_mstc_best_encoder(struct drm_connector *connector)
{
	struct nv50_mstc *mstc = nv50_mstc(connector);
	if (mstc->port) {
		struct nv50_mstm *mstm = mstc->mstm;
		return &mstm->msto[0]->encoder;
	}
	return NULL;
}

static enum drm_mode_status
nv50_mstc_mode_valid(struct drm_connector *connector,
		     struct drm_display_mode *mode)
{
	return MODE_OK;
}

static int
nv50_mstc_get_modes(struct drm_connector *connector)
{
	struct nv50_mstc *mstc = nv50_mstc(connector);
	int ret = 0;

	mstc->edid = drm_dp_mst_get_edid(&mstc->connector, mstc->port->mgr, mstc->port);
	drm_mode_connector_update_edid_property(&mstc->connector, mstc->edid);
	if (mstc->edid) {
		ret = drm_add_edid_modes(&mstc->connector, mstc->edid);
		drm_edid_to_eld(&mstc->connector, mstc->edid);
	}

	if (!mstc->connector.display_info.bpc)
		mstc->connector.display_info.bpc = 8;

	if (mstc->native)
		drm_mode_destroy(mstc->connector.dev, mstc->native);
	mstc->native = nouveau_conn_native_mode(&mstc->connector);
	return ret;
}

static const struct drm_connector_helper_funcs
nv50_mstc_help = {
	.get_modes = nv50_mstc_get_modes,
	.mode_valid = nv50_mstc_mode_valid,
	.best_encoder = nv50_mstc_best_encoder,
	.atomic_best_encoder = nv50_mstc_atomic_best_encoder,
};

static enum drm_connector_status
nv50_mstc_detect(struct drm_connector *connector, bool force)
{
	struct nv50_mstc *mstc = nv50_mstc(connector);
	if (!mstc->port)
		return connector_status_disconnected;
	return drm_dp_mst_detect_port(connector, mstc->port->mgr, mstc->port);
}

static void
nv50_mstc_destroy(struct drm_connector *connector)
{
	struct nv50_mstc *mstc = nv50_mstc(connector);
	drm_connector_cleanup(&mstc->connector);
	kfree(mstc);
}

static const struct drm_connector_funcs
nv50_mstc = {
	.reset = nouveau_conn_reset,
	.detect = nv50_mstc_detect,
	.fill_modes = drm_helper_probe_single_connector_modes,
	.destroy = nv50_mstc_destroy,
	.atomic_duplicate_state = nouveau_conn_atomic_duplicate_state,
	.atomic_destroy_state = nouveau_conn_atomic_destroy_state,
	.atomic_set_property = nouveau_conn_atomic_set_property,
	.atomic_get_property = nouveau_conn_atomic_get_property,
};

static int
nv50_mstc_new(struct nv50_mstm *mstm, struct drm_dp_mst_port *port,
	      const char *path, struct nv50_mstc **pmstc)
{
	struct drm_device *dev = mstm->outp->base.base.dev;
	struct nv50_mstc *mstc;
	int ret, i;

	if (!(mstc = *pmstc = kzalloc(sizeof(*mstc), GFP_KERNEL)))
		return -ENOMEM;
	mstc->mstm = mstm;
	mstc->port = port;

	ret = drm_connector_init(dev, &mstc->connector, &nv50_mstc,
				 DRM_MODE_CONNECTOR_DisplayPort);
	if (ret) {
		kfree(*pmstc);
		*pmstc = NULL;
		return ret;
	}

	drm_connector_helper_add(&mstc->connector, &nv50_mstc_help);

	mstc->connector.funcs->reset(&mstc->connector);
	nouveau_conn_attach_properties(&mstc->connector);

	for (i = 0; i < ARRAY_SIZE(mstm->msto) && mstm->msto[i]; i++)
		drm_mode_connector_attach_encoder(&mstc->connector, &mstm->msto[i]->encoder);

	drm_object_attach_property(&mstc->connector.base, dev->mode_config.path_property, 0);
	drm_object_attach_property(&mstc->connector.base, dev->mode_config.tile_property, 0);
	drm_mode_connector_set_path_property(&mstc->connector, path);
	return 0;
}

static void
nv50_mstm_cleanup(struct nv50_mstm *mstm)
{
	struct nouveau_drm *drm = nouveau_drm(mstm->outp->base.base.dev);
	struct drm_encoder *encoder;
	int ret;

	NV_ATOMIC(drm, "%s: mstm cleanup\n", mstm->outp->base.base.name);
	ret = drm_dp_check_act_status(&mstm->mgr);

	ret = drm_dp_update_payload_part2(&mstm->mgr);

	drm_for_each_encoder(encoder, mstm->outp->base.base.dev) {
		if (encoder->encoder_type == DRM_MODE_ENCODER_DPMST) {
			struct nv50_msto *msto = nv50_msto(encoder);
			struct nv50_mstc *mstc = msto->mstc;
			if (mstc && mstc->mstm == mstm)
				nv50_msto_cleanup(msto);
		}
	}

	mstm->modified = false;
}

static void
nv50_mstm_prepare(struct nv50_mstm *mstm)
{
	struct nouveau_drm *drm = nouveau_drm(mstm->outp->base.base.dev);
	struct drm_encoder *encoder;
	int ret;

	NV_ATOMIC(drm, "%s: mstm prepare\n", mstm->outp->base.base.name);
	ret = drm_dp_update_payload_part1(&mstm->mgr);

	drm_for_each_encoder(encoder, mstm->outp->base.base.dev) {
		if (encoder->encoder_type == DRM_MODE_ENCODER_DPMST) {
			struct nv50_msto *msto = nv50_msto(encoder);
			struct nv50_mstc *mstc = msto->mstc;
			if (mstc && mstc->mstm == mstm)
				nv50_msto_prepare(msto);
		}
	}

	if (mstm->disabled) {
		if (!mstm->links)
			nv50_outp_release(mstm->outp);
		mstm->disabled = false;
	}
}

static void
nv50_mstm_hotplug(struct drm_dp_mst_topology_mgr *mgr)
{
	struct nv50_mstm *mstm = nv50_mstm(mgr);
	drm_kms_helper_hotplug_event(mstm->outp->base.base.dev);
}

static void
nv50_mstm_destroy_connector(struct drm_dp_mst_topology_mgr *mgr,
			    struct drm_connector *connector)
{
	struct nouveau_drm *drm = nouveau_drm(connector->dev);
	struct nv50_mstc *mstc = nv50_mstc(connector);

	drm_connector_unregister(&mstc->connector);

	drm_modeset_lock_all(drm->dev);
	drm_fb_helper_remove_one_connector(&drm->fbcon->helper, &mstc->connector);
	mstc->port = NULL;
	drm_modeset_unlock_all(drm->dev);

	drm_connector_unreference(&mstc->connector);
}

static void
nv50_mstm_register_connector(struct drm_connector *connector)
{
	struct nouveau_drm *drm = nouveau_drm(connector->dev);

	drm_modeset_lock_all(drm->dev);
	drm_fb_helper_add_one_connector(&drm->fbcon->helper, connector);
	drm_modeset_unlock_all(drm->dev);

	drm_connector_register(connector);
}

static struct drm_connector *
nv50_mstm_add_connector(struct drm_dp_mst_topology_mgr *mgr,
			struct drm_dp_mst_port *port, const char *path)
{
	struct nv50_mstm *mstm = nv50_mstm(mgr);
	struct nv50_mstc *mstc;
	int ret;

	ret = nv50_mstc_new(mstm, port, path, &mstc);
	if (ret) {
		if (mstc)
			mstc->connector.funcs->destroy(&mstc->connector);
		return NULL;
	}

	return &mstc->connector;
}

static const struct drm_dp_mst_topology_cbs
nv50_mstm = {
	.add_connector = nv50_mstm_add_connector,
	.register_connector = nv50_mstm_register_connector,
	.destroy_connector = nv50_mstm_destroy_connector,
	.hotplug = nv50_mstm_hotplug,
};

void
nv50_mstm_service(struct nv50_mstm *mstm)
{
	struct drm_dp_aux *aux = mstm ? mstm->mgr.aux : NULL;
	bool handled = true;
	int ret;
	u8 esi[8] = {};

	if (!aux)
		return;

	while (handled) {
		ret = drm_dp_dpcd_read(aux, DP_SINK_COUNT_ESI, esi, 8);
		if (ret != 8) {
			drm_dp_mst_topology_mgr_set_mst(&mstm->mgr, false);
			return;
		}

		drm_dp_mst_hpd_irq(&mstm->mgr, esi, &handled);
		if (!handled)
			break;

		drm_dp_dpcd_write(aux, DP_SINK_COUNT_ESI + 1, &esi[1], 3);
	}
}

void
nv50_mstm_remove(struct nv50_mstm *mstm)
{
	if (mstm)
		drm_dp_mst_topology_mgr_set_mst(&mstm->mgr, false);
}

static int
nv50_mstm_enable(struct nv50_mstm *mstm, u8 dpcd, int state)
{
	struct nouveau_encoder *outp = mstm->outp;
	struct {
		struct nv50_disp_mthd_v1 base;
		struct nv50_disp_sor_dp_mst_link_v0 mst;
	} args = {
		.base.version = 1,
		.base.method = NV50_DISP_MTHD_V1_SOR_DP_MST_LINK,
		.base.hasht = outp->dcb->hasht,
		.base.hashm = outp->dcb->hashm,
		.mst.state = state,
	};
	struct nouveau_drm *drm = nouveau_drm(outp->base.base.dev);
	struct nvif_object *disp = &drm->display->disp;
	int ret;

	if (dpcd >= 0x12) {
		ret = drm_dp_dpcd_readb(mstm->mgr.aux, DP_MSTM_CTRL, &dpcd);
		if (ret < 0)
			return ret;

		dpcd &= ~DP_MST_EN;
		if (state)
			dpcd |= DP_MST_EN;

		ret = drm_dp_dpcd_writeb(mstm->mgr.aux, DP_MSTM_CTRL, dpcd);
		if (ret < 0)
			return ret;
	}

	return nvif_mthd(disp, 0, &args, sizeof(args));
}

int
nv50_mstm_detect(struct nv50_mstm *mstm, u8 dpcd[8], int allow)
{
	int ret, state = 0;

	if (!mstm)
		return 0;

	if (dpcd[0] >= 0x12) {
		ret = drm_dp_dpcd_readb(mstm->mgr.aux, DP_MSTM_CAP, &dpcd[1]);
		if (ret < 0)
			return ret;

		if (!(dpcd[1] & DP_MST_CAP))
			dpcd[0] = 0x11;
		else
			state = allow;
	}

	ret = nv50_mstm_enable(mstm, dpcd[0], state);
	if (ret)
		return ret;

	ret = drm_dp_mst_topology_mgr_set_mst(&mstm->mgr, state);
	if (ret)
		return nv50_mstm_enable(mstm, dpcd[0], 0);

	return mstm->mgr.mst_state;
}

static void
nv50_mstm_fini(struct nv50_mstm *mstm)
{
	if (mstm && mstm->mgr.mst_state)
		drm_dp_mst_topology_mgr_suspend(&mstm->mgr);
}

static void
nv50_mstm_init(struct nv50_mstm *mstm)
{
	if (mstm && mstm->mgr.mst_state)
		drm_dp_mst_topology_mgr_resume(&mstm->mgr);
}

static void
nv50_mstm_del(struct nv50_mstm **pmstm)
{
	struct nv50_mstm *mstm = *pmstm;
	if (mstm) {
		kfree(*pmstm);
		*pmstm = NULL;
	}
}

static int
nv50_mstm_new(struct nouveau_encoder *outp, struct drm_dp_aux *aux, int aux_max,
	      int conn_base_id, struct nv50_mstm **pmstm)
{
	const int max_payloads = hweight8(outp->dcb->heads);
	struct drm_device *dev = outp->base.base.dev;
	struct nv50_mstm *mstm;
	int ret, i;
	u8 dpcd;

	/* This is a workaround for some monitors not functioning
	 * correctly in MST mode on initial module load.  I think
	 * some bad interaction with the VBIOS may be responsible.
	 *
	 * A good ol' off and on again seems to work here ;)
	 */
	ret = drm_dp_dpcd_readb(aux, DP_DPCD_REV, &dpcd);
	if (ret >= 0 && dpcd >= 0x12)
		drm_dp_dpcd_writeb(aux, DP_MSTM_CTRL, 0);

	if (!(mstm = *pmstm = kzalloc(sizeof(*mstm), GFP_KERNEL)))
		return -ENOMEM;
	mstm->outp = outp;
	mstm->mgr.cbs = &nv50_mstm;

	ret = drm_dp_mst_topology_mgr_init(&mstm->mgr, dev, aux, aux_max,
					   max_payloads, conn_base_id);
	if (ret)
		return ret;

	for (i = 0; i < max_payloads; i++) {
		ret = nv50_msto_new(dev, outp->dcb->heads, outp->base.base.name,
				    i, &mstm->msto[i]);
		if (ret)
			return ret;
	}

	return 0;
}

/******************************************************************************
 * SOR
 *****************************************************************************/
static void
nv50_sor_update(struct nouveau_encoder *nv_encoder, u8 head,
		struct drm_display_mode *mode, u8 proto, u8 depth)
{
	struct nv50_dmac *core = &nv50_mast(nv_encoder->base.base.dev)->base;
	u32 *push;

	if (!mode) {
		nv_encoder->ctrl &= ~BIT(head);
		if (!(nv_encoder->ctrl & 0x0000000f))
			nv_encoder->ctrl = 0;
	} else {
		nv_encoder->ctrl |= proto << 8;
		nv_encoder->ctrl |= BIT(head);
	}

	if ((push = evo_wait(core, 6))) {
		if (core->base.user.oclass < GF110_DISP_CORE_CHANNEL_DMA) {
			if (mode) {
				if (mode->flags & DRM_MODE_FLAG_NHSYNC)
					nv_encoder->ctrl |= 0x00001000;
				if (mode->flags & DRM_MODE_FLAG_NVSYNC)
					nv_encoder->ctrl |= 0x00002000;
				nv_encoder->ctrl |= depth << 16;
			}
			evo_mthd(push, 0x0600 + (nv_encoder->or * 0x40), 1);
		} else {
			if (mode) {
				u32 magic = 0x31ec6000 | (head << 25);
				u32 syncs = 0x00000001;
				if (mode->flags & DRM_MODE_FLAG_NHSYNC)
					syncs |= 0x00000008;
				if (mode->flags & DRM_MODE_FLAG_NVSYNC)
					syncs |= 0x00000010;
				if (mode->flags & DRM_MODE_FLAG_INTERLACE)
					magic |= 0x00000001;

				evo_mthd(push, 0x0404 + (head * 0x300), 2);
				evo_data(push, syncs | (depth << 6));
				evo_data(push, magic);
			}
			evo_mthd(push, 0x0200 + (nv_encoder->or * 0x20), 1);
		}
		evo_data(push, nv_encoder->ctrl);
		evo_kick(push, core);
	}
}

static void
nv50_sor_disable(struct drm_encoder *encoder)
{
	struct nouveau_encoder *nv_encoder = nouveau_encoder(encoder);
	struct nouveau_crtc *nv_crtc = nouveau_crtc(nv_encoder->crtc);

	nv_encoder->crtc = NULL;

	if (nv_crtc) {
		struct nvkm_i2c_aux *aux = nv_encoder->aux;
		u8 pwr;

		if (aux) {
			int ret = nvkm_rdaux(aux, DP_SET_POWER, &pwr, 1);
			if (ret == 0) {
				pwr &= ~DP_SET_POWER_MASK;
				pwr |=  DP_SET_POWER_D3;
				nvkm_wraux(aux, DP_SET_POWER, &pwr, 1);
			}
		}

		nv_encoder->update(nv_encoder, nv_crtc->index, NULL, 0, 0);
		nv50_audio_disable(encoder, nv_crtc);
		nv50_hdmi_disable(&nv_encoder->base.base, nv_crtc);
		nv50_outp_release(nv_encoder);
	}
}

static void
nv50_sor_enable(struct drm_encoder *encoder)
{
	struct nouveau_encoder *nv_encoder = nouveau_encoder(encoder);
	struct nouveau_crtc *nv_crtc = nouveau_crtc(encoder->crtc);
	struct drm_display_mode *mode = &nv_crtc->base.state->adjusted_mode;
	struct {
		struct nv50_disp_mthd_v1 base;
		struct nv50_disp_sor_lvds_script_v0 lvds;
	} lvds = {
		.base.version = 1,
		.base.method  = NV50_DISP_MTHD_V1_SOR_LVDS_SCRIPT,
		.base.hasht   = nv_encoder->dcb->hasht,
		.base.hashm   = nv_encoder->dcb->hashm,
	};
	struct nv50_disp *disp = nv50_disp(encoder->dev);
	struct drm_device *dev = encoder->dev;
	struct nouveau_drm *drm = nouveau_drm(dev);
	struct nouveau_connector *nv_connector;
	struct nvbios *bios = &drm->vbios;
	u8 proto = 0xf;
	u8 depth = 0x0;

	nv_connector = nouveau_encoder_connector_get(nv_encoder);
	nv_encoder->crtc = encoder->crtc;
	nv50_outp_acquire(nv_encoder);

	switch (nv_encoder->dcb->type) {
	case DCB_OUTPUT_TMDS:
		if (nv_encoder->link & 1) {
			proto = 0x1;
			/* Only enable dual-link if:
			 *  - Need to (i.e. rate > 165MHz)
			 *  - DCB says we can
			 *  - Not an HDMI monitor, since there's no dual-link
			 *    on HDMI.
			 */
			if (mode->clock >= 165000 &&
			    nv_encoder->dcb->duallink_possible &&
			    !drm_detect_hdmi_monitor(nv_connector->edid))
				proto |= 0x4;
		} else {
			proto = 0x2;
		}

		nv50_hdmi_enable(&nv_encoder->base.base, mode);
		break;
	case DCB_OUTPUT_LVDS:
		proto = 0x0;

		if (bios->fp_no_ddc) {
			if (bios->fp.dual_link)
				lvds.lvds.script |= 0x0100;
			if (bios->fp.if_is_24bit)
				lvds.lvds.script |= 0x0200;
		} else {
			if (nv_connector->type == DCB_CONNECTOR_LVDS_SPWG) {
				if (((u8 *)nv_connector->edid)[121] == 2)
					lvds.lvds.script |= 0x0100;
			} else
			if (mode->clock >= bios->fp.duallink_transition_clk) {
				lvds.lvds.script |= 0x0100;
			}

			if (lvds.lvds.script & 0x0100) {
				if (bios->fp.strapless_is_24bit & 2)
					lvds.lvds.script |= 0x0200;
			} else {
				if (bios->fp.strapless_is_24bit & 1)
					lvds.lvds.script |= 0x0200;
			}

			if (nv_connector->base.display_info.bpc == 8)
				lvds.lvds.script |= 0x0200;
		}

		nvif_mthd(disp->disp, 0, &lvds, sizeof(lvds));
		break;
	case DCB_OUTPUT_DP:
		if (nv_connector->base.display_info.bpc == 6)
			depth = 0x2;
		else
		if (nv_connector->base.display_info.bpc == 8)
			depth = 0x5;
		else
			depth = 0x6;

		if (nv_encoder->link & 1)
			proto = 0x8;
		else
			proto = 0x9;

		nv50_audio_enable(encoder, mode);
		break;
	default:
		BUG();
		break;
	}

	nv_encoder->update(nv_encoder, nv_crtc->index, mode, proto, depth);
}

static const struct drm_encoder_helper_funcs
nv50_sor_help = {
	.atomic_check = nv50_outp_atomic_check,
	.enable = nv50_sor_enable,
	.disable = nv50_sor_disable,
};

static void
nv50_sor_destroy(struct drm_encoder *encoder)
{
	struct nouveau_encoder *nv_encoder = nouveau_encoder(encoder);
	nv50_mstm_del(&nv_encoder->dp.mstm);
	drm_encoder_cleanup(encoder);
	kfree(encoder);
}

static const struct drm_encoder_funcs
nv50_sor_func = {
	.destroy = nv50_sor_destroy,
};

static int
nv50_sor_create(struct drm_connector *connector, struct dcb_output *dcbe)
{
	struct nouveau_connector *nv_connector = nouveau_connector(connector);
	struct nouveau_drm *drm = nouveau_drm(connector->dev);
	struct nvkm_i2c *i2c = nvxx_i2c(&drm->client.device);
	struct nouveau_encoder *nv_encoder;
	struct drm_encoder *encoder;
	int type, ret;

	switch (dcbe->type) {
	case DCB_OUTPUT_LVDS: type = DRM_MODE_ENCODER_LVDS; break;
	case DCB_OUTPUT_TMDS:
	case DCB_OUTPUT_DP:
	default:
		type = DRM_MODE_ENCODER_TMDS;
		break;
	}

	nv_encoder = kzalloc(sizeof(*nv_encoder), GFP_KERNEL);
	if (!nv_encoder)
		return -ENOMEM;
	nv_encoder->dcb = dcbe;
	nv_encoder->update = nv50_sor_update;

	encoder = to_drm_encoder(nv_encoder);
	encoder->possible_crtcs = dcbe->heads;
	encoder->possible_clones = 0;
	drm_encoder_init(connector->dev, encoder, &nv50_sor_func, type,
			 "sor-%04x-%04x", dcbe->hasht, dcbe->hashm);
	drm_encoder_helper_add(encoder, &nv50_sor_help);

	drm_mode_connector_attach_encoder(connector, encoder);

	if (dcbe->type == DCB_OUTPUT_DP) {
		struct nv50_disp *disp = nv50_disp(encoder->dev);
		struct nvkm_i2c_aux *aux =
			nvkm_i2c_aux_find(i2c, dcbe->i2c_index);
		if (aux) {
			if (disp->disp->oclass < GF110_DISP) {
				/* HW has no support for address-only
				 * transactions, so we're required to
				 * use custom I2C-over-AUX code.
				 */
				nv_encoder->i2c = &aux->i2c;
			} else {
				nv_encoder->i2c = &nv_connector->aux.ddc;
			}
			nv_encoder->aux = aux;
		}

		/*TODO: Use DP Info Table to check for support. */
		if (disp->disp->oclass >= GF110_DISP) {
			ret = nv50_mstm_new(nv_encoder, &nv_connector->aux, 16,
					    nv_connector->base.base.id,
					    &nv_encoder->dp.mstm);
			if (ret)
				return ret;
		}
	} else {
		struct nvkm_i2c_bus *bus =
			nvkm_i2c_bus_find(i2c, dcbe->i2c_index);
		if (bus)
			nv_encoder->i2c = &bus->i2c;
	}

	return 0;
}

/******************************************************************************
 * PIOR
 *****************************************************************************/
static int
nv50_pior_atomic_check(struct drm_encoder *encoder,
		       struct drm_crtc_state *crtc_state,
		       struct drm_connector_state *conn_state)
{
	int ret = nv50_outp_atomic_check(encoder, crtc_state, conn_state);
	if (ret)
		return ret;
	crtc_state->adjusted_mode.clock *= 2;
	return 0;
}

static void
nv50_pior_disable(struct drm_encoder *encoder)
{
	struct nouveau_encoder *nv_encoder = nouveau_encoder(encoder);
	struct nv50_mast *mast = nv50_mast(encoder->dev);
	const int or = nv_encoder->or;
	u32 *push;

	if (nv_encoder->crtc) {
		push = evo_wait(mast, 4);
		if (push) {
			if (nv50_vers(mast) < GF110_DISP_CORE_CHANNEL_DMA) {
				evo_mthd(push, 0x0700 + (or * 0x040), 1);
				evo_data(push, 0x00000000);
			}
			evo_kick(push, mast);
		}
	}

	nv_encoder->crtc = NULL;
	nv50_outp_release(nv_encoder);
}

static void
nv50_pior_enable(struct drm_encoder *encoder)
{
	struct nv50_mast *mast = nv50_mast(encoder->dev);
	struct nouveau_encoder *nv_encoder = nouveau_encoder(encoder);
	struct nouveau_crtc *nv_crtc = nouveau_crtc(encoder->crtc);
	struct nouveau_connector *nv_connector;
	struct drm_display_mode *mode = &nv_crtc->base.state->adjusted_mode;
	u8 owner = 1 << nv_crtc->index;
	u8 proto, depth;
	u32 *push;

	nv50_outp_acquire(nv_encoder);

	nv_connector = nouveau_encoder_connector_get(nv_encoder);
	switch (nv_connector->base.display_info.bpc) {
	case 10: depth = 0x6; break;
	case  8: depth = 0x5; break;
	case  6: depth = 0x2; break;
	default: depth = 0x0; break;
	}

	switch (nv_encoder->dcb->type) {
	case DCB_OUTPUT_TMDS:
	case DCB_OUTPUT_DP:
		proto = 0x0;
		break;
	default:
		BUG();
		break;
	}

	push = evo_wait(mast, 8);
	if (push) {
		if (nv50_vers(mast) < GF110_DISP_CORE_CHANNEL_DMA) {
			u32 ctrl = (depth << 16) | (proto << 8) | owner;
			if (mode->flags & DRM_MODE_FLAG_NHSYNC)
				ctrl |= 0x00001000;
			if (mode->flags & DRM_MODE_FLAG_NVSYNC)
				ctrl |= 0x00002000;
			evo_mthd(push, 0x0700 + (nv_encoder->or * 0x040), 1);
			evo_data(push, ctrl);
		}

		evo_kick(push, mast);
	}

	nv_encoder->crtc = encoder->crtc;
}

static const struct drm_encoder_helper_funcs
nv50_pior_help = {
	.atomic_check = nv50_pior_atomic_check,
	.enable = nv50_pior_enable,
	.disable = nv50_pior_disable,
};

static void
nv50_pior_destroy(struct drm_encoder *encoder)
{
	drm_encoder_cleanup(encoder);
	kfree(encoder);
}

static const struct drm_encoder_funcs
nv50_pior_func = {
	.destroy = nv50_pior_destroy,
};

static int
nv50_pior_create(struct drm_connector *connector, struct dcb_output *dcbe)
{
	struct nouveau_connector *nv_connector = nouveau_connector(connector);
	struct nouveau_drm *drm = nouveau_drm(connector->dev);
	struct nvkm_i2c *i2c = nvxx_i2c(&drm->client.device);
	struct nvkm_i2c_bus *bus = NULL;
	struct nvkm_i2c_aux *aux = NULL;
	struct i2c_adapter *ddc;
	struct nouveau_encoder *nv_encoder;
	struct drm_encoder *encoder;
	int type;

	switch (dcbe->type) {
	case DCB_OUTPUT_TMDS:
		bus  = nvkm_i2c_bus_find(i2c, NVKM_I2C_BUS_EXT(dcbe->extdev));
		ddc  = bus ? &bus->i2c : NULL;
		type = DRM_MODE_ENCODER_TMDS;
		break;
	case DCB_OUTPUT_DP:
		aux  = nvkm_i2c_aux_find(i2c, NVKM_I2C_AUX_EXT(dcbe->extdev));
		ddc  = aux ? &nv_connector->aux.ddc : NULL;
		type = DRM_MODE_ENCODER_TMDS;
		break;
	default:
		return -ENODEV;
	}

	nv_encoder = kzalloc(sizeof(*nv_encoder), GFP_KERNEL);
	if (!nv_encoder)
		return -ENOMEM;
	nv_encoder->dcb = dcbe;
	nv_encoder->i2c = ddc;
	nv_encoder->aux = aux;

	encoder = to_drm_encoder(nv_encoder);
	encoder->possible_crtcs = dcbe->heads;
	encoder->possible_clones = 0;
	drm_encoder_init(connector->dev, encoder, &nv50_pior_func, type,
			 "pior-%04x-%04x", dcbe->hasht, dcbe->hashm);
	drm_encoder_helper_add(encoder, &nv50_pior_help);

	drm_mode_connector_attach_encoder(connector, encoder);
	return 0;
}

/******************************************************************************
 * Atomic
 *****************************************************************************/

static void
nv50_disp_atomic_commit_core(struct nouveau_drm *drm, u32 interlock)
{
	struct nv50_disp *disp = nv50_disp(drm->dev);
	struct nv50_dmac *core = &disp->mast.base;
	struct nv50_mstm *mstm;
	struct drm_encoder *encoder;
	u32 *push;

	NV_ATOMIC(drm, "commit core %08x\n", interlock);

	drm_for_each_encoder(encoder, drm->dev) {
		if (encoder->encoder_type != DRM_MODE_ENCODER_DPMST) {
			mstm = nouveau_encoder(encoder)->dp.mstm;
			if (mstm && mstm->modified)
				nv50_mstm_prepare(mstm);
		}
	}

	if ((push = evo_wait(core, 5))) {
		evo_mthd(push, 0x0084, 1);
		evo_data(push, 0x80000000);
		evo_mthd(push, 0x0080, 2);
		evo_data(push, interlock);
		evo_data(push, 0x00000000);
		nouveau_bo_wr32(disp->sync, 0, 0x00000000);
		evo_kick(push, core);
		if (nvif_msec(&drm->client.device, 2000ULL,
			if (nouveau_bo_rd32(disp->sync, 0))
				break;
			usleep_range(1, 2);
		) < 0)
			NV_ERROR(drm, "EVO timeout\n");
	}

	drm_for_each_encoder(encoder, drm->dev) {
		if (encoder->encoder_type != DRM_MODE_ENCODER_DPMST) {
			mstm = nouveau_encoder(encoder)->dp.mstm;
			if (mstm && mstm->modified)
				nv50_mstm_cleanup(mstm);
		}
	}
}

static void
nv50_disp_atomic_commit_tail(struct drm_atomic_state *state)
{
	struct drm_device *dev = state->dev;
	struct drm_crtc_state *new_crtc_state, *old_crtc_state;
	struct drm_crtc *crtc;
	struct drm_plane_state *new_plane_state;
	struct drm_plane *plane;
	struct nouveau_drm *drm = nouveau_drm(dev);
	struct nv50_disp *disp = nv50_disp(dev);
	struct nv50_atom *atom = nv50_atom(state);
	struct nv50_outp_atom *outp, *outt;
	u32 interlock_core = 0;
	u32 interlock_chan = 0;
	int i;

	NV_ATOMIC(drm, "commit %d %d\n", atom->lock_core, atom->flush_disable);
	drm_atomic_helper_wait_for_fences(dev, state, false);
	drm_atomic_helper_wait_for_dependencies(state);
	drm_atomic_helper_update_legacy_modeset_state(dev, state);

	if (atom->lock_core)
		mutex_lock(&disp->mutex);

	/* Disable head(s). */
	for_each_oldnew_crtc_in_state(state, crtc, old_crtc_state, new_crtc_state, i) {
		struct nv50_head_atom *asyh = nv50_head_atom(new_crtc_state);
		struct nv50_head *head = nv50_head(crtc);

		NV_ATOMIC(drm, "%s: clr %04x (set %04x)\n", crtc->name,
			  asyh->clr.mask, asyh->set.mask);
<<<<<<< HEAD
		if (crtc_state->active && !asyh->state.active)
=======
		if (old_crtc_state->active && !new_crtc_state->active)
>>>>>>> bb176f67
			drm_crtc_vblank_off(crtc);

		if (asyh->clr.mask) {
			nv50_head_flush_clr(head, asyh, atom->flush_disable);
			interlock_core |= 1;
		}
	}

	/* Disable plane(s). */
	for_each_new_plane_in_state(state, plane, new_plane_state, i) {
		struct nv50_wndw_atom *asyw = nv50_wndw_atom(new_plane_state);
		struct nv50_wndw *wndw = nv50_wndw(plane);

		NV_ATOMIC(drm, "%s: clr %02x (set %02x)\n", plane->name,
			  asyw->clr.mask, asyw->set.mask);
		if (!asyw->clr.mask)
			continue;

		interlock_chan |= nv50_wndw_flush_clr(wndw, interlock_core,
						      atom->flush_disable,
						      asyw);
	}

	/* Disable output path(s). */
	list_for_each_entry(outp, &atom->outp, head) {
		const struct drm_encoder_helper_funcs *help;
		struct drm_encoder *encoder;

		encoder = outp->encoder;
		help = encoder->helper_private;

		NV_ATOMIC(drm, "%s: clr %02x (set %02x)\n", encoder->name,
			  outp->clr.mask, outp->set.mask);

		if (outp->clr.mask) {
			help->disable(encoder);
			interlock_core |= 1;
			if (outp->flush_disable) {
				nv50_disp_atomic_commit_core(drm, interlock_chan);
				interlock_core = 0;
				interlock_chan = 0;
			}
		}
	}

	/* Flush disable. */
	if (interlock_core) {
		if (atom->flush_disable) {
			nv50_disp_atomic_commit_core(drm, interlock_chan);
			interlock_core = 0;
			interlock_chan = 0;
		}
	}

	/* Update output path(s). */
	list_for_each_entry_safe(outp, outt, &atom->outp, head) {
		const struct drm_encoder_helper_funcs *help;
		struct drm_encoder *encoder;

		encoder = outp->encoder;
		help = encoder->helper_private;

		NV_ATOMIC(drm, "%s: set %02x (clr %02x)\n", encoder->name,
			  outp->set.mask, outp->clr.mask);

		if (outp->set.mask) {
			help->enable(encoder);
			interlock_core = 1;
		}

		list_del(&outp->head);
		kfree(outp);
	}

	/* Update head(s). */
	for_each_oldnew_crtc_in_state(state, crtc, old_crtc_state, new_crtc_state, i) {
		struct nv50_head_atom *asyh = nv50_head_atom(new_crtc_state);
		struct nv50_head *head = nv50_head(crtc);

		NV_ATOMIC(drm, "%s: set %04x (clr %04x)\n", crtc->name,
			  asyh->set.mask, asyh->clr.mask);

		if (asyh->set.mask) {
			nv50_head_flush_set(head, asyh);
			interlock_core = 1;
		}

<<<<<<< HEAD
		if (asyh->state.active) {
			if (!crtc_state->active)
				drm_crtc_vblank_on(crtc);
			if (asyh->state.event)
=======
		if (new_crtc_state->active) {
			if (!old_crtc_state->active)
				drm_crtc_vblank_on(crtc);
			if (new_crtc_state->event)
>>>>>>> bb176f67
				drm_crtc_vblank_get(crtc);
		}
	}

	/* Update plane(s). */
	for_each_new_plane_in_state(state, plane, new_plane_state, i) {
		struct nv50_wndw_atom *asyw = nv50_wndw_atom(new_plane_state);
		struct nv50_wndw *wndw = nv50_wndw(plane);

		NV_ATOMIC(drm, "%s: set %02x (clr %02x)\n", plane->name,
			  asyw->set.mask, asyw->clr.mask);
		if ( !asyw->set.mask &&
		    (!asyw->clr.mask || atom->flush_disable))
			continue;

		interlock_chan |= nv50_wndw_flush_set(wndw, interlock_core, asyw);
	}

	/* Flush update. */
	if (interlock_core) {
		if (!interlock_chan && atom->state.legacy_cursor_update) {
			u32 *push = evo_wait(&disp->mast, 2);
			if (push) {
				evo_mthd(push, 0x0080, 1);
				evo_data(push, 0x00000000);
				evo_kick(push, &disp->mast);
			}
		} else {
			nv50_disp_atomic_commit_core(drm, interlock_chan);
		}
	}

	if (atom->lock_core)
		mutex_unlock(&disp->mutex);

	/* Wait for HW to signal completion. */
	for_each_new_plane_in_state(state, plane, new_plane_state, i) {
		struct nv50_wndw_atom *asyw = nv50_wndw_atom(new_plane_state);
		struct nv50_wndw *wndw = nv50_wndw(plane);
		int ret = nv50_wndw_wait_armed(wndw, asyw);
		if (ret)
			NV_ERROR(drm, "%s: timeout\n", plane->name);
	}

	for_each_new_crtc_in_state(state, crtc, new_crtc_state, i) {
		if (new_crtc_state->event) {
			unsigned long flags;
			/* Get correct count/ts if racing with vblank irq */
<<<<<<< HEAD
			if (crtc->state->active)
				drm_accurate_vblank_count(crtc);
=======
			if (new_crtc_state->active)
				drm_crtc_accurate_vblank_count(crtc);
>>>>>>> bb176f67
			spin_lock_irqsave(&crtc->dev->event_lock, flags);
			drm_crtc_send_vblank_event(crtc, new_crtc_state->event);
			spin_unlock_irqrestore(&crtc->dev->event_lock, flags);
<<<<<<< HEAD
			crtc->state->event = NULL;
			if (crtc->state->active)
=======

			new_crtc_state->event = NULL;
			if (new_crtc_state->active)
>>>>>>> bb176f67
				drm_crtc_vblank_put(crtc);
		}
	}

	drm_atomic_helper_commit_hw_done(state);
	drm_atomic_helper_cleanup_planes(dev, state);
	drm_atomic_helper_commit_cleanup_done(state);
	drm_atomic_state_put(state);
}

static void
nv50_disp_atomic_commit_work(struct work_struct *work)
{
	struct drm_atomic_state *state =
		container_of(work, typeof(*state), commit_work);
	nv50_disp_atomic_commit_tail(state);
}

static int
nv50_disp_atomic_commit(struct drm_device *dev,
			struct drm_atomic_state *state, bool nonblock)
{
	struct nouveau_drm *drm = nouveau_drm(dev);
	struct nv50_disp *disp = nv50_disp(dev);
	struct drm_plane_state *old_plane_state;
	struct drm_plane *plane;
	struct drm_crtc *crtc;
	bool active = false;
	int ret, i;

	ret = pm_runtime_get_sync(dev->dev);
	if (ret < 0 && ret != -EACCES)
		return ret;

	ret = drm_atomic_helper_setup_commit(state, nonblock);
	if (ret)
		goto done;

	INIT_WORK(&state->commit_work, nv50_disp_atomic_commit_work);

	ret = drm_atomic_helper_prepare_planes(dev, state);
	if (ret)
		goto done;

	if (!nonblock) {
		ret = drm_atomic_helper_wait_for_fences(dev, state, true);
		if (ret)
			goto err_cleanup;
	}

	ret = drm_atomic_helper_swap_state(state, true);
	if (ret)
		goto err_cleanup;

	for_each_old_plane_in_state(state, plane, old_plane_state, i) {
		struct nv50_wndw_atom *asyw = nv50_wndw_atom(old_plane_state);
		struct nv50_wndw *wndw = nv50_wndw(plane);

		if (asyw->set.image) {
			asyw->ntfy.handle = wndw->dmac->sync.handle;
			asyw->ntfy.offset = wndw->ntfy;
			asyw->ntfy.awaken = false;
			asyw->set.ntfy = true;
			nouveau_bo_wr32(disp->sync, wndw->ntfy / 4, 0x00000000);
			wndw->ntfy ^= 0x10;
		}
	}

	drm_atomic_state_get(state);

	if (nonblock)
		queue_work(system_unbound_wq, &state->commit_work);
	else
		nv50_disp_atomic_commit_tail(state);

	drm_for_each_crtc(crtc, dev) {
		if (crtc->state->enable) {
			if (!drm->have_disp_power_ref) {
				drm->have_disp_power_ref = true;
				return 0;
			}
			active = true;
			break;
		}
	}

	if (!active && drm->have_disp_power_ref) {
		pm_runtime_put_autosuspend(dev->dev);
		drm->have_disp_power_ref = false;
	}

err_cleanup:
	if (ret)
		drm_atomic_helper_cleanup_planes(dev, state);
done:
	pm_runtime_put_autosuspend(dev->dev);
	return ret;
}

static struct nv50_outp_atom *
nv50_disp_outp_atomic_add(struct nv50_atom *atom, struct drm_encoder *encoder)
{
	struct nv50_outp_atom *outp;

	list_for_each_entry(outp, &atom->outp, head) {
		if (outp->encoder == encoder)
			return outp;
	}

	outp = kzalloc(sizeof(*outp), GFP_KERNEL);
	if (!outp)
		return ERR_PTR(-ENOMEM);

	list_add(&outp->head, &atom->outp);
	outp->encoder = encoder;
	return outp;
}

static int
nv50_disp_outp_atomic_check_clr(struct nv50_atom *atom,
				struct drm_connector_state *old_connector_state)
{
	struct drm_encoder *encoder = old_connector_state->best_encoder;
	struct drm_crtc_state *old_crtc_state, *new_crtc_state;
	struct drm_crtc *crtc;
	struct nv50_outp_atom *outp;

	if (!(crtc = old_connector_state->crtc))
		return 0;

	old_crtc_state = drm_atomic_get_old_crtc_state(&atom->state, crtc);
	new_crtc_state = drm_atomic_get_new_crtc_state(&atom->state, crtc);
	if (old_crtc_state->active && drm_atomic_crtc_needs_modeset(new_crtc_state)) {
		outp = nv50_disp_outp_atomic_add(atom, encoder);
		if (IS_ERR(outp))
			return PTR_ERR(outp);

		if (outp->encoder->encoder_type == DRM_MODE_ENCODER_DPMST) {
			outp->flush_disable = true;
			atom->flush_disable = true;
		}
		outp->clr.ctrl = true;
		atom->lock_core = true;
	}

	return 0;
}

static int
nv50_disp_outp_atomic_check_set(struct nv50_atom *atom,
				struct drm_connector_state *connector_state)
{
	struct drm_encoder *encoder = connector_state->best_encoder;
	struct drm_crtc_state *new_crtc_state;
	struct drm_crtc *crtc;
	struct nv50_outp_atom *outp;

	if (!(crtc = connector_state->crtc))
		return 0;

	new_crtc_state = drm_atomic_get_new_crtc_state(&atom->state, crtc);
	if (new_crtc_state->active && drm_atomic_crtc_needs_modeset(new_crtc_state)) {
		outp = nv50_disp_outp_atomic_add(atom, encoder);
		if (IS_ERR(outp))
			return PTR_ERR(outp);

		outp->set.ctrl = true;
		atom->lock_core = true;
	}

	return 0;
}

static int
nv50_disp_atomic_check(struct drm_device *dev, struct drm_atomic_state *state)
{
	struct nv50_atom *atom = nv50_atom(state);
	struct drm_connector_state *old_connector_state, *new_connector_state;
	struct drm_connector *connector;
	int ret, i;

	ret = drm_atomic_helper_check(dev, state);
	if (ret)
		return ret;

	for_each_oldnew_connector_in_state(state, connector, old_connector_state, new_connector_state, i) {
		ret = nv50_disp_outp_atomic_check_clr(atom, old_connector_state);
		if (ret)
			return ret;

		ret = nv50_disp_outp_atomic_check_set(atom, new_connector_state);
		if (ret)
			return ret;
	}

	return 0;
}

static void
nv50_disp_atomic_state_clear(struct drm_atomic_state *state)
{
	struct nv50_atom *atom = nv50_atom(state);
	struct nv50_outp_atom *outp, *outt;

	list_for_each_entry_safe(outp, outt, &atom->outp, head) {
		list_del(&outp->head);
		kfree(outp);
	}

	drm_atomic_state_default_clear(state);
}

static void
nv50_disp_atomic_state_free(struct drm_atomic_state *state)
{
	struct nv50_atom *atom = nv50_atom(state);
	drm_atomic_state_default_release(&atom->state);
	kfree(atom);
}

static struct drm_atomic_state *
nv50_disp_atomic_state_alloc(struct drm_device *dev)
{
	struct nv50_atom *atom;
	if (!(atom = kzalloc(sizeof(*atom), GFP_KERNEL)) ||
	    drm_atomic_state_init(dev, &atom->state) < 0) {
		kfree(atom);
		return NULL;
	}
	INIT_LIST_HEAD(&atom->outp);
	return &atom->state;
}

static const struct drm_mode_config_funcs
nv50_disp_func = {
	.fb_create = nouveau_user_framebuffer_create,
	.output_poll_changed = nouveau_fbcon_output_poll_changed,
	.atomic_check = nv50_disp_atomic_check,
	.atomic_commit = nv50_disp_atomic_commit,
	.atomic_state_alloc = nv50_disp_atomic_state_alloc,
	.atomic_state_clear = nv50_disp_atomic_state_clear,
	.atomic_state_free = nv50_disp_atomic_state_free,
};

/******************************************************************************
 * Init
 *****************************************************************************/

void
nv50_display_fini(struct drm_device *dev)
{
	struct nouveau_encoder *nv_encoder;
	struct drm_encoder *encoder;
	struct drm_plane *plane;

	drm_for_each_plane(plane, dev) {
		struct nv50_wndw *wndw = nv50_wndw(plane);
		if (plane->funcs != &nv50_wndw)
			continue;
		nv50_wndw_fini(wndw);
	}

	list_for_each_entry(encoder, &dev->mode_config.encoder_list, head) {
		if (encoder->encoder_type != DRM_MODE_ENCODER_DPMST) {
			nv_encoder = nouveau_encoder(encoder);
			nv50_mstm_fini(nv_encoder->dp.mstm);
		}
	}
}

int
nv50_display_init(struct drm_device *dev)
{
	struct drm_encoder *encoder;
	struct drm_plane *plane;
	struct drm_crtc *crtc;
	u32 *push;

	push = evo_wait(nv50_mast(dev), 32);
	if (!push)
		return -EBUSY;

	evo_mthd(push, 0x0088, 1);
	evo_data(push, nv50_mast(dev)->base.sync.handle);
	evo_kick(push, nv50_mast(dev));

	list_for_each_entry(encoder, &dev->mode_config.encoder_list, head) {
		if (encoder->encoder_type != DRM_MODE_ENCODER_DPMST) {
			struct nouveau_encoder *nv_encoder =
				nouveau_encoder(encoder);
			nv50_mstm_init(nv_encoder->dp.mstm);
		}
	}

	drm_for_each_crtc(crtc, dev) {
		nv50_head_lut_load(crtc);
	}

	drm_for_each_plane(plane, dev) {
		struct nv50_wndw *wndw = nv50_wndw(plane);
		if (plane->funcs != &nv50_wndw)
			continue;
		nv50_wndw_init(wndw);
	}

	return 0;
}

void
nv50_display_destroy(struct drm_device *dev)
{
	struct nv50_disp *disp = nv50_disp(dev);

	nv50_dmac_destroy(&disp->mast.base, disp->disp);

	nouveau_bo_unmap(disp->sync);
	if (disp->sync)
		nouveau_bo_unpin(disp->sync);
	nouveau_bo_ref(NULL, &disp->sync);

	nouveau_display(dev)->priv = NULL;
	kfree(disp);
}

MODULE_PARM_DESC(atomic, "Expose atomic ioctl (default: disabled)");
static int nouveau_atomic = 0;
module_param_named(atomic, nouveau_atomic, int, 0400);

int
nv50_display_create(struct drm_device *dev)
{
	struct nvif_device *device = &nouveau_drm(dev)->client.device;
	struct nouveau_drm *drm = nouveau_drm(dev);
	struct dcb_table *dcb = &drm->vbios.dcb;
	struct drm_connector *connector, *tmp;
	struct nv50_disp *disp;
	struct dcb_output *dcbe;
	int crtcs, ret, i;

	disp = kzalloc(sizeof(*disp), GFP_KERNEL);
	if (!disp)
		return -ENOMEM;

	mutex_init(&disp->mutex);

	nouveau_display(dev)->priv = disp;
	nouveau_display(dev)->dtor = nv50_display_destroy;
	nouveau_display(dev)->init = nv50_display_init;
	nouveau_display(dev)->fini = nv50_display_fini;
	disp->disp = &nouveau_display(dev)->disp;
	dev->mode_config.funcs = &nv50_disp_func;
	if (nouveau_atomic)
		dev->driver->driver_features |= DRIVER_ATOMIC;

	/* small shared memory area we use for notifiers and semaphores */
	ret = nouveau_bo_new(&drm->client, 4096, 0x1000, TTM_PL_FLAG_VRAM,
			     0, 0x0000, NULL, NULL, &disp->sync);
	if (!ret) {
		ret = nouveau_bo_pin(disp->sync, TTM_PL_FLAG_VRAM, true);
		if (!ret) {
			ret = nouveau_bo_map(disp->sync);
			if (ret)
				nouveau_bo_unpin(disp->sync);
		}
		if (ret)
			nouveau_bo_ref(NULL, &disp->sync);
	}

	if (ret)
		goto out;

	/* allocate master evo channel */
	ret = nv50_core_create(device, disp->disp, disp->sync->bo.offset,
			      &disp->mast);
	if (ret)
		goto out;

	/* create crtc objects to represent the hw heads */
	if (disp->disp->oclass >= GF110_DISP)
		crtcs = nvif_rd32(&device->object, 0x612004) & 0xf;
	else
		crtcs = 0x3;

	for (i = 0; i < fls(crtcs); i++) {
		if (!(crtcs & (1 << i)))
			continue;
		ret = nv50_head_create(dev, i);
		if (ret)
			goto out;
	}

	/* create encoder/connector objects based on VBIOS DCB table */
	for (i = 0, dcbe = &dcb->entry[0]; i < dcb->entries; i++, dcbe++) {
		connector = nouveau_connector_create(dev, dcbe->connector);
		if (IS_ERR(connector))
			continue;

		if (dcbe->location == DCB_LOC_ON_CHIP) {
			switch (dcbe->type) {
			case DCB_OUTPUT_TMDS:
			case DCB_OUTPUT_LVDS:
			case DCB_OUTPUT_DP:
				ret = nv50_sor_create(connector, dcbe);
				break;
			case DCB_OUTPUT_ANALOG:
				ret = nv50_dac_create(connector, dcbe);
				break;
			default:
				ret = -ENODEV;
				break;
			}
		} else {
			ret = nv50_pior_create(connector, dcbe);
		}

		if (ret) {
			NV_WARN(drm, "failed to create encoder %d/%d/%d: %d\n",
				     dcbe->location, dcbe->type,
				     ffs(dcbe->or) - 1, ret);
			ret = 0;
		}
	}

	/* cull any connectors we created that don't have an encoder */
	list_for_each_entry_safe(connector, tmp, &dev->mode_config.connector_list, head) {
		if (connector->encoder_ids[0])
			continue;

		NV_WARN(drm, "%s has no encoders, removing\n",
			connector->name);
		connector->funcs->destroy(connector);
	}

out:
	if (ret)
		nv50_display_destroy(dev);
	return ret;
}<|MERGE_RESOLUTION|>--- conflicted
+++ resolved
@@ -2047,7 +2047,6 @@
 	struct drm_display_mode *mode = &asyh->state.adjusted_mode;
 	struct nv50_head_mode *m = &asyh->mode;
 	u32 blankus;
-<<<<<<< HEAD
 
 	drm_mode_set_crtcinfo(mode, CRTC_INTERLACE_HALVE_V | CRTC_STEREO_DOUBLE);
 
@@ -2063,23 +2062,6 @@
 	m->h.blanke = mode->crtc_hblank_end - mode->crtc_hsync_start - 1;
 	m->h.blanks = m->h.blanke + mode->crtc_hdisplay;
 
-=======
-
-	drm_mode_set_crtcinfo(mode, CRTC_INTERLACE_HALVE_V | CRTC_STEREO_DOUBLE);
-
-	/*
-	 * DRM modes are defined in terms of a repeating interval
-	 * starting with the active display area.  The hardware modes
-	 * are defined in terms of a repeating interval starting one
-	 * unit (pixel or line) into the sync pulse.  So, add bias.
-	 */
-
-	m->h.active = mode->crtc_htotal;
-	m->h.synce  = mode->crtc_hsync_end - mode->crtc_hsync_start - 1;
-	m->h.blanke = mode->crtc_hblank_end - mode->crtc_hsync_start - 1;
-	m->h.blanks = m->h.blanke + mode->crtc_hdisplay;
-
->>>>>>> bb176f67
 	m->v.active = mode->crtc_vtotal;
 	m->v.synce  = mode->crtc_vsync_end - mode->crtc_vsync_start - 1;
 	m->v.blanke = mode->crtc_vblank_end - mode->crtc_vsync_start - 1;
@@ -2765,12 +2747,8 @@
 	if (!drm_detect_hdmi_monitor(nv_connector->edid))
 		return;
 
-<<<<<<< HEAD
-	ret = drm_hdmi_avi_infoframe_from_display_mode(&avi_frame.avi, mode);
-=======
 	ret = drm_hdmi_avi_infoframe_from_display_mode(&avi_frame.avi, mode,
 						       false);
->>>>>>> bb176f67
 	if (!ret) {
 		/* We have an AVI InfoFrame, populate it to the display */
 		args.pwr.avi_infoframe_length
@@ -3949,11 +3927,7 @@
 
 		NV_ATOMIC(drm, "%s: clr %04x (set %04x)\n", crtc->name,
 			  asyh->clr.mask, asyh->set.mask);
-<<<<<<< HEAD
-		if (crtc_state->active && !asyh->state.active)
-=======
 		if (old_crtc_state->active && !new_crtc_state->active)
->>>>>>> bb176f67
 			drm_crtc_vblank_off(crtc);
 
 		if (asyh->clr.mask) {
@@ -4041,17 +4015,10 @@
 			interlock_core = 1;
 		}
 
-<<<<<<< HEAD
-		if (asyh->state.active) {
-			if (!crtc_state->active)
-				drm_crtc_vblank_on(crtc);
-			if (asyh->state.event)
-=======
 		if (new_crtc_state->active) {
 			if (!old_crtc_state->active)
 				drm_crtc_vblank_on(crtc);
 			if (new_crtc_state->event)
->>>>>>> bb176f67
 				drm_crtc_vblank_get(crtc);
 		}
 	}
@@ -4100,24 +4067,14 @@
 		if (new_crtc_state->event) {
 			unsigned long flags;
 			/* Get correct count/ts if racing with vblank irq */
-<<<<<<< HEAD
-			if (crtc->state->active)
-				drm_accurate_vblank_count(crtc);
-=======
 			if (new_crtc_state->active)
 				drm_crtc_accurate_vblank_count(crtc);
->>>>>>> bb176f67
 			spin_lock_irqsave(&crtc->dev->event_lock, flags);
 			drm_crtc_send_vblank_event(crtc, new_crtc_state->event);
 			spin_unlock_irqrestore(&crtc->dev->event_lock, flags);
-<<<<<<< HEAD
-			crtc->state->event = NULL;
-			if (crtc->state->active)
-=======
 
 			new_crtc_state->event = NULL;
 			if (new_crtc_state->active)
->>>>>>> bb176f67
 				drm_crtc_vblank_put(crtc);
 		}
 	}
