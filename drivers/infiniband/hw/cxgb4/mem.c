--- conflicted
+++ resolved
@@ -595,77 +595,6 @@
 	return ERR_PTR(err);
 }
 
-<<<<<<< HEAD
-int c4iw_alloc_mw(struct ib_mw *ibmw, struct ib_udata *udata)
-{
-	struct c4iw_mw *mhp = to_c4iw_mw(ibmw);
-	struct c4iw_dev *rhp;
-	struct c4iw_pd *php;
-	u32 mmid;
-	u32 stag = 0;
-	int ret;
-
-	if (ibmw->type != IB_MW_TYPE_1)
-		return -EINVAL;
-
-	php = to_c4iw_pd(ibmw->pd);
-	rhp = php->rhp;
-	mhp->wr_waitp = c4iw_alloc_wr_wait(GFP_KERNEL);
-	if (!mhp->wr_waitp)
-		return -ENOMEM;
-
-	mhp->dereg_skb = alloc_skb(SGE_MAX_WR_LEN, GFP_KERNEL);
-	if (!mhp->dereg_skb) {
-		ret = -ENOMEM;
-		goto free_wr_wait;
-	}
-
-	ret = allocate_window(&rhp->rdev, &stag, php->pdid, mhp->wr_waitp);
-	if (ret)
-		goto free_skb;
-
-	mhp->rhp = rhp;
-	mhp->attr.pdid = php->pdid;
-	mhp->attr.type = FW_RI_STAG_MW;
-	mhp->attr.stag = stag;
-	mmid = (stag) >> 8;
-	ibmw->rkey = stag;
-	if (xa_insert_irq(&rhp->mrs, mmid, mhp, GFP_KERNEL)) {
-		ret = -ENOMEM;
-		goto dealloc_win;
-	}
-	pr_debug("mmid 0x%x mhp %p stag 0x%x\n", mmid, mhp, stag);
-	return 0;
-
-dealloc_win:
-	deallocate_window(&rhp->rdev, mhp->attr.stag, mhp->dereg_skb,
-			  mhp->wr_waitp);
-free_skb:
-	kfree_skb(mhp->dereg_skb);
-free_wr_wait:
-	c4iw_put_wr_wait(mhp->wr_waitp);
-	return ret;
-}
-
-int c4iw_dealloc_mw(struct ib_mw *mw)
-{
-	struct c4iw_dev *rhp;
-	struct c4iw_mw *mhp;
-	u32 mmid;
-
-	mhp = to_c4iw_mw(mw);
-	rhp = mhp->rhp;
-	mmid = (mw->rkey) >> 8;
-	xa_erase_irq(&rhp->mrs, mmid);
-	deallocate_window(&rhp->rdev, mhp->attr.stag, mhp->dereg_skb,
-			  mhp->wr_waitp);
-	kfree_skb(mhp->dereg_skb);
-	c4iw_put_wr_wait(mhp->wr_waitp);
-	return 0;
-}
-
-=======
->>>>>>> 356006a6
 struct ib_mr *c4iw_alloc_mr(struct ib_pd *pd, enum ib_mr_type mr_type,
 			    u32 max_num_sg)
 {
