--- conflicted
+++ resolved
@@ -14,10 +14,7 @@
     items:
       - enum:
           - brcm,bcm2711-pcie # The Raspberry Pi 4
-<<<<<<< HEAD
-=======
           - brcm,bcm4908-pcie
->>>>>>> f642729d
           - brcm,bcm7211-pcie # Broadcom STB version of RPi4
           - brcm,bcm7278-pcie # Broadcom 7278 Arm
           - brcm,bcm7216-pcie # Broadcom 7216 Arm
@@ -67,18 +64,6 @@
 
   aspm-no-l0s: true
 
-<<<<<<< HEAD
-  resets:
-    description: for "brcm,bcm7216-pcie", must be a valid reset
-      phandle pointing to the RESCAL reset controller provider node.
-    $ref: "/schemas/types.yaml#/definitions/phandle"
-
-  reset-names:
-    items:
-      - const: rescal
-
-=======
->>>>>>> f642729d
   brcm,scb-sizes:
     description: u64 giving the 64bit PCIe memory
       viewport size of a memory controller.  There may be up to
@@ -109,10 +94,6 @@
       properties:
         compatible:
           contains:
-<<<<<<< HEAD
-            const: brcm,bcm7216-pcie
-    then:
-=======
             const: brcm,bcm4908-pcie
     then:
       properties:
@@ -142,7 +123,6 @@
           items:
             - const: rescal
 
->>>>>>> f642729d
       required:
         - resets
         - reset-names
