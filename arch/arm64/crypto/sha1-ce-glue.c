// SPDX-License-Identifier: GPL-2.0-only
/*
 * sha1-ce-glue.c - SHA-1 secure hash using ARMv8 Crypto Extensions
 *
 * Copyright (C) 2014 - 2017 Linaro Ltd <ard.biesheuvel@linaro.org>
 */

#include <asm/neon.h>
#include <asm/simd.h>
#include <asm/unaligned.h>
#include <crypto/internal/hash.h>
#include <crypto/internal/simd.h>
#include <crypto/sha1.h>
#include <crypto/sha1_base.h>
#include <linux/cpufeature.h>
#include <linux/crypto.h>
#include <linux/module.h>

MODULE_DESCRIPTION("SHA1 secure hash using ARMv8 Crypto Extensions");
MODULE_AUTHOR("Ard Biesheuvel <ard.biesheuvel@linaro.org>");
MODULE_LICENSE("GPL v2");
MODULE_ALIAS_CRYPTO("sha1");

struct sha1_ce_state {
	struct sha1_state	sst;
	u32			finalize;
};

extern const u32 sha1_ce_offsetof_count;
extern const u32 sha1_ce_offsetof_finalize;

<<<<<<< HEAD
asmlinkage void sha1_ce_transform(struct sha1_ce_state *sst, u8 const *src,
				  int blocks);
=======
asmlinkage int sha1_ce_transform(struct sha1_ce_state *sst, u8 const *src,
				 int blocks);
>>>>>>> f642729d

static void __sha1_ce_transform(struct sha1_state *sst, u8 const *src,
				int blocks)
{
	while (blocks) {
		int rem;

		kernel_neon_begin();
		rem = sha1_ce_transform(container_of(sst, struct sha1_ce_state,
						     sst), src, blocks);
		kernel_neon_end();
		src += (blocks - rem) * SHA1_BLOCK_SIZE;
		blocks = rem;
	}
}

const u32 sha1_ce_offsetof_count = offsetof(struct sha1_ce_state, sst.count);
const u32 sha1_ce_offsetof_finalize = offsetof(struct sha1_ce_state, finalize);

static int sha1_ce_update(struct shash_desc *desc, const u8 *data,
			  unsigned int len)
{
	struct sha1_ce_state *sctx = shash_desc_ctx(desc);

	if (!crypto_simd_usable())
		return crypto_sha1_update(desc, data, len);

	sctx->finalize = 0;
	sha1_base_do_update(desc, data, len, __sha1_ce_transform);

	return 0;
}

static int sha1_ce_finup(struct shash_desc *desc, const u8 *data,
			 unsigned int len, u8 *out)
{
	struct sha1_ce_state *sctx = shash_desc_ctx(desc);
	bool finalize = !sctx->sst.count && !(len % SHA1_BLOCK_SIZE) && len;

	if (!crypto_simd_usable())
		return crypto_sha1_finup(desc, data, len, out);

	/*
	 * Allow the asm code to perform the finalization if there is no
	 * partial data and the input is a round multiple of the block size.
	 */
	sctx->finalize = finalize;

	sha1_base_do_update(desc, data, len, __sha1_ce_transform);
	if (!finalize)
		sha1_base_do_finalize(desc, __sha1_ce_transform);
	return sha1_base_finish(desc, out);
}

static int sha1_ce_final(struct shash_desc *desc, u8 *out)
{
	struct sha1_ce_state *sctx = shash_desc_ctx(desc);

	if (!crypto_simd_usable())
		return crypto_sha1_finup(desc, NULL, 0, out);

	sctx->finalize = 0;
	sha1_base_do_finalize(desc, __sha1_ce_transform);
	return sha1_base_finish(desc, out);
}

static int sha1_ce_export(struct shash_desc *desc, void *out)
{
	struct sha1_ce_state *sctx = shash_desc_ctx(desc);

	memcpy(out, &sctx->sst, sizeof(struct sha1_state));
	return 0;
}

static int sha1_ce_import(struct shash_desc *desc, const void *in)
{
	struct sha1_ce_state *sctx = shash_desc_ctx(desc);

	memcpy(&sctx->sst, in, sizeof(struct sha1_state));
	sctx->finalize = 0;
	return 0;
}

static struct shash_alg alg = {
	.init			= sha1_base_init,
	.update			= sha1_ce_update,
	.final			= sha1_ce_final,
	.finup			= sha1_ce_finup,
	.import			= sha1_ce_import,
	.export			= sha1_ce_export,
	.descsize		= sizeof(struct sha1_ce_state),
	.statesize		= sizeof(struct sha1_state),
	.digestsize		= SHA1_DIGEST_SIZE,
	.base			= {
		.cra_name		= "sha1",
		.cra_driver_name	= "sha1-ce",
		.cra_priority		= 200,
		.cra_blocksize		= SHA1_BLOCK_SIZE,
		.cra_module		= THIS_MODULE,
	}
};

static int __init sha1_ce_mod_init(void)
{
	return crypto_register_shash(&alg);
}

static void __exit sha1_ce_mod_fini(void)
{
	crypto_unregister_shash(&alg);
}

module_cpu_feature_match(SHA1, sha1_ce_mod_init);
module_exit(sha1_ce_mod_fini);<|MERGE_RESOLUTION|>--- conflicted
+++ resolved
@@ -29,13 +29,8 @@
 extern const u32 sha1_ce_offsetof_count;
 extern const u32 sha1_ce_offsetof_finalize;
 
-<<<<<<< HEAD
-asmlinkage void sha1_ce_transform(struct sha1_ce_state *sst, u8 const *src,
-				  int blocks);
-=======
 asmlinkage int sha1_ce_transform(struct sha1_ce_state *sst, u8 const *src,
 				 int blocks);
->>>>>>> f642729d
 
 static void __sha1_ce_transform(struct sha1_state *sst, u8 const *src,
 				int blocks)
