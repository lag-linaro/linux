// SPDX-License-Identifier: GPL-2.0
/*
 *  Page table allocation functions
 *
 *    Copyright IBM Corp. 2016
 *    Author(s): Martin Schwidefsky <schwidefsky@de.ibm.com>
 */

#include <linux/sysctl.h>
#include <linux/slab.h>
#include <linux/mm.h>
#include <asm/mmu_context.h>
#include <asm/pgalloc.h>
#include <asm/gmap.h>
#include <asm/tlb.h>
#include <asm/tlbflush.h>

#ifdef CONFIG_PGSTE

int page_table_allocate_pgste = 0;
EXPORT_SYMBOL(page_table_allocate_pgste);

static struct ctl_table page_table_sysctl[] = {
	{
		.procname	= "allocate_pgste",
		.data		= &page_table_allocate_pgste,
		.maxlen		= sizeof(int),
		.mode		= S_IRUGO | S_IWUSR,
		.proc_handler	= proc_dointvec_minmax,
		.extra1		= SYSCTL_ZERO,
		.extra2		= SYSCTL_ONE,
	},
	{ }
};

static int __init page_table_register_sysctl(void)
{
	return register_sysctl("vm", page_table_sysctl) ? 0 : -ENOMEM;
}
__initcall(page_table_register_sysctl);

#endif /* CONFIG_PGSTE */

unsigned long *crst_table_alloc(struct mm_struct *mm)
{
	struct ptdesc *ptdesc = pagetable_alloc(GFP_KERNEL, CRST_ALLOC_ORDER);

	if (!ptdesc)
		return NULL;
	arch_set_page_dat(ptdesc_page(ptdesc), CRST_ALLOC_ORDER);
	return (unsigned long *) ptdesc_to_virt(ptdesc);
}

void crst_table_free(struct mm_struct *mm, unsigned long *table)
{
	pagetable_free(virt_to_ptdesc(table));
}

static void __crst_table_upgrade(void *arg)
{
	struct mm_struct *mm = arg;

	/* change all active ASCEs to avoid the creation of new TLBs */
	if (current->active_mm == mm) {
		S390_lowcore.user_asce = mm->context.asce;
		__ctl_load(S390_lowcore.user_asce, 7, 7);
	}
	__tlb_flush_local();
}

int crst_table_upgrade(struct mm_struct *mm, unsigned long end)
{
	unsigned long *pgd = NULL, *p4d = NULL, *__pgd;
	unsigned long asce_limit = mm->context.asce_limit;

	/* upgrade should only happen from 3 to 4, 3 to 5, or 4 to 5 levels */
	VM_BUG_ON(asce_limit < _REGION2_SIZE);

	if (end <= asce_limit)
		return 0;

	if (asce_limit == _REGION2_SIZE) {
		p4d = crst_table_alloc(mm);
		if (unlikely(!p4d))
			goto err_p4d;
		crst_table_init(p4d, _REGION2_ENTRY_EMPTY);
	}
	if (end > _REGION1_SIZE) {
		pgd = crst_table_alloc(mm);
		if (unlikely(!pgd))
			goto err_pgd;
		crst_table_init(pgd, _REGION1_ENTRY_EMPTY);
	}

	spin_lock_bh(&mm->page_table_lock);

	/*
	 * This routine gets called with mmap_lock lock held and there is
	 * no reason to optimize for the case of otherwise. However, if
	 * that would ever change, the below check will let us know.
	 */
	VM_BUG_ON(asce_limit != mm->context.asce_limit);

	if (p4d) {
		__pgd = (unsigned long *) mm->pgd;
		p4d_populate(mm, (p4d_t *) p4d, (pud_t *) __pgd);
		mm->pgd = (pgd_t *) p4d;
		mm->context.asce_limit = _REGION1_SIZE;
		mm->context.asce = __pa(mm->pgd) | _ASCE_TABLE_LENGTH |
			_ASCE_USER_BITS | _ASCE_TYPE_REGION2;
		mm_inc_nr_puds(mm);
	}
	if (pgd) {
		__pgd = (unsigned long *) mm->pgd;
		pgd_populate(mm, (pgd_t *) pgd, (p4d_t *) __pgd);
		mm->pgd = (pgd_t *) pgd;
		mm->context.asce_limit = TASK_SIZE_MAX;
		mm->context.asce = __pa(mm->pgd) | _ASCE_TABLE_LENGTH |
			_ASCE_USER_BITS | _ASCE_TYPE_REGION1;
	}

	spin_unlock_bh(&mm->page_table_lock);

	on_each_cpu(__crst_table_upgrade, mm, 0);

	return 0;

err_pgd:
	crst_table_free(mm, p4d);
err_p4d:
	return -ENOMEM;
}

static inline unsigned int atomic_xor_bits(atomic_t *v, unsigned int bits)
{
	return atomic_fetch_xor(bits, v) ^ bits;
}

#ifdef CONFIG_PGSTE

struct page *page_table_alloc_pgste(struct mm_struct *mm)
{
	struct ptdesc *ptdesc;
	u64 *table;

	ptdesc = pagetable_alloc(GFP_KERNEL, 0);
	if (ptdesc) {
		table = (u64 *)ptdesc_to_virt(ptdesc);
		memset64(table, _PAGE_INVALID, PTRS_PER_PTE);
		memset64(table + PTRS_PER_PTE, 0, PTRS_PER_PTE);
	}
	return ptdesc_page(ptdesc);
}

void page_table_free_pgste(struct page *page)
{
	pagetable_free(page_ptdesc(page));
}

#endif /* CONFIG_PGSTE */

/*
 * A 2KB-pgtable is either upper or lower half of a normal page.
 * The second half of the page may be unused or used as another
 * 2KB-pgtable.
 *
 * Whenever possible the parent page for a new 2KB-pgtable is picked
 * from the list of partially allocated pages mm_context_t::pgtable_list.
 * In case the list is empty a new parent page is allocated and added to
 * the list.
 *
 * When a parent page gets fully allocated it contains 2KB-pgtables in both
 * upper and lower halves and is removed from mm_context_t::pgtable_list.
 *
 * When 2KB-pgtable is freed from to fully allocated parent page that
 * page turns partially allocated and added to mm_context_t::pgtable_list.
 *
 * If 2KB-pgtable is freed from the partially allocated parent page that
 * page turns unused and gets removed from mm_context_t::pgtable_list.
 * Furthermore, the unused parent page is released.
 *
 * As follows from the above, no unallocated or fully allocated parent
 * pages are contained in mm_context_t::pgtable_list.
 *
 * The upper byte (bits 24-31) of the parent page _refcount is used
 * for tracking contained 2KB-pgtables and has the following format:
 *
 *   PP  AA
 * 01234567    upper byte (bits 24-31) of struct page::_refcount
 *   ||  ||
 *   ||  |+--- upper 2KB-pgtable is allocated
 *   ||  +---- lower 2KB-pgtable is allocated
 *   |+------- upper 2KB-pgtable is pending for removal
 *   +-------- lower 2KB-pgtable is pending for removal
 *
 * (See commit 620b4e903179 ("s390: use _refcount for pgtables") on why
 * using _refcount is possible).
 *
 * When 2KB-pgtable is allocated the corresponding AA bit is set to 1.
 * The parent page is either:
 *   - added to mm_context_t::pgtable_list in case the second half of the
 *     parent page is still unallocated;
 *   - removed from mm_context_t::pgtable_list in case both hales of the
 *     parent page are allocated;
 * These operations are protected with mm_context_t::lock.
 *
 * When 2KB-pgtable is deallocated the corresponding AA bit is set to 0
 * and the corresponding PP bit is set to 1 in a single atomic operation.
 * Thus, PP and AA bits corresponding to the same 2KB-pgtable are mutually
 * exclusive and may never be both set to 1!
 * The parent page is either:
 *   - added to mm_context_t::pgtable_list in case the second half of the
 *     parent page is still allocated;
 *   - removed from mm_context_t::pgtable_list in case the second half of
 *     the parent page is unallocated;
 * These operations are protected with mm_context_t::lock.
 *
 * It is important to understand that mm_context_t::lock only protects
 * mm_context_t::pgtable_list and AA bits, but not the parent page itself
 * and PP bits.
 *
 * Releasing the parent page happens whenever the PP bit turns from 1 to 0,
 * while both AA bits and the second PP bit are already unset. Then the
 * parent page does not contain any 2KB-pgtable fragment anymore, and it has
 * also been removed from mm_context_t::pgtable_list. It is safe to release
 * the page therefore.
 *
 * PGSTE memory spaces use full 4KB-pgtables and do not need most of the
 * logic described above. Both AA bits are set to 1 to denote a 4KB-pgtable
 * while the PP bits are never used, nor such a page is added to or removed
 * from mm_context_t::pgtable_list.
 *
 * pte_free_defer() overrides those rules: it takes the page off pgtable_list,
 * and prevents both 2K fragments from being reused. pte_free_defer() has to
 * guarantee that its pgtable cannot be reused before the RCU grace period
 * has elapsed (which page_table_free_rcu() does not actually guarantee).
 * But for simplicity, because page->rcu_head overlays page->lru, and because
 * the RCU callback might not be called before the mm_context_t has been freed,
 * pte_free_defer() in this implementation prevents both fragments from being
 * reused, and delays making the call to RCU until both fragments are freed.
 */
unsigned long *page_table_alloc(struct mm_struct *mm)
{
	unsigned long *table;
	struct ptdesc *ptdesc;
	unsigned int mask, bit;

	/* Try to get a fragment of a 4K page as a 2K page table */
	if (!mm_alloc_pgste(mm)) {
		table = NULL;
		spin_lock_bh(&mm->context.lock);
		if (!list_empty(&mm->context.pgtable_list)) {
			ptdesc = list_first_entry(&mm->context.pgtable_list,
						struct ptdesc, pt_list);
			mask = atomic_read(&ptdesc->_refcount) >> 24;
			/*
			 * The pending removal bits must also be checked.
			 * Failure to do so might lead to an impossible
			 * value of (i.e 0x13 or 0x23) written to _refcount.
			 * Such values violate the assumption that pending and
			 * allocation bits are mutually exclusive, and the rest
			 * of the code unrails as result. That could lead to
			 * a whole bunch of races and corruptions.
			 */
			mask = (mask | (mask >> 4)) & 0x03U;
			if (mask != 0x03U) {
				table = (unsigned long *) ptdesc_to_virt(ptdesc);
				bit = mask & 1;		/* =1 -> second 2K */
				if (bit)
					table += PTRS_PER_PTE;
				atomic_xor_bits(&ptdesc->_refcount,
							0x01U << (bit + 24));
<<<<<<< HEAD
				list_del_init(&page->lru);
=======
				list_del_init(&ptdesc->pt_list);
>>>>>>> 62bee9f9
			}
		}
		spin_unlock_bh(&mm->context.lock);
		if (table)
			return table;
	}
	/* Allocate a fresh page */
	ptdesc = pagetable_alloc(GFP_KERNEL, 0);
	if (!ptdesc)
		return NULL;
	if (!pagetable_pte_ctor(ptdesc)) {
		pagetable_free(ptdesc);
		return NULL;
	}
	arch_set_page_dat(ptdesc_page(ptdesc), 0);
	/* Initialize page table */
	table = (unsigned long *) ptdesc_to_virt(ptdesc);
	if (mm_alloc_pgste(mm)) {
		/* Return 4K page table with PGSTEs */
<<<<<<< HEAD
		INIT_LIST_HEAD(&page->lru);
		atomic_xor_bits(&page->_refcount, 0x03U << 24);
=======
		INIT_LIST_HEAD(&ptdesc->pt_list);
		atomic_xor_bits(&ptdesc->_refcount, 0x03U << 24);
>>>>>>> 62bee9f9
		memset64((u64 *)table, _PAGE_INVALID, PTRS_PER_PTE);
		memset64((u64 *)table + PTRS_PER_PTE, 0, PTRS_PER_PTE);
	} else {
		/* Return the first 2K fragment of the page */
		atomic_xor_bits(&ptdesc->_refcount, 0x01U << 24);
		memset64((u64 *)table, _PAGE_INVALID, 2 * PTRS_PER_PTE);
		spin_lock_bh(&mm->context.lock);
		list_add(&ptdesc->pt_list, &mm->context.pgtable_list);
		spin_unlock_bh(&mm->context.lock);
	}
	return table;
}

static void page_table_release_check(struct page *page, void *table,
				     unsigned int half, unsigned int mask)
{
	char msg[128];

	if (!IS_ENABLED(CONFIG_DEBUG_VM))
		return;
	if (!mask && list_empty(&page->lru))
		return;
	snprintf(msg, sizeof(msg),
		 "Invalid pgtable %p release half 0x%02x mask 0x%02x",
		 table, half, mask);
	dump_page(page, msg);
}

static void pte_free_now(struct rcu_head *head)
{
<<<<<<< HEAD
	struct page *page;

	page = container_of(head, struct page, rcu_head);
	pgtable_pte_page_dtor(page);
	__free_page(page);
=======
	struct ptdesc *ptdesc;

	ptdesc = container_of(head, struct ptdesc, pt_rcu_head);
	pagetable_pte_dtor(ptdesc);
	pagetable_free(ptdesc);
>>>>>>> 62bee9f9
}

void page_table_free(struct mm_struct *mm, unsigned long *table)
{
	unsigned int mask, bit, half;
	struct ptdesc *ptdesc = virt_to_ptdesc(table);

	if (!mm_alloc_pgste(mm)) {
		/* Free 2K page table fragment of a 4K page */
		bit = ((unsigned long) table & ~PAGE_MASK)/(PTRS_PER_PTE*sizeof(pte_t));
		spin_lock_bh(&mm->context.lock);
		/*
		 * Mark the page for delayed release. The actual release
		 * will happen outside of the critical section from this
		 * function or from __tlb_remove_table()
		 */
		mask = atomic_xor_bits(&ptdesc->_refcount, 0x11U << (bit + 24));
		mask >>= 24;
<<<<<<< HEAD
		if ((mask & 0x03U) && !PageActive(page)) {
=======
		if ((mask & 0x03U) && !folio_test_active(ptdesc_folio(ptdesc))) {
>>>>>>> 62bee9f9
			/*
			 * Other half is allocated, and neither half has had
			 * its free deferred: add page to head of list, to make
			 * this freed half available for immediate reuse.
			 */
<<<<<<< HEAD
			list_add(&page->lru, &mm->context.pgtable_list);
		} else {
			/* If page is on list, now remove it. */
			list_del_init(&page->lru);
=======
			list_add(&ptdesc->pt_list, &mm->context.pgtable_list);
		} else {
			/* If page is on list, now remove it. */
			list_del_init(&ptdesc->pt_list);
>>>>>>> 62bee9f9
		}
		spin_unlock_bh(&mm->context.lock);
		mask = atomic_xor_bits(&ptdesc->_refcount, 0x10U << (bit + 24));
		mask >>= 24;
		if (mask != 0x00U)
			return;
		half = 0x01U << bit;
	} else {
		half = 0x03U;
		mask = atomic_xor_bits(&ptdesc->_refcount, 0x03U << 24);
		mask >>= 24;
	}

<<<<<<< HEAD
	page_table_release_check(page, table, half, mask);
	if (TestClearPageActive(page))
		call_rcu(&page->rcu_head, pte_free_now);
	else
		pte_free_now(&page->rcu_head);
=======
	page_table_release_check(ptdesc_page(ptdesc), table, half, mask);
	if (folio_test_clear_active(ptdesc_folio(ptdesc)))
		call_rcu(&ptdesc->pt_rcu_head, pte_free_now);
	else
		pte_free_now(&ptdesc->pt_rcu_head);
>>>>>>> 62bee9f9
}

void page_table_free_rcu(struct mmu_gather *tlb, unsigned long *table,
			 unsigned long vmaddr)
{
	struct mm_struct *mm;
	unsigned int bit, mask;
	struct ptdesc *ptdesc = virt_to_ptdesc(table);

	mm = tlb->mm;
	if (mm_alloc_pgste(mm)) {
		gmap_unlink(mm, table, vmaddr);
		table = (unsigned long *) ((unsigned long)table | 0x03U);
		tlb_remove_ptdesc(tlb, table);
		return;
	}
	bit = ((unsigned long) table & ~PAGE_MASK) / (PTRS_PER_PTE*sizeof(pte_t));
	spin_lock_bh(&mm->context.lock);
	/*
	 * Mark the page for delayed release. The actual release will happen
	 * outside of the critical section from __tlb_remove_table() or from
	 * page_table_free()
	 */
	mask = atomic_xor_bits(&ptdesc->_refcount, 0x11U << (bit + 24));
	mask >>= 24;
<<<<<<< HEAD
	if ((mask & 0x03U) && !PageActive(page)) {
=======
	if ((mask & 0x03U) && !folio_test_active(ptdesc_folio(ptdesc))) {
>>>>>>> 62bee9f9
		/*
		 * Other half is allocated, and neither half has had
		 * its free deferred: add page to end of list, to make
		 * this freed half available for reuse once its pending
		 * bit has been cleared by __tlb_remove_table().
		 */
<<<<<<< HEAD
		list_add_tail(&page->lru, &mm->context.pgtable_list);
	} else {
		/* If page is on list, now remove it. */
		list_del_init(&page->lru);
=======
		list_add_tail(&ptdesc->pt_list, &mm->context.pgtable_list);
	} else {
		/* If page is on list, now remove it. */
		list_del_init(&ptdesc->pt_list);
>>>>>>> 62bee9f9
	}
	spin_unlock_bh(&mm->context.lock);
	table = (unsigned long *) ((unsigned long) table | (0x01U << bit));
	tlb_remove_table(tlb, table);
}

void __tlb_remove_table(void *_table)
{
	unsigned int mask = (unsigned long) _table & 0x03U, half = mask;
	void *table = (void *)((unsigned long) _table ^ mask);
	struct ptdesc *ptdesc = virt_to_ptdesc(table);

	switch (half) {
	case 0x00U:	/* pmd, pud, or p4d */
		pagetable_free(ptdesc);
		return;
	case 0x01U:	/* lower 2K of a 4K page table */
	case 0x02U:	/* higher 2K of a 4K page table */
		mask = atomic_xor_bits(&ptdesc->_refcount, mask << (4 + 24));
		mask >>= 24;
		if (mask != 0x00U)
			return;
		break;
	case 0x03U:	/* 4K page table with pgstes */
		mask = atomic_xor_bits(&ptdesc->_refcount, 0x03U << 24);
		mask >>= 24;
		break;
	}

<<<<<<< HEAD
	page_table_release_check(page, table, half, mask);
	if (TestClearPageActive(page))
		call_rcu(&page->rcu_head, pte_free_now);
	else
		pte_free_now(&page->rcu_head);
}

#ifdef CONFIG_TRANSPARENT_HUGEPAGE
void pte_free_defer(struct mm_struct *mm, pgtable_t pgtable)
{
	struct page *page;

	page = virt_to_page(pgtable);
	SetPageActive(page);
	page_table_free(mm, (unsigned long *)pgtable);
	/*
	 * page_table_free() does not do the pgste gmap_unlink() which
	 * page_table_free_rcu() does: warn us if pgste ever reaches here.
	 */
	WARN_ON_ONCE(mm_has_pgste(mm));
=======
	page_table_release_check(ptdesc_page(ptdesc), table, half, mask);
	if (folio_test_clear_active(ptdesc_folio(ptdesc)))
		call_rcu(&ptdesc->pt_rcu_head, pte_free_now);
	else
		pte_free_now(&ptdesc->pt_rcu_head);
>>>>>>> 62bee9f9
}
#endif /* CONFIG_TRANSPARENT_HUGEPAGE */

#ifdef CONFIG_TRANSPARENT_HUGEPAGE
void pte_free_defer(struct mm_struct *mm, pgtable_t pgtable)
{
	struct page *page;

	page = virt_to_page(pgtable);
	SetPageActive(page);
	page_table_free(mm, (unsigned long *)pgtable);
	/*
	 * page_table_free() does not do the pgste gmap_unlink() which
	 * page_table_free_rcu() does: warn us if pgste ever reaches here.
	 */
	WARN_ON_ONCE(mm_has_pgste(mm));
}
#endif /* CONFIG_TRANSPARENT_HUGEPAGE */

/*
 * Base infrastructure required to generate basic asces, region, segment,
 * and page tables that do not make use of enhanced features like EDAT1.
 */

static struct kmem_cache *base_pgt_cache;

static unsigned long *base_pgt_alloc(void)
{
	unsigned long *table;

	table = kmem_cache_alloc(base_pgt_cache, GFP_KERNEL);
	if (table)
		memset64((u64 *)table, _PAGE_INVALID, PTRS_PER_PTE);
	return table;
}

static void base_pgt_free(unsigned long *table)
{
	kmem_cache_free(base_pgt_cache, table);
}

static unsigned long *base_crst_alloc(unsigned long val)
{
	unsigned long *table;
	struct ptdesc *ptdesc;

	ptdesc = pagetable_alloc(GFP_KERNEL & ~__GFP_HIGHMEM, CRST_ALLOC_ORDER);
	if (!ptdesc)
		return NULL;
	table = ptdesc_address(ptdesc);

	crst_table_init(table, val);
	return table;
}

static void base_crst_free(unsigned long *table)
{
	pagetable_free(virt_to_ptdesc(table));
}

#define BASE_ADDR_END_FUNC(NAME, SIZE)					\
static inline unsigned long base_##NAME##_addr_end(unsigned long addr,	\
						   unsigned long end)	\
{									\
	unsigned long next = (addr + (SIZE)) & ~((SIZE) - 1);		\
									\
	return (next - 1) < (end - 1) ? next : end;			\
}

BASE_ADDR_END_FUNC(page,    _PAGE_SIZE)
BASE_ADDR_END_FUNC(segment, _SEGMENT_SIZE)
BASE_ADDR_END_FUNC(region3, _REGION3_SIZE)
BASE_ADDR_END_FUNC(region2, _REGION2_SIZE)
BASE_ADDR_END_FUNC(region1, _REGION1_SIZE)

static inline unsigned long base_lra(unsigned long address)
{
	unsigned long real;

	asm volatile(
		"	lra	%0,0(%1)\n"
		: "=d" (real) : "a" (address) : "cc");
	return real;
}

static int base_page_walk(unsigned long *origin, unsigned long addr,
			  unsigned long end, int alloc)
{
	unsigned long *pte, next;

	if (!alloc)
		return 0;
	pte = origin;
	pte += (addr & _PAGE_INDEX) >> _PAGE_SHIFT;
	do {
		next = base_page_addr_end(addr, end);
		*pte = base_lra(addr);
	} while (pte++, addr = next, addr < end);
	return 0;
}

static int base_segment_walk(unsigned long *origin, unsigned long addr,
			     unsigned long end, int alloc)
{
	unsigned long *ste, next, *table;
	int rc;

	ste = origin;
	ste += (addr & _SEGMENT_INDEX) >> _SEGMENT_SHIFT;
	do {
		next = base_segment_addr_end(addr, end);
		if (*ste & _SEGMENT_ENTRY_INVALID) {
			if (!alloc)
				continue;
			table = base_pgt_alloc();
			if (!table)
				return -ENOMEM;
			*ste = __pa(table) | _SEGMENT_ENTRY;
		}
		table = __va(*ste & _SEGMENT_ENTRY_ORIGIN);
		rc = base_page_walk(table, addr, next, alloc);
		if (rc)
			return rc;
		if (!alloc)
			base_pgt_free(table);
		cond_resched();
	} while (ste++, addr = next, addr < end);
	return 0;
}

static int base_region3_walk(unsigned long *origin, unsigned long addr,
			     unsigned long end, int alloc)
{
	unsigned long *rtte, next, *table;
	int rc;

	rtte = origin;
	rtte += (addr & _REGION3_INDEX) >> _REGION3_SHIFT;
	do {
		next = base_region3_addr_end(addr, end);
		if (*rtte & _REGION_ENTRY_INVALID) {
			if (!alloc)
				continue;
			table = base_crst_alloc(_SEGMENT_ENTRY_EMPTY);
			if (!table)
				return -ENOMEM;
			*rtte = __pa(table) | _REGION3_ENTRY;
		}
		table = __va(*rtte & _REGION_ENTRY_ORIGIN);
		rc = base_segment_walk(table, addr, next, alloc);
		if (rc)
			return rc;
		if (!alloc)
			base_crst_free(table);
	} while (rtte++, addr = next, addr < end);
	return 0;
}

static int base_region2_walk(unsigned long *origin, unsigned long addr,
			     unsigned long end, int alloc)
{
	unsigned long *rste, next, *table;
	int rc;

	rste = origin;
	rste += (addr & _REGION2_INDEX) >> _REGION2_SHIFT;
	do {
		next = base_region2_addr_end(addr, end);
		if (*rste & _REGION_ENTRY_INVALID) {
			if (!alloc)
				continue;
			table = base_crst_alloc(_REGION3_ENTRY_EMPTY);
			if (!table)
				return -ENOMEM;
			*rste = __pa(table) | _REGION2_ENTRY;
		}
		table = __va(*rste & _REGION_ENTRY_ORIGIN);
		rc = base_region3_walk(table, addr, next, alloc);
		if (rc)
			return rc;
		if (!alloc)
			base_crst_free(table);
	} while (rste++, addr = next, addr < end);
	return 0;
}

static int base_region1_walk(unsigned long *origin, unsigned long addr,
			     unsigned long end, int alloc)
{
	unsigned long *rfte, next, *table;
	int rc;

	rfte = origin;
	rfte += (addr & _REGION1_INDEX) >> _REGION1_SHIFT;
	do {
		next = base_region1_addr_end(addr, end);
		if (*rfte & _REGION_ENTRY_INVALID) {
			if (!alloc)
				continue;
			table = base_crst_alloc(_REGION2_ENTRY_EMPTY);
			if (!table)
				return -ENOMEM;
			*rfte = __pa(table) | _REGION1_ENTRY;
		}
		table = __va(*rfte & _REGION_ENTRY_ORIGIN);
		rc = base_region2_walk(table, addr, next, alloc);
		if (rc)
			return rc;
		if (!alloc)
			base_crst_free(table);
	} while (rfte++, addr = next, addr < end);
	return 0;
}

/**
 * base_asce_free - free asce and tables returned from base_asce_alloc()
 * @asce: asce to be freed
 *
 * Frees all region, segment, and page tables that were allocated with a
 * corresponding base_asce_alloc() call.
 */
void base_asce_free(unsigned long asce)
{
	unsigned long *table = __va(asce & _ASCE_ORIGIN);

	if (!asce)
		return;
	switch (asce & _ASCE_TYPE_MASK) {
	case _ASCE_TYPE_SEGMENT:
		base_segment_walk(table, 0, _REGION3_SIZE, 0);
		break;
	case _ASCE_TYPE_REGION3:
		base_region3_walk(table, 0, _REGION2_SIZE, 0);
		break;
	case _ASCE_TYPE_REGION2:
		base_region2_walk(table, 0, _REGION1_SIZE, 0);
		break;
	case _ASCE_TYPE_REGION1:
		base_region1_walk(table, 0, TASK_SIZE_MAX, 0);
		break;
	}
	base_crst_free(table);
}

static int base_pgt_cache_init(void)
{
	static DEFINE_MUTEX(base_pgt_cache_mutex);
	unsigned long sz = _PAGE_TABLE_SIZE;

	if (base_pgt_cache)
		return 0;
	mutex_lock(&base_pgt_cache_mutex);
	if (!base_pgt_cache)
		base_pgt_cache = kmem_cache_create("base_pgt", sz, sz, 0, NULL);
	mutex_unlock(&base_pgt_cache_mutex);
	return base_pgt_cache ? 0 : -ENOMEM;
}

/**
 * base_asce_alloc - create kernel mapping without enhanced DAT features
 * @addr: virtual start address of kernel mapping
 * @num_pages: number of consecutive pages
 *
 * Generate an asce, including all required region, segment and page tables,
 * that can be used to access the virtual kernel mapping. The difference is
 * that the returned asce does not make use of any enhanced DAT features like
 * e.g. large pages. This is required for some I/O functions that pass an
 * asce, like e.g. some service call requests.
 *
 * Note: the returned asce may NEVER be attached to any cpu. It may only be
 *	 used for I/O requests. tlb entries that might result because the
 *	 asce was attached to a cpu won't be cleared.
 */
unsigned long base_asce_alloc(unsigned long addr, unsigned long num_pages)
{
	unsigned long asce, *table, end;
	int rc;

	if (base_pgt_cache_init())
		return 0;
	end = addr + num_pages * PAGE_SIZE;
	if (end <= _REGION3_SIZE) {
		table = base_crst_alloc(_SEGMENT_ENTRY_EMPTY);
		if (!table)
			return 0;
		rc = base_segment_walk(table, addr, end, 1);
		asce = __pa(table) | _ASCE_TYPE_SEGMENT | _ASCE_TABLE_LENGTH;
	} else if (end <= _REGION2_SIZE) {
		table = base_crst_alloc(_REGION3_ENTRY_EMPTY);
		if (!table)
			return 0;
		rc = base_region3_walk(table, addr, end, 1);
		asce = __pa(table) | _ASCE_TYPE_REGION3 | _ASCE_TABLE_LENGTH;
	} else if (end <= _REGION1_SIZE) {
		table = base_crst_alloc(_REGION2_ENTRY_EMPTY);
		if (!table)
			return 0;
		rc = base_region2_walk(table, addr, end, 1);
		asce = __pa(table) | _ASCE_TYPE_REGION2 | _ASCE_TABLE_LENGTH;
	} else {
		table = base_crst_alloc(_REGION1_ENTRY_EMPTY);
		if (!table)
			return 0;
		rc = base_region1_walk(table, addr, end, 1);
		asce = __pa(table) | _ASCE_TYPE_REGION1 | _ASCE_TABLE_LENGTH;
	}
	if (rc) {
		base_asce_free(asce);
		asce = 0;
	}
	return asce;
}<|MERGE_RESOLUTION|>--- conflicted
+++ resolved
@@ -270,11 +270,7 @@
 					table += PTRS_PER_PTE;
 				atomic_xor_bits(&ptdesc->_refcount,
 							0x01U << (bit + 24));
-<<<<<<< HEAD
-				list_del_init(&page->lru);
-=======
 				list_del_init(&ptdesc->pt_list);
->>>>>>> 62bee9f9
 			}
 		}
 		spin_unlock_bh(&mm->context.lock);
@@ -294,13 +290,8 @@
 	table = (unsigned long *) ptdesc_to_virt(ptdesc);
 	if (mm_alloc_pgste(mm)) {
 		/* Return 4K page table with PGSTEs */
-<<<<<<< HEAD
-		INIT_LIST_HEAD(&page->lru);
-		atomic_xor_bits(&page->_refcount, 0x03U << 24);
-=======
 		INIT_LIST_HEAD(&ptdesc->pt_list);
 		atomic_xor_bits(&ptdesc->_refcount, 0x03U << 24);
->>>>>>> 62bee9f9
 		memset64((u64 *)table, _PAGE_INVALID, PTRS_PER_PTE);
 		memset64((u64 *)table + PTRS_PER_PTE, 0, PTRS_PER_PTE);
 	} else {
@@ -331,19 +322,11 @@
 
 static void pte_free_now(struct rcu_head *head)
 {
-<<<<<<< HEAD
-	struct page *page;
-
-	page = container_of(head, struct page, rcu_head);
-	pgtable_pte_page_dtor(page);
-	__free_page(page);
-=======
 	struct ptdesc *ptdesc;
 
 	ptdesc = container_of(head, struct ptdesc, pt_rcu_head);
 	pagetable_pte_dtor(ptdesc);
 	pagetable_free(ptdesc);
->>>>>>> 62bee9f9
 }
 
 void page_table_free(struct mm_struct *mm, unsigned long *table)
@@ -362,27 +345,16 @@
 		 */
 		mask = atomic_xor_bits(&ptdesc->_refcount, 0x11U << (bit + 24));
 		mask >>= 24;
-<<<<<<< HEAD
-		if ((mask & 0x03U) && !PageActive(page)) {
-=======
 		if ((mask & 0x03U) && !folio_test_active(ptdesc_folio(ptdesc))) {
->>>>>>> 62bee9f9
 			/*
 			 * Other half is allocated, and neither half has had
 			 * its free deferred: add page to head of list, to make
 			 * this freed half available for immediate reuse.
 			 */
-<<<<<<< HEAD
-			list_add(&page->lru, &mm->context.pgtable_list);
-		} else {
-			/* If page is on list, now remove it. */
-			list_del_init(&page->lru);
-=======
 			list_add(&ptdesc->pt_list, &mm->context.pgtable_list);
 		} else {
 			/* If page is on list, now remove it. */
 			list_del_init(&ptdesc->pt_list);
->>>>>>> 62bee9f9
 		}
 		spin_unlock_bh(&mm->context.lock);
 		mask = atomic_xor_bits(&ptdesc->_refcount, 0x10U << (bit + 24));
@@ -396,19 +368,11 @@
 		mask >>= 24;
 	}
 
-<<<<<<< HEAD
-	page_table_release_check(page, table, half, mask);
-	if (TestClearPageActive(page))
-		call_rcu(&page->rcu_head, pte_free_now);
-	else
-		pte_free_now(&page->rcu_head);
-=======
 	page_table_release_check(ptdesc_page(ptdesc), table, half, mask);
 	if (folio_test_clear_active(ptdesc_folio(ptdesc)))
 		call_rcu(&ptdesc->pt_rcu_head, pte_free_now);
 	else
 		pte_free_now(&ptdesc->pt_rcu_head);
->>>>>>> 62bee9f9
 }
 
 void page_table_free_rcu(struct mmu_gather *tlb, unsigned long *table,
@@ -434,28 +398,17 @@
 	 */
 	mask = atomic_xor_bits(&ptdesc->_refcount, 0x11U << (bit + 24));
 	mask >>= 24;
-<<<<<<< HEAD
-	if ((mask & 0x03U) && !PageActive(page)) {
-=======
 	if ((mask & 0x03U) && !folio_test_active(ptdesc_folio(ptdesc))) {
->>>>>>> 62bee9f9
 		/*
 		 * Other half is allocated, and neither half has had
 		 * its free deferred: add page to end of list, to make
 		 * this freed half available for reuse once its pending
 		 * bit has been cleared by __tlb_remove_table().
 		 */
-<<<<<<< HEAD
-		list_add_tail(&page->lru, &mm->context.pgtable_list);
-	} else {
-		/* If page is on list, now remove it. */
-		list_del_init(&page->lru);
-=======
 		list_add_tail(&ptdesc->pt_list, &mm->context.pgtable_list);
 	} else {
 		/* If page is on list, now remove it. */
 		list_del_init(&ptdesc->pt_list);
->>>>>>> 62bee9f9
 	}
 	spin_unlock_bh(&mm->context.lock);
 	table = (unsigned long *) ((unsigned long) table | (0x01U << bit));
@@ -485,36 +438,12 @@
 		break;
 	}
 
-<<<<<<< HEAD
-	page_table_release_check(page, table, half, mask);
-	if (TestClearPageActive(page))
-		call_rcu(&page->rcu_head, pte_free_now);
-	else
-		pte_free_now(&page->rcu_head);
-}
-
-#ifdef CONFIG_TRANSPARENT_HUGEPAGE
-void pte_free_defer(struct mm_struct *mm, pgtable_t pgtable)
-{
-	struct page *page;
-
-	page = virt_to_page(pgtable);
-	SetPageActive(page);
-	page_table_free(mm, (unsigned long *)pgtable);
-	/*
-	 * page_table_free() does not do the pgste gmap_unlink() which
-	 * page_table_free_rcu() does: warn us if pgste ever reaches here.
-	 */
-	WARN_ON_ONCE(mm_has_pgste(mm));
-=======
 	page_table_release_check(ptdesc_page(ptdesc), table, half, mask);
 	if (folio_test_clear_active(ptdesc_folio(ptdesc)))
 		call_rcu(&ptdesc->pt_rcu_head, pte_free_now);
 	else
 		pte_free_now(&ptdesc->pt_rcu_head);
->>>>>>> 62bee9f9
-}
-#endif /* CONFIG_TRANSPARENT_HUGEPAGE */
+}
 
 #ifdef CONFIG_TRANSPARENT_HUGEPAGE
 void pte_free_defer(struct mm_struct *mm, pgtable_t pgtable)
