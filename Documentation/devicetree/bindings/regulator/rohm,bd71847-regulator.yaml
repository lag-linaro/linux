--- conflicted
+++ resolved
@@ -99,8 +99,6 @@
           Enable/Disable control of this regulator must be left to the
           PMIC hardware state machine.
         type: boolean
-<<<<<<< HEAD
-=======
 
       # Setups where regulator (especially the buck8) output voltage is scaled
       # by adding external connection where some other regulator output is
@@ -150,7 +148,6 @@
           Feedback-pin has pull-up connection to adjust voltage range. This is
           the used R2 resistor.
 
->>>>>>> f642729d
     required:
       - regulator-name
 
