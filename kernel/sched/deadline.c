// SPDX-License-Identifier: GPL-2.0
/*
 * Deadline Scheduling Class (SCHED_DEADLINE)
 *
 * Earliest Deadline First (EDF) + Constant Bandwidth Server (CBS).
 *
 * Tasks that periodically executes their instances for less than their
 * runtime won't miss any of their deadlines.
 * Tasks that are not periodic or sporadic or that tries to execute more
 * than their reserved bandwidth will be slowed down (and may potentially
 * miss some of their deadlines), and won't affect any other task.
 *
 * Copyright (C) 2012 Dario Faggioli <raistlin@linux.it>,
 *                    Juri Lelli <juri.lelli@gmail.com>,
 *                    Michael Trimarchi <michael@amarulasolutions.com>,
 *                    Fabio Checconi <fchecconi@gmail.com>
 */
#include "sched.h"
#include "pelt.h"
<<<<<<< HEAD
#include <trace/hooks/sched.h>
=======
>>>>>>> 9e43368a
#include <linux/cpuset.h>

struct dl_bandwidth def_dl_bandwidth;

static inline struct task_struct *dl_task_of(struct sched_dl_entity *dl_se)
{
	return container_of(dl_se, struct task_struct, dl);
}

static inline struct rq *rq_of_dl_rq(struct dl_rq *dl_rq)
{
	return container_of(dl_rq, struct rq, dl);
}

static inline struct dl_rq *dl_rq_of_se(struct sched_dl_entity *dl_se)
{
	struct task_struct *p = dl_task_of(dl_se);
	struct rq *rq = task_rq(p);

	return &rq->dl;
}

static inline int on_dl_rq(struct sched_dl_entity *dl_se)
{
	return !RB_EMPTY_NODE(&dl_se->rb_node);
}

#ifdef CONFIG_RT_MUTEXES
static inline struct sched_dl_entity *pi_of(struct sched_dl_entity *dl_se)
{
	return dl_se->pi_se;
}

static inline bool is_dl_boosted(struct sched_dl_entity *dl_se)
{
	return pi_of(dl_se) != dl_se;
}
#else
static inline struct sched_dl_entity *pi_of(struct sched_dl_entity *dl_se)
{
	return dl_se;
}

static inline bool is_dl_boosted(struct sched_dl_entity *dl_se)
{
	return false;
}
#endif

#ifdef CONFIG_SMP
static inline struct dl_bw *dl_bw_of(int i)
{
	RCU_LOCKDEP_WARN(!rcu_read_lock_sched_held(),
			 "sched RCU must be held");
	return &cpu_rq(i)->rd->dl_bw;
}

static inline int dl_bw_cpus(int i)
{
	struct root_domain *rd = cpu_rq(i)->rd;
	int cpus;

	RCU_LOCKDEP_WARN(!rcu_read_lock_sched_held(),
			 "sched RCU must be held");

	if (cpumask_subset(rd->span, cpu_active_mask))
		return cpumask_weight(rd->span);

	cpus = 0;

	for_each_cpu_and(i, rd->span, cpu_active_mask)
		cpus++;

	return cpus;
}

static inline unsigned long __dl_bw_capacity(int i)
{
	struct root_domain *rd = cpu_rq(i)->rd;
	unsigned long cap = 0;

	RCU_LOCKDEP_WARN(!rcu_read_lock_sched_held(),
			 "sched RCU must be held");

	for_each_cpu_and(i, rd->span, cpu_active_mask)
		cap += capacity_orig_of(i);

	return cap;
}

/*
 * XXX Fix: If 'rq->rd == def_root_domain' perform AC against capacity
 * of the CPU the task is running on rather rd's \Sum CPU capacity.
 */
static inline unsigned long dl_bw_capacity(int i)
{
	if (!sched_asym_cpucap_active() &&
	    capacity_orig_of(i) == SCHED_CAPACITY_SCALE) {
		return dl_bw_cpus(i) << SCHED_CAPACITY_SHIFT;
	} else {
		return __dl_bw_capacity(i);
	}
}

static inline bool dl_bw_visited(int cpu, u64 gen)
{
	struct root_domain *rd = cpu_rq(cpu)->rd;

	if (rd->visit_gen == gen)
		return true;

	rd->visit_gen = gen;
	return false;
}
#else
static inline struct dl_bw *dl_bw_of(int i)
{
	return &cpu_rq(i)->dl.dl_bw;
}

static inline int dl_bw_cpus(int i)
{
	return 1;
}

static inline unsigned long dl_bw_capacity(int i)
{
	return SCHED_CAPACITY_SCALE;
}

static inline bool dl_bw_visited(int cpu, u64 gen)
{
	return false;
}
#endif

static inline
void __add_running_bw(u64 dl_bw, struct dl_rq *dl_rq)
{
	u64 old = dl_rq->running_bw;

	lockdep_assert_rq_held(rq_of_dl_rq(dl_rq));
	dl_rq->running_bw += dl_bw;
	SCHED_WARN_ON(dl_rq->running_bw < old); /* overflow */
	SCHED_WARN_ON(dl_rq->running_bw > dl_rq->this_bw);
	/* kick cpufreq (see the comment in kernel/sched/sched.h). */
	cpufreq_update_util(rq_of_dl_rq(dl_rq), 0);
}

static inline
void __sub_running_bw(u64 dl_bw, struct dl_rq *dl_rq)
{
	u64 old = dl_rq->running_bw;

	lockdep_assert_rq_held(rq_of_dl_rq(dl_rq));
	dl_rq->running_bw -= dl_bw;
	SCHED_WARN_ON(dl_rq->running_bw > old); /* underflow */
	if (dl_rq->running_bw > old)
		dl_rq->running_bw = 0;
	/* kick cpufreq (see the comment in kernel/sched/sched.h). */
	cpufreq_update_util(rq_of_dl_rq(dl_rq), 0);
}

static inline
void __add_rq_bw(u64 dl_bw, struct dl_rq *dl_rq)
{
	u64 old = dl_rq->this_bw;

	lockdep_assert_rq_held(rq_of_dl_rq(dl_rq));
	dl_rq->this_bw += dl_bw;
	SCHED_WARN_ON(dl_rq->this_bw < old); /* overflow */
}

static inline
void __sub_rq_bw(u64 dl_bw, struct dl_rq *dl_rq)
{
	u64 old = dl_rq->this_bw;

	lockdep_assert_rq_held(rq_of_dl_rq(dl_rq));
	dl_rq->this_bw -= dl_bw;
	SCHED_WARN_ON(dl_rq->this_bw > old); /* underflow */
	if (dl_rq->this_bw > old)
		dl_rq->this_bw = 0;
	SCHED_WARN_ON(dl_rq->running_bw > dl_rq->this_bw);
}

static inline
void add_rq_bw(struct sched_dl_entity *dl_se, struct dl_rq *dl_rq)
{
	if (!dl_entity_is_special(dl_se))
		__add_rq_bw(dl_se->dl_bw, dl_rq);
}

static inline
void sub_rq_bw(struct sched_dl_entity *dl_se, struct dl_rq *dl_rq)
{
	if (!dl_entity_is_special(dl_se))
		__sub_rq_bw(dl_se->dl_bw, dl_rq);
}

static inline
void add_running_bw(struct sched_dl_entity *dl_se, struct dl_rq *dl_rq)
{
	if (!dl_entity_is_special(dl_se))
		__add_running_bw(dl_se->dl_bw, dl_rq);
}

static inline
void sub_running_bw(struct sched_dl_entity *dl_se, struct dl_rq *dl_rq)
{
	if (!dl_entity_is_special(dl_se))
		__sub_running_bw(dl_se->dl_bw, dl_rq);
}

static void dl_change_utilization(struct task_struct *p, u64 new_bw)
{
	struct rq *rq;

	BUG_ON(p->dl.flags & SCHED_FLAG_SUGOV);

	if (task_on_rq_queued(p))
		return;

	rq = task_rq(p);
	if (p->dl.dl_non_contending) {
		sub_running_bw(&p->dl, &rq->dl);
		p->dl.dl_non_contending = 0;
		/*
		 * If the timer handler is currently running and the
		 * timer cannot be canceled, inactive_task_timer()
		 * will see that dl_not_contending is not set, and
		 * will not touch the rq's active utilization,
		 * so we are still safe.
		 */
		if (hrtimer_try_to_cancel(&p->dl.inactive_timer) == 1)
			put_task_struct(p);
	}
	__sub_rq_bw(p->dl.dl_bw, &rq->dl);
	__add_rq_bw(new_bw, &rq->dl);
}

/*
 * The utilization of a task cannot be immediately removed from
 * the rq active utilization (running_bw) when the task blocks.
 * Instead, we have to wait for the so called "0-lag time".
 *
 * If a task blocks before the "0-lag time", a timer (the inactive
 * timer) is armed, and running_bw is decreased when the timer
 * fires.
 *
 * If the task wakes up again before the inactive timer fires,
 * the timer is canceled, whereas if the task wakes up after the
 * inactive timer fired (and running_bw has been decreased) the
 * task's utilization has to be added to running_bw again.
 * A flag in the deadline scheduling entity (dl_non_contending)
 * is used to avoid race conditions between the inactive timer handler
 * and task wakeups.
 *
 * The following diagram shows how running_bw is updated. A task is
 * "ACTIVE" when its utilization contributes to running_bw; an
 * "ACTIVE contending" task is in the TASK_RUNNING state, while an
 * "ACTIVE non contending" task is a blocked task for which the "0-lag time"
 * has not passed yet. An "INACTIVE" task is a task for which the "0-lag"
 * time already passed, which does not contribute to running_bw anymore.
 *                              +------------------+
 *             wakeup           |    ACTIVE        |
 *          +------------------>+   contending     |
 *          | add_running_bw    |                  |
 *          |                   +----+------+------+
 *          |                        |      ^
 *          |                dequeue |      |
 * +--------+-------+                |      |
 * |                |   t >= 0-lag   |      | wakeup
 * |    INACTIVE    |<---------------+      |
 * |                | sub_running_bw |      |
 * +--------+-------+                |      |
 *          ^                        |      |
 *          |              t < 0-lag |      |
 *          |                        |      |
 *          |                        V      |
 *          |                   +----+------+------+
 *          | sub_running_bw    |    ACTIVE        |
 *          +-------------------+                  |
 *            inactive timer    |  non contending  |
 *            fired             +------------------+
 *
 * The task_non_contending() function is invoked when a task
 * blocks, and checks if the 0-lag time already passed or
 * not (in the first case, it directly updates running_bw;
 * in the second case, it arms the inactive timer).
 *
 * The task_contending() function is invoked when a task wakes
 * up, and checks if the task is still in the "ACTIVE non contending"
 * state or not (in the second case, it updates running_bw).
 */
static void task_non_contending(struct task_struct *p)
{
	struct sched_dl_entity *dl_se = &p->dl;
	struct hrtimer *timer = &dl_se->inactive_timer;
	struct dl_rq *dl_rq = dl_rq_of_se(dl_se);
	struct rq *rq = rq_of_dl_rq(dl_rq);
	s64 zerolag_time;

	/*
	 * If this is a non-deadline task that has been boosted,
	 * do nothing
	 */
	if (dl_se->dl_runtime == 0)
		return;

	if (dl_entity_is_special(dl_se))
		return;

	WARN_ON(dl_se->dl_non_contending);

	zerolag_time = dl_se->deadline -
		 div64_long((dl_se->runtime * dl_se->dl_period),
			dl_se->dl_runtime);

	/*
	 * Using relative times instead of the absolute "0-lag time"
	 * allows to simplify the code
	 */
	zerolag_time -= rq_clock(rq);

	/*
	 * If the "0-lag time" already passed, decrease the active
	 * utilization now, instead of starting a timer
	 */
	if ((zerolag_time < 0) || hrtimer_active(&dl_se->inactive_timer)) {
		if (dl_task(p))
			sub_running_bw(dl_se, dl_rq);
		if (!dl_task(p) || READ_ONCE(p->__state) == TASK_DEAD) {
			struct dl_bw *dl_b = dl_bw_of(task_cpu(p));

			if (READ_ONCE(p->__state) == TASK_DEAD)
				sub_rq_bw(&p->dl, &rq->dl);
			raw_spin_lock(&dl_b->lock);
			__dl_sub(dl_b, p->dl.dl_bw, dl_bw_cpus(task_cpu(p)));
			__dl_clear_params(p);
			raw_spin_unlock(&dl_b->lock);
		}

		return;
	}

	dl_se->dl_non_contending = 1;
	get_task_struct(p);
	hrtimer_start(timer, ns_to_ktime(zerolag_time), HRTIMER_MODE_REL_HARD);
}

static void task_contending(struct sched_dl_entity *dl_se, int flags)
{
	struct dl_rq *dl_rq = dl_rq_of_se(dl_se);

	/*
	 * If this is a non-deadline task that has been boosted,
	 * do nothing
	 */
	if (dl_se->dl_runtime == 0)
		return;

	if (flags & ENQUEUE_MIGRATED)
		add_rq_bw(dl_se, dl_rq);

	if (dl_se->dl_non_contending) {
		dl_se->dl_non_contending = 0;
		/*
		 * If the timer handler is currently running and the
		 * timer cannot be canceled, inactive_task_timer()
		 * will see that dl_not_contending is not set, and
		 * will not touch the rq's active utilization,
		 * so we are still safe.
		 */
		if (hrtimer_try_to_cancel(&dl_se->inactive_timer) == 1)
			put_task_struct(dl_task_of(dl_se));
	} else {
		/*
		 * Since "dl_non_contending" is not set, the
		 * task's utilization has already been removed from
		 * active utilization (either when the task blocked,
		 * when the "inactive timer" fired).
		 * So, add it back.
		 */
		add_running_bw(dl_se, dl_rq);
	}
}

static inline int is_leftmost(struct task_struct *p, struct dl_rq *dl_rq)
{
	struct sched_dl_entity *dl_se = &p->dl;

	return dl_rq->root.rb_leftmost == &dl_se->rb_node;
}

static void init_dl_rq_bw_ratio(struct dl_rq *dl_rq);

void init_dl_bandwidth(struct dl_bandwidth *dl_b, u64 period, u64 runtime)
{
	raw_spin_lock_init(&dl_b->dl_runtime_lock);
	dl_b->dl_period = period;
	dl_b->dl_runtime = runtime;
}

void init_dl_bw(struct dl_bw *dl_b)
{
	raw_spin_lock_init(&dl_b->lock);
	raw_spin_lock(&def_dl_bandwidth.dl_runtime_lock);
	if (global_rt_runtime() == RUNTIME_INF)
		dl_b->bw = -1;
	else
		dl_b->bw = to_ratio(global_rt_period(), global_rt_runtime());
	raw_spin_unlock(&def_dl_bandwidth.dl_runtime_lock);
	dl_b->total_bw = 0;
}

void init_dl_rq(struct dl_rq *dl_rq)
{
	dl_rq->root = RB_ROOT_CACHED;

#ifdef CONFIG_SMP
	/* zero means no -deadline tasks */
	dl_rq->earliest_dl.curr = dl_rq->earliest_dl.next = 0;

	dl_rq->dl_nr_migratory = 0;
	dl_rq->overloaded = 0;
	dl_rq->pushable_dl_tasks_root = RB_ROOT_CACHED;
#else
	init_dl_bw(&dl_rq->dl_bw);
#endif

	dl_rq->running_bw = 0;
	dl_rq->this_bw = 0;
	init_dl_rq_bw_ratio(dl_rq);
}

#ifdef CONFIG_SMP

static inline int dl_overloaded(struct rq *rq)
{
	return atomic_read(&rq->rd->dlo_count);
}

static inline void dl_set_overload(struct rq *rq)
{
	if (!rq->online)
		return;

	cpumask_set_cpu(rq->cpu, rq->rd->dlo_mask);
	/*
	 * Must be visible before the overload count is
	 * set (as in sched_rt.c).
	 *
	 * Matched by the barrier in pull_dl_task().
	 */
	smp_wmb();
	atomic_inc(&rq->rd->dlo_count);
}

static inline void dl_clear_overload(struct rq *rq)
{
	if (!rq->online)
		return;

	atomic_dec(&rq->rd->dlo_count);
	cpumask_clear_cpu(rq->cpu, rq->rd->dlo_mask);
}

static void update_dl_migration(struct dl_rq *dl_rq)
{
	if (dl_rq->dl_nr_migratory && dl_rq->dl_nr_running > 1) {
		if (!dl_rq->overloaded) {
			dl_set_overload(rq_of_dl_rq(dl_rq));
			dl_rq->overloaded = 1;
		}
	} else if (dl_rq->overloaded) {
		dl_clear_overload(rq_of_dl_rq(dl_rq));
		dl_rq->overloaded = 0;
	}
}

static void inc_dl_migration(struct sched_dl_entity *dl_se, struct dl_rq *dl_rq)
{
	struct task_struct *p = dl_task_of(dl_se);

	if (p->nr_cpus_allowed > 1)
		dl_rq->dl_nr_migratory++;

	update_dl_migration(dl_rq);
}

static void dec_dl_migration(struct sched_dl_entity *dl_se, struct dl_rq *dl_rq)
{
	struct task_struct *p = dl_task_of(dl_se);

	if (p->nr_cpus_allowed > 1)
		dl_rq->dl_nr_migratory--;

	update_dl_migration(dl_rq);
}

#define __node_2_pdl(node) \
	rb_entry((node), struct task_struct, pushable_dl_tasks)

static inline bool __pushable_less(struct rb_node *a, const struct rb_node *b)
{
	return dl_entity_preempt(&__node_2_pdl(a)->dl, &__node_2_pdl(b)->dl);
}

/*
 * The list of pushable -deadline task is not a plist, like in
 * sched_rt.c, it is an rb-tree with tasks ordered by deadline.
 */
static void enqueue_pushable_dl_task(struct rq *rq, struct task_struct *p)
{
	struct rb_node *leftmost;

	BUG_ON(!RB_EMPTY_NODE(&p->pushable_dl_tasks));

	leftmost = rb_add_cached(&p->pushable_dl_tasks,
				 &rq->dl.pushable_dl_tasks_root,
				 __pushable_less);
	if (leftmost)
		rq->dl.earliest_dl.next = p->dl.deadline;
}

static void dequeue_pushable_dl_task(struct rq *rq, struct task_struct *p)
{
	struct dl_rq *dl_rq = &rq->dl;
	struct rb_root_cached *root = &dl_rq->pushable_dl_tasks_root;
	struct rb_node *leftmost;

	if (RB_EMPTY_NODE(&p->pushable_dl_tasks))
		return;

	leftmost = rb_erase_cached(&p->pushable_dl_tasks, root);
	if (leftmost)
		dl_rq->earliest_dl.next = __node_2_pdl(leftmost)->dl.deadline;

	RB_CLEAR_NODE(&p->pushable_dl_tasks);
}

static inline int has_pushable_dl_tasks(struct rq *rq)
{
	return !RB_EMPTY_ROOT(&rq->dl.pushable_dl_tasks_root.rb_root);
}

static int push_dl_task(struct rq *rq);

static inline bool need_pull_dl_task(struct rq *rq, struct task_struct *prev)
{
	return rq->online && dl_task(prev);
}

static DEFINE_PER_CPU(struct callback_head, dl_push_head);
static DEFINE_PER_CPU(struct callback_head, dl_pull_head);

static void push_dl_tasks(struct rq *);
static void pull_dl_task(struct rq *);

static inline void deadline_queue_push_tasks(struct rq *rq)
{
	if (!has_pushable_dl_tasks(rq))
		return;

	queue_balance_callback(rq, &per_cpu(dl_push_head, rq->cpu), push_dl_tasks);
}

static inline void deadline_queue_pull_task(struct rq *rq)
{
	queue_balance_callback(rq, &per_cpu(dl_pull_head, rq->cpu), pull_dl_task);
}

static struct rq *find_lock_later_rq(struct task_struct *task, struct rq *rq);

static struct rq *dl_task_offline_migration(struct rq *rq, struct task_struct *p)
{
	struct rq *later_rq = NULL;
	struct dl_bw *dl_b;

	later_rq = find_lock_later_rq(p, rq);
	if (!later_rq) {
		int cpu;

		/*
		 * If we cannot preempt any rq, fall back to pick any
		 * online CPU:
		 */
		cpu = cpumask_any_and(cpu_active_mask, p->cpus_ptr);
		if (cpu >= nr_cpu_ids) {
			/*
			 * Failed to find any suitable CPU.
			 * The task will never come back!
			 */
			BUG_ON(dl_bandwidth_enabled());

			/*
			 * If admission control is disabled we
			 * try a little harder to let the task
			 * run.
			 */
			cpu = cpumask_any(cpu_active_mask);
		}
		later_rq = cpu_rq(cpu);
		double_lock_balance(rq, later_rq);
	}

	if (p->dl.dl_non_contending || p->dl.dl_throttled) {
		/*
		 * Inactive timer is armed (or callback is running, but
		 * waiting for us to release rq locks). In any case, when it
		 * will fire (or continue), it will see running_bw of this
		 * task migrated to later_rq (and correctly handle it).
		 */
		sub_running_bw(&p->dl, &rq->dl);
		sub_rq_bw(&p->dl, &rq->dl);

		add_rq_bw(&p->dl, &later_rq->dl);
		add_running_bw(&p->dl, &later_rq->dl);
	} else {
		sub_rq_bw(&p->dl, &rq->dl);
		add_rq_bw(&p->dl, &later_rq->dl);
	}

	/*
	 * And we finally need to fixup root_domain(s) bandwidth accounting,
	 * since p is still hanging out in the old (now moved to default) root
	 * domain.
	 */
	dl_b = &rq->rd->dl_bw;
	raw_spin_lock(&dl_b->lock);
	__dl_sub(dl_b, p->dl.dl_bw, cpumask_weight(rq->rd->span));
	raw_spin_unlock(&dl_b->lock);

	dl_b = &later_rq->rd->dl_bw;
	raw_spin_lock(&dl_b->lock);
	__dl_add(dl_b, p->dl.dl_bw, cpumask_weight(later_rq->rd->span));
	raw_spin_unlock(&dl_b->lock);

	set_task_cpu(p, later_rq->cpu);
	double_unlock_balance(later_rq, rq);

	return later_rq;
}

#else

static inline
void enqueue_pushable_dl_task(struct rq *rq, struct task_struct *p)
{
}

static inline
void dequeue_pushable_dl_task(struct rq *rq, struct task_struct *p)
{
}

static inline
void inc_dl_migration(struct sched_dl_entity *dl_se, struct dl_rq *dl_rq)
{
}

static inline
void dec_dl_migration(struct sched_dl_entity *dl_se, struct dl_rq *dl_rq)
{
}

static inline bool need_pull_dl_task(struct rq *rq, struct task_struct *prev)
{
	return false;
}

static inline void pull_dl_task(struct rq *rq)
{
}

static inline void deadline_queue_push_tasks(struct rq *rq)
{
}

static inline void deadline_queue_pull_task(struct rq *rq)
{
}
#endif /* CONFIG_SMP */

static void enqueue_task_dl(struct rq *rq, struct task_struct *p, int flags);
static void __dequeue_task_dl(struct rq *rq, struct task_struct *p, int flags);
static void check_preempt_curr_dl(struct rq *rq, struct task_struct *p, int flags);

/*
 * We are being explicitly informed that a new instance is starting,
 * and this means that:
 *  - the absolute deadline of the entity has to be placed at
 *    current time + relative deadline;
 *  - the runtime of the entity has to be set to the maximum value.
 *
 * The capability of specifying such event is useful whenever a -deadline
 * entity wants to (try to!) synchronize its behaviour with the scheduler's
 * one, and to (try to!) reconcile itself with its own scheduling
 * parameters.
 */
static inline void setup_new_dl_entity(struct sched_dl_entity *dl_se)
{
	struct dl_rq *dl_rq = dl_rq_of_se(dl_se);
	struct rq *rq = rq_of_dl_rq(dl_rq);

	WARN_ON(is_dl_boosted(dl_se));
	WARN_ON(dl_time_before(rq_clock(rq), dl_se->deadline));

	/*
	 * We are racing with the deadline timer. So, do nothing because
	 * the deadline timer handler will take care of properly recharging
	 * the runtime and postponing the deadline
	 */
	if (dl_se->dl_throttled)
		return;

	/*
	 * We use the regular wall clock time to set deadlines in the
	 * future; in fact, we must consider execution overheads (time
	 * spent on hardirq context, etc.).
	 */
	dl_se->deadline = rq_clock(rq) + dl_se->dl_deadline;
	dl_se->runtime = dl_se->dl_runtime;
}

/*
 * Pure Earliest Deadline First (EDF) scheduling does not deal with the
 * possibility of a entity lasting more than what it declared, and thus
 * exhausting its runtime.
 *
 * Here we are interested in making runtime overrun possible, but we do
 * not want a entity which is misbehaving to affect the scheduling of all
 * other entities.
 * Therefore, a budgeting strategy called Constant Bandwidth Server (CBS)
 * is used, in order to confine each entity within its own bandwidth.
 *
 * This function deals exactly with that, and ensures that when the runtime
 * of a entity is replenished, its deadline is also postponed. That ensures
 * the overrunning entity can't interfere with other entity in the system and
 * can't make them miss their deadlines. Reasons why this kind of overruns
 * could happen are, typically, a entity voluntarily trying to overcome its
 * runtime, or it just underestimated it during sched_setattr().
 */
static void replenish_dl_entity(struct sched_dl_entity *dl_se)
{
	struct dl_rq *dl_rq = dl_rq_of_se(dl_se);
	struct rq *rq = rq_of_dl_rq(dl_rq);

	BUG_ON(pi_of(dl_se)->dl_runtime <= 0);

	/*
	 * This could be the case for a !-dl task that is boosted.
	 * Just go with full inherited parameters.
	 */
	if (dl_se->dl_deadline == 0) {
		dl_se->deadline = rq_clock(rq) + pi_of(dl_se)->dl_deadline;
		dl_se->runtime = pi_of(dl_se)->dl_runtime;
	}

	if (dl_se->dl_yielded && dl_se->runtime > 0)
		dl_se->runtime = 0;

	/*
	 * We keep moving the deadline away until we get some
	 * available runtime for the entity. This ensures correct
	 * handling of situations where the runtime overrun is
	 * arbitrary large.
	 */
	while (dl_se->runtime <= 0) {
		dl_se->deadline += pi_of(dl_se)->dl_period;
		dl_se->runtime += pi_of(dl_se)->dl_runtime;
	}

	/*
	 * At this point, the deadline really should be "in
	 * the future" with respect to rq->clock. If it's
	 * not, we are, for some reason, lagging too much!
	 * Anyway, after having warn userspace abut that,
	 * we still try to keep the things running by
	 * resetting the deadline and the budget of the
	 * entity.
	 */
	if (dl_time_before(dl_se->deadline, rq_clock(rq))) {
		printk_deferred_once("sched: DL replenish lagged too much\n");
		dl_se->deadline = rq_clock(rq) + pi_of(dl_se)->dl_deadline;
		dl_se->runtime = pi_of(dl_se)->dl_runtime;
	}

	if (dl_se->dl_yielded)
		dl_se->dl_yielded = 0;
	if (dl_se->dl_throttled)
		dl_se->dl_throttled = 0;
}

/*
 * Here we check if --at time t-- an entity (which is probably being
 * [re]activated or, in general, enqueued) can use its remaining runtime
 * and its current deadline _without_ exceeding the bandwidth it is
 * assigned (function returns true if it can't). We are in fact applying
 * one of the CBS rules: when a task wakes up, if the residual runtime
 * over residual deadline fits within the allocated bandwidth, then we
 * can keep the current (absolute) deadline and residual budget without
 * disrupting the schedulability of the system. Otherwise, we should
 * refill the runtime and set the deadline a period in the future,
 * because keeping the current (absolute) deadline of the task would
 * result in breaking guarantees promised to other tasks (refer to
 * Documentation/scheduler/sched-deadline.rst for more information).
 *
 * This function returns true if:
 *
 *   runtime / (deadline - t) > dl_runtime / dl_deadline ,
 *
 * IOW we can't recycle current parameters.
 *
 * Notice that the bandwidth check is done against the deadline. For
 * task with deadline equal to period this is the same of using
 * dl_period instead of dl_deadline in the equation above.
 */
static bool dl_entity_overflow(struct sched_dl_entity *dl_se, u64 t)
{
	u64 left, right;

	/*
	 * left and right are the two sides of the equation above,
	 * after a bit of shuffling to use multiplications instead
	 * of divisions.
	 *
	 * Note that none of the time values involved in the two
	 * multiplications are absolute: dl_deadline and dl_runtime
	 * are the relative deadline and the maximum runtime of each
	 * instance, runtime is the runtime left for the last instance
	 * and (deadline - t), since t is rq->clock, is the time left
	 * to the (absolute) deadline. Even if overflowing the u64 type
	 * is very unlikely to occur in both cases, here we scale down
	 * as we want to avoid that risk at all. Scaling down by 10
	 * means that we reduce granularity to 1us. We are fine with it,
	 * since this is only a true/false check and, anyway, thinking
	 * of anything below microseconds resolution is actually fiction
	 * (but still we want to give the user that illusion >;).
	 */
	left = (pi_of(dl_se)->dl_deadline >> DL_SCALE) * (dl_se->runtime >> DL_SCALE);
	right = ((dl_se->deadline - t) >> DL_SCALE) *
		(pi_of(dl_se)->dl_runtime >> DL_SCALE);

	return dl_time_before(right, left);
}

/*
 * Revised wakeup rule [1]: For self-suspending tasks, rather then
 * re-initializing task's runtime and deadline, the revised wakeup
 * rule adjusts the task's runtime to avoid the task to overrun its
 * density.
 *
 * Reasoning: a task may overrun the density if:
 *    runtime / (deadline - t) > dl_runtime / dl_deadline
 *
 * Therefore, runtime can be adjusted to:
 *     runtime = (dl_runtime / dl_deadline) * (deadline - t)
 *
 * In such way that runtime will be equal to the maximum density
 * the task can use without breaking any rule.
 *
 * [1] Luca Abeni, Giuseppe Lipari, and Juri Lelli. 2015. Constant
 * bandwidth server revisited. SIGBED Rev. 11, 4 (January 2015), 19-24.
 */
static void
update_dl_revised_wakeup(struct sched_dl_entity *dl_se, struct rq *rq)
{
	u64 laxity = dl_se->deadline - rq_clock(rq);

	/*
	 * If the task has deadline < period, and the deadline is in the past,
	 * it should already be throttled before this check.
	 *
	 * See update_dl_entity() comments for further details.
	 */
	WARN_ON(dl_time_before(dl_se->deadline, rq_clock(rq)));

	dl_se->runtime = (dl_se->dl_density * laxity) >> BW_SHIFT;
}

/*
 * Regarding the deadline, a task with implicit deadline has a relative
 * deadline == relative period. A task with constrained deadline has a
 * relative deadline <= relative period.
 *
 * We support constrained deadline tasks. However, there are some restrictions
 * applied only for tasks which do not have an implicit deadline. See
 * update_dl_entity() to know more about such restrictions.
 *
 * The dl_is_implicit() returns true if the task has an implicit deadline.
 */
static inline bool dl_is_implicit(struct sched_dl_entity *dl_se)
{
	return dl_se->dl_deadline == dl_se->dl_period;
}

/*
 * When a deadline entity is placed in the runqueue, its runtime and deadline
 * might need to be updated. This is done by a CBS wake up rule. There are two
 * different rules: 1) the original CBS; and 2) the Revisited CBS.
 *
 * When the task is starting a new period, the Original CBS is used. In this
 * case, the runtime is replenished and a new absolute deadline is set.
 *
 * When a task is queued before the begin of the next period, using the
 * remaining runtime and deadline could make the entity to overflow, see
 * dl_entity_overflow() to find more about runtime overflow. When such case
 * is detected, the runtime and deadline need to be updated.
 *
 * If the task has an implicit deadline, i.e., deadline == period, the Original
 * CBS is applied. the runtime is replenished and a new absolute deadline is
 * set, as in the previous cases.
 *
 * However, the Original CBS does not work properly for tasks with
 * deadline < period, which are said to have a constrained deadline. By
 * applying the Original CBS, a constrained deadline task would be able to run
 * runtime/deadline in a period. With deadline < period, the task would
 * overrun the runtime/period allowed bandwidth, breaking the admission test.
 *
 * In order to prevent this misbehave, the Revisited CBS is used for
 * constrained deadline tasks when a runtime overflow is detected. In the
 * Revisited CBS, rather than replenishing & setting a new absolute deadline,
 * the remaining runtime of the task is reduced to avoid runtime overflow.
 * Please refer to the comments update_dl_revised_wakeup() function to find
 * more about the Revised CBS rule.
 */
static void update_dl_entity(struct sched_dl_entity *dl_se)
{
	struct dl_rq *dl_rq = dl_rq_of_se(dl_se);
	struct rq *rq = rq_of_dl_rq(dl_rq);

	if (dl_time_before(dl_se->deadline, rq_clock(rq)) ||
	    dl_entity_overflow(dl_se, rq_clock(rq))) {

		if (unlikely(!dl_is_implicit(dl_se) &&
			     !dl_time_before(dl_se->deadline, rq_clock(rq)) &&
			     !is_dl_boosted(dl_se))) {
			update_dl_revised_wakeup(dl_se, rq);
			return;
		}

		dl_se->deadline = rq_clock(rq) + pi_of(dl_se)->dl_deadline;
		dl_se->runtime = pi_of(dl_se)->dl_runtime;
	}
}

static inline u64 dl_next_period(struct sched_dl_entity *dl_se)
{
	return dl_se->deadline - dl_se->dl_deadline + dl_se->dl_period;
}

/*
 * If the entity depleted all its runtime, and if we want it to sleep
 * while waiting for some new execution time to become available, we
 * set the bandwidth replenishment timer to the replenishment instant
 * and try to activate it.
 *
 * Notice that it is important for the caller to know if the timer
 * actually started or not (i.e., the replenishment instant is in
 * the future or in the past).
 */
static int start_dl_timer(struct task_struct *p)
{
	struct sched_dl_entity *dl_se = &p->dl;
	struct hrtimer *timer = &dl_se->dl_timer;
	struct rq *rq = task_rq(p);
	ktime_t now, act;
	s64 delta;

	lockdep_assert_rq_held(rq);

	/*
	 * We want the timer to fire at the deadline, but considering
	 * that it is actually coming from rq->clock and not from
	 * hrtimer's time base reading.
	 */
	act = ns_to_ktime(dl_next_period(dl_se));
	now = hrtimer_cb_get_time(timer);
	delta = ktime_to_ns(now) - rq_clock(rq);
	act = ktime_add_ns(act, delta);

	/*
	 * If the expiry time already passed, e.g., because the value
	 * chosen as the deadline is too small, don't even try to
	 * start the timer in the past!
	 */
	if (ktime_us_delta(act, now) < 0)
		return 0;

	/*
	 * !enqueued will guarantee another callback; even if one is already in
	 * progress. This ensures a balanced {get,put}_task_struct().
	 *
	 * The race against __run_timer() clearing the enqueued state is
	 * harmless because we're holding task_rq()->lock, therefore the timer
	 * expiring after we've done the check will wait on its task_rq_lock()
	 * and observe our state.
	 */
	if (!hrtimer_is_queued(timer)) {
		get_task_struct(p);
		hrtimer_start(timer, act, HRTIMER_MODE_ABS_HARD);
	}

	return 1;
}

/*
 * This is the bandwidth enforcement timer callback. If here, we know
 * a task is not on its dl_rq, since the fact that the timer was running
 * means the task is throttled and needs a runtime replenishment.
 *
 * However, what we actually do depends on the fact the task is active,
 * (it is on its rq) or has been removed from there by a call to
 * dequeue_task_dl(). In the former case we must issue the runtime
 * replenishment and add the task back to the dl_rq; in the latter, we just
 * do nothing but clearing dl_throttled, so that runtime and deadline
 * updating (and the queueing back to dl_rq) will be done by the
 * next call to enqueue_task_dl().
 */
static enum hrtimer_restart dl_task_timer(struct hrtimer *timer)
{
	struct sched_dl_entity *dl_se = container_of(timer,
						     struct sched_dl_entity,
						     dl_timer);
	struct task_struct *p = dl_task_of(dl_se);
	struct rq_flags rf;
	struct rq *rq;

	rq = task_rq_lock(p, &rf);

	/*
	 * The task might have changed its scheduling policy to something
	 * different than SCHED_DEADLINE (through switched_from_dl()).
	 */
	if (!dl_task(p))
		goto unlock;

	/*
	 * The task might have been boosted by someone else and might be in the
	 * boosting/deboosting path, its not throttled.
	 */
	if (is_dl_boosted(dl_se))
		goto unlock;

	/*
	 * Spurious timer due to start_dl_timer() race; or we already received
	 * a replenishment from rt_mutex_setprio().
	 */
	if (!dl_se->dl_throttled)
		goto unlock;

	sched_clock_tick();
	update_rq_clock(rq);

	/*
	 * If the throttle happened during sched-out; like:
	 *
	 *   schedule()
	 *     deactivate_task()
	 *       dequeue_task_dl()
	 *         update_curr_dl()
	 *           start_dl_timer()
	 *         __dequeue_task_dl()
	 *     prev->on_rq = 0;
	 *
	 * We can be both throttled and !queued. Replenish the counter
	 * but do not enqueue -- wait for our wakeup to do that.
	 */
	if (!task_on_rq_queued(p)) {
		replenish_dl_entity(dl_se);
		goto unlock;
	}

#ifdef CONFIG_SMP
	if (unlikely(!rq->online)) {
		/*
		 * If the runqueue is no longer available, migrate the
		 * task elsewhere. This necessarily changes rq.
		 */
		lockdep_unpin_lock(__rq_lockp(rq), rf.cookie);
		rq = dl_task_offline_migration(rq, p);
		rf.cookie = lockdep_pin_lock(__rq_lockp(rq));
		update_rq_clock(rq);

		/*
		 * Now that the task has been migrated to the new RQ and we
		 * have that locked, proceed as normal and enqueue the task
		 * there.
		 */
	}
#endif

	enqueue_task_dl(rq, p, ENQUEUE_REPLENISH);
	if (dl_task(rq->curr))
		check_preempt_curr_dl(rq, p, 0);
	else
		resched_curr(rq);

#ifdef CONFIG_SMP
	/*
	 * Queueing this task back might have overloaded rq, check if we need
	 * to kick someone away.
	 */
	if (has_pushable_dl_tasks(rq)) {
		/*
		 * Nothing relies on rq->lock after this, so its safe to drop
		 * rq->lock.
		 */
		rq_unpin_lock(rq, &rf);
		push_dl_task(rq);
		rq_repin_lock(rq, &rf);
	}
#endif

unlock:
	task_rq_unlock(rq, p, &rf);

	/*
	 * This can free the task_struct, including this hrtimer, do not touch
	 * anything related to that after this.
	 */
	put_task_struct(p);

	return HRTIMER_NORESTART;
}

void init_dl_task_timer(struct sched_dl_entity *dl_se)
{
	struct hrtimer *timer = &dl_se->dl_timer;

	hrtimer_init(timer, CLOCK_MONOTONIC, HRTIMER_MODE_REL_HARD);
	timer->function = dl_task_timer;
}

/*
 * During the activation, CBS checks if it can reuse the current task's
 * runtime and period. If the deadline of the task is in the past, CBS
 * cannot use the runtime, and so it replenishes the task. This rule
 * works fine for implicit deadline tasks (deadline == period), and the
 * CBS was designed for implicit deadline tasks. However, a task with
 * constrained deadline (deadline < period) might be awakened after the
 * deadline, but before the next period. In this case, replenishing the
 * task would allow it to run for runtime / deadline. As in this case
 * deadline < period, CBS enables a task to run for more than the
 * runtime / period. In a very loaded system, this can cause a domino
 * effect, making other tasks miss their deadlines.
 *
 * To avoid this problem, in the activation of a constrained deadline
 * task after the deadline but before the next period, throttle the
 * task and set the replenishing timer to the begin of the next period,
 * unless it is boosted.
 */
static inline void dl_check_constrained_dl(struct sched_dl_entity *dl_se)
{
	struct task_struct *p = dl_task_of(dl_se);
	struct rq *rq = rq_of_dl_rq(dl_rq_of_se(dl_se));

	if (dl_time_before(dl_se->deadline, rq_clock(rq)) &&
	    dl_time_before(rq_clock(rq), dl_next_period(dl_se))) {
		if (unlikely(is_dl_boosted(dl_se) || !start_dl_timer(p)))
			return;
		dl_se->dl_throttled = 1;
		if (dl_se->runtime > 0)
			dl_se->runtime = 0;
	}
}

static
int dl_runtime_exceeded(struct sched_dl_entity *dl_se)
{
	return (dl_se->runtime <= 0);
}

extern bool sched_rt_bandwidth_account(struct rt_rq *rt_rq);

/*
 * This function implements the GRUB accounting rule:
 * according to the GRUB reclaiming algorithm, the runtime is
 * not decreased as "dq = -dt", but as
 * "dq = -max{u / Umax, (1 - Uinact - Uextra)} dt",
 * where u is the utilization of the task, Umax is the maximum reclaimable
 * utilization, Uinact is the (per-runqueue) inactive utilization, computed
 * as the difference between the "total runqueue utilization" and the
 * runqueue active utilization, and Uextra is the (per runqueue) extra
 * reclaimable utilization.
 * Since rq->dl.running_bw and rq->dl.this_bw contain utilizations
 * multiplied by 2^BW_SHIFT, the result has to be shifted right by
 * BW_SHIFT.
 * Since rq->dl.bw_ratio contains 1 / Umax multiplied by 2^RATIO_SHIFT,
 * dl_bw is multiped by rq->dl.bw_ratio and shifted right by RATIO_SHIFT.
 * Since delta is a 64 bit variable, to have an overflow its value
 * should be larger than 2^(64 - 20 - 8), which is more than 64 seconds.
 * So, overflow is not an issue here.
 */
static u64 grub_reclaim(u64 delta, struct rq *rq, struct sched_dl_entity *dl_se)
{
	u64 u_inact = rq->dl.this_bw - rq->dl.running_bw; /* Utot - Uact */
	u64 u_act;
	u64 u_act_min = (dl_se->dl_bw * rq->dl.bw_ratio) >> RATIO_SHIFT;

	/*
	 * Instead of computing max{u * bw_ratio, (1 - u_inact - u_extra)},
	 * we compare u_inact + rq->dl.extra_bw with
	 * 1 - (u * rq->dl.bw_ratio >> RATIO_SHIFT), because
	 * u_inact + rq->dl.extra_bw can be larger than
	 * 1 * (so, 1 - u_inact - rq->dl.extra_bw would be negative
	 * leading to wrong results)
	 */
	if (u_inact + rq->dl.extra_bw > BW_UNIT - u_act_min)
		u_act = u_act_min;
	else
		u_act = BW_UNIT - u_inact - rq->dl.extra_bw;

	return (delta * u_act) >> BW_SHIFT;
}

/*
 * Update the current task's runtime statistics (provided it is still
 * a -deadline task and has not been removed from the dl_rq).
 */
static void update_curr_dl(struct rq *rq)
{
	struct task_struct *curr = rq->curr;
	struct sched_dl_entity *dl_se = &curr->dl;
	u64 delta_exec, scaled_delta_exec;
	int cpu = cpu_of(rq);
	u64 now;

	if (!dl_task(curr) || !on_dl_rq(dl_se))
		return;

	/*
	 * Consumed budget is computed considering the time as
	 * observed by schedulable tasks (excluding time spent
	 * in hardirq context, etc.). Deadlines are instead
	 * computed using hard walltime. This seems to be the more
	 * natural solution, but the full ramifications of this
	 * approach need further study.
	 */
	now = rq_clock_task(rq);
	delta_exec = now - curr->se.exec_start;
	if (unlikely((s64)delta_exec <= 0)) {
		if (unlikely(dl_se->dl_yielded))
			goto throttle;
		return;
	}

	schedstat_set(curr->stats.exec_max,
		      max(curr->stats.exec_max, delta_exec));

	curr->se.sum_exec_runtime += delta_exec;
	account_group_exec_runtime(curr, delta_exec);

	curr->se.exec_start = now;
	cgroup_account_cputime(curr, delta_exec);

	if (dl_entity_is_special(dl_se))
		return;

	/*
	 * For tasks that participate in GRUB, we implement GRUB-PA: the
	 * spare reclaimed bandwidth is used to clock down frequency.
	 *
	 * For the others, we still need to scale reservation parameters
	 * according to current frequency and CPU maximum capacity.
	 */
	if (unlikely(dl_se->flags & SCHED_FLAG_RECLAIM)) {
		scaled_delta_exec = grub_reclaim(delta_exec,
						 rq,
						 &curr->dl);
	} else {
		unsigned long scale_freq = arch_scale_freq_capacity(cpu);
		unsigned long scale_cpu = arch_scale_cpu_capacity(cpu);

		scaled_delta_exec = cap_scale(delta_exec, scale_freq);
		scaled_delta_exec = cap_scale(scaled_delta_exec, scale_cpu);
	}

	dl_se->runtime -= scaled_delta_exec;

throttle:
	if (dl_runtime_exceeded(dl_se) || dl_se->dl_yielded) {
		dl_se->dl_throttled = 1;

		/* If requested, inform the user about runtime overruns. */
		if (dl_runtime_exceeded(dl_se) &&
		    (dl_se->flags & SCHED_FLAG_DL_OVERRUN))
			dl_se->dl_overrun = 1;

		__dequeue_task_dl(rq, curr, 0);
		if (unlikely(is_dl_boosted(dl_se) || !start_dl_timer(curr)))
			enqueue_task_dl(rq, curr, ENQUEUE_REPLENISH);

		if (!is_leftmost(curr, &rq->dl))
			resched_curr(rq);
	}

	/*
	 * Because -- for now -- we share the rt bandwidth, we need to
	 * account our runtime there too, otherwise actual rt tasks
	 * would be able to exceed the shared quota.
	 *
	 * Account to the root rt group for now.
	 *
	 * The solution we're working towards is having the RT groups scheduled
	 * using deadline servers -- however there's a few nasties to figure
	 * out before that can happen.
	 */
	if (rt_bandwidth_enabled()) {
		struct rt_rq *rt_rq = &rq->rt;

		raw_spin_lock(&rt_rq->rt_runtime_lock);
		/*
		 * We'll let actual RT tasks worry about the overflow here, we
		 * have our own CBS to keep us inline; only account when RT
		 * bandwidth is relevant.
		 */
		if (sched_rt_bandwidth_account(rt_rq))
			rt_rq->rt_time += delta_exec;
		raw_spin_unlock(&rt_rq->rt_runtime_lock);
	}
}

static enum hrtimer_restart inactive_task_timer(struct hrtimer *timer)
{
	struct sched_dl_entity *dl_se = container_of(timer,
						     struct sched_dl_entity,
						     inactive_timer);
	struct task_struct *p = dl_task_of(dl_se);
	struct rq_flags rf;
	struct rq *rq;

	rq = task_rq_lock(p, &rf);

	sched_clock_tick();
	update_rq_clock(rq);

	if (!dl_task(p) || READ_ONCE(p->__state) == TASK_DEAD) {
		struct dl_bw *dl_b = dl_bw_of(task_cpu(p));

		if (READ_ONCE(p->__state) == TASK_DEAD && dl_se->dl_non_contending) {
			sub_running_bw(&p->dl, dl_rq_of_se(&p->dl));
			sub_rq_bw(&p->dl, dl_rq_of_se(&p->dl));
			dl_se->dl_non_contending = 0;
		}

		raw_spin_lock(&dl_b->lock);
		__dl_sub(dl_b, p->dl.dl_bw, dl_bw_cpus(task_cpu(p)));
		raw_spin_unlock(&dl_b->lock);
		__dl_clear_params(p);

		goto unlock;
	}
	if (dl_se->dl_non_contending == 0)
		goto unlock;

	sub_running_bw(dl_se, &rq->dl);
	dl_se->dl_non_contending = 0;
unlock:
	task_rq_unlock(rq, p, &rf);
	put_task_struct(p);

	return HRTIMER_NORESTART;
}

void init_dl_inactive_task_timer(struct sched_dl_entity *dl_se)
{
	struct hrtimer *timer = &dl_se->inactive_timer;

	hrtimer_init(timer, CLOCK_MONOTONIC, HRTIMER_MODE_REL_HARD);
	timer->function = inactive_task_timer;
}

#ifdef CONFIG_SMP

static void inc_dl_deadline(struct dl_rq *dl_rq, u64 deadline)
{
	struct rq *rq = rq_of_dl_rq(dl_rq);

	if (dl_rq->earliest_dl.curr == 0 ||
	    dl_time_before(deadline, dl_rq->earliest_dl.curr)) {
		if (dl_rq->earliest_dl.curr == 0)
			cpupri_set(&rq->rd->cpupri, rq->cpu, CPUPRI_HIGHER);
		dl_rq->earliest_dl.curr = deadline;
		cpudl_set(&rq->rd->cpudl, rq->cpu, deadline);
	}
}

static void dec_dl_deadline(struct dl_rq *dl_rq, u64 deadline)
{
	struct rq *rq = rq_of_dl_rq(dl_rq);

	/*
	 * Since we may have removed our earliest (and/or next earliest)
	 * task we must recompute them.
	 */
	if (!dl_rq->dl_nr_running) {
		dl_rq->earliest_dl.curr = 0;
		dl_rq->earliest_dl.next = 0;
		cpudl_clear(&rq->rd->cpudl, rq->cpu);
		cpupri_set(&rq->rd->cpupri, rq->cpu, rq->rt.highest_prio.curr);
	} else {
		struct rb_node *leftmost = dl_rq->root.rb_leftmost;
		struct sched_dl_entity *entry;

		entry = rb_entry(leftmost, struct sched_dl_entity, rb_node);
		dl_rq->earliest_dl.curr = entry->deadline;
		cpudl_set(&rq->rd->cpudl, rq->cpu, entry->deadline);
	}
}

#else

static inline void inc_dl_deadline(struct dl_rq *dl_rq, u64 deadline) {}
static inline void dec_dl_deadline(struct dl_rq *dl_rq, u64 deadline) {}

#endif /* CONFIG_SMP */

static inline
void inc_dl_tasks(struct sched_dl_entity *dl_se, struct dl_rq *dl_rq)
{
	int prio = dl_task_of(dl_se)->prio;
	u64 deadline = dl_se->deadline;

	WARN_ON(!dl_prio(prio));
	dl_rq->dl_nr_running++;
	add_nr_running(rq_of_dl_rq(dl_rq), 1);

	inc_dl_deadline(dl_rq, deadline);
	inc_dl_migration(dl_se, dl_rq);
}

static inline
void dec_dl_tasks(struct sched_dl_entity *dl_se, struct dl_rq *dl_rq)
{
	int prio = dl_task_of(dl_se)->prio;

	WARN_ON(!dl_prio(prio));
	WARN_ON(!dl_rq->dl_nr_running);
	dl_rq->dl_nr_running--;
	sub_nr_running(rq_of_dl_rq(dl_rq), 1);

	dec_dl_deadline(dl_rq, dl_se->deadline);
	dec_dl_migration(dl_se, dl_rq);
}

#define __node_2_dle(node) \
	rb_entry((node), struct sched_dl_entity, rb_node)

static inline bool __dl_less(struct rb_node *a, const struct rb_node *b)
{
	return dl_time_before(__node_2_dle(a)->deadline, __node_2_dle(b)->deadline);
}

static void __enqueue_dl_entity(struct sched_dl_entity *dl_se)
{
	struct dl_rq *dl_rq = dl_rq_of_se(dl_se);

	BUG_ON(!RB_EMPTY_NODE(&dl_se->rb_node));

	rb_add_cached(&dl_se->rb_node, &dl_rq->root, __dl_less);

	inc_dl_tasks(dl_se, dl_rq);
}

static void __dequeue_dl_entity(struct sched_dl_entity *dl_se)
{
	struct dl_rq *dl_rq = dl_rq_of_se(dl_se);

	if (RB_EMPTY_NODE(&dl_se->rb_node))
		return;

	rb_erase_cached(&dl_se->rb_node, &dl_rq->root);

	RB_CLEAR_NODE(&dl_se->rb_node);

	dec_dl_tasks(dl_se, dl_rq);
}

static void
enqueue_dl_entity(struct sched_dl_entity *dl_se, int flags)
{
	BUG_ON(on_dl_rq(dl_se));

	/*
	 * If this is a wakeup or a new instance, the scheduling
	 * parameters of the task might need updating. Otherwise,
	 * we want a replenishment of its runtime.
	 */
	if (flags & ENQUEUE_WAKEUP) {
		task_contending(dl_se, flags);
		update_dl_entity(dl_se);
	} else if (flags & ENQUEUE_REPLENISH) {
		replenish_dl_entity(dl_se);
	} else if ((flags & ENQUEUE_RESTORE) &&
		  dl_time_before(dl_se->deadline,
				 rq_clock(rq_of_dl_rq(dl_rq_of_se(dl_se))))) {
		setup_new_dl_entity(dl_se);
	}

	__enqueue_dl_entity(dl_se);
}

static void dequeue_dl_entity(struct sched_dl_entity *dl_se)
{
	__dequeue_dl_entity(dl_se);
}

static void enqueue_task_dl(struct rq *rq, struct task_struct *p, int flags)
{
	if (is_dl_boosted(&p->dl)) {
		/*
		 * Because of delays in the detection of the overrun of a
		 * thread's runtime, it might be the case that a thread
		 * goes to sleep in a rt mutex with negative runtime. As
		 * a consequence, the thread will be throttled.
		 *
		 * While waiting for the mutex, this thread can also be
		 * boosted via PI, resulting in a thread that is throttled
		 * and boosted at the same time.
		 *
		 * In this case, the boost overrides the throttle.
		 */
		if (p->dl.dl_throttled) {
			/*
			 * The replenish timer needs to be canceled. No
			 * problem if it fires concurrently: boosted threads
			 * are ignored in dl_task_timer().
			 */
			hrtimer_try_to_cancel(&p->dl.dl_timer);
			p->dl.dl_throttled = 0;
		}
	} else if (!dl_prio(p->normal_prio)) {
		/*
		 * Special case in which we have a !SCHED_DEADLINE task that is going
		 * to be deboosted, but exceeds its runtime while doing so. No point in
		 * replenishing it, as it's going to return back to its original
		 * scheduling class after this. If it has been throttled, we need to
		 * clear the flag, otherwise the task may wake up as throttled after
		 * being boosted again with no means to replenish the runtime and clear
		 * the throttle.
		 */
		p->dl.dl_throttled = 0;
		if (!(flags & ENQUEUE_REPLENISH))
			printk_deferred_once("sched: DL de-boosted task PID %d: REPLENISH flag missing\n",
					     task_pid_nr(p));

		return;
	}

	/*
	 * Check if a constrained deadline task was activated
	 * after the deadline but before the next period.
	 * If that is the case, the task will be throttled and
	 * the replenishment timer will be set to the next period.
	 */
	if (!p->dl.dl_throttled && !dl_is_implicit(&p->dl))
		dl_check_constrained_dl(&p->dl);

	if (p->on_rq == TASK_ON_RQ_MIGRATING || flags & ENQUEUE_RESTORE) {
		add_rq_bw(&p->dl, &rq->dl);
		add_running_bw(&p->dl, &rq->dl);
	}

	/*
	 * If p is throttled, we do not enqueue it. In fact, if it exhausted
	 * its budget it needs a replenishment and, since it now is on
	 * its rq, the bandwidth timer callback (which clearly has not
	 * run yet) will take care of this.
	 * However, the active utilization does not depend on the fact
	 * that the task is on the runqueue or not (but depends on the
	 * task's state - in GRUB parlance, "inactive" vs "active contending").
	 * In other words, even if a task is throttled its utilization must
	 * be counted in the active utilization; hence, we need to call
	 * add_running_bw().
	 */
	if (p->dl.dl_throttled && !(flags & ENQUEUE_REPLENISH)) {
		if (flags & ENQUEUE_WAKEUP)
			task_contending(&p->dl, flags);

		return;
	}

	enqueue_dl_entity(&p->dl, flags);

	if (!task_current(rq, p) && p->nr_cpus_allowed > 1)
		enqueue_pushable_dl_task(rq, p);
}

static void __dequeue_task_dl(struct rq *rq, struct task_struct *p, int flags)
{
	dequeue_dl_entity(&p->dl);
	dequeue_pushable_dl_task(rq, p);
}

static void dequeue_task_dl(struct rq *rq, struct task_struct *p, int flags)
{
	update_curr_dl(rq);
	__dequeue_task_dl(rq, p, flags);

	if (p->on_rq == TASK_ON_RQ_MIGRATING || flags & DEQUEUE_SAVE) {
		sub_running_bw(&p->dl, &rq->dl);
		sub_rq_bw(&p->dl, &rq->dl);
	}

	/*
	 * This check allows to start the inactive timer (or to immediately
	 * decrease the active utilization, if needed) in two cases:
	 * when the task blocks and when it is terminating
	 * (p->state == TASK_DEAD). We can handle the two cases in the same
	 * way, because from GRUB's point of view the same thing is happening
	 * (the task moves from "active contending" to "active non contending"
	 * or "inactive")
	 */
	if (flags & DEQUEUE_SLEEP)
		task_non_contending(p);
}

/*
 * Yield task semantic for -deadline tasks is:
 *
 *   get off from the CPU until our next instance, with
 *   a new runtime. This is of little use now, since we
 *   don't have a bandwidth reclaiming mechanism. Anyway,
 *   bandwidth reclaiming is planned for the future, and
 *   yield_task_dl will indicate that some spare budget
 *   is available for other task instances to use it.
 */
static void yield_task_dl(struct rq *rq)
{
	/*
	 * We make the task go to sleep until its current deadline by
	 * forcing its runtime to zero. This way, update_curr_dl() stops
	 * it and the bandwidth timer will wake it up and will give it
	 * new scheduling parameters (thanks to dl_yielded=1).
	 */
	rq->curr->dl.dl_yielded = 1;

	update_rq_clock(rq);
	update_curr_dl(rq);
	/*
	 * Tell update_rq_clock() that we've just updated,
	 * so we don't do microscopic update in schedule()
	 * and double the fastpath cost.
	 */
	rq_clock_skip_update(rq);
}

#ifdef CONFIG_SMP

static int find_later_rq(struct task_struct *task);

static int
select_task_rq_dl(struct task_struct *p, int cpu, int flags)
{
	struct task_struct *curr;
	bool select_rq;
	struct rq *rq;
	int target_cpu = -1;

	trace_android_rvh_select_task_rq_dl(p, cpu, flags & 0xF,
						flags, &target_cpu);
	if (target_cpu >= 0)
		return target_cpu;

	if (!(flags & WF_TTWU))
		goto out;

	rq = cpu_rq(cpu);

	rcu_read_lock();
	curr = READ_ONCE(rq->curr); /* unlocked access */

	/*
	 * If we are dealing with a -deadline task, we must
	 * decide where to wake it up.
	 * If it has a later deadline and the current task
	 * on this rq can't move (provided the waking task
	 * can!) we prefer to send it somewhere else. On the
	 * other hand, if it has a shorter deadline, we
	 * try to make it stay here, it might be important.
	 */
	select_rq = unlikely(dl_task(curr)) &&
		    (curr->nr_cpus_allowed < 2 ||
		     !dl_entity_preempt(&p->dl, &curr->dl)) &&
		    p->nr_cpus_allowed > 1;

	/*
	 * Take the capacity of the CPU into account to
	 * ensure it fits the requirement of the task.
	 */
	if (sched_asym_cpucap_active())
		select_rq |= !dl_task_fits_capacity(p, cpu);

	if (select_rq) {
		int target = find_later_rq(p);

		if (target != -1 &&
				(dl_time_before(p->dl.deadline,
					cpu_rq(target)->dl.earliest_dl.curr) ||
				(cpu_rq(target)->dl.dl_nr_running == 0)))
			cpu = target;
	}
	rcu_read_unlock();

out:
	return cpu;
}

static void migrate_task_rq_dl(struct task_struct *p, int new_cpu __maybe_unused)
{
	struct rq_flags rf;
	struct rq *rq;

	if (READ_ONCE(p->__state) != TASK_WAKING)
		return;

	rq = task_rq(p);
	/*
	 * Since p->state == TASK_WAKING, set_task_cpu() has been called
	 * from try_to_wake_up(). Hence, p->pi_lock is locked, but
	 * rq->lock is not... So, lock it
	 */
	rq_lock(rq, &rf);
	if (p->dl.dl_non_contending) {
		update_rq_clock(rq);
		sub_running_bw(&p->dl, &rq->dl);
		p->dl.dl_non_contending = 0;
		/*
		 * If the timer handler is currently running and the
		 * timer cannot be canceled, inactive_task_timer()
		 * will see that dl_not_contending is not set, and
		 * will not touch the rq's active utilization,
		 * so we are still safe.
		 */
		if (hrtimer_try_to_cancel(&p->dl.inactive_timer) == 1)
			put_task_struct(p);
	}
	sub_rq_bw(&p->dl, &rq->dl);
	rq_unlock(rq, &rf);
}

static void check_preempt_equal_dl(struct rq *rq, struct task_struct *p)
{
	/*
	 * Current can't be migrated, useless to reschedule,
	 * let's hope p can move out.
	 */
	if (rq->curr->nr_cpus_allowed == 1 ||
	    !cpudl_find(&rq->rd->cpudl, rq->curr, NULL))
		return;

	/*
	 * p is migratable, so let's not schedule it and
	 * see if it is pushed or pulled somewhere else.
	 */
	if (p->nr_cpus_allowed != 1 &&
	    cpudl_find(&rq->rd->cpudl, p, NULL))
		return;

	resched_curr(rq);
}

static int balance_dl(struct rq *rq, struct task_struct *p, struct rq_flags *rf)
{
	if (!on_dl_rq(&p->dl) && need_pull_dl_task(rq, p)) {
		/*
		 * This is OK, because current is on_cpu, which avoids it being
		 * picked for load-balance and preemption/IRQs are still
		 * disabled avoiding further scheduler activity on it and we've
		 * not yet started the picking loop.
		 */
		rq_unpin_lock(rq, rf);
		pull_dl_task(rq);
		rq_repin_lock(rq, rf);
	}

	return sched_stop_runnable(rq) || sched_dl_runnable(rq);
}
#endif /* CONFIG_SMP */

/*
 * Only called when both the current and waking task are -deadline
 * tasks.
 */
static void check_preempt_curr_dl(struct rq *rq, struct task_struct *p,
				  int flags)
{
	if (dl_entity_preempt(&p->dl, &rq->curr->dl)) {
		resched_curr(rq);
		return;
	}

#ifdef CONFIG_SMP
	/*
	 * In the unlikely case current and p have the same deadline
	 * let us try to decide what's the best thing to do...
	 */
	if ((p->dl.deadline == rq->curr->dl.deadline) &&
	    !test_tsk_need_resched(rq->curr))
		check_preempt_equal_dl(rq, p);
#endif /* CONFIG_SMP */
}

#ifdef CONFIG_SCHED_HRTICK
static void start_hrtick_dl(struct rq *rq, struct task_struct *p)
{
	hrtick_start(rq, p->dl.runtime);
}
#else /* !CONFIG_SCHED_HRTICK */
static void start_hrtick_dl(struct rq *rq, struct task_struct *p)
{
}
#endif

static void set_next_task_dl(struct rq *rq, struct task_struct *p, bool first)
{
	p->se.exec_start = rq_clock_task(rq);

	/* You can't push away the running task */
	dequeue_pushable_dl_task(rq, p);

	if (!first)
		return;

	if (hrtick_enabled_dl(rq))
		start_hrtick_dl(rq, p);

	if (rq->curr->sched_class != &dl_sched_class)
		update_dl_rq_load_avg(rq_clock_pelt(rq), rq, 0);

	deadline_queue_push_tasks(rq);
}

static struct sched_dl_entity *pick_next_dl_entity(struct dl_rq *dl_rq)
{
	struct rb_node *left = rb_first_cached(&dl_rq->root);

	if (!left)
		return NULL;

	return rb_entry(left, struct sched_dl_entity, rb_node);
}

static struct task_struct *pick_task_dl(struct rq *rq)
{
	struct sched_dl_entity *dl_se;
	struct dl_rq *dl_rq = &rq->dl;
	struct task_struct *p;

	if (!sched_dl_runnable(rq))
		return NULL;

	dl_se = pick_next_dl_entity(dl_rq);
	BUG_ON(!dl_se);
	p = dl_task_of(dl_se);

	return p;
}

static struct task_struct *pick_next_task_dl(struct rq *rq)
{
	struct task_struct *p;

	p = pick_task_dl(rq);
	if (p)
		set_next_task_dl(rq, p, true);

	return p;
}

static void put_prev_task_dl(struct rq *rq, struct task_struct *p)
{
	update_curr_dl(rq);

	update_dl_rq_load_avg(rq_clock_pelt(rq), rq, 1);
	if (on_dl_rq(&p->dl) && p->nr_cpus_allowed > 1)
		enqueue_pushable_dl_task(rq, p);
}

/*
 * scheduler tick hitting a task of our scheduling class.
 *
 * NOTE: This function can be called remotely by the tick offload that
 * goes along full dynticks. Therefore no local assumption can be made
 * and everything must be accessed through the @rq and @curr passed in
 * parameters.
 */
static void task_tick_dl(struct rq *rq, struct task_struct *p, int queued)
{
	update_curr_dl(rq);

	update_dl_rq_load_avg(rq_clock_pelt(rq), rq, 1);
	/*
	 * Even when we have runtime, update_curr_dl() might have resulted in us
	 * not being the leftmost task anymore. In that case NEED_RESCHED will
	 * be set and schedule() will start a new hrtick for the next task.
	 */
	if (hrtick_enabled_dl(rq) && queued && p->dl.runtime > 0 &&
	    is_leftmost(p, &rq->dl))
		start_hrtick_dl(rq, p);
}

static void task_fork_dl(struct task_struct *p)
{
	/*
	 * SCHED_DEADLINE tasks cannot fork and this is achieved through
	 * sched_fork()
	 */
}

#ifdef CONFIG_SMP

/* Only try algorithms three times */
#define DL_MAX_TRIES 3

static int pick_dl_task(struct rq *rq, struct task_struct *p, int cpu)
{
	if (!task_running(rq, p) &&
	    cpumask_test_cpu(cpu, &p->cpus_mask))
		return 1;
	return 0;
}

/*
 * Return the earliest pushable rq's task, which is suitable to be executed
 * on the CPU, NULL otherwise:
 */
static struct task_struct *pick_earliest_pushable_dl_task(struct rq *rq, int cpu)
{
	struct rb_node *next_node = rq->dl.pushable_dl_tasks_root.rb_leftmost;
	struct task_struct *p = NULL;

	if (!has_pushable_dl_tasks(rq))
		return NULL;

next_node:
	if (next_node) {
		p = rb_entry(next_node, struct task_struct, pushable_dl_tasks);

		if (pick_dl_task(rq, p, cpu))
			return p;

		next_node = rb_next(next_node);
		goto next_node;
	}

	return NULL;
}

static DEFINE_PER_CPU(cpumask_var_t, local_cpu_mask_dl);

static int find_later_rq(struct task_struct *task)
{
	struct sched_domain *sd;
	struct cpumask *later_mask = this_cpu_cpumask_var_ptr(local_cpu_mask_dl);
	int this_cpu = smp_processor_id();
	int cpu = task_cpu(task);

	/* Make sure the mask is initialized first */
	if (unlikely(!later_mask))
		return -1;

	if (task->nr_cpus_allowed == 1)
		return -1;

	/*
	 * We have to consider system topology and task affinity
	 * first, then we can look for a suitable CPU.
	 */
	if (!cpudl_find(&task_rq(task)->rd->cpudl, task, later_mask))
		return -1;

	/*
	 * If we are here, some targets have been found, including
	 * the most suitable which is, among the runqueues where the
	 * current tasks have later deadlines than the task's one, the
	 * rq with the latest possible one.
	 *
	 * Now we check how well this matches with task's
	 * affinity and system topology.
	 *
	 * The last CPU where the task run is our first
	 * guess, since it is most likely cache-hot there.
	 */
	if (cpumask_test_cpu(cpu, later_mask))
		return cpu;
	/*
	 * Check if this_cpu is to be skipped (i.e., it is
	 * not in the mask) or not.
	 */
	if (!cpumask_test_cpu(this_cpu, later_mask))
		this_cpu = -1;

	rcu_read_lock();
	for_each_domain(cpu, sd) {
		if (sd->flags & SD_WAKE_AFFINE) {
			int best_cpu;

			/*
			 * If possible, preempting this_cpu is
			 * cheaper than migrating.
			 */
			if (this_cpu != -1 &&
			    cpumask_test_cpu(this_cpu, sched_domain_span(sd))) {
				rcu_read_unlock();
				return this_cpu;
			}

			best_cpu = cpumask_any_and_distribute(later_mask,
							      sched_domain_span(sd));
			/*
			 * Last chance: if a CPU being in both later_mask
			 * and current sd span is valid, that becomes our
			 * choice. Of course, the latest possible CPU is
			 * already under consideration through later_mask.
			 */
			if (best_cpu < nr_cpu_ids) {
				rcu_read_unlock();
				return best_cpu;
			}
		}
	}
	rcu_read_unlock();

	/*
	 * At this point, all our guesses failed, we just return
	 * 'something', and let the caller sort the things out.
	 */
	if (this_cpu != -1)
		return this_cpu;

	cpu = cpumask_any_distribute(later_mask);
	if (cpu < nr_cpu_ids)
		return cpu;

	return -1;
}

/* Locks the rq it finds */
static struct rq *find_lock_later_rq(struct task_struct *task, struct rq *rq)
{
	struct rq *later_rq = NULL;
	int tries;
	int cpu;

	for (tries = 0; tries < DL_MAX_TRIES; tries++) {
		cpu = find_later_rq(task);

		if ((cpu == -1) || (cpu == rq->cpu))
			break;

		later_rq = cpu_rq(cpu);

		if (later_rq->dl.dl_nr_running &&
		    !dl_time_before(task->dl.deadline,
					later_rq->dl.earliest_dl.curr)) {
			/*
			 * Target rq has tasks of equal or earlier deadline,
			 * retrying does not release any lock and is unlikely
			 * to yield a different result.
			 */
			later_rq = NULL;
			break;
		}

		/* Retry if something changed. */
		if (double_lock_balance(rq, later_rq)) {
			if (unlikely(task_rq(task) != rq ||
				     !cpumask_test_cpu(later_rq->cpu, &task->cpus_mask) ||
				     task_running(rq, task) ||
				     !dl_task(task) ||
				     is_migration_disabled(task) ||
				     !task_on_rq_queued(task))) {
				double_unlock_balance(rq, later_rq);
				later_rq = NULL;
				break;
			}
		}

		/*
		 * If the rq we found has no -deadline task, or
		 * its earliest one has a later deadline than our
		 * task, the rq is a good one.
		 */
		if (!later_rq->dl.dl_nr_running ||
		    dl_time_before(task->dl.deadline,
				   later_rq->dl.earliest_dl.curr))
			break;

		/* Otherwise we try again. */
		double_unlock_balance(rq, later_rq);
		later_rq = NULL;
	}

	return later_rq;
}

static struct task_struct *pick_next_pushable_dl_task(struct rq *rq)
{
	struct task_struct *p;

	if (!has_pushable_dl_tasks(rq))
		return NULL;

	p = rb_entry(rq->dl.pushable_dl_tasks_root.rb_leftmost,
		     struct task_struct, pushable_dl_tasks);

	BUG_ON(rq->cpu != task_cpu(p));
	BUG_ON(task_current(rq, p));
	BUG_ON(p->nr_cpus_allowed <= 1);

	BUG_ON(!task_on_rq_queued(p));
	BUG_ON(!dl_task(p));

	return p;
}

/*
 * See if the non running -deadline tasks on this rq
 * can be sent to some other CPU where they can preempt
 * and start executing.
 */
static int push_dl_task(struct rq *rq)
{
	struct task_struct *next_task;
	struct rq *later_rq;
	int ret = 0;

	if (!rq->dl.overloaded)
		return 0;

	next_task = pick_next_pushable_dl_task(rq);
	if (!next_task)
		return 0;

retry:
	/*
	 * If next_task preempts rq->curr, and rq->curr
	 * can move away, it makes sense to just reschedule
	 * without going further in pushing next_task.
	 */
	if (dl_task(rq->curr) &&
	    dl_time_before(next_task->dl.deadline, rq->curr->dl.deadline) &&
	    rq->curr->nr_cpus_allowed > 1) {
		resched_curr(rq);
		return 0;
	}

	if (is_migration_disabled(next_task))
		return 0;

	if (WARN_ON(next_task == rq->curr))
		return 0;

	/* We might release rq lock */
	get_task_struct(next_task);

	/* Will lock the rq it'll find */
	later_rq = find_lock_later_rq(next_task, rq);
	if (!later_rq) {
		struct task_struct *task;

		/*
		 * We must check all this again, since
		 * find_lock_later_rq releases rq->lock and it is
		 * then possible that next_task has migrated.
		 */
		task = pick_next_pushable_dl_task(rq);
		if (task == next_task) {
			/*
			 * The task is still there. We don't try
			 * again, some other CPU will pull it when ready.
			 */
			goto out;
		}

		if (!task)
			/* No more tasks */
			goto out;

		put_task_struct(next_task);
		next_task = task;
		goto retry;
	}

	deactivate_task(rq, next_task, 0);
	set_task_cpu(next_task, later_rq->cpu);

	/*
	 * Update the later_rq clock here, because the clock is used
	 * by the cpufreq_update_util() inside __add_running_bw().
	 */
	update_rq_clock(later_rq);
	activate_task(later_rq, next_task, ENQUEUE_NOCLOCK);
	ret = 1;

	resched_curr(later_rq);

	double_unlock_balance(rq, later_rq);

out:
	put_task_struct(next_task);

	return ret;
}

static void push_dl_tasks(struct rq *rq)
{
	/* push_dl_task() will return true if it moved a -deadline task */
	while (push_dl_task(rq))
		;
}

static void pull_dl_task(struct rq *this_rq)
{
	int this_cpu = this_rq->cpu, cpu;
	struct task_struct *p, *push_task;
	bool resched = false;
	struct rq *src_rq;
	u64 dmin = LONG_MAX;

	if (likely(!dl_overloaded(this_rq)))
		return;

	/*
	 * Match the barrier from dl_set_overloaded; this guarantees that if we
	 * see overloaded we must also see the dlo_mask bit.
	 */
	smp_rmb();

	for_each_cpu(cpu, this_rq->rd->dlo_mask) {
		if (this_cpu == cpu)
			continue;

		src_rq = cpu_rq(cpu);

		/*
		 * It looks racy, abd it is! However, as in sched_rt.c,
		 * we are fine with this.
		 */
		if (this_rq->dl.dl_nr_running &&
		    dl_time_before(this_rq->dl.earliest_dl.curr,
				   src_rq->dl.earliest_dl.next))
			continue;

		/* Might drop this_rq->lock */
		push_task = NULL;
		double_lock_balance(this_rq, src_rq);

		/*
		 * If there are no more pullable tasks on the
		 * rq, we're done with it.
		 */
		if (src_rq->dl.dl_nr_running <= 1)
			goto skip;

		p = pick_earliest_pushable_dl_task(src_rq, this_cpu);

		/*
		 * We found a task to be pulled if:
		 *  - it preempts our current (if there's one),
		 *  - it will preempt the last one we pulled (if any).
		 */
		if (p && dl_time_before(p->dl.deadline, dmin) &&
		    (!this_rq->dl.dl_nr_running ||
		     dl_time_before(p->dl.deadline,
				    this_rq->dl.earliest_dl.curr))) {
			WARN_ON(p == src_rq->curr);
			WARN_ON(!task_on_rq_queued(p));

			/*
			 * Then we pull iff p has actually an earlier
			 * deadline than the current task of its runqueue.
			 */
			if (dl_time_before(p->dl.deadline,
					   src_rq->curr->dl.deadline))
				goto skip;

			if (is_migration_disabled(p)) {
				push_task = get_push_task(src_rq);
			} else {
				deactivate_task(src_rq, p, 0);
				set_task_cpu(p, this_cpu);
				activate_task(this_rq, p, 0);
				dmin = p->dl.deadline;
				resched = true;
			}

			/* Is there any other task even earlier? */
		}
skip:
		double_unlock_balance(this_rq, src_rq);

		if (push_task) {
			raw_spin_rq_unlock(this_rq);
			stop_one_cpu_nowait(src_rq->cpu, push_cpu_stop,
					    push_task, &src_rq->push_work);
			raw_spin_rq_lock(this_rq);
		}
	}

	if (resched)
		resched_curr(this_rq);
}

/*
 * Since the task is not running and a reschedule is not going to happen
 * anytime soon on its runqueue, we try pushing it away now.
 */
static void task_woken_dl(struct rq *rq, struct task_struct *p)
{
	if (!task_running(rq, p) &&
	    !test_tsk_need_resched(rq->curr) &&
	    p->nr_cpus_allowed > 1 &&
	    dl_task(rq->curr) &&
	    (rq->curr->nr_cpus_allowed < 2 ||
	     !dl_entity_preempt(&p->dl, &rq->curr->dl))) {
		push_dl_tasks(rq);
	}
}

static void set_cpus_allowed_dl(struct task_struct *p,
				const struct cpumask *new_mask,
				u32 flags)
{
	struct root_domain *src_rd;
	struct rq *rq;

	BUG_ON(!dl_task(p));

	rq = task_rq(p);
	src_rd = rq->rd;
	/*
	 * Migrating a SCHED_DEADLINE task between exclusive
	 * cpusets (different root_domains) entails a bandwidth
	 * update. We already made space for us in the destination
	 * domain (see cpuset_can_attach()).
	 */
	if (!cpumask_intersects(src_rd->span, new_mask)) {
		struct dl_bw *src_dl_b;

		src_dl_b = dl_bw_of(cpu_of(rq));
		/*
		 * We now free resources of the root_domain we are migrating
		 * off. In the worst case, sched_setattr() may temporary fail
		 * until we complete the update.
		 */
		raw_spin_lock(&src_dl_b->lock);
		__dl_sub(src_dl_b, p->dl.dl_bw, dl_bw_cpus(task_cpu(p)));
		raw_spin_unlock(&src_dl_b->lock);
	}

	set_cpus_allowed_common(p, new_mask, flags);
}

/* Assumes rq->lock is held */
static void rq_online_dl(struct rq *rq)
{
	if (rq->dl.overloaded)
		dl_set_overload(rq);

	cpudl_set_freecpu(&rq->rd->cpudl, rq->cpu);
	if (rq->dl.dl_nr_running > 0)
		cpudl_set(&rq->rd->cpudl, rq->cpu, rq->dl.earliest_dl.curr);
}

/* Assumes rq->lock is held */
static void rq_offline_dl(struct rq *rq)
{
	if (rq->dl.overloaded)
		dl_clear_overload(rq);

	cpudl_clear(&rq->rd->cpudl, rq->cpu);
	cpudl_clear_freecpu(&rq->rd->cpudl, rq->cpu);
}

void __init init_sched_dl_class(void)
{
	unsigned int i;

	for_each_possible_cpu(i)
		zalloc_cpumask_var_node(&per_cpu(local_cpu_mask_dl, i),
					GFP_KERNEL, cpu_to_node(i));
}

void dl_add_task_root_domain(struct task_struct *p)
{
	struct rq_flags rf;
	struct rq *rq;
	struct dl_bw *dl_b;

	raw_spin_lock_irqsave(&p->pi_lock, rf.flags);
	if (!dl_task(p)) {
		raw_spin_unlock_irqrestore(&p->pi_lock, rf.flags);
		return;
	}

	rq = __task_rq_lock(p, &rf);

	dl_b = &rq->rd->dl_bw;
	raw_spin_lock(&dl_b->lock);

	__dl_add(dl_b, p->dl.dl_bw, cpumask_weight(rq->rd->span));

	raw_spin_unlock(&dl_b->lock);

	task_rq_unlock(rq, p, &rf);
}

void dl_clear_root_domain(struct root_domain *rd)
{
	unsigned long flags;

	raw_spin_lock_irqsave(&rd->dl_bw.lock, flags);
	rd->dl_bw.total_bw = 0;
	raw_spin_unlock_irqrestore(&rd->dl_bw.lock, flags);
}

#endif /* CONFIG_SMP */

static void switched_from_dl(struct rq *rq, struct task_struct *p)
{
	/*
	 * task_non_contending() can start the "inactive timer" (if the 0-lag
	 * time is in the future). If the task switches back to dl before
	 * the "inactive timer" fires, it can continue to consume its current
	 * runtime using its current deadline. If it stays outside of
	 * SCHED_DEADLINE until the 0-lag time passes, inactive_task_timer()
	 * will reset the task parameters.
	 */
	if (task_on_rq_queued(p) && p->dl.dl_runtime)
		task_non_contending(p);

	/*
	 * In case a task is setscheduled out from SCHED_DEADLINE we need to
	 * keep track of that on its cpuset (for correct bandwidth tracking).
	 */
	dec_dl_tasks_cs(p);

	if (!task_on_rq_queued(p)) {
		/*
		 * Inactive timer is armed. However, p is leaving DEADLINE and
		 * might migrate away from this rq while continuing to run on
		 * some other class. We need to remove its contribution from
		 * this rq running_bw now, or sub_rq_bw (below) will complain.
		 */
		if (p->dl.dl_non_contending)
			sub_running_bw(&p->dl, &rq->dl);
		sub_rq_bw(&p->dl, &rq->dl);
	}

	/*
	 * We cannot use inactive_task_timer() to invoke sub_running_bw()
	 * at the 0-lag time, because the task could have been migrated
	 * while SCHED_OTHER in the meanwhile.
	 */
	if (p->dl.dl_non_contending)
		p->dl.dl_non_contending = 0;

	/*
	 * Since this might be the only -deadline task on the rq,
	 * this is the right place to try to pull some other one
	 * from an overloaded CPU, if any.
	 */
	if (!task_on_rq_queued(p) || rq->dl.dl_nr_running)
		return;

	deadline_queue_pull_task(rq);
}

/*
 * When switching to -deadline, we may overload the rq, then
 * we try to push someone off, if possible.
 */
static void switched_to_dl(struct rq *rq, struct task_struct *p)
{
	if (hrtimer_try_to_cancel(&p->dl.inactive_timer) == 1)
		put_task_struct(p);

	/*
	 * In case a task is setscheduled to SCHED_DEADLINE we need to keep
	 * track of that on its cpuset (for correct bandwidth tracking).
	 */
	inc_dl_tasks_cs(p);

	/* If p is not queued we will update its parameters at next wakeup. */
	if (!task_on_rq_queued(p)) {
		add_rq_bw(&p->dl, &rq->dl);

		return;
	}

	if (rq->curr != p) {
#ifdef CONFIG_SMP
		if (p->nr_cpus_allowed > 1 && rq->dl.overloaded)
			deadline_queue_push_tasks(rq);
#endif
		if (dl_task(rq->curr))
			check_preempt_curr_dl(rq, p, 0);
		else
			resched_curr(rq);
	} else {
		update_dl_rq_load_avg(rq_clock_pelt(rq), rq, 0);
	}
}

/*
 * If the scheduling parameters of a -deadline task changed,
 * a push or pull operation might be needed.
 */
static void prio_changed_dl(struct rq *rq, struct task_struct *p,
			    int oldprio)
{
	if (task_on_rq_queued(p) || task_current(rq, p)) {
#ifdef CONFIG_SMP
		/*
		 * This might be too much, but unfortunately
		 * we don't have the old deadline value, and
		 * we can't argue if the task is increasing
		 * or lowering its prio, so...
		 */
		if (!rq->dl.overloaded)
			deadline_queue_pull_task(rq);

		/*
		 * If we now have a earlier deadline task than p,
		 * then reschedule, provided p is still on this
		 * runqueue.
		 */
		if (dl_time_before(rq->dl.earliest_dl.curr, p->dl.deadline))
			resched_curr(rq);
#else
		/*
		 * Again, we don't know if p has a earlier
		 * or later deadline, so let's blindly set a
		 * (maybe not needed) rescheduling point.
		 */
		resched_curr(rq);
#endif /* CONFIG_SMP */
	}
}

DEFINE_SCHED_CLASS(dl) = {

	.enqueue_task		= enqueue_task_dl,
	.dequeue_task		= dequeue_task_dl,
	.yield_task		= yield_task_dl,

	.check_preempt_curr	= check_preempt_curr_dl,

	.pick_next_task		= pick_next_task_dl,
	.put_prev_task		= put_prev_task_dl,
	.set_next_task		= set_next_task_dl,

#ifdef CONFIG_SMP
	.balance		= balance_dl,
	.pick_task		= pick_task_dl,
	.select_task_rq		= select_task_rq_dl,
	.migrate_task_rq	= migrate_task_rq_dl,
	.set_cpus_allowed       = set_cpus_allowed_dl,
	.rq_online              = rq_online_dl,
	.rq_offline             = rq_offline_dl,
	.task_woken		= task_woken_dl,
	.find_lock_rq		= find_lock_later_rq,
#endif

	.task_tick		= task_tick_dl,
	.task_fork              = task_fork_dl,

	.prio_changed           = prio_changed_dl,
	.switched_from		= switched_from_dl,
	.switched_to		= switched_to_dl,

	.update_curr		= update_curr_dl,
};

/* Used for dl_bw check and update, used under sched_rt_handler()::mutex */
static u64 dl_generation;

int sched_dl_global_validate(void)
{
	u64 runtime = global_rt_runtime();
	u64 period = global_rt_period();
	u64 new_bw = to_ratio(period, runtime);
	u64 gen = ++dl_generation;
	struct dl_bw *dl_b;
	int cpu, cpus, ret = 0;
	unsigned long flags;

	/*
	 * Here we want to check the bandwidth not being set to some
	 * value smaller than the currently allocated bandwidth in
	 * any of the root_domains.
	 */
	for_each_possible_cpu(cpu) {
		rcu_read_lock_sched();

		if (dl_bw_visited(cpu, gen))
			goto next;

		dl_b = dl_bw_of(cpu);
		cpus = dl_bw_cpus(cpu);

		raw_spin_lock_irqsave(&dl_b->lock, flags);
		if (new_bw * cpus < dl_b->total_bw)
			ret = -EBUSY;
		raw_spin_unlock_irqrestore(&dl_b->lock, flags);

next:
		rcu_read_unlock_sched();

		if (ret)
			break;
	}

	return ret;
}

static void init_dl_rq_bw_ratio(struct dl_rq *dl_rq)
{
	if (global_rt_runtime() == RUNTIME_INF) {
		dl_rq->bw_ratio = 1 << RATIO_SHIFT;
		dl_rq->extra_bw = 1 << BW_SHIFT;
	} else {
		dl_rq->bw_ratio = to_ratio(global_rt_runtime(),
			  global_rt_period()) >> (BW_SHIFT - RATIO_SHIFT);
		dl_rq->extra_bw = to_ratio(global_rt_period(),
						    global_rt_runtime());
	}
}

void sched_dl_do_global(void)
{
	u64 new_bw = -1;
	u64 gen = ++dl_generation;
	struct dl_bw *dl_b;
	int cpu;
	unsigned long flags;

	def_dl_bandwidth.dl_period = global_rt_period();
	def_dl_bandwidth.dl_runtime = global_rt_runtime();

	if (global_rt_runtime() != RUNTIME_INF)
		new_bw = to_ratio(global_rt_period(), global_rt_runtime());

	for_each_possible_cpu(cpu) {
		rcu_read_lock_sched();

		if (dl_bw_visited(cpu, gen)) {
			rcu_read_unlock_sched();
			continue;
		}

		dl_b = dl_bw_of(cpu);

		raw_spin_lock_irqsave(&dl_b->lock, flags);
		dl_b->bw = new_bw;
		raw_spin_unlock_irqrestore(&dl_b->lock, flags);

		rcu_read_unlock_sched();
		init_dl_rq_bw_ratio(&cpu_rq(cpu)->dl);
	}
}

/*
 * We must be sure that accepting a new task (or allowing changing the
 * parameters of an existing one) is consistent with the bandwidth
 * constraints. If yes, this function also accordingly updates the currently
 * allocated bandwidth to reflect the new situation.
 *
 * This function is called while holding p's rq->lock.
 */
int sched_dl_overflow(struct task_struct *p, int policy,
		      const struct sched_attr *attr)
{
	u64 period = attr->sched_period ?: attr->sched_deadline;
	u64 runtime = attr->sched_runtime;
	u64 new_bw = dl_policy(policy) ? to_ratio(period, runtime) : 0;
	int cpus, err = -1, cpu = task_cpu(p);
	struct dl_bw *dl_b = dl_bw_of(cpu);
	unsigned long cap;

	if (attr->sched_flags & SCHED_FLAG_SUGOV)
		return 0;

	/* !deadline task may carry old deadline bandwidth */
	if (new_bw == p->dl.dl_bw && task_has_dl_policy(p))
		return 0;

	/*
	 * Either if a task, enters, leave, or stays -deadline but changes
	 * its parameters, we may need to update accordingly the total
	 * allocated bandwidth of the container.
	 */
	raw_spin_lock(&dl_b->lock);
	cpus = dl_bw_cpus(cpu);
	cap = dl_bw_capacity(cpu);

	if (dl_policy(policy) && !task_has_dl_policy(p) &&
	    !__dl_overflow(dl_b, cap, 0, new_bw)) {
		if (hrtimer_active(&p->dl.inactive_timer))
			__dl_sub(dl_b, p->dl.dl_bw, cpus);
		__dl_add(dl_b, new_bw, cpus);
		err = 0;
	} else if (dl_policy(policy) && task_has_dl_policy(p) &&
		   !__dl_overflow(dl_b, cap, p->dl.dl_bw, new_bw)) {
		/*
		 * XXX this is slightly incorrect: when the task
		 * utilization decreases, we should delay the total
		 * utilization change until the task's 0-lag point.
		 * But this would require to set the task's "inactive
		 * timer" when the task is not inactive.
		 */
		__dl_sub(dl_b, p->dl.dl_bw, cpus);
		__dl_add(dl_b, new_bw, cpus);
		dl_change_utilization(p, new_bw);
		err = 0;
	} else if (!dl_policy(policy) && task_has_dl_policy(p)) {
		/*
		 * Do not decrease the total deadline utilization here,
		 * switched_from_dl() will take care to do it at the correct
		 * (0-lag) time.
		 */
		err = 0;
	}
	raw_spin_unlock(&dl_b->lock);

	return err;
}

/*
 * This function initializes the sched_dl_entity of a newly becoming
 * SCHED_DEADLINE task.
 *
 * Only the static values are considered here, the actual runtime and the
 * absolute deadline will be properly calculated when the task is enqueued
 * for the first time with its new policy.
 */
void __setparam_dl(struct task_struct *p, const struct sched_attr *attr)
{
	struct sched_dl_entity *dl_se = &p->dl;

	dl_se->dl_runtime = attr->sched_runtime;
	dl_se->dl_deadline = attr->sched_deadline;
	dl_se->dl_period = attr->sched_period ?: dl_se->dl_deadline;
	dl_se->flags = attr->sched_flags & SCHED_DL_FLAGS;
	dl_se->dl_bw = to_ratio(dl_se->dl_period, dl_se->dl_runtime);
	dl_se->dl_density = to_ratio(dl_se->dl_deadline, dl_se->dl_runtime);
}

void __getparam_dl(struct task_struct *p, struct sched_attr *attr)
{
	struct sched_dl_entity *dl_se = &p->dl;

	attr->sched_priority = p->rt_priority;
	attr->sched_runtime = dl_se->dl_runtime;
	attr->sched_deadline = dl_se->dl_deadline;
	attr->sched_period = dl_se->dl_period;
	attr->sched_flags &= ~SCHED_DL_FLAGS;
	attr->sched_flags |= dl_se->flags;
}

/*
 * Default limits for DL period; on the top end we guard against small util
 * tasks still getting ridiculously long effective runtimes, on the bottom end we
 * guard against timer DoS.
 */
unsigned int sysctl_sched_dl_period_max = 1 << 22; /* ~4 seconds */
unsigned int sysctl_sched_dl_period_min = 100;     /* 100 us */

/*
 * This function validates the new parameters of a -deadline task.
 * We ask for the deadline not being zero, and greater or equal
 * than the runtime, as well as the period of being zero or
 * greater than deadline. Furthermore, we have to be sure that
 * user parameters are above the internal resolution of 1us (we
 * check sched_runtime only since it is always the smaller one) and
 * below 2^63 ns (we have to check both sched_deadline and
 * sched_period, as the latter can be zero).
 */
bool __checkparam_dl(const struct sched_attr *attr)
{
	u64 period, max, min;

	/* special dl tasks don't actually use any parameter */
	if (attr->sched_flags & SCHED_FLAG_SUGOV)
		return true;

	/* deadline != 0 */
	if (attr->sched_deadline == 0)
		return false;

	/*
	 * Since we truncate DL_SCALE bits, make sure we're at least
	 * that big.
	 */
	if (attr->sched_runtime < (1ULL << DL_SCALE))
		return false;

	/*
	 * Since we use the MSB for wrap-around and sign issues, make
	 * sure it's not set (mind that period can be equal to zero).
	 */
	if (attr->sched_deadline & (1ULL << 63) ||
	    attr->sched_period & (1ULL << 63))
		return false;

	period = attr->sched_period;
	if (!period)
		period = attr->sched_deadline;

	/* runtime <= deadline <= period (if period != 0) */
	if (period < attr->sched_deadline ||
	    attr->sched_deadline < attr->sched_runtime)
		return false;

	max = (u64)READ_ONCE(sysctl_sched_dl_period_max) * NSEC_PER_USEC;
	min = (u64)READ_ONCE(sysctl_sched_dl_period_min) * NSEC_PER_USEC;

	if (period < min || period > max)
		return false;

	return true;
}

/*
 * This function clears the sched_dl_entity static params.
 */
void __dl_clear_params(struct task_struct *p)
{
	struct sched_dl_entity *dl_se = &p->dl;

	dl_se->dl_runtime		= 0;
	dl_se->dl_deadline		= 0;
	dl_se->dl_period		= 0;
	dl_se->flags			= 0;
	dl_se->dl_bw			= 0;
	dl_se->dl_density		= 0;

	dl_se->dl_throttled		= 0;
	dl_se->dl_yielded		= 0;
	dl_se->dl_non_contending	= 0;
	dl_se->dl_overrun		= 0;

#ifdef CONFIG_RT_MUTEXES
	dl_se->pi_se			= dl_se;
#endif
}

bool dl_param_changed(struct task_struct *p, const struct sched_attr *attr)
{
	struct sched_dl_entity *dl_se = &p->dl;

	if (dl_se->dl_runtime != attr->sched_runtime ||
	    dl_se->dl_deadline != attr->sched_deadline ||
	    dl_se->dl_period != attr->sched_period ||
	    dl_se->flags != (attr->sched_flags & SCHED_DL_FLAGS))
		return true;

	return false;
}

#ifdef CONFIG_SMP
int dl_cpuset_cpumask_can_shrink(const struct cpumask *cur,
				 const struct cpumask *trial)
{
	int ret = 1, trial_cpus;
	struct dl_bw *cur_dl_b;
	unsigned long flags;

	rcu_read_lock_sched();
	cur_dl_b = dl_bw_of(cpumask_any(cur));
	trial_cpus = cpumask_weight(trial);

	raw_spin_lock_irqsave(&cur_dl_b->lock, flags);
	if (cur_dl_b->bw != -1 &&
	    cur_dl_b->bw * trial_cpus < cur_dl_b->total_bw)
		ret = 0;
	raw_spin_unlock_irqrestore(&cur_dl_b->lock, flags);
	rcu_read_unlock_sched();

	return ret;
}

enum dl_bw_request {
	dl_bw_req_check_overflow = 0,
	dl_bw_req_alloc,
	dl_bw_req_free
};

static int dl_bw_manage(enum dl_bw_request req, int cpu, u64 dl_bw)
{
	unsigned long flags;
	struct dl_bw *dl_b;
	bool overflow = 0;

	rcu_read_lock_sched();
	dl_b = dl_bw_of(cpu);
	raw_spin_lock_irqsave(&dl_b->lock, flags);

	if (req == dl_bw_req_free) {
		__dl_sub(dl_b, dl_bw, dl_bw_cpus(cpu));
	} else {
		unsigned long cap = dl_bw_capacity(cpu);

		overflow = __dl_overflow(dl_b, cap, 0, dl_bw);

		if (req == dl_bw_req_alloc && !overflow) {
			/*
			 * We reserve space in the destination
			 * root_domain, as we can't fail after this point.
			 * We will free resources in the source root_domain
			 * later on (see set_cpus_allowed_dl()).
			 */
			__dl_add(dl_b, dl_bw, dl_bw_cpus(cpu));
		}
	}

	raw_spin_unlock_irqrestore(&dl_b->lock, flags);
	rcu_read_unlock_sched();

	return overflow ? -EBUSY : 0;
}

int dl_bw_check_overflow(int cpu)
{
	return dl_bw_manage(dl_bw_req_check_overflow, cpu, 0);
}

int dl_bw_alloc(int cpu, u64 dl_bw)
{
	return dl_bw_manage(dl_bw_req_alloc, cpu, dl_bw);
}

void dl_bw_free(int cpu, u64 dl_bw)
{
	dl_bw_manage(dl_bw_req_free, cpu, dl_bw);
}
#endif

#ifdef CONFIG_SCHED_DEBUG
void print_dl_stats(struct seq_file *m, int cpu)
{
	print_dl_rq(m, cpu, &cpu_rq(cpu)->dl);
}
#endif /* CONFIG_SCHED_DEBUG */<|MERGE_RESOLUTION|>--- conflicted
+++ resolved
@@ -17,11 +17,8 @@
  */
 #include "sched.h"
 #include "pelt.h"
-<<<<<<< HEAD
+#include <linux/cpuset.h>
 #include <trace/hooks/sched.h>
-=======
->>>>>>> 9e43368a
-#include <linux/cpuset.h>
 
 struct dl_bandwidth def_dl_bandwidth;
 
