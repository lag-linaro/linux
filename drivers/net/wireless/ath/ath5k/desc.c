/*
 * Copyright (c) 2004-2008 Reyk Floeter <reyk@openbsd.org>
 * Copyright (c) 2006-2008 Nick Kossifidis <mickflemm@gmail.com>
 * Copyright (c) 2007-2008 Pavel Roskin <proski@gnu.org>
 *
 * Permission to use, copy, modify, and distribute this software for any
 * purpose with or without fee is hereby granted, provided that the above
 * copyright notice and this permission notice appear in all copies.
 *
 * THE SOFTWARE IS PROVIDED "AS IS" AND THE AUTHOR DISCLAIMS ALL WARRANTIES
 * WITH REGARD TO THIS SOFTWARE INCLUDING ALL IMPLIED WARRANTIES OF
 * MERCHANTABILITY AND FITNESS. IN NO EVENT SHALL THE AUTHOR BE LIABLE FOR
 * ANY SPECIAL, DIRECT, INDIRECT, OR CONSEQUENTIAL DAMAGES OR ANY DAMAGES
 * WHATSOEVER RESULTING FROM LOSS OF USE, DATA OR PROFITS, WHETHER IN AN
 * ACTION OF CONTRACT, NEGLIGENCE OR OTHER TORTIOUS ACTION, ARISING OUT OF
 * OR IN CONNECTION WITH THE USE OR PERFORMANCE OF THIS SOFTWARE.
 *
 */

/******************************\
 Hardware Descriptor Functions
\******************************/

#include "ath5k.h"
#include "reg.h"
#include "debug.h"
#include "base.h"

/*
 * TX Descriptors
 */

/*
 * Initialize the 2-word tx control descriptor on 5210/5211
 */
static int
ath5k_hw_setup_2word_tx_desc(struct ath5k_hw *ah, struct ath5k_desc *desc,
	unsigned int pkt_len, unsigned int hdr_len, int padsize,
	enum ath5k_pkt_type type,
	unsigned int tx_power, unsigned int tx_rate0, unsigned int tx_tries0,
	unsigned int key_index, unsigned int antenna_mode, unsigned int flags,
	unsigned int rtscts_rate, unsigned int rtscts_duration)
{
	u32 frame_type;
	struct ath5k_hw_2w_tx_ctl *tx_ctl;
	unsigned int frame_len;

	tx_ctl = &desc->ud.ds_tx5210.tx_ctl;

	/*
	 * Validate input
	 * - Zero retries don't make sense.
	 * - A zero rate will put the HW into a mode where it continously sends
	 *   noise on the channel, so it is important to avoid this.
	 */
	if (unlikely(tx_tries0 == 0)) {
		ATH5K_ERR(ah->ah_sc, "zero retries\n");
		WARN_ON(1);
		return -EINVAL;
	}
	if (unlikely(tx_rate0 == 0)) {
		ATH5K_ERR(ah->ah_sc, "zero rate\n");
		WARN_ON(1);
		return -EINVAL;
	}

	/* Clear descriptor */
	memset(&desc->ud.ds_tx5210, 0, sizeof(struct ath5k_hw_5210_tx_desc));

	/* Setup control descriptor */

	/* Verify and set frame length */

	/* remove padding we might have added before */
	frame_len = pkt_len - padsize + FCS_LEN;

	if (frame_len & ~AR5K_2W_TX_DESC_CTL0_FRAME_LEN)
		return -EINVAL;

	tx_ctl->tx_control_0 = frame_len & AR5K_2W_TX_DESC_CTL0_FRAME_LEN;

	/* Verify and set buffer length */

	/* NB: beacon's BufLen must be a multiple of 4 bytes */
	if (type == AR5K_PKT_TYPE_BEACON)
		pkt_len = roundup(pkt_len, 4);

	if (pkt_len & ~AR5K_2W_TX_DESC_CTL1_BUF_LEN)
		return -EINVAL;

	tx_ctl->tx_control_1 = pkt_len & AR5K_2W_TX_DESC_CTL1_BUF_LEN;

	/*
	 * Verify and set header length (only 5210)
	 */
	if (ah->ah_version == AR5K_AR5210) {
		if (hdr_len & ~AR5K_2W_TX_DESC_CTL0_HEADER_LEN_5210)
			return -EINVAL;
		tx_ctl->tx_control_0 |=
			AR5K_REG_SM(hdr_len, AR5K_2W_TX_DESC_CTL0_HEADER_LEN_5210);
	}

	/*Differences between 5210-5211*/
	if (ah->ah_version == AR5K_AR5210) {
		switch (type) {
		case AR5K_PKT_TYPE_BEACON:
		case AR5K_PKT_TYPE_PROBE_RESP:
			frame_type = AR5K_AR5210_TX_DESC_FRAME_TYPE_NO_DELAY;
		case AR5K_PKT_TYPE_PIFS:
			frame_type = AR5K_AR5210_TX_DESC_FRAME_TYPE_PIFS;
		default:
			frame_type = type;
		}

		tx_ctl->tx_control_0 |=
		AR5K_REG_SM(frame_type, AR5K_2W_TX_DESC_CTL0_FRAME_TYPE_5210) |
		AR5K_REG_SM(tx_rate0, AR5K_2W_TX_DESC_CTL0_XMIT_RATE);

	} else {
		tx_ctl->tx_control_0 |=
			AR5K_REG_SM(tx_rate0, AR5K_2W_TX_DESC_CTL0_XMIT_RATE) |
			AR5K_REG_SM(antenna_mode,
				AR5K_2W_TX_DESC_CTL0_ANT_MODE_XMIT);
		tx_ctl->tx_control_1 |=
			AR5K_REG_SM(type, AR5K_2W_TX_DESC_CTL1_FRAME_TYPE_5211);
	}

#define _TX_FLAGS(_c, _flag)					\
	if (flags & AR5K_TXDESC_##_flag) {			\
		tx_ctl->tx_control_##_c |=			\
			AR5K_2W_TX_DESC_CTL##_c##_##_flag;	\
	}
#define _TX_FLAGS_5211(_c, _flag)					\
	if (flags & AR5K_TXDESC_##_flag) {				\
		tx_ctl->tx_control_##_c |=				\
			AR5K_2W_TX_DESC_CTL##_c##_##_flag##_5211;	\
	}
	_TX_FLAGS(0, CLRDMASK);
	_TX_FLAGS(0, INTREQ);
	_TX_FLAGS(0, RTSENA);

	if (ah->ah_version == AR5K_AR5211) {
		_TX_FLAGS_5211(0, VEOL);
		_TX_FLAGS_5211(1, NOACK);
	}

#undef _TX_FLAGS
#undef _TX_FLAGS_5211

	/*
	 * WEP crap
	 */
	if (key_index != AR5K_TXKEYIX_INVALID) {
		tx_ctl->tx_control_0 |=
			AR5K_2W_TX_DESC_CTL0_ENCRYPT_KEY_VALID;
		tx_ctl->tx_control_1 |=
			AR5K_REG_SM(key_index,
			AR5K_2W_TX_DESC_CTL1_ENC_KEY_IDX);
	}

	/*
	 * RTS/CTS Duration [5210 ?]
	 */
	if ((ah->ah_version == AR5K_AR5210) &&
			(flags & (AR5K_TXDESC_RTSENA | AR5K_TXDESC_CTSENA)))
		tx_ctl->tx_control_1 |= rtscts_duration &
				AR5K_2W_TX_DESC_CTL1_RTS_DURATION_5210;

	return 0;
}

/*
 * Initialize the 4-word tx control descriptor on 5212
 */
static int ath5k_hw_setup_4word_tx_desc(struct ath5k_hw *ah,
	struct ath5k_desc *desc, unsigned int pkt_len, unsigned int hdr_len,
	int padsize,
	enum ath5k_pkt_type type, unsigned int tx_power, unsigned int tx_rate0,
	unsigned int tx_tries0, unsigned int key_index,
	unsigned int antenna_mode, unsigned int flags,
	unsigned int rtscts_rate,
	unsigned int rtscts_duration)
{
	struct ath5k_hw_4w_tx_ctl *tx_ctl;
	unsigned int frame_len;

	tx_ctl = &desc->ud.ds_tx5212.tx_ctl;

	/*
	 * Validate input
	 * - Zero retries don't make sense.
	 * - A zero rate will put the HW into a mode where it continously sends
	 *   noise on the channel, so it is important to avoid this.
	 */
	if (unlikely(tx_tries0 == 0)) {
		ATH5K_ERR(ah->ah_sc, "zero retries\n");
		WARN_ON(1);
		return -EINVAL;
	}
	if (unlikely(tx_rate0 == 0)) {
		ATH5K_ERR(ah->ah_sc, "zero rate\n");
		WARN_ON(1);
		return -EINVAL;
	}

	tx_power += ah->ah_txpower.txp_offset;
	if (tx_power > AR5K_TUNE_MAX_TXPOWER)
		tx_power = AR5K_TUNE_MAX_TXPOWER;

	/* Clear descriptor */
	memset(&desc->ud.ds_tx5212, 0, sizeof(struct ath5k_hw_5212_tx_desc));

	/* Setup control descriptor */

	/* Verify and set frame length */

	/* remove padding we might have added before */
	frame_len = pkt_len - padsize + FCS_LEN;

	if (frame_len & ~AR5K_4W_TX_DESC_CTL0_FRAME_LEN)
		return -EINVAL;

	tx_ctl->tx_control_0 = frame_len & AR5K_4W_TX_DESC_CTL0_FRAME_LEN;

	/* Verify and set buffer length */

	/* NB: beacon's BufLen must be a multiple of 4 bytes */
	if (type == AR5K_PKT_TYPE_BEACON)
		pkt_len = roundup(pkt_len, 4);

	if (pkt_len & ~AR5K_4W_TX_DESC_CTL1_BUF_LEN)
		return -EINVAL;

	tx_ctl->tx_control_1 = pkt_len & AR5K_4W_TX_DESC_CTL1_BUF_LEN;

	tx_ctl->tx_control_0 |=
		AR5K_REG_SM(tx_power, AR5K_4W_TX_DESC_CTL0_XMIT_POWER) |
		AR5K_REG_SM(antenna_mode, AR5K_4W_TX_DESC_CTL0_ANT_MODE_XMIT);
	tx_ctl->tx_control_1 |= AR5K_REG_SM(type,
					AR5K_4W_TX_DESC_CTL1_FRAME_TYPE);
	tx_ctl->tx_control_2 = AR5K_REG_SM(tx_tries0,
					AR5K_4W_TX_DESC_CTL2_XMIT_TRIES0);
	tx_ctl->tx_control_3 = tx_rate0 & AR5K_4W_TX_DESC_CTL3_XMIT_RATE0;

#define _TX_FLAGS(_c, _flag)					\
	if (flags & AR5K_TXDESC_##_flag) {			\
		tx_ctl->tx_control_##_c |=			\
			AR5K_4W_TX_DESC_CTL##_c##_##_flag;	\
	}

	_TX_FLAGS(0, CLRDMASK);
	_TX_FLAGS(0, VEOL);
	_TX_FLAGS(0, INTREQ);
	_TX_FLAGS(0, RTSENA);
	_TX_FLAGS(0, CTSENA);
	_TX_FLAGS(1, NOACK);

#undef _TX_FLAGS

	/*
	 * WEP crap
	 */
	if (key_index != AR5K_TXKEYIX_INVALID) {
		tx_ctl->tx_control_0 |= AR5K_4W_TX_DESC_CTL0_ENCRYPT_KEY_VALID;
		tx_ctl->tx_control_1 |= AR5K_REG_SM(key_index,
				AR5K_4W_TX_DESC_CTL1_ENCRYPT_KEY_IDX);
	}

	/*
	 * RTS/CTS
	 */
	if (flags & (AR5K_TXDESC_RTSENA | AR5K_TXDESC_CTSENA)) {
		if ((flags & AR5K_TXDESC_RTSENA) &&
				(flags & AR5K_TXDESC_CTSENA))
			return -EINVAL;
		tx_ctl->tx_control_2 |= rtscts_duration &
				AR5K_4W_TX_DESC_CTL2_RTS_DURATION;
		tx_ctl->tx_control_3 |= AR5K_REG_SM(rtscts_rate,
				AR5K_4W_TX_DESC_CTL3_RTS_CTS_RATE);
	}

	return 0;
}

/*
 * Initialize a 4-word multi rate retry tx control descriptor on 5212
 */
int
ath5k_hw_setup_mrr_tx_desc(struct ath5k_hw *ah, struct ath5k_desc *desc,
	unsigned int tx_rate1, u_int tx_tries1, u_int tx_rate2,
	u_int tx_tries2, unsigned int tx_rate3, u_int tx_tries3)
{
	struct ath5k_hw_4w_tx_ctl *tx_ctl;

	/* no mrr support for cards older than 5212 */
	if (ah->ah_version < AR5K_AR5212)
		return 0;

	/*
	 * Rates can be 0 as long as the retry count is 0 too.
	 * A zero rate and nonzero retry count will put the HW into a mode where
	 * it continously sends noise on the channel, so it is important to
	 * avoid this.
	 */
	if (unlikely((tx_rate1 == 0 && tx_tries1 != 0) ||
		     (tx_rate2 == 0 && tx_tries2 != 0) ||
		     (tx_rate3 == 0 && tx_tries3 != 0))) {
		ATH5K_ERR(ah->ah_sc, "zero rate\n");
		WARN_ON(1);
		return -EINVAL;
	}

	if (ah->ah_version == AR5K_AR5212) {
		tx_ctl = &desc->ud.ds_tx5212.tx_ctl;

#define _XTX_TRIES(_n)							\
	if (tx_tries##_n) {						\
		tx_ctl->tx_control_2 |=					\
		    AR5K_REG_SM(tx_tries##_n,				\
		    AR5K_4W_TX_DESC_CTL2_XMIT_TRIES##_n);		\
		tx_ctl->tx_control_3 |=					\
		    AR5K_REG_SM(tx_rate##_n,				\
		    AR5K_4W_TX_DESC_CTL3_XMIT_RATE##_n);		\
	}

		_XTX_TRIES(1);
		_XTX_TRIES(2);
		_XTX_TRIES(3);

#undef _XTX_TRIES

		return 1;
	}

	return 0;
}

/*
 * Proccess the tx status descriptor on 5210/5211
 */
static int ath5k_hw_proc_2word_tx_status(struct ath5k_hw *ah,
		struct ath5k_desc *desc, struct ath5k_tx_status *ts)
{
	struct ath5k_hw_2w_tx_ctl *tx_ctl;
	struct ath5k_hw_tx_status *tx_status;

	tx_ctl = &desc->ud.ds_tx5210.tx_ctl;
	tx_status = &desc->ud.ds_tx5210.tx_stat;

	/* No frame has been send or error */
	if (unlikely((tx_status->tx_status_1 & AR5K_DESC_TX_STATUS1_DONE) == 0))
		return -EINPROGRESS;

	/*
	 * Get descriptor status
	 */
	ts->ts_tstamp = AR5K_REG_MS(tx_status->tx_status_0,
		AR5K_DESC_TX_STATUS0_SEND_TIMESTAMP);
	ts->ts_shortretry = AR5K_REG_MS(tx_status->tx_status_0,
		AR5K_DESC_TX_STATUS0_SHORT_RETRY_COUNT);
	ts->ts_longretry = AR5K_REG_MS(tx_status->tx_status_0,
		AR5K_DESC_TX_STATUS0_LONG_RETRY_COUNT);
	/*TODO: ts->ts_virtcol + test*/
	ts->ts_seqnum = AR5K_REG_MS(tx_status->tx_status_1,
		AR5K_DESC_TX_STATUS1_SEQ_NUM);
	ts->ts_rssi = AR5K_REG_MS(tx_status->tx_status_1,
		AR5K_DESC_TX_STATUS1_ACK_SIG_STRENGTH);
	ts->ts_antenna = 1;
	ts->ts_status = 0;
	ts->ts_rate[0] = AR5K_REG_MS(tx_ctl->tx_control_0,
		AR5K_2W_TX_DESC_CTL0_XMIT_RATE);
	ts->ts_retry[0] = ts->ts_longretry;
	ts->ts_final_idx = 0;

	if (!(tx_status->tx_status_0 & AR5K_DESC_TX_STATUS0_FRAME_XMIT_OK)) {
		if (tx_status->tx_status_0 &
				AR5K_DESC_TX_STATUS0_EXCESSIVE_RETRIES)
			ts->ts_status |= AR5K_TXERR_XRETRY;

		if (tx_status->tx_status_0 & AR5K_DESC_TX_STATUS0_FIFO_UNDERRUN)
			ts->ts_status |= AR5K_TXERR_FIFO;

		if (tx_status->tx_status_0 & AR5K_DESC_TX_STATUS0_FILTERED)
			ts->ts_status |= AR5K_TXERR_FILT;
	}

	return 0;
}

/*
 * Proccess a tx status descriptor on 5212
 */
static int ath5k_hw_proc_4word_tx_status(struct ath5k_hw *ah,
		struct ath5k_desc *desc, struct ath5k_tx_status *ts)
{
	struct ath5k_hw_4w_tx_ctl *tx_ctl;
	struct ath5k_hw_tx_status *tx_status;

	tx_ctl = &desc->ud.ds_tx5212.tx_ctl;
	tx_status = &desc->ud.ds_tx5212.tx_stat;

	/* No frame has been send or error */
	if (unlikely(!(tx_status->tx_status_1 & AR5K_DESC_TX_STATUS1_DONE)))
		return -EINPROGRESS;

	/*
	 * Get descriptor status
	 */
	ts->ts_tstamp = AR5K_REG_MS(tx_status->tx_status_0,
		AR5K_DESC_TX_STATUS0_SEND_TIMESTAMP);
	ts->ts_shortretry = AR5K_REG_MS(tx_status->tx_status_0,
		AR5K_DESC_TX_STATUS0_SHORT_RETRY_COUNT);
	ts->ts_longretry = AR5K_REG_MS(tx_status->tx_status_0,
		AR5K_DESC_TX_STATUS0_LONG_RETRY_COUNT);
	ts->ts_seqnum = AR5K_REG_MS(tx_status->tx_status_1,
		AR5K_DESC_TX_STATUS1_SEQ_NUM);
	ts->ts_rssi = AR5K_REG_MS(tx_status->tx_status_1,
		AR5K_DESC_TX_STATUS1_ACK_SIG_STRENGTH);
	ts->ts_antenna = (tx_status->tx_status_1 &
		AR5K_DESC_TX_STATUS1_XMIT_ANTENNA_5212) ? 2 : 1;
	ts->ts_status = 0;

	ts->ts_final_idx = AR5K_REG_MS(tx_status->tx_status_1,
			AR5K_DESC_TX_STATUS1_FINAL_TS_IX_5212);

	/* The longretry counter has the number of un-acked retries
	 * for the final rate. To get the total number of retries
	 * we have to add the retry counters for the other rates
	 * as well
	 */
	ts->ts_retry[ts->ts_final_idx] = ts->ts_longretry;
	switch (ts->ts_final_idx) {
	case 3:
		ts->ts_rate[3] = AR5K_REG_MS(tx_ctl->tx_control_3,
			AR5K_4W_TX_DESC_CTL3_XMIT_RATE3);

		ts->ts_retry[2] = AR5K_REG_MS(tx_ctl->tx_control_2,
			AR5K_4W_TX_DESC_CTL2_XMIT_TRIES2);
		ts->ts_longretry += ts->ts_retry[2];
		/* fall through */
	case 2:
		ts->ts_rate[2] = AR5K_REG_MS(tx_ctl->tx_control_3,
			AR5K_4W_TX_DESC_CTL3_XMIT_RATE2);

		ts->ts_retry[1] = AR5K_REG_MS(tx_ctl->tx_control_2,
			AR5K_4W_TX_DESC_CTL2_XMIT_TRIES1);
		ts->ts_longretry += ts->ts_retry[1];
		/* fall through */
	case 1:
		ts->ts_rate[1] = AR5K_REG_MS(tx_ctl->tx_control_3,
			AR5K_4W_TX_DESC_CTL3_XMIT_RATE1);

		ts->ts_retry[0] = AR5K_REG_MS(tx_ctl->tx_control_2,
			AR5K_4W_TX_DESC_CTL2_XMIT_TRIES1);
		ts->ts_longretry += ts->ts_retry[0];
		/* fall through */
	case 0:
		ts->ts_rate[0] = tx_ctl->tx_control_3 &
			AR5K_4W_TX_DESC_CTL3_XMIT_RATE0;
		break;
	}

	/* TX error */
	if (!(tx_status->tx_status_0 & AR5K_DESC_TX_STATUS0_FRAME_XMIT_OK)) {
		if (tx_status->tx_status_0 &
				AR5K_DESC_TX_STATUS0_EXCESSIVE_RETRIES)
			ts->ts_status |= AR5K_TXERR_XRETRY;

		if (tx_status->tx_status_0 & AR5K_DESC_TX_STATUS0_FIFO_UNDERRUN)
			ts->ts_status |= AR5K_TXERR_FIFO;

		if (tx_status->tx_status_0 & AR5K_DESC_TX_STATUS0_FILTERED)
			ts->ts_status |= AR5K_TXERR_FILT;
	}

	return 0;
}

/*
 * RX Descriptors
 */

/*
 * Initialize an rx control descriptor
 */
int ath5k_hw_setup_rx_desc(struct ath5k_hw *ah, struct ath5k_desc *desc,
			   u32 size, unsigned int flags)
{
	struct ath5k_hw_rx_ctl *rx_ctl;

	rx_ctl = &desc->ud.ds_rx.rx_ctl;

	/*
	 * Clear the descriptor
	 * If we don't clean the status descriptor,
	 * while scanning we get too many results,
	 * most of them virtual, after some secs
	 * of scanning system hangs. M.F.
	*/
	memset(&desc->ud.ds_rx, 0, sizeof(struct ath5k_hw_all_rx_desc));

	if (unlikely(size & ~AR5K_DESC_RX_CTL1_BUF_LEN))
		return -EINVAL;

	/* Setup descriptor */
	rx_ctl->rx_control_1 = size & AR5K_DESC_RX_CTL1_BUF_LEN;

	if (flags & AR5K_RXDESC_INTREQ)
		rx_ctl->rx_control_1 |= AR5K_DESC_RX_CTL1_INTREQ;

	return 0;
}

/*
 * Proccess the rx status descriptor on 5210/5211
 */
static int ath5k_hw_proc_5210_rx_status(struct ath5k_hw *ah,
		struct ath5k_desc *desc, struct ath5k_rx_status *rs)
{
	struct ath5k_hw_rx_status *rx_status;

	rx_status = &desc->ud.ds_rx.rx_stat;

	/* No frame received / not ready */
	if (unlikely(!(rx_status->rx_status_1 &
			AR5K_5210_RX_DESC_STATUS1_DONE)))
		return -EINPROGRESS;

	memset(rs, 0, sizeof(struct ath5k_rx_status));

	/*
	 * Frame receive status
	 */
	rs->rs_datalen = rx_status->rx_status_0 &
		AR5K_5210_RX_DESC_STATUS0_DATA_LEN;
	rs->rs_rssi = AR5K_REG_MS(rx_status->rx_status_0,
		AR5K_5210_RX_DESC_STATUS0_RECEIVE_SIGNAL);
	rs->rs_rate = AR5K_REG_MS(rx_status->rx_status_0,
		AR5K_5210_RX_DESC_STATUS0_RECEIVE_RATE);
	rs->rs_more = !!(rx_status->rx_status_0 &
		AR5K_5210_RX_DESC_STATUS0_MORE);
	/* TODO: this timestamp is 13 bit, later on we assume 15 bit!
	 * also the HAL code for 5210 says the timestamp is bits [10..22] of the
	 * TSF, and extends the timestamp here to 15 bit.
	 * we need to check on 5210...
	 */
	rs->rs_tstamp = AR5K_REG_MS(rx_status->rx_status_1,
		AR5K_5210_RX_DESC_STATUS1_RECEIVE_TIMESTAMP);

	if (ah->ah_version == AR5K_AR5211)
		rs->rs_antenna = AR5K_REG_MS(rx_status->rx_status_0,
				AR5K_5210_RX_DESC_STATUS0_RECEIVE_ANT_5211);
	else
		rs->rs_antenna = (rx_status->rx_status_0 &
				AR5K_5210_RX_DESC_STATUS0_RECEIVE_ANT_5210)
				? 2 : 1;

	/*
	 * Key table status
	 */
	if (rx_status->rx_status_1 & AR5K_5210_RX_DESC_STATUS1_KEY_INDEX_VALID)
		rs->rs_keyix = AR5K_REG_MS(rx_status->rx_status_1,
			AR5K_5210_RX_DESC_STATUS1_KEY_INDEX);
	else
		rs->rs_keyix = AR5K_RXKEYIX_INVALID;

	/*
	 * Receive/descriptor errors
	 */
	if (!(rx_status->rx_status_1 &
			AR5K_5210_RX_DESC_STATUS1_FRAME_RECEIVE_OK)) {
		if (rx_status->rx_status_1 &
				AR5K_5210_RX_DESC_STATUS1_CRC_ERROR)
			rs->rs_status |= AR5K_RXERR_CRC;

		/* only on 5210 */
		if ((ah->ah_version == AR5K_AR5210) &&
		    (rx_status->rx_status_1 &
				AR5K_5210_RX_DESC_STATUS1_FIFO_OVERRUN_5210))
			rs->rs_status |= AR5K_RXERR_FIFO;

		if (rx_status->rx_status_1 &
				AR5K_5210_RX_DESC_STATUS1_PHY_ERROR) {
			rs->rs_status |= AR5K_RXERR_PHY;
			rs->rs_phyerr = AR5K_REG_MS(rx_status->rx_status_1,
				AR5K_5210_RX_DESC_STATUS1_PHY_ERROR);
		}

		if (rx_status->rx_status_1 &
				AR5K_5210_RX_DESC_STATUS1_DECRYPT_CRC_ERROR)
			rs->rs_status |= AR5K_RXERR_DECRYPT;
	}

	return 0;
}

/*
 * Proccess the rx status descriptor on 5212
 */
static int ath5k_hw_proc_5212_rx_status(struct ath5k_hw *ah,
					struct ath5k_desc *desc,
					struct ath5k_rx_status *rs)
{
	struct ath5k_hw_rx_status *rx_status;

<<<<<<< HEAD
	rx_status = &desc->ud.ds_rx.u.rx_stat;

	/* Overlay on error */
	rx_err = &desc->ud.ds_rx.u.rx_err;
=======
	rx_status = &desc->ud.ds_rx.rx_stat;
>>>>>>> abf52f86

	/* No frame received / not ready */
	if (unlikely(!(rx_status->rx_status_1 &
				AR5K_5212_RX_DESC_STATUS1_DONE)))
		return -EINPROGRESS;

	memset(rs, 0, sizeof(struct ath5k_rx_status));

	/*
	 * Frame receive status
	 */
	rs->rs_datalen = rx_status->rx_status_0 &
		AR5K_5212_RX_DESC_STATUS0_DATA_LEN;
	rs->rs_rssi = AR5K_REG_MS(rx_status->rx_status_0,
		AR5K_5212_RX_DESC_STATUS0_RECEIVE_SIGNAL);
	rs->rs_rate = AR5K_REG_MS(rx_status->rx_status_0,
		AR5K_5212_RX_DESC_STATUS0_RECEIVE_RATE);
	rs->rs_antenna = AR5K_REG_MS(rx_status->rx_status_0,
		AR5K_5212_RX_DESC_STATUS0_RECEIVE_ANTENNA);
	rs->rs_more = !!(rx_status->rx_status_0 &
		AR5K_5212_RX_DESC_STATUS0_MORE);
	rs->rs_tstamp = AR5K_REG_MS(rx_status->rx_status_1,
		AR5K_5212_RX_DESC_STATUS1_RECEIVE_TIMESTAMP);

	/*
	 * Key table status
	 */
	if (rx_status->rx_status_1 & AR5K_5212_RX_DESC_STATUS1_KEY_INDEX_VALID)
		rs->rs_keyix = AR5K_REG_MS(rx_status->rx_status_1,
					   AR5K_5212_RX_DESC_STATUS1_KEY_INDEX);
	else
		rs->rs_keyix = AR5K_RXKEYIX_INVALID;

	/*
	 * Receive/descriptor errors
	 */
	if (!(rx_status->rx_status_1 &
	    AR5K_5212_RX_DESC_STATUS1_FRAME_RECEIVE_OK)) {
		if (rx_status->rx_status_1 &
				AR5K_5212_RX_DESC_STATUS1_CRC_ERROR)
			rs->rs_status |= AR5K_RXERR_CRC;

		if (rx_status->rx_status_1 &
				AR5K_5212_RX_DESC_STATUS1_PHY_ERROR) {
			rs->rs_status |= AR5K_RXERR_PHY;
			rs->rs_phyerr = AR5K_REG_MS(rx_status->rx_status_1,
				AR5K_5212_RX_DESC_STATUS1_PHY_ERROR_CODE);
			if (!ah->ah_capabilities.cap_has_phyerr_counters)
				ath5k_ani_phy_error_report(ah, rs->rs_phyerr);
		}

		if (rx_status->rx_status_1 &
				AR5K_5212_RX_DESC_STATUS1_DECRYPT_CRC_ERROR)
			rs->rs_status |= AR5K_RXERR_DECRYPT;

		if (rx_status->rx_status_1 &
				AR5K_5212_RX_DESC_STATUS1_MIC_ERROR)
			rs->rs_status |= AR5K_RXERR_MIC;
	}
	return 0;
}

/*
 * Init function pointers inside ath5k_hw struct
 */
int ath5k_hw_init_desc_functions(struct ath5k_hw *ah)
{
	if (ah->ah_version == AR5K_AR5212) {
		ah->ah_setup_tx_desc = ath5k_hw_setup_4word_tx_desc;
		ah->ah_proc_tx_desc = ath5k_hw_proc_4word_tx_status;
		ah->ah_proc_rx_desc = ath5k_hw_proc_5212_rx_status;
	} else if (ah->ah_version <= AR5K_AR5211) {
		ah->ah_setup_tx_desc = ath5k_hw_setup_2word_tx_desc;
		ah->ah_proc_tx_desc = ath5k_hw_proc_2word_tx_status;
		ah->ah_proc_rx_desc = ath5k_hw_proc_5210_rx_status;
	} else
		return -ENOTSUPP;
	return 0;
}<|MERGE_RESOLUTION|>--- conflicted
+++ resolved
@@ -603,14 +603,7 @@
 {
 	struct ath5k_hw_rx_status *rx_status;
 
-<<<<<<< HEAD
-	rx_status = &desc->ud.ds_rx.u.rx_stat;
-
-	/* Overlay on error */
-	rx_err = &desc->ud.ds_rx.u.rx_err;
-=======
 	rx_status = &desc->ud.ds_rx.rx_stat;
->>>>>>> abf52f86
 
 	/* No frame received / not ready */
 	if (unlikely(!(rx_status->rx_status_1 &
