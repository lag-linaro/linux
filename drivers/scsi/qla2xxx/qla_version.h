--- conflicted
+++ resolved
@@ -6,17 +6,9 @@
 /*
  * Driver version
  */
-<<<<<<< HEAD
-#define QLA2XXX_VERSION      "10.02.00.103-k"
-=======
 #define QLA2XXX_VERSION      "10.02.00.105-k"
->>>>>>> f642729d
 
 #define QLA_DRIVER_MAJOR_VER	10
 #define QLA_DRIVER_MINOR_VER	2
 #define QLA_DRIVER_PATCH_VER	0
-<<<<<<< HEAD
-#define QLA_DRIVER_BETA_VER	103
-=======
-#define QLA_DRIVER_BETA_VER	105
->>>>>>> f642729d
+#define QLA_DRIVER_BETA_VER	105