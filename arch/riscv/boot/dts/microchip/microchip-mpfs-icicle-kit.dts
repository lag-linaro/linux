// SPDX-License-Identifier: (GPL-2.0 OR MIT)
/* Copyright (c) 2020-2021 Microchip Technology Inc */

/dts-v1/;

#include "microchip-mpfs.dtsi"

/* Clock frequency (in Hz) of the rtcclk */
#define RTCCLK_FREQ		1000000

/ {
	model = "Microchip PolarFire-SoC Icicle Kit";
	compatible = "microchip,mpfs-icicle-kit", "microchip,mpfs";

	aliases {
		ethernet0 = &mac1;
		serial0 = &mmuart0;
		serial1 = &mmuart1;
		serial2 = &mmuart2;
		serial3 = &mmuart3;
		serial4 = &mmuart4;
	};

	chosen {
		stdout-path = "serial1:115200n8";
	};

	cpus {
		timebase-frequency = <RTCCLK_FREQ>;
	};

	ddrc_cache_lo: memory@80000000 {
		device_type = "memory";
		reg = <0x0 0x80000000 0x0 0x2e000000>;
		clocks = <&clkcfg CLK_DDRC>;
		status = "okay";
	};

	ddrc_cache_hi: memory@1000000000 {
		device_type = "memory";
		reg = <0x10 0x0 0x0 0x40000000>;
		clocks = <&clkcfg CLK_DDRC>;
		status = "okay";
	};
};

&refclk {
	clock-frequency = <600000000>;
};

<<<<<<< HEAD
&serial0 {
=======
&mmuart1 {
>>>>>>> 95cd2cdc
	status = "okay";
};

&mmuart2 {
	status = "okay";
};

&mmuart3 {
	status = "okay";
};

&mmuart4 {
	status = "okay";
};

&mmc {
	status = "okay";

	bus-width = <4>;
	disable-wp;
	cap-sd-highspeed;
	cap-mmc-highspeed;
	card-detect-delay = <200>;
	mmc-ddr-1_8v;
	mmc-hs200-1_8v;
	sd-uhs-sdr12;
	sd-uhs-sdr25;
	sd-uhs-sdr50;
	sd-uhs-sdr104;
};

&spi0 {
	status = "okay";
};

&spi1 {
	status = "okay";
};

&qspi {
	status = "okay";
};

&i2c0 {
	status = "okay";
};

&i2c1 {
	status = "okay";
};

&i2c2 {
	status = "okay";
};

&mac0 {
	phy-mode = "sgmii";
	phy-handle = <&phy0>;
};

&mac1 {
	status = "okay";
	phy-mode = "sgmii";
	phy-handle = <&phy1>;
	phy1: ethernet-phy@9 {
		reg = <9>;
		ti,fifo-depth = <0x1>;
	};
	phy0: ethernet-phy@8 {
		reg = <8>;
		ti,fifo-depth = <0x1>;
	};
};

&gpio2 {
	interrupts = <53>, <53>, <53>, <53>,
		     <53>, <53>, <53>, <53>,
		     <53>, <53>, <53>, <53>,
		     <53>, <53>, <53>, <53>,
		     <53>, <53>, <53>, <53>,
		     <53>, <53>, <53>, <53>,
		     <53>, <53>, <53>, <53>,
		     <53>, <53>, <53>, <53>;
	status = "okay";
};

&rtc {
	status = "okay";
};

&usb {
	status = "okay";
	dr_mode = "host";
};

&mbox {
	status = "okay";
};

&syscontroller {
	status = "okay";
};

&pcie {
	status = "okay";
};

&core_pwm0 {
	status = "okay";
};<|MERGE_RESOLUTION|>--- conflicted
+++ resolved
@@ -48,11 +48,7 @@
 	clock-frequency = <600000000>;
 };
 
-<<<<<<< HEAD
-&serial0 {
-=======
 &mmuart1 {
->>>>>>> 95cd2cdc
 	status = "okay";
 };
 
