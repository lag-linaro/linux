// SPDX-License-Identifier: GPL-2.0
/* Copyright(c) 2013 - 2021 Intel Corporation. */

#include <linux/etherdevice.h>
#include <linux/of_net.h>
#include <linux/pci.h>
#include <linux/bpf.h>
#include <generated/utsrelease.h>

/* Local includes */
#include "i40e.h"
#include "i40e_diag.h"
#include "i40e_xsk.h"
#include <net/udp_tunnel.h>
#include <net/xdp_sock_drv.h>
/* All i40e tracepoints are defined by the include below, which
 * must be included exactly once across the whole kernel with
 * CREATE_TRACE_POINTS defined
 */
#define CREATE_TRACE_POINTS
#include "i40e_trace.h"

const char i40e_driver_name[] = "i40e";
static const char i40e_driver_string[] =
			"Intel(R) Ethernet Connection XL710 Network Driver";

static const char i40e_copyright[] = "Copyright (c) 2013 - 2019 Intel Corporation.";

/* a bit of forward declarations */
static void i40e_vsi_reinit_locked(struct i40e_vsi *vsi);
static void i40e_handle_reset_warning(struct i40e_pf *pf, bool lock_acquired);
static int i40e_add_vsi(struct i40e_vsi *vsi);
static int i40e_add_veb(struct i40e_veb *veb, struct i40e_vsi *vsi);
static int i40e_setup_pf_switch(struct i40e_pf *pf, bool reinit);
static int i40e_setup_misc_vector(struct i40e_pf *pf);
static void i40e_determine_queue_usage(struct i40e_pf *pf);
static int i40e_setup_pf_filter_control(struct i40e_pf *pf);
static void i40e_prep_for_reset(struct i40e_pf *pf);
static void i40e_reset_and_rebuild(struct i40e_pf *pf, bool reinit,
				   bool lock_acquired);
static int i40e_reset(struct i40e_pf *pf);
static void i40e_rebuild(struct i40e_pf *pf, bool reinit, bool lock_acquired);
static int i40e_setup_misc_vector_for_recovery_mode(struct i40e_pf *pf);
static int i40e_restore_interrupt_scheme(struct i40e_pf *pf);
static bool i40e_check_recovery_mode(struct i40e_pf *pf);
static int i40e_init_recovery_mode(struct i40e_pf *pf, struct i40e_hw *hw);
static void i40e_fdir_sb_setup(struct i40e_pf *pf);
static int i40e_veb_get_bw_info(struct i40e_veb *veb);
static int i40e_get_capabilities(struct i40e_pf *pf,
				 enum i40e_admin_queue_opc list_type);
static bool i40e_is_total_port_shutdown_enabled(struct i40e_pf *pf);

/* i40e_pci_tbl - PCI Device ID Table
 *
 * Last entry must be all 0s
 *
 * { Vendor ID, Device ID, SubVendor ID, SubDevice ID,
 *   Class, Class Mask, private data (not used) }
 */
static const struct pci_device_id i40e_pci_tbl[] = {
	{PCI_VDEVICE(INTEL, I40E_DEV_ID_SFP_XL710), 0},
	{PCI_VDEVICE(INTEL, I40E_DEV_ID_QEMU), 0},
	{PCI_VDEVICE(INTEL, I40E_DEV_ID_KX_B), 0},
	{PCI_VDEVICE(INTEL, I40E_DEV_ID_KX_C), 0},
	{PCI_VDEVICE(INTEL, I40E_DEV_ID_QSFP_A), 0},
	{PCI_VDEVICE(INTEL, I40E_DEV_ID_QSFP_B), 0},
	{PCI_VDEVICE(INTEL, I40E_DEV_ID_QSFP_C), 0},
	{PCI_VDEVICE(INTEL, I40E_DEV_ID_10G_BASE_T), 0},
	{PCI_VDEVICE(INTEL, I40E_DEV_ID_10G_BASE_T4), 0},
	{PCI_VDEVICE(INTEL, I40E_DEV_ID_10G_BASE_T_BC), 0},
	{PCI_VDEVICE(INTEL, I40E_DEV_ID_10G_SFP), 0},
	{PCI_VDEVICE(INTEL, I40E_DEV_ID_10G_B), 0},
	{PCI_VDEVICE(INTEL, I40E_DEV_ID_KX_X722), 0},
	{PCI_VDEVICE(INTEL, I40E_DEV_ID_QSFP_X722), 0},
	{PCI_VDEVICE(INTEL, I40E_DEV_ID_SFP_X722), 0},
	{PCI_VDEVICE(INTEL, I40E_DEV_ID_1G_BASE_T_X722), 0},
	{PCI_VDEVICE(INTEL, I40E_DEV_ID_10G_BASE_T_X722), 0},
	{PCI_VDEVICE(INTEL, I40E_DEV_ID_SFP_I_X722), 0},
	{PCI_VDEVICE(INTEL, I40E_DEV_ID_20G_KR2), 0},
	{PCI_VDEVICE(INTEL, I40E_DEV_ID_20G_KR2_A), 0},
	{PCI_VDEVICE(INTEL, I40E_DEV_ID_X710_N3000), 0},
	{PCI_VDEVICE(INTEL, I40E_DEV_ID_XXV710_N3000), 0},
	{PCI_VDEVICE(INTEL, I40E_DEV_ID_25G_B), 0},
	{PCI_VDEVICE(INTEL, I40E_DEV_ID_25G_SFP28), 0},
	/* required last entry */
	{0, }
};
MODULE_DEVICE_TABLE(pci, i40e_pci_tbl);

#define I40E_MAX_VF_COUNT 128
static int debug = -1;
module_param(debug, uint, 0);
MODULE_PARM_DESC(debug, "Debug level (0=none,...,16=all), Debug mask (0x8XXXXXXX)");

MODULE_AUTHOR("Intel Corporation, <e1000-devel@lists.sourceforge.net>");
MODULE_DESCRIPTION("Intel(R) Ethernet Connection XL710 Network Driver");
MODULE_LICENSE("GPL v2");

static struct workqueue_struct *i40e_wq;

/**
 * i40e_allocate_dma_mem_d - OS specific memory alloc for shared code
 * @hw:   pointer to the HW structure
 * @mem:  ptr to mem struct to fill out
 * @size: size of memory requested
 * @alignment: what to align the allocation to
 **/
int i40e_allocate_dma_mem_d(struct i40e_hw *hw, struct i40e_dma_mem *mem,
			    u64 size, u32 alignment)
{
	struct i40e_pf *pf = (struct i40e_pf *)hw->back;

	mem->size = ALIGN(size, alignment);
	mem->va = dma_alloc_coherent(&pf->pdev->dev, mem->size, &mem->pa,
				     GFP_KERNEL);
	if (!mem->va)
		return -ENOMEM;

	return 0;
}

/**
 * i40e_free_dma_mem_d - OS specific memory free for shared code
 * @hw:   pointer to the HW structure
 * @mem:  ptr to mem struct to free
 **/
int i40e_free_dma_mem_d(struct i40e_hw *hw, struct i40e_dma_mem *mem)
{
	struct i40e_pf *pf = (struct i40e_pf *)hw->back;

	dma_free_coherent(&pf->pdev->dev, mem->size, mem->va, mem->pa);
	mem->va = NULL;
	mem->pa = 0;
	mem->size = 0;

	return 0;
}

/**
 * i40e_allocate_virt_mem_d - OS specific memory alloc for shared code
 * @hw:   pointer to the HW structure
 * @mem:  ptr to mem struct to fill out
 * @size: size of memory requested
 **/
int i40e_allocate_virt_mem_d(struct i40e_hw *hw, struct i40e_virt_mem *mem,
			     u32 size)
{
	mem->size = size;
	mem->va = kzalloc(size, GFP_KERNEL);

	if (!mem->va)
		return -ENOMEM;

	return 0;
}

/**
 * i40e_free_virt_mem_d - OS specific memory free for shared code
 * @hw:   pointer to the HW structure
 * @mem:  ptr to mem struct to free
 **/
int i40e_free_virt_mem_d(struct i40e_hw *hw, struct i40e_virt_mem *mem)
{
	/* it's ok to kfree a NULL pointer */
	kfree(mem->va);
	mem->va = NULL;
	mem->size = 0;

	return 0;
}

/**
 * i40e_get_lump - find a lump of free generic resource
 * @pf: board private structure
 * @pile: the pile of resource to search
 * @needed: the number of items needed
 * @id: an owner id to stick on the items assigned
 *
 * Returns the base item index of the lump, or negative for error
 *
 * The search_hint trick and lack of advanced fit-finding only work
 * because we're highly likely to have all the same size lump requests.
 * Linear search time and any fragmentation should be minimal.
 **/
static int i40e_get_lump(struct i40e_pf *pf, struct i40e_lump_tracking *pile,
			 u16 needed, u16 id)
{
	int ret = -ENOMEM;
	int i, j;

	if (!pile || needed == 0 || id >= I40E_PILE_VALID_BIT) {
		dev_info(&pf->pdev->dev,
			 "param err: pile=%s needed=%d id=0x%04x\n",
			 pile ? "<valid>" : "<null>", needed, id);
		return -EINVAL;
	}

	/* start the linear search with an imperfect hint */
	i = pile->search_hint;
	while (i < pile->num_entries) {
		/* skip already allocated entries */
		if (pile->list[i] & I40E_PILE_VALID_BIT) {
			i++;
			continue;
		}

		/* do we have enough in this lump? */
		for (j = 0; (j < needed) && ((i+j) < pile->num_entries); j++) {
			if (pile->list[i+j] & I40E_PILE_VALID_BIT)
				break;
		}

		if (j == needed) {
			/* there was enough, so assign it to the requestor */
			for (j = 0; j < needed; j++)
				pile->list[i+j] = id | I40E_PILE_VALID_BIT;
			ret = i;
			pile->search_hint = i + j;
			break;
		}

		/* not enough, so skip over it and continue looking */
		i += j;
	}

	return ret;
}

/**
 * i40e_put_lump - return a lump of generic resource
 * @pile: the pile of resource to search
 * @index: the base item index
 * @id: the owner id of the items assigned
 *
 * Returns the count of items in the lump
 **/
static int i40e_put_lump(struct i40e_lump_tracking *pile, u16 index, u16 id)
{
	int valid_id = (id | I40E_PILE_VALID_BIT);
	int count = 0;
	int i;

	if (!pile || index >= pile->num_entries)
		return -EINVAL;

	for (i = index;
	     i < pile->num_entries && pile->list[i] == valid_id;
	     i++) {
		pile->list[i] = 0;
		count++;
	}

	if (count && index < pile->search_hint)
		pile->search_hint = index;

	return count;
}

/**
 * i40e_find_vsi_from_id - searches for the vsi with the given id
 * @pf: the pf structure to search for the vsi
 * @id: id of the vsi it is searching for
 **/
struct i40e_vsi *i40e_find_vsi_from_id(struct i40e_pf *pf, u16 id)
{
	int i;

	for (i = 0; i < pf->num_alloc_vsi; i++)
		if (pf->vsi[i] && (pf->vsi[i]->id == id))
			return pf->vsi[i];

	return NULL;
}

/**
 * i40e_service_event_schedule - Schedule the service task to wake up
 * @pf: board private structure
 *
 * If not already scheduled, this puts the task into the work queue
 **/
void i40e_service_event_schedule(struct i40e_pf *pf)
{
	if ((!test_bit(__I40E_DOWN, pf->state) &&
	     !test_bit(__I40E_RESET_RECOVERY_PENDING, pf->state)) ||
	      test_bit(__I40E_RECOVERY_MODE, pf->state))
		queue_work(i40e_wq, &pf->service_task);
}

/**
 * i40e_tx_timeout - Respond to a Tx Hang
 * @netdev: network interface device structure
 * @txqueue: queue number timing out
 *
 * If any port has noticed a Tx timeout, it is likely that the whole
 * device is munged, not just the one netdev port, so go for the full
 * reset.
 **/
static void i40e_tx_timeout(struct net_device *netdev, unsigned int txqueue)
{
	struct i40e_netdev_priv *np = netdev_priv(netdev);
	struct i40e_vsi *vsi = np->vsi;
	struct i40e_pf *pf = vsi->back;
	struct i40e_ring *tx_ring = NULL;
	unsigned int i;
	u32 head, val;

	pf->tx_timeout_count++;

	/* with txqueue index, find the tx_ring struct */
	for (i = 0; i < vsi->num_queue_pairs; i++) {
		if (vsi->tx_rings[i] && vsi->tx_rings[i]->desc) {
			if (txqueue ==
			    vsi->tx_rings[i]->queue_index) {
				tx_ring = vsi->tx_rings[i];
				break;
			}
		}
	}

	if (time_after(jiffies, (pf->tx_timeout_last_recovery + HZ*20)))
		pf->tx_timeout_recovery_level = 1;  /* reset after some time */
	else if (time_before(jiffies,
		      (pf->tx_timeout_last_recovery + netdev->watchdog_timeo)))
		return;   /* don't do any new action before the next timeout */

	/* don't kick off another recovery if one is already pending */
	if (test_and_set_bit(__I40E_TIMEOUT_RECOVERY_PENDING, pf->state))
		return;

	if (tx_ring) {
		head = i40e_get_head(tx_ring);
		/* Read interrupt register */
		if (pf->flags & I40E_FLAG_MSIX_ENABLED)
			val = rd32(&pf->hw,
			     I40E_PFINT_DYN_CTLN(tx_ring->q_vector->v_idx +
						tx_ring->vsi->base_vector - 1));
		else
			val = rd32(&pf->hw, I40E_PFINT_DYN_CTL0);

		netdev_info(netdev, "tx_timeout: VSI_seid: %d, Q %d, NTC: 0x%x, HWB: 0x%x, NTU: 0x%x, TAIL: 0x%x, INT: 0x%x\n",
			    vsi->seid, txqueue, tx_ring->next_to_clean,
			    head, tx_ring->next_to_use,
			    readl(tx_ring->tail), val);
	}

	pf->tx_timeout_last_recovery = jiffies;
	netdev_info(netdev, "tx_timeout recovery level %d, txqueue %d\n",
		    pf->tx_timeout_recovery_level, txqueue);

	switch (pf->tx_timeout_recovery_level) {
	case 1:
		set_bit(__I40E_PF_RESET_REQUESTED, pf->state);
		break;
	case 2:
		set_bit(__I40E_CORE_RESET_REQUESTED, pf->state);
		break;
	case 3:
		set_bit(__I40E_GLOBAL_RESET_REQUESTED, pf->state);
		break;
	default:
		netdev_err(netdev, "tx_timeout recovery unsuccessful\n");
		break;
	}

	i40e_service_event_schedule(pf);
	pf->tx_timeout_recovery_level++;
}

/**
 * i40e_get_vsi_stats_struct - Get System Network Statistics
 * @vsi: the VSI we care about
 *
 * Returns the address of the device statistics structure.
 * The statistics are actually updated from the service task.
 **/
struct rtnl_link_stats64 *i40e_get_vsi_stats_struct(struct i40e_vsi *vsi)
{
	return &vsi->net_stats;
}

/**
 * i40e_get_netdev_stats_struct_tx - populate stats from a Tx ring
 * @ring: Tx ring to get statistics from
 * @stats: statistics entry to be updated
 **/
static void i40e_get_netdev_stats_struct_tx(struct i40e_ring *ring,
					    struct rtnl_link_stats64 *stats)
{
	u64 bytes, packets;
	unsigned int start;

	do {
		start = u64_stats_fetch_begin_irq(&ring->syncp);
		packets = ring->stats.packets;
		bytes   = ring->stats.bytes;
	} while (u64_stats_fetch_retry_irq(&ring->syncp, start));

	stats->tx_packets += packets;
	stats->tx_bytes   += bytes;
}

/**
 * i40e_get_netdev_stats_struct - Get statistics for netdev interface
 * @netdev: network interface device structure
 * @stats: data structure to store statistics
 *
 * Returns the address of the device statistics structure.
 * The statistics are actually updated from the service task.
 **/
static void i40e_get_netdev_stats_struct(struct net_device *netdev,
				  struct rtnl_link_stats64 *stats)
{
	struct i40e_netdev_priv *np = netdev_priv(netdev);
	struct i40e_vsi *vsi = np->vsi;
	struct rtnl_link_stats64 *vsi_stats = i40e_get_vsi_stats_struct(vsi);
	struct i40e_ring *ring;
	int i;

	if (test_bit(__I40E_VSI_DOWN, vsi->state))
		return;

	if (!vsi->tx_rings)
		return;

	rcu_read_lock();
	for (i = 0; i < vsi->num_queue_pairs; i++) {
		u64 bytes, packets;
		unsigned int start;

		ring = READ_ONCE(vsi->tx_rings[i]);
		if (!ring)
			continue;
		i40e_get_netdev_stats_struct_tx(ring, stats);

		if (i40e_enabled_xdp_vsi(vsi)) {
			ring = READ_ONCE(vsi->xdp_rings[i]);
			if (!ring)
				continue;
			i40e_get_netdev_stats_struct_tx(ring, stats);
		}

		ring = READ_ONCE(vsi->rx_rings[i]);
		if (!ring)
			continue;
		do {
			start   = u64_stats_fetch_begin_irq(&ring->syncp);
			packets = ring->stats.packets;
			bytes   = ring->stats.bytes;
		} while (u64_stats_fetch_retry_irq(&ring->syncp, start));

		stats->rx_packets += packets;
		stats->rx_bytes   += bytes;

	}
	rcu_read_unlock();

	/* following stats updated by i40e_watchdog_subtask() */
	stats->multicast	= vsi_stats->multicast;
	stats->tx_errors	= vsi_stats->tx_errors;
	stats->tx_dropped	= vsi_stats->tx_dropped;
	stats->rx_errors	= vsi_stats->rx_errors;
	stats->rx_dropped	= vsi_stats->rx_dropped;
	stats->rx_crc_errors	= vsi_stats->rx_crc_errors;
	stats->rx_length_errors	= vsi_stats->rx_length_errors;
}

/**
 * i40e_vsi_reset_stats - Resets all stats of the given vsi
 * @vsi: the VSI to have its stats reset
 **/
void i40e_vsi_reset_stats(struct i40e_vsi *vsi)
{
	struct rtnl_link_stats64 *ns;
	int i;

	if (!vsi)
		return;

	ns = i40e_get_vsi_stats_struct(vsi);
	memset(ns, 0, sizeof(*ns));
	memset(&vsi->net_stats_offsets, 0, sizeof(vsi->net_stats_offsets));
	memset(&vsi->eth_stats, 0, sizeof(vsi->eth_stats));
	memset(&vsi->eth_stats_offsets, 0, sizeof(vsi->eth_stats_offsets));
	if (vsi->rx_rings && vsi->rx_rings[0]) {
		for (i = 0; i < vsi->num_queue_pairs; i++) {
			memset(&vsi->rx_rings[i]->stats, 0,
			       sizeof(vsi->rx_rings[i]->stats));
			memset(&vsi->rx_rings[i]->rx_stats, 0,
			       sizeof(vsi->rx_rings[i]->rx_stats));
			memset(&vsi->tx_rings[i]->stats, 0,
			       sizeof(vsi->tx_rings[i]->stats));
			memset(&vsi->tx_rings[i]->tx_stats, 0,
			       sizeof(vsi->tx_rings[i]->tx_stats));
		}
	}
	vsi->stat_offsets_loaded = false;
}

/**
 * i40e_pf_reset_stats - Reset all of the stats for the given PF
 * @pf: the PF to be reset
 **/
void i40e_pf_reset_stats(struct i40e_pf *pf)
{
	int i;

	memset(&pf->stats, 0, sizeof(pf->stats));
	memset(&pf->stats_offsets, 0, sizeof(pf->stats_offsets));
	pf->stat_offsets_loaded = false;

	for (i = 0; i < I40E_MAX_VEB; i++) {
		if (pf->veb[i]) {
			memset(&pf->veb[i]->stats, 0,
			       sizeof(pf->veb[i]->stats));
			memset(&pf->veb[i]->stats_offsets, 0,
			       sizeof(pf->veb[i]->stats_offsets));
			memset(&pf->veb[i]->tc_stats, 0,
			       sizeof(pf->veb[i]->tc_stats));
			memset(&pf->veb[i]->tc_stats_offsets, 0,
			       sizeof(pf->veb[i]->tc_stats_offsets));
			pf->veb[i]->stat_offsets_loaded = false;
		}
	}
	pf->hw_csum_rx_error = 0;
}

/**
 * i40e_stat_update48 - read and update a 48 bit stat from the chip
 * @hw: ptr to the hardware info
 * @hireg: the high 32 bit reg to read
 * @loreg: the low 32 bit reg to read
 * @offset_loaded: has the initial offset been loaded yet
 * @offset: ptr to current offset value
 * @stat: ptr to the stat
 *
 * Since the device stats are not reset at PFReset, they likely will not
 * be zeroed when the driver starts.  We'll save the first values read
 * and use them as offsets to be subtracted from the raw values in order
 * to report stats that count from zero.  In the process, we also manage
 * the potential roll-over.
 **/
static void i40e_stat_update48(struct i40e_hw *hw, u32 hireg, u32 loreg,
			       bool offset_loaded, u64 *offset, u64 *stat)
{
	u64 new_data;

	if (hw->device_id == I40E_DEV_ID_QEMU) {
		new_data = rd32(hw, loreg);
		new_data |= ((u64)(rd32(hw, hireg) & 0xFFFF)) << 32;
	} else {
		new_data = rd64(hw, loreg);
	}
	if (!offset_loaded)
		*offset = new_data;
	if (likely(new_data >= *offset))
		*stat = new_data - *offset;
	else
		*stat = (new_data + BIT_ULL(48)) - *offset;
	*stat &= 0xFFFFFFFFFFFFULL;
}

/**
 * i40e_stat_update32 - read and update a 32 bit stat from the chip
 * @hw: ptr to the hardware info
 * @reg: the hw reg to read
 * @offset_loaded: has the initial offset been loaded yet
 * @offset: ptr to current offset value
 * @stat: ptr to the stat
 **/
static void i40e_stat_update32(struct i40e_hw *hw, u32 reg,
			       bool offset_loaded, u64 *offset, u64 *stat)
{
	u32 new_data;

	new_data = rd32(hw, reg);
	if (!offset_loaded)
		*offset = new_data;
	if (likely(new_data >= *offset))
		*stat = (u32)(new_data - *offset);
	else
		*stat = (u32)((new_data + BIT_ULL(32)) - *offset);
}

/**
 * i40e_stat_update_and_clear32 - read and clear hw reg, update a 32 bit stat
 * @hw: ptr to the hardware info
 * @reg: the hw reg to read and clear
 * @stat: ptr to the stat
 **/
static void i40e_stat_update_and_clear32(struct i40e_hw *hw, u32 reg, u64 *stat)
{
	u32 new_data = rd32(hw, reg);

	wr32(hw, reg, 1); /* must write a nonzero value to clear register */
	*stat += new_data;
}

/**
 * i40e_update_eth_stats - Update VSI-specific ethernet statistics counters.
 * @vsi: the VSI to be updated
 **/
void i40e_update_eth_stats(struct i40e_vsi *vsi)
{
	int stat_idx = le16_to_cpu(vsi->info.stat_counter_idx);
	struct i40e_pf *pf = vsi->back;
	struct i40e_hw *hw = &pf->hw;
	struct i40e_eth_stats *oes;
	struct i40e_eth_stats *es;     /* device's eth stats */

	es = &vsi->eth_stats;
	oes = &vsi->eth_stats_offsets;

	/* Gather up the stats that the hw collects */
	i40e_stat_update32(hw, I40E_GLV_TEPC(stat_idx),
			   vsi->stat_offsets_loaded,
			   &oes->tx_errors, &es->tx_errors);
	i40e_stat_update32(hw, I40E_GLV_RDPC(stat_idx),
			   vsi->stat_offsets_loaded,
			   &oes->rx_discards, &es->rx_discards);
	i40e_stat_update32(hw, I40E_GLV_RUPP(stat_idx),
			   vsi->stat_offsets_loaded,
			   &oes->rx_unknown_protocol, &es->rx_unknown_protocol);

	i40e_stat_update48(hw, I40E_GLV_GORCH(stat_idx),
			   I40E_GLV_GORCL(stat_idx),
			   vsi->stat_offsets_loaded,
			   &oes->rx_bytes, &es->rx_bytes);
	i40e_stat_update48(hw, I40E_GLV_UPRCH(stat_idx),
			   I40E_GLV_UPRCL(stat_idx),
			   vsi->stat_offsets_loaded,
			   &oes->rx_unicast, &es->rx_unicast);
	i40e_stat_update48(hw, I40E_GLV_MPRCH(stat_idx),
			   I40E_GLV_MPRCL(stat_idx),
			   vsi->stat_offsets_loaded,
			   &oes->rx_multicast, &es->rx_multicast);
	i40e_stat_update48(hw, I40E_GLV_BPRCH(stat_idx),
			   I40E_GLV_BPRCL(stat_idx),
			   vsi->stat_offsets_loaded,
			   &oes->rx_broadcast, &es->rx_broadcast);

	i40e_stat_update48(hw, I40E_GLV_GOTCH(stat_idx),
			   I40E_GLV_GOTCL(stat_idx),
			   vsi->stat_offsets_loaded,
			   &oes->tx_bytes, &es->tx_bytes);
	i40e_stat_update48(hw, I40E_GLV_UPTCH(stat_idx),
			   I40E_GLV_UPTCL(stat_idx),
			   vsi->stat_offsets_loaded,
			   &oes->tx_unicast, &es->tx_unicast);
	i40e_stat_update48(hw, I40E_GLV_MPTCH(stat_idx),
			   I40E_GLV_MPTCL(stat_idx),
			   vsi->stat_offsets_loaded,
			   &oes->tx_multicast, &es->tx_multicast);
	i40e_stat_update48(hw, I40E_GLV_BPTCH(stat_idx),
			   I40E_GLV_BPTCL(stat_idx),
			   vsi->stat_offsets_loaded,
			   &oes->tx_broadcast, &es->tx_broadcast);
	vsi->stat_offsets_loaded = true;
}

/**
 * i40e_update_veb_stats - Update Switch component statistics
 * @veb: the VEB being updated
 **/
void i40e_update_veb_stats(struct i40e_veb *veb)
{
	struct i40e_pf *pf = veb->pf;
	struct i40e_hw *hw = &pf->hw;
	struct i40e_eth_stats *oes;
	struct i40e_eth_stats *es;     /* device's eth stats */
	struct i40e_veb_tc_stats *veb_oes;
	struct i40e_veb_tc_stats *veb_es;
	int i, idx = 0;

	idx = veb->stats_idx;
	es = &veb->stats;
	oes = &veb->stats_offsets;
	veb_es = &veb->tc_stats;
	veb_oes = &veb->tc_stats_offsets;

	/* Gather up the stats that the hw collects */
	i40e_stat_update32(hw, I40E_GLSW_TDPC(idx),
			   veb->stat_offsets_loaded,
			   &oes->tx_discards, &es->tx_discards);
	if (hw->revision_id > 0)
		i40e_stat_update32(hw, I40E_GLSW_RUPP(idx),
				   veb->stat_offsets_loaded,
				   &oes->rx_unknown_protocol,
				   &es->rx_unknown_protocol);
	i40e_stat_update48(hw, I40E_GLSW_GORCH(idx), I40E_GLSW_GORCL(idx),
			   veb->stat_offsets_loaded,
			   &oes->rx_bytes, &es->rx_bytes);
	i40e_stat_update48(hw, I40E_GLSW_UPRCH(idx), I40E_GLSW_UPRCL(idx),
			   veb->stat_offsets_loaded,
			   &oes->rx_unicast, &es->rx_unicast);
	i40e_stat_update48(hw, I40E_GLSW_MPRCH(idx), I40E_GLSW_MPRCL(idx),
			   veb->stat_offsets_loaded,
			   &oes->rx_multicast, &es->rx_multicast);
	i40e_stat_update48(hw, I40E_GLSW_BPRCH(idx), I40E_GLSW_BPRCL(idx),
			   veb->stat_offsets_loaded,
			   &oes->rx_broadcast, &es->rx_broadcast);

	i40e_stat_update48(hw, I40E_GLSW_GOTCH(idx), I40E_GLSW_GOTCL(idx),
			   veb->stat_offsets_loaded,
			   &oes->tx_bytes, &es->tx_bytes);
	i40e_stat_update48(hw, I40E_GLSW_UPTCH(idx), I40E_GLSW_UPTCL(idx),
			   veb->stat_offsets_loaded,
			   &oes->tx_unicast, &es->tx_unicast);
	i40e_stat_update48(hw, I40E_GLSW_MPTCH(idx), I40E_GLSW_MPTCL(idx),
			   veb->stat_offsets_loaded,
			   &oes->tx_multicast, &es->tx_multicast);
	i40e_stat_update48(hw, I40E_GLSW_BPTCH(idx), I40E_GLSW_BPTCL(idx),
			   veb->stat_offsets_loaded,
			   &oes->tx_broadcast, &es->tx_broadcast);
	for (i = 0; i < I40E_MAX_TRAFFIC_CLASS; i++) {
		i40e_stat_update48(hw, I40E_GLVEBTC_RPCH(i, idx),
				   I40E_GLVEBTC_RPCL(i, idx),
				   veb->stat_offsets_loaded,
				   &veb_oes->tc_rx_packets[i],
				   &veb_es->tc_rx_packets[i]);
		i40e_stat_update48(hw, I40E_GLVEBTC_RBCH(i, idx),
				   I40E_GLVEBTC_RBCL(i, idx),
				   veb->stat_offsets_loaded,
				   &veb_oes->tc_rx_bytes[i],
				   &veb_es->tc_rx_bytes[i]);
		i40e_stat_update48(hw, I40E_GLVEBTC_TPCH(i, idx),
				   I40E_GLVEBTC_TPCL(i, idx),
				   veb->stat_offsets_loaded,
				   &veb_oes->tc_tx_packets[i],
				   &veb_es->tc_tx_packets[i]);
		i40e_stat_update48(hw, I40E_GLVEBTC_TBCH(i, idx),
				   I40E_GLVEBTC_TBCL(i, idx),
				   veb->stat_offsets_loaded,
				   &veb_oes->tc_tx_bytes[i],
				   &veb_es->tc_tx_bytes[i]);
	}
	veb->stat_offsets_loaded = true;
}

/**
 * i40e_update_vsi_stats - Update the vsi statistics counters.
 * @vsi: the VSI to be updated
 *
 * There are a few instances where we store the same stat in a
 * couple of different structs.  This is partly because we have
 * the netdev stats that need to be filled out, which is slightly
 * different from the "eth_stats" defined by the chip and used in
 * VF communications.  We sort it out here.
 **/
static void i40e_update_vsi_stats(struct i40e_vsi *vsi)
{
	struct i40e_pf *pf = vsi->back;
	struct rtnl_link_stats64 *ons;
	struct rtnl_link_stats64 *ns;   /* netdev stats */
	struct i40e_eth_stats *oes;
	struct i40e_eth_stats *es;     /* device's eth stats */
	u32 tx_restart, tx_busy;
	struct i40e_ring *p;
	u32 rx_page, rx_buf;
	u64 bytes, packets;
	unsigned int start;
	u64 tx_linearize;
	u64 tx_force_wb;
	u64 rx_p, rx_b;
	u64 tx_p, tx_b;
	u16 q;

	if (test_bit(__I40E_VSI_DOWN, vsi->state) ||
	    test_bit(__I40E_CONFIG_BUSY, pf->state))
		return;

	ns = i40e_get_vsi_stats_struct(vsi);
	ons = &vsi->net_stats_offsets;
	es = &vsi->eth_stats;
	oes = &vsi->eth_stats_offsets;

	/* Gather up the netdev and vsi stats that the driver collects
	 * on the fly during packet processing
	 */
	rx_b = rx_p = 0;
	tx_b = tx_p = 0;
	tx_restart = tx_busy = tx_linearize = tx_force_wb = 0;
	rx_page = 0;
	rx_buf = 0;
	rcu_read_lock();
	for (q = 0; q < vsi->num_queue_pairs; q++) {
		/* locate Tx ring */
		p = READ_ONCE(vsi->tx_rings[q]);
		if (!p)
			continue;

		do {
			start = u64_stats_fetch_begin_irq(&p->syncp);
			packets = p->stats.packets;
			bytes = p->stats.bytes;
		} while (u64_stats_fetch_retry_irq(&p->syncp, start));
		tx_b += bytes;
		tx_p += packets;
		tx_restart += p->tx_stats.restart_queue;
		tx_busy += p->tx_stats.tx_busy;
		tx_linearize += p->tx_stats.tx_linearize;
		tx_force_wb += p->tx_stats.tx_force_wb;

		/* locate Rx ring */
		p = READ_ONCE(vsi->rx_rings[q]);
		if (!p)
			continue;

		do {
			start = u64_stats_fetch_begin_irq(&p->syncp);
			packets = p->stats.packets;
			bytes = p->stats.bytes;
		} while (u64_stats_fetch_retry_irq(&p->syncp, start));
		rx_b += bytes;
		rx_p += packets;
		rx_buf += p->rx_stats.alloc_buff_failed;
		rx_page += p->rx_stats.alloc_page_failed;

		if (i40e_enabled_xdp_vsi(vsi)) {
			/* locate XDP ring */
			p = READ_ONCE(vsi->xdp_rings[q]);
			if (!p)
				continue;

			do {
				start = u64_stats_fetch_begin_irq(&p->syncp);
				packets = p->stats.packets;
				bytes = p->stats.bytes;
			} while (u64_stats_fetch_retry_irq(&p->syncp, start));
			tx_b += bytes;
			tx_p += packets;
			tx_restart += p->tx_stats.restart_queue;
			tx_busy += p->tx_stats.tx_busy;
			tx_linearize += p->tx_stats.tx_linearize;
			tx_force_wb += p->tx_stats.tx_force_wb;
		}
	}
	rcu_read_unlock();
	vsi->tx_restart = tx_restart;
	vsi->tx_busy = tx_busy;
	vsi->tx_linearize = tx_linearize;
	vsi->tx_force_wb = tx_force_wb;
	vsi->rx_page_failed = rx_page;
	vsi->rx_buf_failed = rx_buf;

	ns->rx_packets = rx_p;
	ns->rx_bytes = rx_b;
	ns->tx_packets = tx_p;
	ns->tx_bytes = tx_b;

	/* update netdev stats from eth stats */
	i40e_update_eth_stats(vsi);
	ons->tx_errors = oes->tx_errors;
	ns->tx_errors = es->tx_errors;
	ons->multicast = oes->rx_multicast;
	ns->multicast = es->rx_multicast;
	ons->rx_dropped = oes->rx_discards;
	ns->rx_dropped = es->rx_discards;
	ons->tx_dropped = oes->tx_discards;
	ns->tx_dropped = es->tx_discards;

	/* pull in a couple PF stats if this is the main vsi */
	if (vsi == pf->vsi[pf->lan_vsi]) {
		ns->rx_crc_errors = pf->stats.crc_errors;
		ns->rx_errors = pf->stats.crc_errors + pf->stats.illegal_bytes;
		ns->rx_length_errors = pf->stats.rx_length_errors;
	}
}

/**
 * i40e_update_pf_stats - Update the PF statistics counters.
 * @pf: the PF to be updated
 **/
static void i40e_update_pf_stats(struct i40e_pf *pf)
{
	struct i40e_hw_port_stats *osd = &pf->stats_offsets;
	struct i40e_hw_port_stats *nsd = &pf->stats;
	struct i40e_hw *hw = &pf->hw;
	u32 val;
	int i;

	i40e_stat_update48(hw, I40E_GLPRT_GORCH(hw->port),
			   I40E_GLPRT_GORCL(hw->port),
			   pf->stat_offsets_loaded,
			   &osd->eth.rx_bytes, &nsd->eth.rx_bytes);
	i40e_stat_update48(hw, I40E_GLPRT_GOTCH(hw->port),
			   I40E_GLPRT_GOTCL(hw->port),
			   pf->stat_offsets_loaded,
			   &osd->eth.tx_bytes, &nsd->eth.tx_bytes);
	i40e_stat_update32(hw, I40E_GLPRT_RDPC(hw->port),
			   pf->stat_offsets_loaded,
			   &osd->eth.rx_discards,
			   &nsd->eth.rx_discards);
	i40e_stat_update48(hw, I40E_GLPRT_UPRCH(hw->port),
			   I40E_GLPRT_UPRCL(hw->port),
			   pf->stat_offsets_loaded,
			   &osd->eth.rx_unicast,
			   &nsd->eth.rx_unicast);
	i40e_stat_update48(hw, I40E_GLPRT_MPRCH(hw->port),
			   I40E_GLPRT_MPRCL(hw->port),
			   pf->stat_offsets_loaded,
			   &osd->eth.rx_multicast,
			   &nsd->eth.rx_multicast);
	i40e_stat_update48(hw, I40E_GLPRT_BPRCH(hw->port),
			   I40E_GLPRT_BPRCL(hw->port),
			   pf->stat_offsets_loaded,
			   &osd->eth.rx_broadcast,
			   &nsd->eth.rx_broadcast);
	i40e_stat_update48(hw, I40E_GLPRT_UPTCH(hw->port),
			   I40E_GLPRT_UPTCL(hw->port),
			   pf->stat_offsets_loaded,
			   &osd->eth.tx_unicast,
			   &nsd->eth.tx_unicast);
	i40e_stat_update48(hw, I40E_GLPRT_MPTCH(hw->port),
			   I40E_GLPRT_MPTCL(hw->port),
			   pf->stat_offsets_loaded,
			   &osd->eth.tx_multicast,
			   &nsd->eth.tx_multicast);
	i40e_stat_update48(hw, I40E_GLPRT_BPTCH(hw->port),
			   I40E_GLPRT_BPTCL(hw->port),
			   pf->stat_offsets_loaded,
			   &osd->eth.tx_broadcast,
			   &nsd->eth.tx_broadcast);

	i40e_stat_update32(hw, I40E_GLPRT_TDOLD(hw->port),
			   pf->stat_offsets_loaded,
			   &osd->tx_dropped_link_down,
			   &nsd->tx_dropped_link_down);

	i40e_stat_update32(hw, I40E_GLPRT_CRCERRS(hw->port),
			   pf->stat_offsets_loaded,
			   &osd->crc_errors, &nsd->crc_errors);

	i40e_stat_update32(hw, I40E_GLPRT_ILLERRC(hw->port),
			   pf->stat_offsets_loaded,
			   &osd->illegal_bytes, &nsd->illegal_bytes);

	i40e_stat_update32(hw, I40E_GLPRT_MLFC(hw->port),
			   pf->stat_offsets_loaded,
			   &osd->mac_local_faults,
			   &nsd->mac_local_faults);
	i40e_stat_update32(hw, I40E_GLPRT_MRFC(hw->port),
			   pf->stat_offsets_loaded,
			   &osd->mac_remote_faults,
			   &nsd->mac_remote_faults);

	i40e_stat_update32(hw, I40E_GLPRT_RLEC(hw->port),
			   pf->stat_offsets_loaded,
			   &osd->rx_length_errors,
			   &nsd->rx_length_errors);

	i40e_stat_update32(hw, I40E_GLPRT_LXONRXC(hw->port),
			   pf->stat_offsets_loaded,
			   &osd->link_xon_rx, &nsd->link_xon_rx);
	i40e_stat_update32(hw, I40E_GLPRT_LXONTXC(hw->port),
			   pf->stat_offsets_loaded,
			   &osd->link_xon_tx, &nsd->link_xon_tx);
	i40e_stat_update32(hw, I40E_GLPRT_LXOFFRXC(hw->port),
			   pf->stat_offsets_loaded,
			   &osd->link_xoff_rx, &nsd->link_xoff_rx);
	i40e_stat_update32(hw, I40E_GLPRT_LXOFFTXC(hw->port),
			   pf->stat_offsets_loaded,
			   &osd->link_xoff_tx, &nsd->link_xoff_tx);

	for (i = 0; i < 8; i++) {
		i40e_stat_update32(hw, I40E_GLPRT_PXOFFRXC(hw->port, i),
				   pf->stat_offsets_loaded,
				   &osd->priority_xoff_rx[i],
				   &nsd->priority_xoff_rx[i]);
		i40e_stat_update32(hw, I40E_GLPRT_PXONRXC(hw->port, i),
				   pf->stat_offsets_loaded,
				   &osd->priority_xon_rx[i],
				   &nsd->priority_xon_rx[i]);
		i40e_stat_update32(hw, I40E_GLPRT_PXONTXC(hw->port, i),
				   pf->stat_offsets_loaded,
				   &osd->priority_xon_tx[i],
				   &nsd->priority_xon_tx[i]);
		i40e_stat_update32(hw, I40E_GLPRT_PXOFFTXC(hw->port, i),
				   pf->stat_offsets_loaded,
				   &osd->priority_xoff_tx[i],
				   &nsd->priority_xoff_tx[i]);
		i40e_stat_update32(hw,
				   I40E_GLPRT_RXON2OFFCNT(hw->port, i),
				   pf->stat_offsets_loaded,
				   &osd->priority_xon_2_xoff[i],
				   &nsd->priority_xon_2_xoff[i]);
	}

	i40e_stat_update48(hw, I40E_GLPRT_PRC64H(hw->port),
			   I40E_GLPRT_PRC64L(hw->port),
			   pf->stat_offsets_loaded,
			   &osd->rx_size_64, &nsd->rx_size_64);
	i40e_stat_update48(hw, I40E_GLPRT_PRC127H(hw->port),
			   I40E_GLPRT_PRC127L(hw->port),
			   pf->stat_offsets_loaded,
			   &osd->rx_size_127, &nsd->rx_size_127);
	i40e_stat_update48(hw, I40E_GLPRT_PRC255H(hw->port),
			   I40E_GLPRT_PRC255L(hw->port),
			   pf->stat_offsets_loaded,
			   &osd->rx_size_255, &nsd->rx_size_255);
	i40e_stat_update48(hw, I40E_GLPRT_PRC511H(hw->port),
			   I40E_GLPRT_PRC511L(hw->port),
			   pf->stat_offsets_loaded,
			   &osd->rx_size_511, &nsd->rx_size_511);
	i40e_stat_update48(hw, I40E_GLPRT_PRC1023H(hw->port),
			   I40E_GLPRT_PRC1023L(hw->port),
			   pf->stat_offsets_loaded,
			   &osd->rx_size_1023, &nsd->rx_size_1023);
	i40e_stat_update48(hw, I40E_GLPRT_PRC1522H(hw->port),
			   I40E_GLPRT_PRC1522L(hw->port),
			   pf->stat_offsets_loaded,
			   &osd->rx_size_1522, &nsd->rx_size_1522);
	i40e_stat_update48(hw, I40E_GLPRT_PRC9522H(hw->port),
			   I40E_GLPRT_PRC9522L(hw->port),
			   pf->stat_offsets_loaded,
			   &osd->rx_size_big, &nsd->rx_size_big);

	i40e_stat_update48(hw, I40E_GLPRT_PTC64H(hw->port),
			   I40E_GLPRT_PTC64L(hw->port),
			   pf->stat_offsets_loaded,
			   &osd->tx_size_64, &nsd->tx_size_64);
	i40e_stat_update48(hw, I40E_GLPRT_PTC127H(hw->port),
			   I40E_GLPRT_PTC127L(hw->port),
			   pf->stat_offsets_loaded,
			   &osd->tx_size_127, &nsd->tx_size_127);
	i40e_stat_update48(hw, I40E_GLPRT_PTC255H(hw->port),
			   I40E_GLPRT_PTC255L(hw->port),
			   pf->stat_offsets_loaded,
			   &osd->tx_size_255, &nsd->tx_size_255);
	i40e_stat_update48(hw, I40E_GLPRT_PTC511H(hw->port),
			   I40E_GLPRT_PTC511L(hw->port),
			   pf->stat_offsets_loaded,
			   &osd->tx_size_511, &nsd->tx_size_511);
	i40e_stat_update48(hw, I40E_GLPRT_PTC1023H(hw->port),
			   I40E_GLPRT_PTC1023L(hw->port),
			   pf->stat_offsets_loaded,
			   &osd->tx_size_1023, &nsd->tx_size_1023);
	i40e_stat_update48(hw, I40E_GLPRT_PTC1522H(hw->port),
			   I40E_GLPRT_PTC1522L(hw->port),
			   pf->stat_offsets_loaded,
			   &osd->tx_size_1522, &nsd->tx_size_1522);
	i40e_stat_update48(hw, I40E_GLPRT_PTC9522H(hw->port),
			   I40E_GLPRT_PTC9522L(hw->port),
			   pf->stat_offsets_loaded,
			   &osd->tx_size_big, &nsd->tx_size_big);

	i40e_stat_update32(hw, I40E_GLPRT_RUC(hw->port),
			   pf->stat_offsets_loaded,
			   &osd->rx_undersize, &nsd->rx_undersize);
	i40e_stat_update32(hw, I40E_GLPRT_RFC(hw->port),
			   pf->stat_offsets_loaded,
			   &osd->rx_fragments, &nsd->rx_fragments);
	i40e_stat_update32(hw, I40E_GLPRT_ROC(hw->port),
			   pf->stat_offsets_loaded,
			   &osd->rx_oversize, &nsd->rx_oversize);
	i40e_stat_update32(hw, I40E_GLPRT_RJC(hw->port),
			   pf->stat_offsets_loaded,
			   &osd->rx_jabber, &nsd->rx_jabber);

	/* FDIR stats */
	i40e_stat_update_and_clear32(hw,
			I40E_GLQF_PCNT(I40E_FD_ATR_STAT_IDX(hw->pf_id)),
			&nsd->fd_atr_match);
	i40e_stat_update_and_clear32(hw,
			I40E_GLQF_PCNT(I40E_FD_SB_STAT_IDX(hw->pf_id)),
			&nsd->fd_sb_match);
	i40e_stat_update_and_clear32(hw,
			I40E_GLQF_PCNT(I40E_FD_ATR_TUNNEL_STAT_IDX(hw->pf_id)),
			&nsd->fd_atr_tunnel_match);

	val = rd32(hw, I40E_PRTPM_EEE_STAT);
	nsd->tx_lpi_status =
		       (val & I40E_PRTPM_EEE_STAT_TX_LPI_STATUS_MASK) >>
			I40E_PRTPM_EEE_STAT_TX_LPI_STATUS_SHIFT;
	nsd->rx_lpi_status =
		       (val & I40E_PRTPM_EEE_STAT_RX_LPI_STATUS_MASK) >>
			I40E_PRTPM_EEE_STAT_RX_LPI_STATUS_SHIFT;
	i40e_stat_update32(hw, I40E_PRTPM_TLPIC,
			   pf->stat_offsets_loaded,
			   &osd->tx_lpi_count, &nsd->tx_lpi_count);
	i40e_stat_update32(hw, I40E_PRTPM_RLPIC,
			   pf->stat_offsets_loaded,
			   &osd->rx_lpi_count, &nsd->rx_lpi_count);

	if (pf->flags & I40E_FLAG_FD_SB_ENABLED &&
	    !test_bit(__I40E_FD_SB_AUTO_DISABLED, pf->state))
		nsd->fd_sb_status = true;
	else
		nsd->fd_sb_status = false;

	if (pf->flags & I40E_FLAG_FD_ATR_ENABLED &&
	    !test_bit(__I40E_FD_ATR_AUTO_DISABLED, pf->state))
		nsd->fd_atr_status = true;
	else
		nsd->fd_atr_status = false;

	pf->stat_offsets_loaded = true;
}

/**
 * i40e_update_stats - Update the various statistics counters.
 * @vsi: the VSI to be updated
 *
 * Update the various stats for this VSI and its related entities.
 **/
void i40e_update_stats(struct i40e_vsi *vsi)
{
	struct i40e_pf *pf = vsi->back;

	if (vsi == pf->vsi[pf->lan_vsi])
		i40e_update_pf_stats(pf);

	i40e_update_vsi_stats(vsi);
}

/**
 * i40e_count_filters - counts VSI mac filters
 * @vsi: the VSI to be searched
 *
 * Returns count of mac filters
 **/
int i40e_count_filters(struct i40e_vsi *vsi)
{
	struct i40e_mac_filter *f;
	struct hlist_node *h;
	int bkt;
	int cnt = 0;

	hash_for_each_safe(vsi->mac_filter_hash, bkt, h, f, hlist)
		++cnt;

	return cnt;
}

/**
 * i40e_find_filter - Search VSI filter list for specific mac/vlan filter
 * @vsi: the VSI to be searched
 * @macaddr: the MAC address
 * @vlan: the vlan
 *
 * Returns ptr to the filter object or NULL
 **/
static struct i40e_mac_filter *i40e_find_filter(struct i40e_vsi *vsi,
						const u8 *macaddr, s16 vlan)
{
	struct i40e_mac_filter *f;
	u64 key;

	if (!vsi || !macaddr)
		return NULL;

	key = i40e_addr_to_hkey(macaddr);
	hash_for_each_possible(vsi->mac_filter_hash, f, hlist, key) {
		if ((ether_addr_equal(macaddr, f->macaddr)) &&
		    (vlan == f->vlan))
			return f;
	}
	return NULL;
}

/**
 * i40e_find_mac - Find a mac addr in the macvlan filters list
 * @vsi: the VSI to be searched
 * @macaddr: the MAC address we are searching for
 *
 * Returns the first filter with the provided MAC address or NULL if
 * MAC address was not found
 **/
struct i40e_mac_filter *i40e_find_mac(struct i40e_vsi *vsi, const u8 *macaddr)
{
	struct i40e_mac_filter *f;
	u64 key;

	if (!vsi || !macaddr)
		return NULL;

	key = i40e_addr_to_hkey(macaddr);
	hash_for_each_possible(vsi->mac_filter_hash, f, hlist, key) {
		if ((ether_addr_equal(macaddr, f->macaddr)))
			return f;
	}
	return NULL;
}

/**
 * i40e_is_vsi_in_vlan - Check if VSI is in vlan mode
 * @vsi: the VSI to be searched
 *
 * Returns true if VSI is in vlan mode or false otherwise
 **/
bool i40e_is_vsi_in_vlan(struct i40e_vsi *vsi)
{
	/* If we have a PVID, always operate in VLAN mode */
	if (vsi->info.pvid)
		return true;

	/* We need to operate in VLAN mode whenever we have any filters with
	 * a VLAN other than I40E_VLAN_ALL. We could check the table each
	 * time, incurring search cost repeatedly. However, we can notice two
	 * things:
	 *
	 * 1) the only place where we can gain a VLAN filter is in
	 *    i40e_add_filter.
	 *
	 * 2) the only place where filters are actually removed is in
	 *    i40e_sync_filters_subtask.
	 *
	 * Thus, we can simply use a boolean value, has_vlan_filters which we
	 * will set to true when we add a VLAN filter in i40e_add_filter. Then
	 * we have to perform the full search after deleting filters in
	 * i40e_sync_filters_subtask, but we already have to search
	 * filters here and can perform the check at the same time. This
	 * results in avoiding embedding a loop for VLAN mode inside another
	 * loop over all the filters, and should maintain correctness as noted
	 * above.
	 */
	return vsi->has_vlan_filter;
}

/**
 * i40e_correct_mac_vlan_filters - Correct non-VLAN filters if necessary
 * @vsi: the VSI to configure
 * @tmp_add_list: list of filters ready to be added
 * @tmp_del_list: list of filters ready to be deleted
 * @vlan_filters: the number of active VLAN filters
 *
 * Update VLAN=0 and VLAN=-1 (I40E_VLAN_ANY) filters properly so that they
 * behave as expected. If we have any active VLAN filters remaining or about
 * to be added then we need to update non-VLAN filters to be marked as VLAN=0
 * so that they only match against untagged traffic. If we no longer have any
 * active VLAN filters, we need to make all non-VLAN filters marked as VLAN=-1
 * so that they match against both tagged and untagged traffic. In this way,
 * we ensure that we correctly receive the desired traffic. This ensures that
 * when we have an active VLAN we will receive only untagged traffic and
 * traffic matching active VLANs. If we have no active VLANs then we will
 * operate in non-VLAN mode and receive all traffic, tagged or untagged.
 *
 * Finally, in a similar fashion, this function also corrects filters when
 * there is an active PVID assigned to this VSI.
 *
 * In case of memory allocation failure return -ENOMEM. Otherwise, return 0.
 *
 * This function is only expected to be called from within
 * i40e_sync_vsi_filters.
 *
 * NOTE: This function expects to be called while under the
 * mac_filter_hash_lock
 */
static int i40e_correct_mac_vlan_filters(struct i40e_vsi *vsi,
					 struct hlist_head *tmp_add_list,
					 struct hlist_head *tmp_del_list,
					 int vlan_filters)
{
	s16 pvid = le16_to_cpu(vsi->info.pvid);
	struct i40e_mac_filter *f, *add_head;
	struct i40e_new_mac_filter *new;
	struct hlist_node *h;
	int bkt, new_vlan;

	/* To determine if a particular filter needs to be replaced we
	 * have the three following conditions:
	 *
	 * a) if we have a PVID assigned, then all filters which are
	 *    not marked as VLAN=PVID must be replaced with filters that
	 *    are.
	 * b) otherwise, if we have any active VLANS, all filters
	 *    which are marked as VLAN=-1 must be replaced with
	 *    filters marked as VLAN=0
	 * c) finally, if we do not have any active VLANS, all filters
	 *    which are marked as VLAN=0 must be replaced with filters
	 *    marked as VLAN=-1
	 */

	/* Update the filters about to be added in place */
	hlist_for_each_entry(new, tmp_add_list, hlist) {
		if (pvid && new->f->vlan != pvid)
			new->f->vlan = pvid;
		else if (vlan_filters && new->f->vlan == I40E_VLAN_ANY)
			new->f->vlan = 0;
		else if (!vlan_filters && new->f->vlan == 0)
			new->f->vlan = I40E_VLAN_ANY;
	}

	/* Update the remaining active filters */
	hash_for_each_safe(vsi->mac_filter_hash, bkt, h, f, hlist) {
		/* Combine the checks for whether a filter needs to be changed
		 * and then determine the new VLAN inside the if block, in
		 * order to avoid duplicating code for adding the new filter
		 * then deleting the old filter.
		 */
		if ((pvid && f->vlan != pvid) ||
		    (vlan_filters && f->vlan == I40E_VLAN_ANY) ||
		    (!vlan_filters && f->vlan == 0)) {
			/* Determine the new vlan we will be adding */
			if (pvid)
				new_vlan = pvid;
			else if (vlan_filters)
				new_vlan = 0;
			else
				new_vlan = I40E_VLAN_ANY;

			/* Create the new filter */
			add_head = i40e_add_filter(vsi, f->macaddr, new_vlan);
			if (!add_head)
				return -ENOMEM;

			/* Create a temporary i40e_new_mac_filter */
			new = kzalloc(sizeof(*new), GFP_ATOMIC);
			if (!new)
				return -ENOMEM;

			new->f = add_head;
			new->state = add_head->state;

			/* Add the new filter to the tmp list */
			hlist_add_head(&new->hlist, tmp_add_list);

			/* Put the original filter into the delete list */
			f->state = I40E_FILTER_REMOVE;
			hash_del(&f->hlist);
			hlist_add_head(&f->hlist, tmp_del_list);
		}
	}

	vsi->has_vlan_filter = !!vlan_filters;

	return 0;
}

/**
 * i40e_rm_default_mac_filter - Remove the default MAC filter set by NVM
 * @vsi: the PF Main VSI - inappropriate for any other VSI
 * @macaddr: the MAC address
 *
 * Remove whatever filter the firmware set up so the driver can manage
 * its own filtering intelligently.
 **/
static void i40e_rm_default_mac_filter(struct i40e_vsi *vsi, u8 *macaddr)
{
	struct i40e_aqc_remove_macvlan_element_data element;
	struct i40e_pf *pf = vsi->back;

	/* Only appropriate for the PF main VSI */
	if (vsi->type != I40E_VSI_MAIN)
		return;

	memset(&element, 0, sizeof(element));
	ether_addr_copy(element.mac_addr, macaddr);
	element.vlan_tag = 0;
	/* Ignore error returns, some firmware does it this way... */
	element.flags = I40E_AQC_MACVLAN_DEL_PERFECT_MATCH;
	i40e_aq_remove_macvlan(&pf->hw, vsi->seid, &element, 1, NULL);

	memset(&element, 0, sizeof(element));
	ether_addr_copy(element.mac_addr, macaddr);
	element.vlan_tag = 0;
	/* ...and some firmware does it this way. */
	element.flags = I40E_AQC_MACVLAN_DEL_PERFECT_MATCH |
			I40E_AQC_MACVLAN_DEL_IGNORE_VLAN;
	i40e_aq_remove_macvlan(&pf->hw, vsi->seid, &element, 1, NULL);
}

/**
 * i40e_add_filter - Add a mac/vlan filter to the VSI
 * @vsi: the VSI to be searched
 * @macaddr: the MAC address
 * @vlan: the vlan
 *
 * Returns ptr to the filter object or NULL when no memory available.
 *
 * NOTE: This function is expected to be called with mac_filter_hash_lock
 * being held.
 **/
struct i40e_mac_filter *i40e_add_filter(struct i40e_vsi *vsi,
					const u8 *macaddr, s16 vlan)
{
	struct i40e_mac_filter *f;
	u64 key;

	if (!vsi || !macaddr)
		return NULL;

	f = i40e_find_filter(vsi, macaddr, vlan);
	if (!f) {
		f = kzalloc(sizeof(*f), GFP_ATOMIC);
		if (!f)
			return NULL;

		/* Update the boolean indicating if we need to function in
		 * VLAN mode.
		 */
		if (vlan >= 0)
			vsi->has_vlan_filter = true;

		ether_addr_copy(f->macaddr, macaddr);
		f->vlan = vlan;
		f->state = I40E_FILTER_NEW;
		INIT_HLIST_NODE(&f->hlist);

		key = i40e_addr_to_hkey(macaddr);
		hash_add(vsi->mac_filter_hash, &f->hlist, key);

		vsi->flags |= I40E_VSI_FLAG_FILTER_CHANGED;
		set_bit(__I40E_MACVLAN_SYNC_PENDING, vsi->back->state);
	}

	/* If we're asked to add a filter that has been marked for removal, it
	 * is safe to simply restore it to active state. __i40e_del_filter
	 * will have simply deleted any filters which were previously marked
	 * NEW or FAILED, so if it is currently marked REMOVE it must have
	 * previously been ACTIVE. Since we haven't yet run the sync filters
	 * task, just restore this filter to the ACTIVE state so that the
	 * sync task leaves it in place
	 */
	if (f->state == I40E_FILTER_REMOVE)
		f->state = I40E_FILTER_ACTIVE;

	return f;
}

/**
 * __i40e_del_filter - Remove a specific filter from the VSI
 * @vsi: VSI to remove from
 * @f: the filter to remove from the list
 *
 * This function should be called instead of i40e_del_filter only if you know
 * the exact filter you will remove already, such as via i40e_find_filter or
 * i40e_find_mac.
 *
 * NOTE: This function is expected to be called with mac_filter_hash_lock
 * being held.
 * ANOTHER NOTE: This function MUST be called from within the context of
 * the "safe" variants of any list iterators, e.g. list_for_each_entry_safe()
 * instead of list_for_each_entry().
 **/
void __i40e_del_filter(struct i40e_vsi *vsi, struct i40e_mac_filter *f)
{
	if (!f)
		return;

	/* If the filter was never added to firmware then we can just delete it
	 * directly and we don't want to set the status to remove or else an
	 * admin queue command will unnecessarily fire.
	 */
	if ((f->state == I40E_FILTER_FAILED) ||
	    (f->state == I40E_FILTER_NEW)) {
		hash_del(&f->hlist);
		kfree(f);
	} else {
		f->state = I40E_FILTER_REMOVE;
	}

	vsi->flags |= I40E_VSI_FLAG_FILTER_CHANGED;
	set_bit(__I40E_MACVLAN_SYNC_PENDING, vsi->back->state);
}

/**
 * i40e_del_filter - Remove a MAC/VLAN filter from the VSI
 * @vsi: the VSI to be searched
 * @macaddr: the MAC address
 * @vlan: the VLAN
 *
 * NOTE: This function is expected to be called with mac_filter_hash_lock
 * being held.
 * ANOTHER NOTE: This function MUST be called from within the context of
 * the "safe" variants of any list iterators, e.g. list_for_each_entry_safe()
 * instead of list_for_each_entry().
 **/
void i40e_del_filter(struct i40e_vsi *vsi, const u8 *macaddr, s16 vlan)
{
	struct i40e_mac_filter *f;

	if (!vsi || !macaddr)
		return;

	f = i40e_find_filter(vsi, macaddr, vlan);
	__i40e_del_filter(vsi, f);
}

/**
 * i40e_add_mac_filter - Add a MAC filter for all active VLANs
 * @vsi: the VSI to be searched
 * @macaddr: the mac address to be filtered
 *
 * If we're not in VLAN mode, just add the filter to I40E_VLAN_ANY. Otherwise,
 * go through all the macvlan filters and add a macvlan filter for each
 * unique vlan that already exists. If a PVID has been assigned, instead only
 * add the macaddr to that VLAN.
 *
 * Returns last filter added on success, else NULL
 **/
struct i40e_mac_filter *i40e_add_mac_filter(struct i40e_vsi *vsi,
					    const u8 *macaddr)
{
	struct i40e_mac_filter *f, *add = NULL;
	struct hlist_node *h;
	int bkt;

	if (vsi->info.pvid)
		return i40e_add_filter(vsi, macaddr,
				       le16_to_cpu(vsi->info.pvid));

	if (!i40e_is_vsi_in_vlan(vsi))
		return i40e_add_filter(vsi, macaddr, I40E_VLAN_ANY);

	hash_for_each_safe(vsi->mac_filter_hash, bkt, h, f, hlist) {
		if (f->state == I40E_FILTER_REMOVE)
			continue;
		add = i40e_add_filter(vsi, macaddr, f->vlan);
		if (!add)
			return NULL;
	}

	return add;
}

/**
 * i40e_del_mac_filter - Remove a MAC filter from all VLANs
 * @vsi: the VSI to be searched
 * @macaddr: the mac address to be removed
 *
 * Removes a given MAC address from a VSI regardless of what VLAN it has been
 * associated with.
 *
 * Returns 0 for success, or error
 **/
int i40e_del_mac_filter(struct i40e_vsi *vsi, const u8 *macaddr)
{
	struct i40e_mac_filter *f;
	struct hlist_node *h;
	bool found = false;
	int bkt;

	lockdep_assert_held(&vsi->mac_filter_hash_lock);
	hash_for_each_safe(vsi->mac_filter_hash, bkt, h, f, hlist) {
		if (ether_addr_equal(macaddr, f->macaddr)) {
			__i40e_del_filter(vsi, f);
			found = true;
		}
	}

	if (found)
		return 0;
	else
		return -ENOENT;
}

/**
 * i40e_set_mac - NDO callback to set mac address
 * @netdev: network interface device structure
 * @p: pointer to an address structure
 *
 * Returns 0 on success, negative on failure
 **/
static int i40e_set_mac(struct net_device *netdev, void *p)
{
	struct i40e_netdev_priv *np = netdev_priv(netdev);
	struct i40e_vsi *vsi = np->vsi;
	struct i40e_pf *pf = vsi->back;
	struct i40e_hw *hw = &pf->hw;
	struct sockaddr *addr = p;

	if (!is_valid_ether_addr(addr->sa_data))
		return -EADDRNOTAVAIL;

	if (ether_addr_equal(netdev->dev_addr, addr->sa_data)) {
		netdev_info(netdev, "already using mac address %pM\n",
			    addr->sa_data);
		return 0;
	}

	if (test_bit(__I40E_DOWN, pf->state) ||
	    test_bit(__I40E_RESET_RECOVERY_PENDING, pf->state))
		return -EADDRNOTAVAIL;

	if (ether_addr_equal(hw->mac.addr, addr->sa_data))
		netdev_info(netdev, "returning to hw mac address %pM\n",
			    hw->mac.addr);
	else
		netdev_info(netdev, "set new mac address %pM\n", addr->sa_data);

	/* Copy the address first, so that we avoid a possible race with
	 * .set_rx_mode().
	 * - Remove old address from MAC filter
	 * - Copy new address
	 * - Add new address to MAC filter
	 */
	spin_lock_bh(&vsi->mac_filter_hash_lock);
	i40e_del_mac_filter(vsi, netdev->dev_addr);
	ether_addr_copy(netdev->dev_addr, addr->sa_data);
	i40e_add_mac_filter(vsi, netdev->dev_addr);
	spin_unlock_bh(&vsi->mac_filter_hash_lock);

	if (vsi->type == I40E_VSI_MAIN) {
		i40e_status ret;

		ret = i40e_aq_mac_address_write(hw, I40E_AQC_WRITE_TYPE_LAA_WOL,
						addr->sa_data, NULL);
		if (ret)
			netdev_info(netdev, "Ignoring error from firmware on LAA update, status %s, AQ ret %s\n",
				    i40e_stat_str(hw, ret),
				    i40e_aq_str(hw, hw->aq.asq_last_status));
	}

	/* schedule our worker thread which will take care of
	 * applying the new filter changes
	 */
	i40e_service_event_schedule(pf);
	return 0;
}

/**
 * i40e_config_rss_aq - Prepare for RSS using AQ commands
 * @vsi: vsi structure
 * @seed: RSS hash seed
 * @lut: pointer to lookup table of lut_size
 * @lut_size: size of the lookup table
 **/
static int i40e_config_rss_aq(struct i40e_vsi *vsi, const u8 *seed,
			      u8 *lut, u16 lut_size)
{
	struct i40e_pf *pf = vsi->back;
	struct i40e_hw *hw = &pf->hw;
	int ret = 0;

	if (seed) {
		struct i40e_aqc_get_set_rss_key_data *seed_dw =
			(struct i40e_aqc_get_set_rss_key_data *)seed;
		ret = i40e_aq_set_rss_key(hw, vsi->id, seed_dw);
		if (ret) {
			dev_info(&pf->pdev->dev,
				 "Cannot set RSS key, err %s aq_err %s\n",
				 i40e_stat_str(hw, ret),
				 i40e_aq_str(hw, hw->aq.asq_last_status));
			return ret;
		}
	}
	if (lut) {
		bool pf_lut = vsi->type == I40E_VSI_MAIN;

		ret = i40e_aq_set_rss_lut(hw, vsi->id, pf_lut, lut, lut_size);
		if (ret) {
			dev_info(&pf->pdev->dev,
				 "Cannot set RSS lut, err %s aq_err %s\n",
				 i40e_stat_str(hw, ret),
				 i40e_aq_str(hw, hw->aq.asq_last_status));
			return ret;
		}
	}
	return ret;
}

/**
 * i40e_vsi_config_rss - Prepare for VSI(VMDq) RSS if used
 * @vsi: VSI structure
 **/
static int i40e_vsi_config_rss(struct i40e_vsi *vsi)
{
	struct i40e_pf *pf = vsi->back;
	u8 seed[I40E_HKEY_ARRAY_SIZE];
	u8 *lut;
	int ret;

	if (!(pf->hw_features & I40E_HW_RSS_AQ_CAPABLE))
		return 0;
	if (!vsi->rss_size)
		vsi->rss_size = min_t(int, pf->alloc_rss_size,
				      vsi->num_queue_pairs);
	if (!vsi->rss_size)
		return -EINVAL;
	lut = kzalloc(vsi->rss_table_size, GFP_KERNEL);
	if (!lut)
		return -ENOMEM;

	/* Use the user configured hash keys and lookup table if there is one,
	 * otherwise use default
	 */
	if (vsi->rss_lut_user)
		memcpy(lut, vsi->rss_lut_user, vsi->rss_table_size);
	else
		i40e_fill_rss_lut(pf, lut, vsi->rss_table_size, vsi->rss_size);
	if (vsi->rss_hkey_user)
		memcpy(seed, vsi->rss_hkey_user, I40E_HKEY_ARRAY_SIZE);
	else
		netdev_rss_key_fill((void *)seed, I40E_HKEY_ARRAY_SIZE);
	ret = i40e_config_rss_aq(vsi, seed, lut, vsi->rss_table_size);
	kfree(lut);
	return ret;
}

/**
 * i40e_vsi_setup_queue_map_mqprio - Prepares mqprio based tc_config
 * @vsi: the VSI being configured,
 * @ctxt: VSI context structure
 * @enabled_tc: number of traffic classes to enable
 *
 * Prepares VSI tc_config to have queue configurations based on MQPRIO options.
 **/
static int i40e_vsi_setup_queue_map_mqprio(struct i40e_vsi *vsi,
					   struct i40e_vsi_context *ctxt,
					   u8 enabled_tc)
{
	u16 qcount = 0, max_qcount, qmap, sections = 0;
	int i, override_q, pow, num_qps, ret;
	u8 netdev_tc = 0, offset = 0;

	if (vsi->type != I40E_VSI_MAIN)
		return -EINVAL;
	sections = I40E_AQ_VSI_PROP_QUEUE_MAP_VALID;
	sections |= I40E_AQ_VSI_PROP_SCHED_VALID;
	vsi->tc_config.numtc = vsi->mqprio_qopt.qopt.num_tc;
	vsi->tc_config.enabled_tc = enabled_tc ? enabled_tc : 1;
	num_qps = vsi->mqprio_qopt.qopt.count[0];

	/* find the next higher power-of-2 of num queue pairs */
	pow = ilog2(num_qps);
	if (!is_power_of_2(num_qps))
		pow++;
	qmap = (offset << I40E_AQ_VSI_TC_QUE_OFFSET_SHIFT) |
		(pow << I40E_AQ_VSI_TC_QUE_NUMBER_SHIFT);

	/* Setup queue offset/count for all TCs for given VSI */
	max_qcount = vsi->mqprio_qopt.qopt.count[0];
	for (i = 0; i < I40E_MAX_TRAFFIC_CLASS; i++) {
		/* See if the given TC is enabled for the given VSI */
		if (vsi->tc_config.enabled_tc & BIT(i)) {
			offset = vsi->mqprio_qopt.qopt.offset[i];
			qcount = vsi->mqprio_qopt.qopt.count[i];
			if (qcount > max_qcount)
				max_qcount = qcount;
			vsi->tc_config.tc_info[i].qoffset = offset;
			vsi->tc_config.tc_info[i].qcount = qcount;
			vsi->tc_config.tc_info[i].netdev_tc = netdev_tc++;
		} else {
			/* TC is not enabled so set the offset to
			 * default queue and allocate one queue
			 * for the given TC.
			 */
			vsi->tc_config.tc_info[i].qoffset = 0;
			vsi->tc_config.tc_info[i].qcount = 1;
			vsi->tc_config.tc_info[i].netdev_tc = 0;
		}
	}

	/* Set actual Tx/Rx queue pairs */
	vsi->num_queue_pairs = offset + qcount;

	/* Setup queue TC[0].qmap for given VSI context */
	ctxt->info.tc_mapping[0] = cpu_to_le16(qmap);
	ctxt->info.mapping_flags |= cpu_to_le16(I40E_AQ_VSI_QUE_MAP_CONTIG);
	ctxt->info.queue_mapping[0] = cpu_to_le16(vsi->base_queue);
	ctxt->info.valid_sections |= cpu_to_le16(sections);

	/* Reconfigure RSS for main VSI with max queue count */
	vsi->rss_size = max_qcount;
	ret = i40e_vsi_config_rss(vsi);
	if (ret) {
		dev_info(&vsi->back->pdev->dev,
			 "Failed to reconfig rss for num_queues (%u)\n",
			 max_qcount);
		return ret;
	}
	vsi->reconfig_rss = true;
	dev_dbg(&vsi->back->pdev->dev,
		"Reconfigured rss with num_queues (%u)\n", max_qcount);

	/* Find queue count available for channel VSIs and starting offset
	 * for channel VSIs
	 */
	override_q = vsi->mqprio_qopt.qopt.count[0];
	if (override_q && override_q < vsi->num_queue_pairs) {
		vsi->cnt_q_avail = vsi->num_queue_pairs - override_q;
		vsi->next_base_queue = override_q;
	}
	return 0;
}

/**
 * i40e_vsi_setup_queue_map - Setup a VSI queue map based on enabled_tc
 * @vsi: the VSI being setup
 * @ctxt: VSI context structure
 * @enabled_tc: Enabled TCs bitmap
 * @is_add: True if called before Add VSI
 *
 * Setup VSI queue mapping for enabled traffic classes.
 **/
static void i40e_vsi_setup_queue_map(struct i40e_vsi *vsi,
				     struct i40e_vsi_context *ctxt,
				     u8 enabled_tc,
				     bool is_add)
{
	struct i40e_pf *pf = vsi->back;
	u16 sections = 0;
	u8 netdev_tc = 0;
	u16 numtc = 1;
	u16 qcount;
	u8 offset;
	u16 qmap;
	int i;
	u16 num_tc_qps = 0;

	sections = I40E_AQ_VSI_PROP_QUEUE_MAP_VALID;
	offset = 0;

	/* Number of queues per enabled TC */
	num_tc_qps = vsi->alloc_queue_pairs;
	if (enabled_tc && (vsi->back->flags & I40E_FLAG_DCB_ENABLED)) {
		/* Find numtc from enabled TC bitmap */
		for (i = 0, numtc = 0; i < I40E_MAX_TRAFFIC_CLASS; i++) {
			if (enabled_tc & BIT(i)) /* TC is enabled */
				numtc++;
		}
		if (!numtc) {
			dev_warn(&pf->pdev->dev, "DCB is enabled but no TC enabled, forcing TC0\n");
			numtc = 1;
		}
		num_tc_qps = num_tc_qps / numtc;
		num_tc_qps = min_t(int, num_tc_qps,
				   i40e_pf_get_max_q_per_tc(pf));
	}

	vsi->tc_config.numtc = numtc;
	vsi->tc_config.enabled_tc = enabled_tc ? enabled_tc : 1;

	/* Do not allow use more TC queue pairs than MSI-X vectors exist */
	if (pf->flags & I40E_FLAG_MSIX_ENABLED)
		num_tc_qps = min_t(int, num_tc_qps, pf->num_lan_msix);

	/* Setup queue offset/count for all TCs for given VSI */
	for (i = 0; i < I40E_MAX_TRAFFIC_CLASS; i++) {
		/* See if the given TC is enabled for the given VSI */
		if (vsi->tc_config.enabled_tc & BIT(i)) {
			/* TC is enabled */
			int pow, num_qps;

			switch (vsi->type) {
			case I40E_VSI_MAIN:
				if (!(pf->flags & (I40E_FLAG_FD_SB_ENABLED |
				    I40E_FLAG_FD_ATR_ENABLED)) ||
				    vsi->tc_config.enabled_tc != 1) {
					qcount = min_t(int, pf->alloc_rss_size,
						       num_tc_qps);
					break;
				}
				fallthrough;
			case I40E_VSI_FDIR:
			case I40E_VSI_SRIOV:
			case I40E_VSI_VMDQ2:
			default:
				qcount = num_tc_qps;
				WARN_ON(i != 0);
				break;
			}
			vsi->tc_config.tc_info[i].qoffset = offset;
			vsi->tc_config.tc_info[i].qcount = qcount;

			/* find the next higher power-of-2 of num queue pairs */
			num_qps = qcount;
			pow = 0;
			while (num_qps && (BIT_ULL(pow) < qcount)) {
				pow++;
				num_qps >>= 1;
			}

			vsi->tc_config.tc_info[i].netdev_tc = netdev_tc++;
			qmap =
			    (offset << I40E_AQ_VSI_TC_QUE_OFFSET_SHIFT) |
			    (pow << I40E_AQ_VSI_TC_QUE_NUMBER_SHIFT);

			offset += qcount;
		} else {
			/* TC is not enabled so set the offset to
			 * default queue and allocate one queue
			 * for the given TC.
			 */
			vsi->tc_config.tc_info[i].qoffset = 0;
			vsi->tc_config.tc_info[i].qcount = 1;
			vsi->tc_config.tc_info[i].netdev_tc = 0;

			qmap = 0;
		}
		ctxt->info.tc_mapping[i] = cpu_to_le16(qmap);
	}

	/* Set actual Tx/Rx queue pairs */
	vsi->num_queue_pairs = offset;
	if ((vsi->type == I40E_VSI_MAIN) && (numtc == 1)) {
		if (vsi->req_queue_pairs > 0)
			vsi->num_queue_pairs = vsi->req_queue_pairs;
		else if (pf->flags & I40E_FLAG_MSIX_ENABLED)
			vsi->num_queue_pairs = pf->num_lan_msix;
	}

	/* Scheduler section valid can only be set for ADD VSI */
	if (is_add) {
		sections |= I40E_AQ_VSI_PROP_SCHED_VALID;

		ctxt->info.up_enable_bits = enabled_tc;
	}
	if (vsi->type == I40E_VSI_SRIOV) {
		ctxt->info.mapping_flags |=
				     cpu_to_le16(I40E_AQ_VSI_QUE_MAP_NONCONTIG);
		for (i = 0; i < vsi->num_queue_pairs; i++)
			ctxt->info.queue_mapping[i] =
					       cpu_to_le16(vsi->base_queue + i);
	} else {
		ctxt->info.mapping_flags |=
					cpu_to_le16(I40E_AQ_VSI_QUE_MAP_CONTIG);
		ctxt->info.queue_mapping[0] = cpu_to_le16(vsi->base_queue);
	}
	ctxt->info.valid_sections |= cpu_to_le16(sections);
}

/**
 * i40e_addr_sync - Callback for dev_(mc|uc)_sync to add address
 * @netdev: the netdevice
 * @addr: address to add
 *
 * Called by __dev_(mc|uc)_sync when an address needs to be added. We call
 * __dev_(uc|mc)_sync from .set_rx_mode and guarantee to hold the hash lock.
 */
static int i40e_addr_sync(struct net_device *netdev, const u8 *addr)
{
	struct i40e_netdev_priv *np = netdev_priv(netdev);
	struct i40e_vsi *vsi = np->vsi;

	if (i40e_add_mac_filter(vsi, addr))
		return 0;
	else
		return -ENOMEM;
}

/**
 * i40e_addr_unsync - Callback for dev_(mc|uc)_sync to remove address
 * @netdev: the netdevice
 * @addr: address to add
 *
 * Called by __dev_(mc|uc)_sync when an address needs to be removed. We call
 * __dev_(uc|mc)_sync from .set_rx_mode and guarantee to hold the hash lock.
 */
static int i40e_addr_unsync(struct net_device *netdev, const u8 *addr)
{
	struct i40e_netdev_priv *np = netdev_priv(netdev);
	struct i40e_vsi *vsi = np->vsi;

	/* Under some circumstances, we might receive a request to delete
	 * our own device address from our uc list. Because we store the
	 * device address in the VSI's MAC/VLAN filter list, we need to ignore
	 * such requests and not delete our device address from this list.
	 */
	if (ether_addr_equal(addr, netdev->dev_addr))
		return 0;

	i40e_del_mac_filter(vsi, addr);

	return 0;
}

/**
 * i40e_set_rx_mode - NDO callback to set the netdev filters
 * @netdev: network interface device structure
 **/
static void i40e_set_rx_mode(struct net_device *netdev)
{
	struct i40e_netdev_priv *np = netdev_priv(netdev);
	struct i40e_vsi *vsi = np->vsi;

	spin_lock_bh(&vsi->mac_filter_hash_lock);

	__dev_uc_sync(netdev, i40e_addr_sync, i40e_addr_unsync);
	__dev_mc_sync(netdev, i40e_addr_sync, i40e_addr_unsync);

	spin_unlock_bh(&vsi->mac_filter_hash_lock);

	/* check for other flag changes */
	if (vsi->current_netdev_flags != vsi->netdev->flags) {
		vsi->flags |= I40E_VSI_FLAG_FILTER_CHANGED;
		set_bit(__I40E_MACVLAN_SYNC_PENDING, vsi->back->state);
	}
}

/**
 * i40e_undo_del_filter_entries - Undo the changes made to MAC filter entries
 * @vsi: Pointer to VSI struct
 * @from: Pointer to list which contains MAC filter entries - changes to
 *        those entries needs to be undone.
 *
 * MAC filter entries from this list were slated for deletion.
 **/
static void i40e_undo_del_filter_entries(struct i40e_vsi *vsi,
					 struct hlist_head *from)
{
	struct i40e_mac_filter *f;
	struct hlist_node *h;

	hlist_for_each_entry_safe(f, h, from, hlist) {
		u64 key = i40e_addr_to_hkey(f->macaddr);

		/* Move the element back into MAC filter list*/
		hlist_del(&f->hlist);
		hash_add(vsi->mac_filter_hash, &f->hlist, key);
	}
}

/**
 * i40e_undo_add_filter_entries - Undo the changes made to MAC filter entries
 * @vsi: Pointer to vsi struct
 * @from: Pointer to list which contains MAC filter entries - changes to
 *        those entries needs to be undone.
 *
 * MAC filter entries from this list were slated for addition.
 **/
static void i40e_undo_add_filter_entries(struct i40e_vsi *vsi,
					 struct hlist_head *from)
{
	struct i40e_new_mac_filter *new;
	struct hlist_node *h;

	hlist_for_each_entry_safe(new, h, from, hlist) {
		/* We can simply free the wrapper structure */
		hlist_del(&new->hlist);
		kfree(new);
	}
}

/**
 * i40e_next_entry - Get the next non-broadcast filter from a list
 * @next: pointer to filter in list
 *
 * Returns the next non-broadcast filter in the list. Required so that we
 * ignore broadcast filters within the list, since these are not handled via
 * the normal firmware update path.
 */
static
struct i40e_new_mac_filter *i40e_next_filter(struct i40e_new_mac_filter *next)
{
	hlist_for_each_entry_continue(next, hlist) {
		if (!is_broadcast_ether_addr(next->f->macaddr))
			return next;
	}

	return NULL;
}

/**
 * i40e_update_filter_state - Update filter state based on return data
 * from firmware
 * @count: Number of filters added
 * @add_list: return data from fw
 * @add_head: pointer to first filter in current batch
 *
 * MAC filter entries from list were slated to be added to device. Returns
 * number of successful filters. Note that 0 does NOT mean success!
 **/
static int
i40e_update_filter_state(int count,
			 struct i40e_aqc_add_macvlan_element_data *add_list,
			 struct i40e_new_mac_filter *add_head)
{
	int retval = 0;
	int i;

	for (i = 0; i < count; i++) {
		/* Always check status of each filter. We don't need to check
		 * the firmware return status because we pre-set the filter
		 * status to I40E_AQC_MM_ERR_NO_RES when sending the filter
		 * request to the adminq. Thus, if it no longer matches then
		 * we know the filter is active.
		 */
		if (add_list[i].match_method == I40E_AQC_MM_ERR_NO_RES) {
			add_head->state = I40E_FILTER_FAILED;
		} else {
			add_head->state = I40E_FILTER_ACTIVE;
			retval++;
		}

		add_head = i40e_next_filter(add_head);
		if (!add_head)
			break;
	}

	return retval;
}

/**
 * i40e_aqc_del_filters - Request firmware to delete a set of filters
 * @vsi: ptr to the VSI
 * @vsi_name: name to display in messages
 * @list: the list of filters to send to firmware
 * @num_del: the number of filters to delete
 * @retval: Set to -EIO on failure to delete
 *
 * Send a request to firmware via AdminQ to delete a set of filters. Uses
 * *retval instead of a return value so that success does not force ret_val to
 * be set to 0. This ensures that a sequence of calls to this function
 * preserve the previous value of *retval on successful delete.
 */
static
void i40e_aqc_del_filters(struct i40e_vsi *vsi, const char *vsi_name,
			  struct i40e_aqc_remove_macvlan_element_data *list,
			  int num_del, int *retval)
{
	struct i40e_hw *hw = &vsi->back->hw;
	i40e_status aq_ret;
	int aq_err;

	aq_ret = i40e_aq_remove_macvlan(hw, vsi->seid, list, num_del, NULL);
	aq_err = hw->aq.asq_last_status;

	/* Explicitly ignore and do not report when firmware returns ENOENT */
	if (aq_ret && !(aq_err == I40E_AQ_RC_ENOENT)) {
		*retval = -EIO;
		dev_info(&vsi->back->pdev->dev,
			 "ignoring delete macvlan error on %s, err %s, aq_err %s\n",
			 vsi_name, i40e_stat_str(hw, aq_ret),
			 i40e_aq_str(hw, aq_err));
	}
}

/**
 * i40e_aqc_add_filters - Request firmware to add a set of filters
 * @vsi: ptr to the VSI
 * @vsi_name: name to display in messages
 * @list: the list of filters to send to firmware
 * @add_head: Position in the add hlist
 * @num_add: the number of filters to add
 *
 * Send a request to firmware via AdminQ to add a chunk of filters. Will set
 * __I40E_VSI_OVERFLOW_PROMISC bit in vsi->state if the firmware has run out of
 * space for more filters.
 */
static
void i40e_aqc_add_filters(struct i40e_vsi *vsi, const char *vsi_name,
			  struct i40e_aqc_add_macvlan_element_data *list,
			  struct i40e_new_mac_filter *add_head,
			  int num_add)
{
	struct i40e_hw *hw = &vsi->back->hw;
	int aq_err, fcnt;

	i40e_aq_add_macvlan(hw, vsi->seid, list, num_add, NULL);
	aq_err = hw->aq.asq_last_status;
	fcnt = i40e_update_filter_state(num_add, list, add_head);

	if (fcnt != num_add) {
		if (vsi->type == I40E_VSI_MAIN) {
			set_bit(__I40E_VSI_OVERFLOW_PROMISC, vsi->state);
			dev_warn(&vsi->back->pdev->dev,
				 "Error %s adding RX filters on %s, promiscuous mode forced on\n",
				 i40e_aq_str(hw, aq_err), vsi_name);
		} else if (vsi->type == I40E_VSI_SRIOV ||
			   vsi->type == I40E_VSI_VMDQ1 ||
			   vsi->type == I40E_VSI_VMDQ2) {
			dev_warn(&vsi->back->pdev->dev,
				 "Error %s adding RX filters on %s, please set promiscuous on manually for %s\n",
				 i40e_aq_str(hw, aq_err), vsi_name, vsi_name);
		} else {
			dev_warn(&vsi->back->pdev->dev,
				 "Error %s adding RX filters on %s, incorrect VSI type: %i.\n",
				 i40e_aq_str(hw, aq_err), vsi_name, vsi->type);
		}
	}
}

/**
 * i40e_aqc_broadcast_filter - Set promiscuous broadcast flags
 * @vsi: pointer to the VSI
 * @vsi_name: the VSI name
 * @f: filter data
 *
 * This function sets or clears the promiscuous broadcast flags for VLAN
 * filters in order to properly receive broadcast frames. Assumes that only
 * broadcast filters are passed.
 *
 * Returns status indicating success or failure;
 **/
static i40e_status
i40e_aqc_broadcast_filter(struct i40e_vsi *vsi, const char *vsi_name,
			  struct i40e_mac_filter *f)
{
	bool enable = f->state == I40E_FILTER_NEW;
	struct i40e_hw *hw = &vsi->back->hw;
	i40e_status aq_ret;

	if (f->vlan == I40E_VLAN_ANY) {
		aq_ret = i40e_aq_set_vsi_broadcast(hw,
						   vsi->seid,
						   enable,
						   NULL);
	} else {
		aq_ret = i40e_aq_set_vsi_bc_promisc_on_vlan(hw,
							    vsi->seid,
							    enable,
							    f->vlan,
							    NULL);
	}

	if (aq_ret) {
		set_bit(__I40E_VSI_OVERFLOW_PROMISC, vsi->state);
		dev_warn(&vsi->back->pdev->dev,
			 "Error %s, forcing overflow promiscuous on %s\n",
			 i40e_aq_str(hw, hw->aq.asq_last_status),
			 vsi_name);
	}

	return aq_ret;
}

/**
 * i40e_set_promiscuous - set promiscuous mode
 * @pf: board private structure
 * @promisc: promisc on or off
 *
 * There are different ways of setting promiscuous mode on a PF depending on
 * what state/environment we're in.  This identifies and sets it appropriately.
 * Returns 0 on success.
 **/
static int i40e_set_promiscuous(struct i40e_pf *pf, bool promisc)
{
	struct i40e_vsi *vsi = pf->vsi[pf->lan_vsi];
	struct i40e_hw *hw = &pf->hw;
	i40e_status aq_ret;

	if (vsi->type == I40E_VSI_MAIN &&
	    pf->lan_veb != I40E_NO_VEB &&
	    !(pf->flags & I40E_FLAG_MFP_ENABLED)) {
		/* set defport ON for Main VSI instead of true promisc
		 * this way we will get all unicast/multicast and VLAN
		 * promisc behavior but will not get VF or VMDq traffic
		 * replicated on the Main VSI.
		 */
		if (promisc)
			aq_ret = i40e_aq_set_default_vsi(hw,
							 vsi->seid,
							 NULL);
		else
			aq_ret = i40e_aq_clear_default_vsi(hw,
							   vsi->seid,
							   NULL);
		if (aq_ret) {
			dev_info(&pf->pdev->dev,
				 "Set default VSI failed, err %s, aq_err %s\n",
				 i40e_stat_str(hw, aq_ret),
				 i40e_aq_str(hw, hw->aq.asq_last_status));
		}
	} else {
		aq_ret = i40e_aq_set_vsi_unicast_promiscuous(
						  hw,
						  vsi->seid,
						  promisc, NULL,
						  true);
		if (aq_ret) {
			dev_info(&pf->pdev->dev,
				 "set unicast promisc failed, err %s, aq_err %s\n",
				 i40e_stat_str(hw, aq_ret),
				 i40e_aq_str(hw, hw->aq.asq_last_status));
		}
		aq_ret = i40e_aq_set_vsi_multicast_promiscuous(
						  hw,
						  vsi->seid,
						  promisc, NULL);
		if (aq_ret) {
			dev_info(&pf->pdev->dev,
				 "set multicast promisc failed, err %s, aq_err %s\n",
				 i40e_stat_str(hw, aq_ret),
				 i40e_aq_str(hw, hw->aq.asq_last_status));
		}
	}

	if (!aq_ret)
		pf->cur_promisc = promisc;

	return aq_ret;
}

/**
 * i40e_sync_vsi_filters - Update the VSI filter list to the HW
 * @vsi: ptr to the VSI
 *
 * Push any outstanding VSI filter changes through the AdminQ.
 *
 * Returns 0 or error value
 **/
int i40e_sync_vsi_filters(struct i40e_vsi *vsi)
{
	struct hlist_head tmp_add_list, tmp_del_list;
	struct i40e_mac_filter *f;
	struct i40e_new_mac_filter *new, *add_head = NULL;
	struct i40e_hw *hw = &vsi->back->hw;
	bool old_overflow, new_overflow;
	unsigned int failed_filters = 0;
	unsigned int vlan_filters = 0;
	char vsi_name[16] = "PF";
	int filter_list_len = 0;
	i40e_status aq_ret = 0;
	u32 changed_flags = 0;
	struct hlist_node *h;
	struct i40e_pf *pf;
	int num_add = 0;
	int num_del = 0;
	int retval = 0;
	u16 cmd_flags;
	int list_size;
	int bkt;

	/* empty array typed pointers, kcalloc later */
	struct i40e_aqc_add_macvlan_element_data *add_list;
	struct i40e_aqc_remove_macvlan_element_data *del_list;

	while (test_and_set_bit(__I40E_VSI_SYNCING_FILTERS, vsi->state))
		usleep_range(1000, 2000);
	pf = vsi->back;

	old_overflow = test_bit(__I40E_VSI_OVERFLOW_PROMISC, vsi->state);

	if (vsi->netdev) {
		changed_flags = vsi->current_netdev_flags ^ vsi->netdev->flags;
		vsi->current_netdev_flags = vsi->netdev->flags;
	}

	INIT_HLIST_HEAD(&tmp_add_list);
	INIT_HLIST_HEAD(&tmp_del_list);

	if (vsi->type == I40E_VSI_SRIOV)
		snprintf(vsi_name, sizeof(vsi_name) - 1, "VF %d", vsi->vf_id);
	else if (vsi->type != I40E_VSI_MAIN)
		snprintf(vsi_name, sizeof(vsi_name) - 1, "vsi %d", vsi->seid);

	if (vsi->flags & I40E_VSI_FLAG_FILTER_CHANGED) {
		vsi->flags &= ~I40E_VSI_FLAG_FILTER_CHANGED;

		spin_lock_bh(&vsi->mac_filter_hash_lock);
		/* Create a list of filters to delete. */
		hash_for_each_safe(vsi->mac_filter_hash, bkt, h, f, hlist) {
			if (f->state == I40E_FILTER_REMOVE) {
				/* Move the element into temporary del_list */
				hash_del(&f->hlist);
				hlist_add_head(&f->hlist, &tmp_del_list);

				/* Avoid counting removed filters */
				continue;
			}
			if (f->state == I40E_FILTER_NEW) {
				/* Create a temporary i40e_new_mac_filter */
				new = kzalloc(sizeof(*new), GFP_ATOMIC);
				if (!new)
					goto err_no_memory_locked;

				/* Store pointer to the real filter */
				new->f = f;
				new->state = f->state;

				/* Add it to the hash list */
				hlist_add_head(&new->hlist, &tmp_add_list);
			}

			/* Count the number of active (current and new) VLAN
			 * filters we have now. Does not count filters which
			 * are marked for deletion.
			 */
			if (f->vlan > 0)
				vlan_filters++;
		}

		retval = i40e_correct_mac_vlan_filters(vsi,
						       &tmp_add_list,
						       &tmp_del_list,
						       vlan_filters);
		if (retval)
			goto err_no_memory_locked;

		spin_unlock_bh(&vsi->mac_filter_hash_lock);
	}

	/* Now process 'del_list' outside the lock */
	if (!hlist_empty(&tmp_del_list)) {
		filter_list_len = hw->aq.asq_buf_size /
			    sizeof(struct i40e_aqc_remove_macvlan_element_data);
		list_size = filter_list_len *
			    sizeof(struct i40e_aqc_remove_macvlan_element_data);
		del_list = kzalloc(list_size, GFP_ATOMIC);
		if (!del_list)
			goto err_no_memory;

		hlist_for_each_entry_safe(f, h, &tmp_del_list, hlist) {
			cmd_flags = 0;

			/* handle broadcast filters by updating the broadcast
			 * promiscuous flag and release filter list.
			 */
			if (is_broadcast_ether_addr(f->macaddr)) {
				i40e_aqc_broadcast_filter(vsi, vsi_name, f);

				hlist_del(&f->hlist);
				kfree(f);
				continue;
			}

			/* add to delete list */
			ether_addr_copy(del_list[num_del].mac_addr, f->macaddr);
			if (f->vlan == I40E_VLAN_ANY) {
				del_list[num_del].vlan_tag = 0;
				cmd_flags |= I40E_AQC_MACVLAN_DEL_IGNORE_VLAN;
			} else {
				del_list[num_del].vlan_tag =
					cpu_to_le16((u16)(f->vlan));
			}

			cmd_flags |= I40E_AQC_MACVLAN_DEL_PERFECT_MATCH;
			del_list[num_del].flags = cmd_flags;
			num_del++;

			/* flush a full buffer */
			if (num_del == filter_list_len) {
				i40e_aqc_del_filters(vsi, vsi_name, del_list,
						     num_del, &retval);
				memset(del_list, 0, list_size);
				num_del = 0;
			}
			/* Release memory for MAC filter entries which were
			 * synced up with HW.
			 */
			hlist_del(&f->hlist);
			kfree(f);
		}

		if (num_del) {
			i40e_aqc_del_filters(vsi, vsi_name, del_list,
					     num_del, &retval);
		}

		kfree(del_list);
		del_list = NULL;
	}

	if (!hlist_empty(&tmp_add_list)) {
		/* Do all the adds now. */
		filter_list_len = hw->aq.asq_buf_size /
			       sizeof(struct i40e_aqc_add_macvlan_element_data);
		list_size = filter_list_len *
			       sizeof(struct i40e_aqc_add_macvlan_element_data);
		add_list = kzalloc(list_size, GFP_ATOMIC);
		if (!add_list)
			goto err_no_memory;

		num_add = 0;
		hlist_for_each_entry_safe(new, h, &tmp_add_list, hlist) {
			/* handle broadcast filters by updating the broadcast
			 * promiscuous flag instead of adding a MAC filter.
			 */
			if (is_broadcast_ether_addr(new->f->macaddr)) {
				if (i40e_aqc_broadcast_filter(vsi, vsi_name,
							      new->f))
					new->state = I40E_FILTER_FAILED;
				else
					new->state = I40E_FILTER_ACTIVE;
				continue;
			}

			/* add to add array */
			if (num_add == 0)
				add_head = new;
			cmd_flags = 0;
			ether_addr_copy(add_list[num_add].mac_addr,
					new->f->macaddr);
			if (new->f->vlan == I40E_VLAN_ANY) {
				add_list[num_add].vlan_tag = 0;
				cmd_flags |= I40E_AQC_MACVLAN_ADD_IGNORE_VLAN;
			} else {
				add_list[num_add].vlan_tag =
					cpu_to_le16((u16)(new->f->vlan));
			}
			add_list[num_add].queue_number = 0;
			/* set invalid match method for later detection */
			add_list[num_add].match_method = I40E_AQC_MM_ERR_NO_RES;
			cmd_flags |= I40E_AQC_MACVLAN_ADD_PERFECT_MATCH;
			add_list[num_add].flags = cpu_to_le16(cmd_flags);
			num_add++;

			/* flush a full buffer */
			if (num_add == filter_list_len) {
				i40e_aqc_add_filters(vsi, vsi_name, add_list,
						     add_head, num_add);
				memset(add_list, 0, list_size);
				num_add = 0;
			}
		}
		if (num_add) {
			i40e_aqc_add_filters(vsi, vsi_name, add_list, add_head,
					     num_add);
		}
		/* Now move all of the filters from the temp add list back to
		 * the VSI's list.
		 */
		spin_lock_bh(&vsi->mac_filter_hash_lock);
		hlist_for_each_entry_safe(new, h, &tmp_add_list, hlist) {
			/* Only update the state if we're still NEW */
			if (new->f->state == I40E_FILTER_NEW)
				new->f->state = new->state;
			hlist_del(&new->hlist);
			kfree(new);
		}
		spin_unlock_bh(&vsi->mac_filter_hash_lock);
		kfree(add_list);
		add_list = NULL;
	}

	/* Determine the number of active and failed filters. */
	spin_lock_bh(&vsi->mac_filter_hash_lock);
	vsi->active_filters = 0;
	hash_for_each(vsi->mac_filter_hash, bkt, f, hlist) {
		if (f->state == I40E_FILTER_ACTIVE)
			vsi->active_filters++;
		else if (f->state == I40E_FILTER_FAILED)
			failed_filters++;
	}
	spin_unlock_bh(&vsi->mac_filter_hash_lock);

	/* Check if we are able to exit overflow promiscuous mode. We can
	 * safely exit if we didn't just enter, we no longer have any failed
	 * filters, and we have reduced filters below the threshold value.
	 */
	if (old_overflow && !failed_filters &&
	    vsi->active_filters < vsi->promisc_threshold) {
		dev_info(&pf->pdev->dev,
			 "filter logjam cleared on %s, leaving overflow promiscuous mode\n",
			 vsi_name);
		clear_bit(__I40E_VSI_OVERFLOW_PROMISC, vsi->state);
		vsi->promisc_threshold = 0;
	}

	/* if the VF is not trusted do not do promisc */
	if ((vsi->type == I40E_VSI_SRIOV) && !pf->vf[vsi->vf_id].trusted) {
		clear_bit(__I40E_VSI_OVERFLOW_PROMISC, vsi->state);
		goto out;
	}

	new_overflow = test_bit(__I40E_VSI_OVERFLOW_PROMISC, vsi->state);

	/* If we are entering overflow promiscuous, we need to calculate a new
	 * threshold for when we are safe to exit
	 */
	if (!old_overflow && new_overflow)
		vsi->promisc_threshold = (vsi->active_filters * 3) / 4;

	/* check for changes in promiscuous modes */
	if (changed_flags & IFF_ALLMULTI) {
		bool cur_multipromisc;

		cur_multipromisc = !!(vsi->current_netdev_flags & IFF_ALLMULTI);
		aq_ret = i40e_aq_set_vsi_multicast_promiscuous(&vsi->back->hw,
							       vsi->seid,
							       cur_multipromisc,
							       NULL);
		if (aq_ret) {
			retval = i40e_aq_rc_to_posix(aq_ret,
						     hw->aq.asq_last_status);
			dev_info(&pf->pdev->dev,
				 "set multi promisc failed on %s, err %s aq_err %s\n",
				 vsi_name,
				 i40e_stat_str(hw, aq_ret),
				 i40e_aq_str(hw, hw->aq.asq_last_status));
		} else {
			dev_info(&pf->pdev->dev, "%s is %s allmulti mode.\n",
				 vsi->netdev->name,
				 cur_multipromisc ? "entering" : "leaving");
		}
	}

	if ((changed_flags & IFF_PROMISC) || old_overflow != new_overflow) {
		bool cur_promisc;

		cur_promisc = (!!(vsi->current_netdev_flags & IFF_PROMISC) ||
			       new_overflow);
		aq_ret = i40e_set_promiscuous(pf, cur_promisc);
		if (aq_ret) {
			retval = i40e_aq_rc_to_posix(aq_ret,
						     hw->aq.asq_last_status);
			dev_info(&pf->pdev->dev,
				 "Setting promiscuous %s failed on %s, err %s aq_err %s\n",
				 cur_promisc ? "on" : "off",
				 vsi_name,
				 i40e_stat_str(hw, aq_ret),
				 i40e_aq_str(hw, hw->aq.asq_last_status));
		}
	}
out:
	/* if something went wrong then set the changed flag so we try again */
	if (retval)
		vsi->flags |= I40E_VSI_FLAG_FILTER_CHANGED;

	clear_bit(__I40E_VSI_SYNCING_FILTERS, vsi->state);
	return retval;

err_no_memory:
	/* Restore elements on the temporary add and delete lists */
	spin_lock_bh(&vsi->mac_filter_hash_lock);
err_no_memory_locked:
	i40e_undo_del_filter_entries(vsi, &tmp_del_list);
	i40e_undo_add_filter_entries(vsi, &tmp_add_list);
	spin_unlock_bh(&vsi->mac_filter_hash_lock);

	vsi->flags |= I40E_VSI_FLAG_FILTER_CHANGED;
	clear_bit(__I40E_VSI_SYNCING_FILTERS, vsi->state);
	return -ENOMEM;
}

/**
 * i40e_sync_filters_subtask - Sync the VSI filter list with HW
 * @pf: board private structure
 **/
static void i40e_sync_filters_subtask(struct i40e_pf *pf)
{
	int v;

	if (!pf)
		return;
	if (!test_and_clear_bit(__I40E_MACVLAN_SYNC_PENDING, pf->state))
		return;
	if (test_bit(__I40E_VF_DISABLE, pf->state)) {
		set_bit(__I40E_MACVLAN_SYNC_PENDING, pf->state);
		return;
	}

	for (v = 0; v < pf->num_alloc_vsi; v++) {
		if (pf->vsi[v] &&
		    (pf->vsi[v]->flags & I40E_VSI_FLAG_FILTER_CHANGED)) {
			int ret = i40e_sync_vsi_filters(pf->vsi[v]);

			if (ret) {
				/* come back and try again later */
				set_bit(__I40E_MACVLAN_SYNC_PENDING,
					pf->state);
				break;
			}
		}
	}
}

/**
 * i40e_max_xdp_frame_size - returns the maximum allowed frame size for XDP
 * @vsi: the vsi
 **/
static int i40e_max_xdp_frame_size(struct i40e_vsi *vsi)
{
	if (PAGE_SIZE >= 8192 || (vsi->back->flags & I40E_FLAG_LEGACY_RX))
		return I40E_RXBUFFER_2048;
	else
		return I40E_RXBUFFER_3072;
}

/**
 * i40e_change_mtu - NDO callback to change the Maximum Transfer Unit
 * @netdev: network interface device structure
 * @new_mtu: new value for maximum frame size
 *
 * Returns 0 on success, negative on failure
 **/
static int i40e_change_mtu(struct net_device *netdev, int new_mtu)
{
	struct i40e_netdev_priv *np = netdev_priv(netdev);
	struct i40e_vsi *vsi = np->vsi;
	struct i40e_pf *pf = vsi->back;

	if (i40e_enabled_xdp_vsi(vsi)) {
		int frame_size = new_mtu + ETH_HLEN + ETH_FCS_LEN + VLAN_HLEN;

		if (frame_size > i40e_max_xdp_frame_size(vsi))
			return -EINVAL;
	}

	netdev_dbg(netdev, "changing MTU from %d to %d\n",
		   netdev->mtu, new_mtu);
	netdev->mtu = new_mtu;
	if (netif_running(netdev))
		i40e_vsi_reinit_locked(vsi);
	set_bit(__I40E_CLIENT_SERVICE_REQUESTED, pf->state);
	set_bit(__I40E_CLIENT_L2_CHANGE, pf->state);
	return 0;
}

/**
 * i40e_ioctl - Access the hwtstamp interface
 * @netdev: network interface device structure
 * @ifr: interface request data
 * @cmd: ioctl command
 **/
int i40e_ioctl(struct net_device *netdev, struct ifreq *ifr, int cmd)
{
	struct i40e_netdev_priv *np = netdev_priv(netdev);
	struct i40e_pf *pf = np->vsi->back;

	switch (cmd) {
	case SIOCGHWTSTAMP:
		return i40e_ptp_get_ts_config(pf, ifr);
	case SIOCSHWTSTAMP:
		return i40e_ptp_set_ts_config(pf, ifr);
	default:
		return -EOPNOTSUPP;
	}
}

/**
 * i40e_vlan_stripping_enable - Turn on vlan stripping for the VSI
 * @vsi: the vsi being adjusted
 **/
void i40e_vlan_stripping_enable(struct i40e_vsi *vsi)
{
	struct i40e_vsi_context ctxt;
	i40e_status ret;

	/* Don't modify stripping options if a port VLAN is active */
	if (vsi->info.pvid)
		return;

	if ((vsi->info.valid_sections &
	     cpu_to_le16(I40E_AQ_VSI_PROP_VLAN_VALID)) &&
	    ((vsi->info.port_vlan_flags & I40E_AQ_VSI_PVLAN_MODE_MASK) == 0))
		return;  /* already enabled */

	vsi->info.valid_sections = cpu_to_le16(I40E_AQ_VSI_PROP_VLAN_VALID);
	vsi->info.port_vlan_flags = I40E_AQ_VSI_PVLAN_MODE_ALL |
				    I40E_AQ_VSI_PVLAN_EMOD_STR_BOTH;

	ctxt.seid = vsi->seid;
	ctxt.info = vsi->info;
	ret = i40e_aq_update_vsi_params(&vsi->back->hw, &ctxt, NULL);
	if (ret) {
		dev_info(&vsi->back->pdev->dev,
			 "update vlan stripping failed, err %s aq_err %s\n",
			 i40e_stat_str(&vsi->back->hw, ret),
			 i40e_aq_str(&vsi->back->hw,
				     vsi->back->hw.aq.asq_last_status));
	}
}

/**
 * i40e_vlan_stripping_disable - Turn off vlan stripping for the VSI
 * @vsi: the vsi being adjusted
 **/
void i40e_vlan_stripping_disable(struct i40e_vsi *vsi)
{
	struct i40e_vsi_context ctxt;
	i40e_status ret;

	/* Don't modify stripping options if a port VLAN is active */
	if (vsi->info.pvid)
		return;

	if ((vsi->info.valid_sections &
	     cpu_to_le16(I40E_AQ_VSI_PROP_VLAN_VALID)) &&
	    ((vsi->info.port_vlan_flags & I40E_AQ_VSI_PVLAN_EMOD_MASK) ==
	     I40E_AQ_VSI_PVLAN_EMOD_MASK))
		return;  /* already disabled */

	vsi->info.valid_sections = cpu_to_le16(I40E_AQ_VSI_PROP_VLAN_VALID);
	vsi->info.port_vlan_flags = I40E_AQ_VSI_PVLAN_MODE_ALL |
				    I40E_AQ_VSI_PVLAN_EMOD_NOTHING;

	ctxt.seid = vsi->seid;
	ctxt.info = vsi->info;
	ret = i40e_aq_update_vsi_params(&vsi->back->hw, &ctxt, NULL);
	if (ret) {
		dev_info(&vsi->back->pdev->dev,
			 "update vlan stripping failed, err %s aq_err %s\n",
			 i40e_stat_str(&vsi->back->hw, ret),
			 i40e_aq_str(&vsi->back->hw,
				     vsi->back->hw.aq.asq_last_status));
	}
}

/**
 * i40e_add_vlan_all_mac - Add a MAC/VLAN filter for each existing MAC address
 * @vsi: the vsi being configured
 * @vid: vlan id to be added (0 = untagged only , -1 = any)
 *
 * This is a helper function for adding a new MAC/VLAN filter with the
 * specified VLAN for each existing MAC address already in the hash table.
 * This function does *not* perform any accounting to update filters based on
 * VLAN mode.
 *
 * NOTE: this function expects to be called while under the
 * mac_filter_hash_lock
 **/
int i40e_add_vlan_all_mac(struct i40e_vsi *vsi, s16 vid)
{
	struct i40e_mac_filter *f, *add_f;
	struct hlist_node *h;
	int bkt;

	hash_for_each_safe(vsi->mac_filter_hash, bkt, h, f, hlist) {
		if (f->state == I40E_FILTER_REMOVE)
			continue;
		add_f = i40e_add_filter(vsi, f->macaddr, vid);
		if (!add_f) {
			dev_info(&vsi->back->pdev->dev,
				 "Could not add vlan filter %d for %pM\n",
				 vid, f->macaddr);
			return -ENOMEM;
		}
	}

	return 0;
}

/**
 * i40e_vsi_add_vlan - Add VSI membership for given VLAN
 * @vsi: the VSI being configured
 * @vid: VLAN id to be added
 **/
int i40e_vsi_add_vlan(struct i40e_vsi *vsi, u16 vid)
{
	int err;

	if (vsi->info.pvid)
		return -EINVAL;

	/* The network stack will attempt to add VID=0, with the intention to
	 * receive priority tagged packets with a VLAN of 0. Our HW receives
	 * these packets by default when configured to receive untagged
	 * packets, so we don't need to add a filter for this case.
	 * Additionally, HW interprets adding a VID=0 filter as meaning to
	 * receive *only* tagged traffic and stops receiving untagged traffic.
	 * Thus, we do not want to actually add a filter for VID=0
	 */
	if (!vid)
		return 0;

	/* Locked once because all functions invoked below iterates list*/
	spin_lock_bh(&vsi->mac_filter_hash_lock);
	err = i40e_add_vlan_all_mac(vsi, vid);
	spin_unlock_bh(&vsi->mac_filter_hash_lock);
	if (err)
		return err;

	/* schedule our worker thread which will take care of
	 * applying the new filter changes
	 */
	i40e_service_event_schedule(vsi->back);
	return 0;
}

/**
 * i40e_rm_vlan_all_mac - Remove MAC/VLAN pair for all MAC with the given VLAN
 * @vsi: the vsi being configured
 * @vid: vlan id to be removed (0 = untagged only , -1 = any)
 *
 * This function should be used to remove all VLAN filters which match the
 * given VID. It does not schedule the service event and does not take the
 * mac_filter_hash_lock so it may be combined with other operations under
 * a single invocation of the mac_filter_hash_lock.
 *
 * NOTE: this function expects to be called while under the
 * mac_filter_hash_lock
 */
void i40e_rm_vlan_all_mac(struct i40e_vsi *vsi, s16 vid)
{
	struct i40e_mac_filter *f;
	struct hlist_node *h;
	int bkt;

	hash_for_each_safe(vsi->mac_filter_hash, bkt, h, f, hlist) {
		if (f->vlan == vid)
			__i40e_del_filter(vsi, f);
	}
}

/**
 * i40e_vsi_kill_vlan - Remove VSI membership for given VLAN
 * @vsi: the VSI being configured
 * @vid: VLAN id to be removed
 **/
void i40e_vsi_kill_vlan(struct i40e_vsi *vsi, u16 vid)
{
	if (!vid || vsi->info.pvid)
		return;

	spin_lock_bh(&vsi->mac_filter_hash_lock);
	i40e_rm_vlan_all_mac(vsi, vid);
	spin_unlock_bh(&vsi->mac_filter_hash_lock);

	/* schedule our worker thread which will take care of
	 * applying the new filter changes
	 */
	i40e_service_event_schedule(vsi->back);
}

/**
 * i40e_vlan_rx_add_vid - Add a vlan id filter to HW offload
 * @netdev: network interface to be adjusted
 * @proto: unused protocol value
 * @vid: vlan id to be added
 *
 * net_device_ops implementation for adding vlan ids
 **/
static int i40e_vlan_rx_add_vid(struct net_device *netdev,
				__always_unused __be16 proto, u16 vid)
{
	struct i40e_netdev_priv *np = netdev_priv(netdev);
	struct i40e_vsi *vsi = np->vsi;
	int ret = 0;

	if (vid >= VLAN_N_VID)
		return -EINVAL;

	ret = i40e_vsi_add_vlan(vsi, vid);
	if (!ret)
		set_bit(vid, vsi->active_vlans);

	return ret;
}

/**
 * i40e_vlan_rx_add_vid_up - Add a vlan id filter to HW offload in UP path
 * @netdev: network interface to be adjusted
 * @proto: unused protocol value
 * @vid: vlan id to be added
 **/
static void i40e_vlan_rx_add_vid_up(struct net_device *netdev,
				    __always_unused __be16 proto, u16 vid)
{
	struct i40e_netdev_priv *np = netdev_priv(netdev);
	struct i40e_vsi *vsi = np->vsi;

	if (vid >= VLAN_N_VID)
		return;
	set_bit(vid, vsi->active_vlans);
}

/**
 * i40e_vlan_rx_kill_vid - Remove a vlan id filter from HW offload
 * @netdev: network interface to be adjusted
 * @proto: unused protocol value
 * @vid: vlan id to be removed
 *
 * net_device_ops implementation for removing vlan ids
 **/
static int i40e_vlan_rx_kill_vid(struct net_device *netdev,
				 __always_unused __be16 proto, u16 vid)
{
	struct i40e_netdev_priv *np = netdev_priv(netdev);
	struct i40e_vsi *vsi = np->vsi;

	/* return code is ignored as there is nothing a user
	 * can do about failure to remove and a log message was
	 * already printed from the other function
	 */
	i40e_vsi_kill_vlan(vsi, vid);

	clear_bit(vid, vsi->active_vlans);

	return 0;
}

/**
 * i40e_restore_vlan - Reinstate vlans when vsi/netdev comes back up
 * @vsi: the vsi being brought back up
 **/
static void i40e_restore_vlan(struct i40e_vsi *vsi)
{
	u16 vid;

	if (!vsi->netdev)
		return;

	if (vsi->netdev->features & NETIF_F_HW_VLAN_CTAG_RX)
		i40e_vlan_stripping_enable(vsi);
	else
		i40e_vlan_stripping_disable(vsi);

	for_each_set_bit(vid, vsi->active_vlans, VLAN_N_VID)
		i40e_vlan_rx_add_vid_up(vsi->netdev, htons(ETH_P_8021Q),
					vid);
}

/**
 * i40e_vsi_add_pvid - Add pvid for the VSI
 * @vsi: the vsi being adjusted
 * @vid: the vlan id to set as a PVID
 **/
int i40e_vsi_add_pvid(struct i40e_vsi *vsi, u16 vid)
{
	struct i40e_vsi_context ctxt;
	i40e_status ret;

	vsi->info.valid_sections = cpu_to_le16(I40E_AQ_VSI_PROP_VLAN_VALID);
	vsi->info.pvid = cpu_to_le16(vid);
	vsi->info.port_vlan_flags = I40E_AQ_VSI_PVLAN_MODE_TAGGED |
				    I40E_AQ_VSI_PVLAN_INSERT_PVID |
				    I40E_AQ_VSI_PVLAN_EMOD_STR;

	ctxt.seid = vsi->seid;
	ctxt.info = vsi->info;
	ret = i40e_aq_update_vsi_params(&vsi->back->hw, &ctxt, NULL);
	if (ret) {
		dev_info(&vsi->back->pdev->dev,
			 "add pvid failed, err %s aq_err %s\n",
			 i40e_stat_str(&vsi->back->hw, ret),
			 i40e_aq_str(&vsi->back->hw,
				     vsi->back->hw.aq.asq_last_status));
		return -ENOENT;
	}

	return 0;
}

/**
 * i40e_vsi_remove_pvid - Remove the pvid from the VSI
 * @vsi: the vsi being adjusted
 *
 * Just use the vlan_rx_register() service to put it back to normal
 **/
void i40e_vsi_remove_pvid(struct i40e_vsi *vsi)
{
	vsi->info.pvid = 0;

	i40e_vlan_stripping_disable(vsi);
}

/**
 * i40e_vsi_setup_tx_resources - Allocate VSI Tx queue resources
 * @vsi: ptr to the VSI
 *
 * If this function returns with an error, then it's possible one or
 * more of the rings is populated (while the rest are not).  It is the
 * callers duty to clean those orphaned rings.
 *
 * Return 0 on success, negative on failure
 **/
static int i40e_vsi_setup_tx_resources(struct i40e_vsi *vsi)
{
	int i, err = 0;

	for (i = 0; i < vsi->num_queue_pairs && !err; i++)
		err = i40e_setup_tx_descriptors(vsi->tx_rings[i]);

	if (!i40e_enabled_xdp_vsi(vsi))
		return err;

	for (i = 0; i < vsi->num_queue_pairs && !err; i++)
		err = i40e_setup_tx_descriptors(vsi->xdp_rings[i]);

	return err;
}

/**
 * i40e_vsi_free_tx_resources - Free Tx resources for VSI queues
 * @vsi: ptr to the VSI
 *
 * Free VSI's transmit software resources
 **/
static void i40e_vsi_free_tx_resources(struct i40e_vsi *vsi)
{
	int i;

	if (vsi->tx_rings) {
		for (i = 0; i < vsi->num_queue_pairs; i++)
			if (vsi->tx_rings[i] && vsi->tx_rings[i]->desc)
				i40e_free_tx_resources(vsi->tx_rings[i]);
	}

	if (vsi->xdp_rings) {
		for (i = 0; i < vsi->num_queue_pairs; i++)
			if (vsi->xdp_rings[i] && vsi->xdp_rings[i]->desc)
				i40e_free_tx_resources(vsi->xdp_rings[i]);
	}
}

/**
 * i40e_vsi_setup_rx_resources - Allocate VSI queues Rx resources
 * @vsi: ptr to the VSI
 *
 * If this function returns with an error, then it's possible one or
 * more of the rings is populated (while the rest are not).  It is the
 * callers duty to clean those orphaned rings.
 *
 * Return 0 on success, negative on failure
 **/
static int i40e_vsi_setup_rx_resources(struct i40e_vsi *vsi)
{
	int i, err = 0;

	for (i = 0; i < vsi->num_queue_pairs && !err; i++)
		err = i40e_setup_rx_descriptors(vsi->rx_rings[i]);
	return err;
}

/**
 * i40e_vsi_free_rx_resources - Free Rx Resources for VSI queues
 * @vsi: ptr to the VSI
 *
 * Free all receive software resources
 **/
static void i40e_vsi_free_rx_resources(struct i40e_vsi *vsi)
{
	int i;

	if (!vsi->rx_rings)
		return;

	for (i = 0; i < vsi->num_queue_pairs; i++)
		if (vsi->rx_rings[i] && vsi->rx_rings[i]->desc)
			i40e_free_rx_resources(vsi->rx_rings[i]);
}

/**
 * i40e_config_xps_tx_ring - Configure XPS for a Tx ring
 * @ring: The Tx ring to configure
 *
 * This enables/disables XPS for a given Tx descriptor ring
 * based on the TCs enabled for the VSI that ring belongs to.
 **/
static void i40e_config_xps_tx_ring(struct i40e_ring *ring)
{
	int cpu;

	if (!ring->q_vector || !ring->netdev || ring->ch)
		return;

	/* We only initialize XPS once, so as not to overwrite user settings */
	if (test_and_set_bit(__I40E_TX_XPS_INIT_DONE, ring->state))
		return;

	cpu = cpumask_local_spread(ring->q_vector->v_idx, -1);
	netif_set_xps_queue(ring->netdev, get_cpu_mask(cpu),
			    ring->queue_index);
}

/**
 * i40e_xsk_pool - Retrieve the AF_XDP buffer pool if XDP and ZC is enabled
 * @ring: The Tx or Rx ring
 *
 * Returns the AF_XDP buffer pool or NULL.
 **/
static struct xsk_buff_pool *i40e_xsk_pool(struct i40e_ring *ring)
{
	bool xdp_on = i40e_enabled_xdp_vsi(ring->vsi);
	int qid = ring->queue_index;

	if (ring_is_xdp(ring))
		qid -= ring->vsi->alloc_queue_pairs;

	if (!xdp_on || !test_bit(qid, ring->vsi->af_xdp_zc_qps))
		return NULL;

	return xsk_get_pool_from_qid(ring->vsi->netdev, qid);
}

/**
 * i40e_configure_tx_ring - Configure a transmit ring context and rest
 * @ring: The Tx ring to configure
 *
 * Configure the Tx descriptor ring in the HMC context.
 **/
static int i40e_configure_tx_ring(struct i40e_ring *ring)
{
	struct i40e_vsi *vsi = ring->vsi;
	u16 pf_q = vsi->base_queue + ring->queue_index;
	struct i40e_hw *hw = &vsi->back->hw;
	struct i40e_hmc_obj_txq tx_ctx;
	i40e_status err = 0;
	u32 qtx_ctl = 0;

	if (ring_is_xdp(ring))
		ring->xsk_pool = i40e_xsk_pool(ring);

	/* some ATR related tx ring init */
	if (vsi->back->flags & I40E_FLAG_FD_ATR_ENABLED) {
		ring->atr_sample_rate = vsi->back->atr_sample_rate;
		ring->atr_count = 0;
	} else {
		ring->atr_sample_rate = 0;
	}

	/* configure XPS */
	i40e_config_xps_tx_ring(ring);

	/* clear the context structure first */
	memset(&tx_ctx, 0, sizeof(tx_ctx));

	tx_ctx.new_context = 1;
	tx_ctx.base = (ring->dma / 128);
	tx_ctx.qlen = ring->count;
	tx_ctx.fd_ena = !!(vsi->back->flags & (I40E_FLAG_FD_SB_ENABLED |
					       I40E_FLAG_FD_ATR_ENABLED));
	tx_ctx.timesync_ena = !!(vsi->back->flags & I40E_FLAG_PTP);
	/* FDIR VSI tx ring can still use RS bit and writebacks */
	if (vsi->type != I40E_VSI_FDIR)
		tx_ctx.head_wb_ena = 1;
	tx_ctx.head_wb_addr = ring->dma +
			      (ring->count * sizeof(struct i40e_tx_desc));

	/* As part of VSI creation/update, FW allocates certain
	 * Tx arbitration queue sets for each TC enabled for
	 * the VSI. The FW returns the handles to these queue
	 * sets as part of the response buffer to Add VSI,
	 * Update VSI, etc. AQ commands. It is expected that
	 * these queue set handles be associated with the Tx
	 * queues by the driver as part of the TX queue context
	 * initialization. This has to be done regardless of
	 * DCB as by default everything is mapped to TC0.
	 */

	if (ring->ch)
		tx_ctx.rdylist =
			le16_to_cpu(ring->ch->info.qs_handle[ring->dcb_tc]);

	else
		tx_ctx.rdylist = le16_to_cpu(vsi->info.qs_handle[ring->dcb_tc]);

	tx_ctx.rdylist_act = 0;

	/* clear the context in the HMC */
	err = i40e_clear_lan_tx_queue_context(hw, pf_q);
	if (err) {
		dev_info(&vsi->back->pdev->dev,
			 "Failed to clear LAN Tx queue context on Tx ring %d (pf_q %d), error: %d\n",
			 ring->queue_index, pf_q, err);
		return -ENOMEM;
	}

	/* set the context in the HMC */
	err = i40e_set_lan_tx_queue_context(hw, pf_q, &tx_ctx);
	if (err) {
		dev_info(&vsi->back->pdev->dev,
			 "Failed to set LAN Tx queue context on Tx ring %d (pf_q %d, error: %d\n",
			 ring->queue_index, pf_q, err);
		return -ENOMEM;
	}

	/* Now associate this queue with this PCI function */
	if (ring->ch) {
		if (ring->ch->type == I40E_VSI_VMDQ2)
			qtx_ctl = I40E_QTX_CTL_VM_QUEUE;
		else
			return -EINVAL;

		qtx_ctl |= (ring->ch->vsi_number <<
			    I40E_QTX_CTL_VFVM_INDX_SHIFT) &
			    I40E_QTX_CTL_VFVM_INDX_MASK;
	} else {
		if (vsi->type == I40E_VSI_VMDQ2) {
			qtx_ctl = I40E_QTX_CTL_VM_QUEUE;
			qtx_ctl |= ((vsi->id) << I40E_QTX_CTL_VFVM_INDX_SHIFT) &
				    I40E_QTX_CTL_VFVM_INDX_MASK;
		} else {
			qtx_ctl = I40E_QTX_CTL_PF_QUEUE;
		}
	}

	qtx_ctl |= ((hw->pf_id << I40E_QTX_CTL_PF_INDX_SHIFT) &
		    I40E_QTX_CTL_PF_INDX_MASK);
	wr32(hw, I40E_QTX_CTL(pf_q), qtx_ctl);
	i40e_flush(hw);

	/* cache tail off for easier writes later */
	ring->tail = hw->hw_addr + I40E_QTX_TAIL(pf_q);

	return 0;
}

/**
 * i40e_configure_rx_ring - Configure a receive ring context
 * @ring: The Rx ring to configure
 *
 * Configure the Rx descriptor ring in the HMC context.
 **/
static int i40e_configure_rx_ring(struct i40e_ring *ring)
{
	struct i40e_vsi *vsi = ring->vsi;
	u32 chain_len = vsi->back->hw.func_caps.rx_buf_chain_len;
	u16 pf_q = vsi->base_queue + ring->queue_index;
	struct i40e_hw *hw = &vsi->back->hw;
	struct i40e_hmc_obj_rxq rx_ctx;
	i40e_status err = 0;
	bool ok;
	int ret;

	bitmap_zero(ring->state, __I40E_RING_STATE_NBITS);

	/* clear the context structure first */
	memset(&rx_ctx, 0, sizeof(rx_ctx));

	if (ring->vsi->type == I40E_VSI_MAIN)
		xdp_rxq_info_unreg_mem_model(&ring->xdp_rxq);

	kfree(ring->rx_bi);
	ring->xsk_pool = i40e_xsk_pool(ring);
	if (ring->xsk_pool) {
		ret = i40e_alloc_rx_bi_zc(ring);
		if (ret)
			return ret;
		ring->rx_buf_len =
		  xsk_pool_get_rx_frame_size(ring->xsk_pool);
		/* For AF_XDP ZC, we disallow packets to span on
		 * multiple buffers, thus letting us skip that
		 * handling in the fast-path.
		 */
		chain_len = 1;
		ret = xdp_rxq_info_reg_mem_model(&ring->xdp_rxq,
						 MEM_TYPE_XSK_BUFF_POOL,
						 NULL);
		if (ret)
			return ret;
		dev_info(&vsi->back->pdev->dev,
			 "Registered XDP mem model MEM_TYPE_XSK_BUFF_POOL on Rx ring %d\n",
			 ring->queue_index);

	} else {
		ret = i40e_alloc_rx_bi(ring);
		if (ret)
			return ret;
		ring->rx_buf_len = vsi->rx_buf_len;
		if (ring->vsi->type == I40E_VSI_MAIN) {
			ret = xdp_rxq_info_reg_mem_model(&ring->xdp_rxq,
							 MEM_TYPE_PAGE_SHARED,
							 NULL);
			if (ret)
				return ret;
		}
	}

	rx_ctx.dbuff = DIV_ROUND_UP(ring->rx_buf_len,
				    BIT_ULL(I40E_RXQ_CTX_DBUFF_SHIFT));

	rx_ctx.base = (ring->dma / 128);
	rx_ctx.qlen = ring->count;

	/* use 16 byte descriptors */
	rx_ctx.dsize = 0;

	/* descriptor type is always zero
	 * rx_ctx.dtype = 0;
	 */
	rx_ctx.hsplit_0 = 0;

	rx_ctx.rxmax = min_t(u16, vsi->max_frame, chain_len * ring->rx_buf_len);
	if (hw->revision_id == 0)
		rx_ctx.lrxqthresh = 0;
	else
		rx_ctx.lrxqthresh = 1;
	rx_ctx.crcstrip = 1;
	rx_ctx.l2tsel = 1;
	/* this controls whether VLAN is stripped from inner headers */
	rx_ctx.showiv = 0;
	/* set the prefena field to 1 because the manual says to */
	rx_ctx.prefena = 1;

	/* clear the context in the HMC */
	err = i40e_clear_lan_rx_queue_context(hw, pf_q);
	if (err) {
		dev_info(&vsi->back->pdev->dev,
			 "Failed to clear LAN Rx queue context on Rx ring %d (pf_q %d), error: %d\n",
			 ring->queue_index, pf_q, err);
		return -ENOMEM;
	}

	/* set the context in the HMC */
	err = i40e_set_lan_rx_queue_context(hw, pf_q, &rx_ctx);
	if (err) {
		dev_info(&vsi->back->pdev->dev,
			 "Failed to set LAN Rx queue context on Rx ring %d (pf_q %d), error: %d\n",
			 ring->queue_index, pf_q, err);
		return -ENOMEM;
	}

	/* configure Rx buffer alignment */
	if (!vsi->netdev || (vsi->back->flags & I40E_FLAG_LEGACY_RX))
		clear_ring_build_skb_enabled(ring);
	else
		set_ring_build_skb_enabled(ring);

	/* cache tail for quicker writes, and clear the reg before use */
	ring->tail = hw->hw_addr + I40E_QRX_TAIL(pf_q);
	writel(0, ring->tail);

	if (ring->xsk_pool) {
		xsk_pool_set_rxq_info(ring->xsk_pool, &ring->xdp_rxq);
		ok = i40e_alloc_rx_buffers_zc(ring, I40E_DESC_UNUSED(ring));
	} else {
		ok = !i40e_alloc_rx_buffers(ring, I40E_DESC_UNUSED(ring));
	}
	if (!ok) {
		/* Log this in case the user has forgotten to give the kernel
		 * any buffers, even later in the application.
		 */
		dev_info(&vsi->back->pdev->dev,
			 "Failed to allocate some buffers on %sRx ring %d (pf_q %d)\n",
			 ring->xsk_pool ? "AF_XDP ZC enabled " : "",
			 ring->queue_index, pf_q);
	}

	return 0;
}

/**
 * i40e_vsi_configure_tx - Configure the VSI for Tx
 * @vsi: VSI structure describing this set of rings and resources
 *
 * Configure the Tx VSI for operation.
 **/
static int i40e_vsi_configure_tx(struct i40e_vsi *vsi)
{
	int err = 0;
	u16 i;

	for (i = 0; (i < vsi->num_queue_pairs) && !err; i++)
		err = i40e_configure_tx_ring(vsi->tx_rings[i]);

	if (err || !i40e_enabled_xdp_vsi(vsi))
		return err;

	for (i = 0; (i < vsi->num_queue_pairs) && !err; i++)
		err = i40e_configure_tx_ring(vsi->xdp_rings[i]);

	return err;
}

/**
 * i40e_vsi_configure_rx - Configure the VSI for Rx
 * @vsi: the VSI being configured
 *
 * Configure the Rx VSI for operation.
 **/
static int i40e_vsi_configure_rx(struct i40e_vsi *vsi)
{
	int err = 0;
	u16 i;

	if (!vsi->netdev || (vsi->back->flags & I40E_FLAG_LEGACY_RX)) {
		vsi->max_frame = I40E_MAX_RXBUFFER;
		vsi->rx_buf_len = I40E_RXBUFFER_2048;
#if (PAGE_SIZE < 8192)
	} else if (!I40E_2K_TOO_SMALL_WITH_PADDING &&
		   (vsi->netdev->mtu <= ETH_DATA_LEN)) {
		vsi->max_frame = I40E_RXBUFFER_1536 - NET_IP_ALIGN;
		vsi->rx_buf_len = I40E_RXBUFFER_1536 - NET_IP_ALIGN;
#endif
	} else {
		vsi->max_frame = I40E_MAX_RXBUFFER;
		vsi->rx_buf_len = (PAGE_SIZE < 8192) ? I40E_RXBUFFER_3072 :
						       I40E_RXBUFFER_2048;
	}

	/* set up individual rings */
	for (i = 0; i < vsi->num_queue_pairs && !err; i++)
		err = i40e_configure_rx_ring(vsi->rx_rings[i]);

	return err;
}

/**
 * i40e_vsi_config_dcb_rings - Update rings to reflect DCB TC
 * @vsi: ptr to the VSI
 **/
static void i40e_vsi_config_dcb_rings(struct i40e_vsi *vsi)
{
	struct i40e_ring *tx_ring, *rx_ring;
	u16 qoffset, qcount;
	int i, n;

	if (!(vsi->back->flags & I40E_FLAG_DCB_ENABLED)) {
		/* Reset the TC information */
		for (i = 0; i < vsi->num_queue_pairs; i++) {
			rx_ring = vsi->rx_rings[i];
			tx_ring = vsi->tx_rings[i];
			rx_ring->dcb_tc = 0;
			tx_ring->dcb_tc = 0;
		}
		return;
	}

	for (n = 0; n < I40E_MAX_TRAFFIC_CLASS; n++) {
		if (!(vsi->tc_config.enabled_tc & BIT_ULL(n)))
			continue;

		qoffset = vsi->tc_config.tc_info[n].qoffset;
		qcount = vsi->tc_config.tc_info[n].qcount;
		for (i = qoffset; i < (qoffset + qcount); i++) {
			rx_ring = vsi->rx_rings[i];
			tx_ring = vsi->tx_rings[i];
			rx_ring->dcb_tc = n;
			tx_ring->dcb_tc = n;
		}
	}
}

/**
 * i40e_set_vsi_rx_mode - Call set_rx_mode on a VSI
 * @vsi: ptr to the VSI
 **/
static void i40e_set_vsi_rx_mode(struct i40e_vsi *vsi)
{
	if (vsi->netdev)
		i40e_set_rx_mode(vsi->netdev);
}

/**
 * i40e_reset_fdir_filter_cnt - Reset flow director filter counters
 * @pf: Pointer to the targeted PF
 *
 * Set all flow director counters to 0.
 */
static void i40e_reset_fdir_filter_cnt(struct i40e_pf *pf)
{
	pf->fd_tcp4_filter_cnt = 0;
	pf->fd_udp4_filter_cnt = 0;
	pf->fd_sctp4_filter_cnt = 0;
	pf->fd_ip4_filter_cnt = 0;
	pf->fd_tcp6_filter_cnt = 0;
	pf->fd_udp6_filter_cnt = 0;
	pf->fd_sctp6_filter_cnt = 0;
	pf->fd_ip6_filter_cnt = 0;
}

/**
 * i40e_fdir_filter_restore - Restore the Sideband Flow Director filters
 * @vsi: Pointer to the targeted VSI
 *
 * This function replays the hlist on the hw where all the SB Flow Director
 * filters were saved.
 **/
static void i40e_fdir_filter_restore(struct i40e_vsi *vsi)
{
	struct i40e_fdir_filter *filter;
	struct i40e_pf *pf = vsi->back;
	struct hlist_node *node;

	if (!(pf->flags & I40E_FLAG_FD_SB_ENABLED))
		return;

	/* Reset FDir counters as we're replaying all existing filters */
	i40e_reset_fdir_filter_cnt(pf);

	hlist_for_each_entry_safe(filter, node,
				  &pf->fdir_filter_list, fdir_node) {
		i40e_add_del_fdir(vsi, filter, true);
	}
}

/**
 * i40e_vsi_configure - Set up the VSI for action
 * @vsi: the VSI being configured
 **/
static int i40e_vsi_configure(struct i40e_vsi *vsi)
{
	int err;

	i40e_set_vsi_rx_mode(vsi);
	i40e_restore_vlan(vsi);
	i40e_vsi_config_dcb_rings(vsi);
	err = i40e_vsi_configure_tx(vsi);
	if (!err)
		err = i40e_vsi_configure_rx(vsi);

	return err;
}

/**
 * i40e_vsi_configure_msix - MSIX mode Interrupt Config in the HW
 * @vsi: the VSI being configured
 **/
static void i40e_vsi_configure_msix(struct i40e_vsi *vsi)
{
	bool has_xdp = i40e_enabled_xdp_vsi(vsi);
	struct i40e_pf *pf = vsi->back;
	struct i40e_hw *hw = &pf->hw;
	u16 vector;
	int i, q;
	u32 qp;

	/* The interrupt indexing is offset by 1 in the PFINT_ITRn
	 * and PFINT_LNKLSTn registers, e.g.:
	 *   PFINT_ITRn[0..n-1] gets msix-1..msix-n  (qpair interrupts)
	 */
	qp = vsi->base_queue;
	vector = vsi->base_vector;
	for (i = 0; i < vsi->num_q_vectors; i++, vector++) {
		struct i40e_q_vector *q_vector = vsi->q_vectors[i];

		q_vector->rx.next_update = jiffies + 1;
		q_vector->rx.target_itr =
			ITR_TO_REG(vsi->rx_rings[i]->itr_setting);
		wr32(hw, I40E_PFINT_ITRN(I40E_RX_ITR, vector - 1),
		     q_vector->rx.target_itr >> 1);
		q_vector->rx.current_itr = q_vector->rx.target_itr;

		q_vector->tx.next_update = jiffies + 1;
		q_vector->tx.target_itr =
			ITR_TO_REG(vsi->tx_rings[i]->itr_setting);
		wr32(hw, I40E_PFINT_ITRN(I40E_TX_ITR, vector - 1),
		     q_vector->tx.target_itr >> 1);
		q_vector->tx.current_itr = q_vector->tx.target_itr;

		wr32(hw, I40E_PFINT_RATEN(vector - 1),
		     i40e_intrl_usec_to_reg(vsi->int_rate_limit));

		/* Linked list for the queuepairs assigned to this vector */
		wr32(hw, I40E_PFINT_LNKLSTN(vector - 1), qp);
		for (q = 0; q < q_vector->num_ringpairs; q++) {
			u32 nextqp = has_xdp ? qp + vsi->alloc_queue_pairs : qp;
			u32 val;

			val = I40E_QINT_RQCTL_CAUSE_ENA_MASK |
			      (I40E_RX_ITR << I40E_QINT_RQCTL_ITR_INDX_SHIFT) |
			      (vector << I40E_QINT_RQCTL_MSIX_INDX_SHIFT) |
			      (nextqp << I40E_QINT_RQCTL_NEXTQ_INDX_SHIFT) |
			      (I40E_QUEUE_TYPE_TX <<
			       I40E_QINT_RQCTL_NEXTQ_TYPE_SHIFT);

			wr32(hw, I40E_QINT_RQCTL(qp), val);

			if (has_xdp) {
				val = I40E_QINT_TQCTL_CAUSE_ENA_MASK |
				      (I40E_TX_ITR << I40E_QINT_TQCTL_ITR_INDX_SHIFT) |
				      (vector << I40E_QINT_TQCTL_MSIX_INDX_SHIFT) |
				      (qp << I40E_QINT_TQCTL_NEXTQ_INDX_SHIFT) |
				      (I40E_QUEUE_TYPE_TX <<
				       I40E_QINT_TQCTL_NEXTQ_TYPE_SHIFT);

				wr32(hw, I40E_QINT_TQCTL(nextqp), val);
			}

			val = I40E_QINT_TQCTL_CAUSE_ENA_MASK |
			      (I40E_TX_ITR << I40E_QINT_TQCTL_ITR_INDX_SHIFT) |
			      (vector << I40E_QINT_TQCTL_MSIX_INDX_SHIFT) |
			      ((qp + 1) << I40E_QINT_TQCTL_NEXTQ_INDX_SHIFT) |
			      (I40E_QUEUE_TYPE_RX <<
			       I40E_QINT_TQCTL_NEXTQ_TYPE_SHIFT);

			/* Terminate the linked list */
			if (q == (q_vector->num_ringpairs - 1))
				val |= (I40E_QUEUE_END_OF_LIST <<
					I40E_QINT_TQCTL_NEXTQ_INDX_SHIFT);

			wr32(hw, I40E_QINT_TQCTL(qp), val);
			qp++;
		}
	}

	i40e_flush(hw);
}

/**
 * i40e_enable_misc_int_causes - enable the non-queue interrupts
 * @pf: pointer to private device data structure
 **/
static void i40e_enable_misc_int_causes(struct i40e_pf *pf)
{
	struct i40e_hw *hw = &pf->hw;
	u32 val;

	/* clear things first */
	wr32(hw, I40E_PFINT_ICR0_ENA, 0);  /* disable all */
	rd32(hw, I40E_PFINT_ICR0);         /* read to clear */

	val = I40E_PFINT_ICR0_ENA_ECC_ERR_MASK       |
	      I40E_PFINT_ICR0_ENA_MAL_DETECT_MASK    |
	      I40E_PFINT_ICR0_ENA_GRST_MASK          |
	      I40E_PFINT_ICR0_ENA_PCI_EXCEPTION_MASK |
	      I40E_PFINT_ICR0_ENA_GPIO_MASK          |
	      I40E_PFINT_ICR0_ENA_HMC_ERR_MASK       |
	      I40E_PFINT_ICR0_ENA_VFLR_MASK          |
	      I40E_PFINT_ICR0_ENA_ADMINQ_MASK;

	if (pf->flags & I40E_FLAG_IWARP_ENABLED)
		val |= I40E_PFINT_ICR0_ENA_PE_CRITERR_MASK;

	if (pf->flags & I40E_FLAG_PTP)
		val |= I40E_PFINT_ICR0_ENA_TIMESYNC_MASK;

	wr32(hw, I40E_PFINT_ICR0_ENA, val);

	/* SW_ITR_IDX = 0, but don't change INTENA */
	wr32(hw, I40E_PFINT_DYN_CTL0, I40E_PFINT_DYN_CTL0_SW_ITR_INDX_MASK |
					I40E_PFINT_DYN_CTL0_INTENA_MSK_MASK);

	/* OTHER_ITR_IDX = 0 */
	wr32(hw, I40E_PFINT_STAT_CTL0, 0);
}

/**
 * i40e_configure_msi_and_legacy - Legacy mode interrupt config in the HW
 * @vsi: the VSI being configured
 **/
static void i40e_configure_msi_and_legacy(struct i40e_vsi *vsi)
{
	u32 nextqp = i40e_enabled_xdp_vsi(vsi) ? vsi->alloc_queue_pairs : 0;
	struct i40e_q_vector *q_vector = vsi->q_vectors[0];
	struct i40e_pf *pf = vsi->back;
	struct i40e_hw *hw = &pf->hw;
	u32 val;

	/* set the ITR configuration */
	q_vector->rx.next_update = jiffies + 1;
	q_vector->rx.target_itr = ITR_TO_REG(vsi->rx_rings[0]->itr_setting);
	wr32(hw, I40E_PFINT_ITR0(I40E_RX_ITR), q_vector->rx.target_itr >> 1);
	q_vector->rx.current_itr = q_vector->rx.target_itr;
	q_vector->tx.next_update = jiffies + 1;
	q_vector->tx.target_itr = ITR_TO_REG(vsi->tx_rings[0]->itr_setting);
	wr32(hw, I40E_PFINT_ITR0(I40E_TX_ITR), q_vector->tx.target_itr >> 1);
	q_vector->tx.current_itr = q_vector->tx.target_itr;

	i40e_enable_misc_int_causes(pf);

	/* FIRSTQ_INDX = 0, FIRSTQ_TYPE = 0 (rx) */
	wr32(hw, I40E_PFINT_LNKLST0, 0);

	/* Associate the queue pair to the vector and enable the queue int */
	val = I40E_QINT_RQCTL_CAUSE_ENA_MASK		       |
	      (I40E_RX_ITR << I40E_QINT_RQCTL_ITR_INDX_SHIFT)  |
	      (nextqp	   << I40E_QINT_RQCTL_NEXTQ_INDX_SHIFT)|
	      (I40E_QUEUE_TYPE_TX << I40E_QINT_TQCTL_NEXTQ_TYPE_SHIFT);

	wr32(hw, I40E_QINT_RQCTL(0), val);

	if (i40e_enabled_xdp_vsi(vsi)) {
		val = I40E_QINT_TQCTL_CAUSE_ENA_MASK		     |
		      (I40E_TX_ITR << I40E_QINT_TQCTL_ITR_INDX_SHIFT)|
		      (I40E_QUEUE_TYPE_TX
		       << I40E_QINT_TQCTL_NEXTQ_TYPE_SHIFT);

		wr32(hw, I40E_QINT_TQCTL(nextqp), val);
	}

	val = I40E_QINT_TQCTL_CAUSE_ENA_MASK		      |
	      (I40E_TX_ITR << I40E_QINT_TQCTL_ITR_INDX_SHIFT) |
	      (I40E_QUEUE_END_OF_LIST << I40E_QINT_TQCTL_NEXTQ_INDX_SHIFT);

	wr32(hw, I40E_QINT_TQCTL(0), val);
	i40e_flush(hw);
}

/**
 * i40e_irq_dynamic_disable_icr0 - Disable default interrupt generation for icr0
 * @pf: board private structure
 **/
void i40e_irq_dynamic_disable_icr0(struct i40e_pf *pf)
{
	struct i40e_hw *hw = &pf->hw;

	wr32(hw, I40E_PFINT_DYN_CTL0,
	     I40E_ITR_NONE << I40E_PFINT_DYN_CTLN_ITR_INDX_SHIFT);
	i40e_flush(hw);
}

/**
 * i40e_irq_dynamic_enable_icr0 - Enable default interrupt generation for icr0
 * @pf: board private structure
 **/
void i40e_irq_dynamic_enable_icr0(struct i40e_pf *pf)
{
	struct i40e_hw *hw = &pf->hw;
	u32 val;

	val = I40E_PFINT_DYN_CTL0_INTENA_MASK   |
	      I40E_PFINT_DYN_CTL0_CLEARPBA_MASK |
	      (I40E_ITR_NONE << I40E_PFINT_DYN_CTL0_ITR_INDX_SHIFT);

	wr32(hw, I40E_PFINT_DYN_CTL0, val);
	i40e_flush(hw);
}

/**
 * i40e_msix_clean_rings - MSIX mode Interrupt Handler
 * @irq: interrupt number
 * @data: pointer to a q_vector
 **/
static irqreturn_t i40e_msix_clean_rings(int irq, void *data)
{
	struct i40e_q_vector *q_vector = data;

	if (!q_vector->tx.ring && !q_vector->rx.ring)
		return IRQ_HANDLED;

	napi_schedule_irqoff(&q_vector->napi);

	return IRQ_HANDLED;
}

/**
 * i40e_irq_affinity_notify - Callback for affinity changes
 * @notify: context as to what irq was changed
 * @mask: the new affinity mask
 *
 * This is a callback function used by the irq_set_affinity_notifier function
 * so that we may register to receive changes to the irq affinity masks.
 **/
static void i40e_irq_affinity_notify(struct irq_affinity_notify *notify,
				     const cpumask_t *mask)
{
	struct i40e_q_vector *q_vector =
		container_of(notify, struct i40e_q_vector, affinity_notify);

	cpumask_copy(&q_vector->affinity_mask, mask);
}

/**
 * i40e_irq_affinity_release - Callback for affinity notifier release
 * @ref: internal core kernel usage
 *
 * This is a callback function used by the irq_set_affinity_notifier function
 * to inform the current notification subscriber that they will no longer
 * receive notifications.
 **/
static void i40e_irq_affinity_release(struct kref *ref) {}

/**
 * i40e_vsi_request_irq_msix - Initialize MSI-X interrupts
 * @vsi: the VSI being configured
 * @basename: name for the vector
 *
 * Allocates MSI-X vectors and requests interrupts from the kernel.
 **/
static int i40e_vsi_request_irq_msix(struct i40e_vsi *vsi, char *basename)
{
	int q_vectors = vsi->num_q_vectors;
	struct i40e_pf *pf = vsi->back;
	int base = vsi->base_vector;
	int rx_int_idx = 0;
	int tx_int_idx = 0;
	int vector, err;
	int irq_num;
	int cpu;

	for (vector = 0; vector < q_vectors; vector++) {
		struct i40e_q_vector *q_vector = vsi->q_vectors[vector];

		irq_num = pf->msix_entries[base + vector].vector;

		if (q_vector->tx.ring && q_vector->rx.ring) {
			snprintf(q_vector->name, sizeof(q_vector->name) - 1,
				 "%s-%s-%d", basename, "TxRx", rx_int_idx++);
			tx_int_idx++;
		} else if (q_vector->rx.ring) {
			snprintf(q_vector->name, sizeof(q_vector->name) - 1,
				 "%s-%s-%d", basename, "rx", rx_int_idx++);
		} else if (q_vector->tx.ring) {
			snprintf(q_vector->name, sizeof(q_vector->name) - 1,
				 "%s-%s-%d", basename, "tx", tx_int_idx++);
		} else {
			/* skip this unused q_vector */
			continue;
		}
		err = request_irq(irq_num,
				  vsi->irq_handler,
				  0,
				  q_vector->name,
				  q_vector);
		if (err) {
			dev_info(&pf->pdev->dev,
				 "MSIX request_irq failed, error: %d\n", err);
			goto free_queue_irqs;
		}

		/* register for affinity change notifications */
		q_vector->affinity_notify.notify = i40e_irq_affinity_notify;
		q_vector->affinity_notify.release = i40e_irq_affinity_release;
		irq_set_affinity_notifier(irq_num, &q_vector->affinity_notify);
		/* Spread affinity hints out across online CPUs.
		 *
		 * get_cpu_mask returns a static constant mask with
		 * a permanent lifetime so it's ok to pass to
		 * irq_set_affinity_hint without making a copy.
		 */
		cpu = cpumask_local_spread(q_vector->v_idx, -1);
		irq_set_affinity_hint(irq_num, get_cpu_mask(cpu));
	}

	vsi->irqs_ready = true;
	return 0;

free_queue_irqs:
	while (vector) {
		vector--;
		irq_num = pf->msix_entries[base + vector].vector;
		irq_set_affinity_notifier(irq_num, NULL);
		irq_set_affinity_hint(irq_num, NULL);
		free_irq(irq_num, &vsi->q_vectors[vector]);
	}
	return err;
}

/**
 * i40e_vsi_disable_irq - Mask off queue interrupt generation on the VSI
 * @vsi: the VSI being un-configured
 **/
static void i40e_vsi_disable_irq(struct i40e_vsi *vsi)
{
	struct i40e_pf *pf = vsi->back;
	struct i40e_hw *hw = &pf->hw;
	int base = vsi->base_vector;
	int i;

	/* disable interrupt causation from each queue */
	for (i = 0; i < vsi->num_queue_pairs; i++) {
		u32 val;

		val = rd32(hw, I40E_QINT_TQCTL(vsi->tx_rings[i]->reg_idx));
		val &= ~I40E_QINT_TQCTL_CAUSE_ENA_MASK;
		wr32(hw, I40E_QINT_TQCTL(vsi->tx_rings[i]->reg_idx), val);

		val = rd32(hw, I40E_QINT_RQCTL(vsi->rx_rings[i]->reg_idx));
		val &= ~I40E_QINT_RQCTL_CAUSE_ENA_MASK;
		wr32(hw, I40E_QINT_RQCTL(vsi->rx_rings[i]->reg_idx), val);

		if (!i40e_enabled_xdp_vsi(vsi))
			continue;
		wr32(hw, I40E_QINT_TQCTL(vsi->xdp_rings[i]->reg_idx), 0);
	}

	/* disable each interrupt */
	if (pf->flags & I40E_FLAG_MSIX_ENABLED) {
		for (i = vsi->base_vector;
		     i < (vsi->num_q_vectors + vsi->base_vector); i++)
			wr32(hw, I40E_PFINT_DYN_CTLN(i - 1), 0);

		i40e_flush(hw);
		for (i = 0; i < vsi->num_q_vectors; i++)
			synchronize_irq(pf->msix_entries[i + base].vector);
	} else {
		/* Legacy and MSI mode - this stops all interrupt handling */
		wr32(hw, I40E_PFINT_ICR0_ENA, 0);
		wr32(hw, I40E_PFINT_DYN_CTL0, 0);
		i40e_flush(hw);
		synchronize_irq(pf->pdev->irq);
	}
}

/**
 * i40e_vsi_enable_irq - Enable IRQ for the given VSI
 * @vsi: the VSI being configured
 **/
static int i40e_vsi_enable_irq(struct i40e_vsi *vsi)
{
	struct i40e_pf *pf = vsi->back;
	int i;

	if (pf->flags & I40E_FLAG_MSIX_ENABLED) {
		for (i = 0; i < vsi->num_q_vectors; i++)
			i40e_irq_dynamic_enable(vsi, i);
	} else {
		i40e_irq_dynamic_enable_icr0(pf);
	}

	i40e_flush(&pf->hw);
	return 0;
}

/**
 * i40e_free_misc_vector - Free the vector that handles non-queue events
 * @pf: board private structure
 **/
static void i40e_free_misc_vector(struct i40e_pf *pf)
{
	/* Disable ICR 0 */
	wr32(&pf->hw, I40E_PFINT_ICR0_ENA, 0);
	i40e_flush(&pf->hw);

	if (pf->flags & I40E_FLAG_MSIX_ENABLED && pf->msix_entries) {
		synchronize_irq(pf->msix_entries[0].vector);
		free_irq(pf->msix_entries[0].vector, pf);
		clear_bit(__I40E_MISC_IRQ_REQUESTED, pf->state);
	}
}

/**
 * i40e_intr - MSI/Legacy and non-queue interrupt handler
 * @irq: interrupt number
 * @data: pointer to a q_vector
 *
 * This is the handler used for all MSI/Legacy interrupts, and deals
 * with both queue and non-queue interrupts.  This is also used in
 * MSIX mode to handle the non-queue interrupts.
 **/
static irqreturn_t i40e_intr(int irq, void *data)
{
	struct i40e_pf *pf = (struct i40e_pf *)data;
	struct i40e_hw *hw = &pf->hw;
	irqreturn_t ret = IRQ_NONE;
	u32 icr0, icr0_remaining;
	u32 val, ena_mask;

	icr0 = rd32(hw, I40E_PFINT_ICR0);
	ena_mask = rd32(hw, I40E_PFINT_ICR0_ENA);

	/* if sharing a legacy IRQ, we might get called w/o an intr pending */
	if ((icr0 & I40E_PFINT_ICR0_INTEVENT_MASK) == 0)
		goto enable_intr;

	/* if interrupt but no bits showing, must be SWINT */
	if (((icr0 & ~I40E_PFINT_ICR0_INTEVENT_MASK) == 0) ||
	    (icr0 & I40E_PFINT_ICR0_SWINT_MASK))
		pf->sw_int_count++;

	if ((pf->flags & I40E_FLAG_IWARP_ENABLED) &&
	    (icr0 & I40E_PFINT_ICR0_ENA_PE_CRITERR_MASK)) {
		ena_mask &= ~I40E_PFINT_ICR0_ENA_PE_CRITERR_MASK;
		dev_dbg(&pf->pdev->dev, "cleared PE_CRITERR\n");
		set_bit(__I40E_CORE_RESET_REQUESTED, pf->state);
	}

	/* only q0 is used in MSI/Legacy mode, and none are used in MSIX */
	if (icr0 & I40E_PFINT_ICR0_QUEUE_0_MASK) {
		struct i40e_vsi *vsi = pf->vsi[pf->lan_vsi];
		struct i40e_q_vector *q_vector = vsi->q_vectors[0];

		/* We do not have a way to disarm Queue causes while leaving
		 * interrupt enabled for all other causes, ideally
		 * interrupt should be disabled while we are in NAPI but
		 * this is not a performance path and napi_schedule()
		 * can deal with rescheduling.
		 */
		if (!test_bit(__I40E_DOWN, pf->state))
			napi_schedule_irqoff(&q_vector->napi);
	}

	if (icr0 & I40E_PFINT_ICR0_ADMINQ_MASK) {
		ena_mask &= ~I40E_PFINT_ICR0_ENA_ADMINQ_MASK;
		set_bit(__I40E_ADMINQ_EVENT_PENDING, pf->state);
		i40e_debug(&pf->hw, I40E_DEBUG_NVM, "AdminQ event\n");
	}

	if (icr0 & I40E_PFINT_ICR0_MAL_DETECT_MASK) {
		ena_mask &= ~I40E_PFINT_ICR0_ENA_MAL_DETECT_MASK;
		set_bit(__I40E_MDD_EVENT_PENDING, pf->state);
	}

	if (icr0 & I40E_PFINT_ICR0_VFLR_MASK) {
		/* disable any further VFLR event notifications */
		if (test_bit(__I40E_VF_RESETS_DISABLED, pf->state)) {
			u32 reg = rd32(hw, I40E_PFINT_ICR0_ENA);

			reg &= ~I40E_PFINT_ICR0_VFLR_MASK;
			wr32(hw, I40E_PFINT_ICR0_ENA, reg);
		} else {
			ena_mask &= ~I40E_PFINT_ICR0_ENA_VFLR_MASK;
			set_bit(__I40E_VFLR_EVENT_PENDING, pf->state);
		}
	}

	if (icr0 & I40E_PFINT_ICR0_GRST_MASK) {
		if (!test_bit(__I40E_RESET_RECOVERY_PENDING, pf->state))
			set_bit(__I40E_RESET_INTR_RECEIVED, pf->state);
		ena_mask &= ~I40E_PFINT_ICR0_ENA_GRST_MASK;
		val = rd32(hw, I40E_GLGEN_RSTAT);
		val = (val & I40E_GLGEN_RSTAT_RESET_TYPE_MASK)
		       >> I40E_GLGEN_RSTAT_RESET_TYPE_SHIFT;
		if (val == I40E_RESET_CORER) {
			pf->corer_count++;
		} else if (val == I40E_RESET_GLOBR) {
			pf->globr_count++;
		} else if (val == I40E_RESET_EMPR) {
			pf->empr_count++;
			set_bit(__I40E_EMP_RESET_INTR_RECEIVED, pf->state);
		}
	}

	if (icr0 & I40E_PFINT_ICR0_HMC_ERR_MASK) {
		icr0 &= ~I40E_PFINT_ICR0_HMC_ERR_MASK;
		dev_info(&pf->pdev->dev, "HMC error interrupt\n");
		dev_info(&pf->pdev->dev, "HMC error info 0x%x, HMC error data 0x%x\n",
			 rd32(hw, I40E_PFHMC_ERRORINFO),
			 rd32(hw, I40E_PFHMC_ERRORDATA));
	}

	if (icr0 & I40E_PFINT_ICR0_TIMESYNC_MASK) {
		u32 prttsyn_stat = rd32(hw, I40E_PRTTSYN_STAT_0);

		if (prttsyn_stat & I40E_PRTTSYN_STAT_0_TXTIME_MASK) {
			icr0 &= ~I40E_PFINT_ICR0_ENA_TIMESYNC_MASK;
			i40e_ptp_tx_hwtstamp(pf);
		}
	}

	/* If a critical error is pending we have no choice but to reset the
	 * device.
	 * Report and mask out any remaining unexpected interrupts.
	 */
	icr0_remaining = icr0 & ena_mask;
	if (icr0_remaining) {
		dev_info(&pf->pdev->dev, "unhandled interrupt icr0=0x%08x\n",
			 icr0_remaining);
		if ((icr0_remaining & I40E_PFINT_ICR0_PE_CRITERR_MASK) ||
		    (icr0_remaining & I40E_PFINT_ICR0_PCI_EXCEPTION_MASK) ||
		    (icr0_remaining & I40E_PFINT_ICR0_ECC_ERR_MASK)) {
			dev_info(&pf->pdev->dev, "device will be reset\n");
			set_bit(__I40E_PF_RESET_REQUESTED, pf->state);
			i40e_service_event_schedule(pf);
		}
		ena_mask &= ~icr0_remaining;
	}
	ret = IRQ_HANDLED;

enable_intr:
	/* re-enable interrupt causes */
	wr32(hw, I40E_PFINT_ICR0_ENA, ena_mask);
	if (!test_bit(__I40E_DOWN, pf->state) ||
	    test_bit(__I40E_RECOVERY_MODE, pf->state)) {
		i40e_service_event_schedule(pf);
		i40e_irq_dynamic_enable_icr0(pf);
	}

	return ret;
}

/**
 * i40e_clean_fdir_tx_irq - Reclaim resources after transmit completes
 * @tx_ring:  tx ring to clean
 * @budget:   how many cleans we're allowed
 *
 * Returns true if there's any budget left (e.g. the clean is finished)
 **/
static bool i40e_clean_fdir_tx_irq(struct i40e_ring *tx_ring, int budget)
{
	struct i40e_vsi *vsi = tx_ring->vsi;
	u16 i = tx_ring->next_to_clean;
	struct i40e_tx_buffer *tx_buf;
	struct i40e_tx_desc *tx_desc;

	tx_buf = &tx_ring->tx_bi[i];
	tx_desc = I40E_TX_DESC(tx_ring, i);
	i -= tx_ring->count;

	do {
		struct i40e_tx_desc *eop_desc = tx_buf->next_to_watch;

		/* if next_to_watch is not set then there is no work pending */
		if (!eop_desc)
			break;

		/* prevent any other reads prior to eop_desc */
		smp_rmb();

		/* if the descriptor isn't done, no work yet to do */
		if (!(eop_desc->cmd_type_offset_bsz &
		      cpu_to_le64(I40E_TX_DESC_DTYPE_DESC_DONE)))
			break;

		/* clear next_to_watch to prevent false hangs */
		tx_buf->next_to_watch = NULL;

		tx_desc->buffer_addr = 0;
		tx_desc->cmd_type_offset_bsz = 0;
		/* move past filter desc */
		tx_buf++;
		tx_desc++;
		i++;
		if (unlikely(!i)) {
			i -= tx_ring->count;
			tx_buf = tx_ring->tx_bi;
			tx_desc = I40E_TX_DESC(tx_ring, 0);
		}
		/* unmap skb header data */
		dma_unmap_single(tx_ring->dev,
				 dma_unmap_addr(tx_buf, dma),
				 dma_unmap_len(tx_buf, len),
				 DMA_TO_DEVICE);
		if (tx_buf->tx_flags & I40E_TX_FLAGS_FD_SB)
			kfree(tx_buf->raw_buf);

		tx_buf->raw_buf = NULL;
		tx_buf->tx_flags = 0;
		tx_buf->next_to_watch = NULL;
		dma_unmap_len_set(tx_buf, len, 0);
		tx_desc->buffer_addr = 0;
		tx_desc->cmd_type_offset_bsz = 0;

		/* move us past the eop_desc for start of next FD desc */
		tx_buf++;
		tx_desc++;
		i++;
		if (unlikely(!i)) {
			i -= tx_ring->count;
			tx_buf = tx_ring->tx_bi;
			tx_desc = I40E_TX_DESC(tx_ring, 0);
		}

		/* update budget accounting */
		budget--;
	} while (likely(budget));

	i += tx_ring->count;
	tx_ring->next_to_clean = i;

	if (vsi->back->flags & I40E_FLAG_MSIX_ENABLED)
		i40e_irq_dynamic_enable(vsi, tx_ring->q_vector->v_idx);

	return budget > 0;
}

/**
 * i40e_fdir_clean_ring - Interrupt Handler for FDIR SB ring
 * @irq: interrupt number
 * @data: pointer to a q_vector
 **/
static irqreturn_t i40e_fdir_clean_ring(int irq, void *data)
{
	struct i40e_q_vector *q_vector = data;
	struct i40e_vsi *vsi;

	if (!q_vector->tx.ring)
		return IRQ_HANDLED;

	vsi = q_vector->tx.ring->vsi;
	i40e_clean_fdir_tx_irq(q_vector->tx.ring, vsi->work_limit);

	return IRQ_HANDLED;
}

/**
 * i40e_map_vector_to_qp - Assigns the queue pair to the vector
 * @vsi: the VSI being configured
 * @v_idx: vector index
 * @qp_idx: queue pair index
 **/
static void i40e_map_vector_to_qp(struct i40e_vsi *vsi, int v_idx, int qp_idx)
{
	struct i40e_q_vector *q_vector = vsi->q_vectors[v_idx];
	struct i40e_ring *tx_ring = vsi->tx_rings[qp_idx];
	struct i40e_ring *rx_ring = vsi->rx_rings[qp_idx];

	tx_ring->q_vector = q_vector;
	tx_ring->next = q_vector->tx.ring;
	q_vector->tx.ring = tx_ring;
	q_vector->tx.count++;

	/* Place XDP Tx ring in the same q_vector ring list as regular Tx */
	if (i40e_enabled_xdp_vsi(vsi)) {
		struct i40e_ring *xdp_ring = vsi->xdp_rings[qp_idx];

		xdp_ring->q_vector = q_vector;
		xdp_ring->next = q_vector->tx.ring;
		q_vector->tx.ring = xdp_ring;
		q_vector->tx.count++;
	}

	rx_ring->q_vector = q_vector;
	rx_ring->next = q_vector->rx.ring;
	q_vector->rx.ring = rx_ring;
	q_vector->rx.count++;
}

/**
 * i40e_vsi_map_rings_to_vectors - Maps descriptor rings to vectors
 * @vsi: the VSI being configured
 *
 * This function maps descriptor rings to the queue-specific vectors
 * we were allotted through the MSI-X enabling code.  Ideally, we'd have
 * one vector per queue pair, but on a constrained vector budget, we
 * group the queue pairs as "efficiently" as possible.
 **/
static void i40e_vsi_map_rings_to_vectors(struct i40e_vsi *vsi)
{
	int qp_remaining = vsi->num_queue_pairs;
	int q_vectors = vsi->num_q_vectors;
	int num_ringpairs;
	int v_start = 0;
	int qp_idx = 0;

	/* If we don't have enough vectors for a 1-to-1 mapping, we'll have to
	 * group them so there are multiple queues per vector.
	 * It is also important to go through all the vectors available to be
	 * sure that if we don't use all the vectors, that the remaining vectors
	 * are cleared. This is especially important when decreasing the
	 * number of queues in use.
	 */
	for (; v_start < q_vectors; v_start++) {
		struct i40e_q_vector *q_vector = vsi->q_vectors[v_start];

		num_ringpairs = DIV_ROUND_UP(qp_remaining, q_vectors - v_start);

		q_vector->num_ringpairs = num_ringpairs;
		q_vector->reg_idx = q_vector->v_idx + vsi->base_vector - 1;

		q_vector->rx.count = 0;
		q_vector->tx.count = 0;
		q_vector->rx.ring = NULL;
		q_vector->tx.ring = NULL;

		while (num_ringpairs--) {
			i40e_map_vector_to_qp(vsi, v_start, qp_idx);
			qp_idx++;
			qp_remaining--;
		}
	}
}

/**
 * i40e_vsi_request_irq - Request IRQ from the OS
 * @vsi: the VSI being configured
 * @basename: name for the vector
 **/
static int i40e_vsi_request_irq(struct i40e_vsi *vsi, char *basename)
{
	struct i40e_pf *pf = vsi->back;
	int err;

	if (pf->flags & I40E_FLAG_MSIX_ENABLED)
		err = i40e_vsi_request_irq_msix(vsi, basename);
	else if (pf->flags & I40E_FLAG_MSI_ENABLED)
		err = request_irq(pf->pdev->irq, i40e_intr, 0,
				  pf->int_name, pf);
	else
		err = request_irq(pf->pdev->irq, i40e_intr, IRQF_SHARED,
				  pf->int_name, pf);

	if (err)
		dev_info(&pf->pdev->dev, "request_irq failed, Error %d\n", err);

	return err;
}

#ifdef CONFIG_NET_POLL_CONTROLLER
/**
 * i40e_netpoll - A Polling 'interrupt' handler
 * @netdev: network interface device structure
 *
 * This is used by netconsole to send skbs without having to re-enable
 * interrupts.  It's not called while the normal interrupt routine is executing.
 **/
static void i40e_netpoll(struct net_device *netdev)
{
	struct i40e_netdev_priv *np = netdev_priv(netdev);
	struct i40e_vsi *vsi = np->vsi;
	struct i40e_pf *pf = vsi->back;
	int i;

	/* if interface is down do nothing */
	if (test_bit(__I40E_VSI_DOWN, vsi->state))
		return;

	if (pf->flags & I40E_FLAG_MSIX_ENABLED) {
		for (i = 0; i < vsi->num_q_vectors; i++)
			i40e_msix_clean_rings(0, vsi->q_vectors[i]);
	} else {
		i40e_intr(pf->pdev->irq, netdev);
	}
}
#endif

#define I40E_QTX_ENA_WAIT_COUNT 50

/**
 * i40e_pf_txq_wait - Wait for a PF's Tx queue to be enabled or disabled
 * @pf: the PF being configured
 * @pf_q: the PF queue
 * @enable: enable or disable state of the queue
 *
 * This routine will wait for the given Tx queue of the PF to reach the
 * enabled or disabled state.
 * Returns -ETIMEDOUT in case of failing to reach the requested state after
 * multiple retries; else will return 0 in case of success.
 **/
static int i40e_pf_txq_wait(struct i40e_pf *pf, int pf_q, bool enable)
{
	int i;
	u32 tx_reg;

	for (i = 0; i < I40E_QUEUE_WAIT_RETRY_LIMIT; i++) {
		tx_reg = rd32(&pf->hw, I40E_QTX_ENA(pf_q));
		if (enable == !!(tx_reg & I40E_QTX_ENA_QENA_STAT_MASK))
			break;

		usleep_range(10, 20);
	}
	if (i >= I40E_QUEUE_WAIT_RETRY_LIMIT)
		return -ETIMEDOUT;

	return 0;
}

/**
 * i40e_control_tx_q - Start or stop a particular Tx queue
 * @pf: the PF structure
 * @pf_q: the PF queue to configure
 * @enable: start or stop the queue
 *
 * This function enables or disables a single queue. Note that any delay
 * required after the operation is expected to be handled by the caller of
 * this function.
 **/
static void i40e_control_tx_q(struct i40e_pf *pf, int pf_q, bool enable)
{
	struct i40e_hw *hw = &pf->hw;
	u32 tx_reg;
	int i;

	/* warn the TX unit of coming changes */
	i40e_pre_tx_queue_cfg(&pf->hw, pf_q, enable);
	if (!enable)
		usleep_range(10, 20);

	for (i = 0; i < I40E_QTX_ENA_WAIT_COUNT; i++) {
		tx_reg = rd32(hw, I40E_QTX_ENA(pf_q));
		if (((tx_reg >> I40E_QTX_ENA_QENA_REQ_SHIFT) & 1) ==
		    ((tx_reg >> I40E_QTX_ENA_QENA_STAT_SHIFT) & 1))
			break;
		usleep_range(1000, 2000);
	}

	/* Skip if the queue is already in the requested state */
	if (enable == !!(tx_reg & I40E_QTX_ENA_QENA_STAT_MASK))
		return;

	/* turn on/off the queue */
	if (enable) {
		wr32(hw, I40E_QTX_HEAD(pf_q), 0);
		tx_reg |= I40E_QTX_ENA_QENA_REQ_MASK;
	} else {
		tx_reg &= ~I40E_QTX_ENA_QENA_REQ_MASK;
	}

	wr32(hw, I40E_QTX_ENA(pf_q), tx_reg);
}

/**
 * i40e_control_wait_tx_q - Start/stop Tx queue and wait for completion
 * @seid: VSI SEID
 * @pf: the PF structure
 * @pf_q: the PF queue to configure
 * @is_xdp: true if the queue is used for XDP
 * @enable: start or stop the queue
 **/
int i40e_control_wait_tx_q(int seid, struct i40e_pf *pf, int pf_q,
			   bool is_xdp, bool enable)
{
	int ret;

	i40e_control_tx_q(pf, pf_q, enable);

	/* wait for the change to finish */
	ret = i40e_pf_txq_wait(pf, pf_q, enable);
	if (ret) {
		dev_info(&pf->pdev->dev,
			 "VSI seid %d %sTx ring %d %sable timeout\n",
			 seid, (is_xdp ? "XDP " : ""), pf_q,
			 (enable ? "en" : "dis"));
	}

	return ret;
}

/**
 * i40e_vsi_control_tx - Start or stop a VSI's rings
 * @vsi: the VSI being configured
 * @enable: start or stop the rings
 **/
static int i40e_vsi_control_tx(struct i40e_vsi *vsi, bool enable)
{
	struct i40e_pf *pf = vsi->back;
	int i, pf_q, ret = 0;

	pf_q = vsi->base_queue;
	for (i = 0; i < vsi->num_queue_pairs; i++, pf_q++) {
		ret = i40e_control_wait_tx_q(vsi->seid, pf,
					     pf_q,
					     false /*is xdp*/, enable);
		if (ret)
			break;

		if (!i40e_enabled_xdp_vsi(vsi))
			continue;

		ret = i40e_control_wait_tx_q(vsi->seid, pf,
					     pf_q + vsi->alloc_queue_pairs,
					     true /*is xdp*/, enable);
		if (ret)
			break;
	}
	return ret;
}

/**
 * i40e_pf_rxq_wait - Wait for a PF's Rx queue to be enabled or disabled
 * @pf: the PF being configured
 * @pf_q: the PF queue
 * @enable: enable or disable state of the queue
 *
 * This routine will wait for the given Rx queue of the PF to reach the
 * enabled or disabled state.
 * Returns -ETIMEDOUT in case of failing to reach the requested state after
 * multiple retries; else will return 0 in case of success.
 **/
static int i40e_pf_rxq_wait(struct i40e_pf *pf, int pf_q, bool enable)
{
	int i;
	u32 rx_reg;

	for (i = 0; i < I40E_QUEUE_WAIT_RETRY_LIMIT; i++) {
		rx_reg = rd32(&pf->hw, I40E_QRX_ENA(pf_q));
		if (enable == !!(rx_reg & I40E_QRX_ENA_QENA_STAT_MASK))
			break;

		usleep_range(10, 20);
	}
	if (i >= I40E_QUEUE_WAIT_RETRY_LIMIT)
		return -ETIMEDOUT;

	return 0;
}

/**
 * i40e_control_rx_q - Start or stop a particular Rx queue
 * @pf: the PF structure
 * @pf_q: the PF queue to configure
 * @enable: start or stop the queue
 *
 * This function enables or disables a single queue. Note that
 * any delay required after the operation is expected to be
 * handled by the caller of this function.
 **/
static void i40e_control_rx_q(struct i40e_pf *pf, int pf_q, bool enable)
{
	struct i40e_hw *hw = &pf->hw;
	u32 rx_reg;
	int i;

	for (i = 0; i < I40E_QTX_ENA_WAIT_COUNT; i++) {
		rx_reg = rd32(hw, I40E_QRX_ENA(pf_q));
		if (((rx_reg >> I40E_QRX_ENA_QENA_REQ_SHIFT) & 1) ==
		    ((rx_reg >> I40E_QRX_ENA_QENA_STAT_SHIFT) & 1))
			break;
		usleep_range(1000, 2000);
	}

	/* Skip if the queue is already in the requested state */
	if (enable == !!(rx_reg & I40E_QRX_ENA_QENA_STAT_MASK))
		return;

	/* turn on/off the queue */
	if (enable)
		rx_reg |= I40E_QRX_ENA_QENA_REQ_MASK;
	else
		rx_reg &= ~I40E_QRX_ENA_QENA_REQ_MASK;

	wr32(hw, I40E_QRX_ENA(pf_q), rx_reg);
}

/**
 * i40e_control_wait_rx_q
 * @pf: the PF structure
 * @pf_q: queue being configured
 * @enable: start or stop the rings
 *
 * This function enables or disables a single queue along with waiting
 * for the change to finish. The caller of this function should handle
 * the delays needed in the case of disabling queues.
 **/
int i40e_control_wait_rx_q(struct i40e_pf *pf, int pf_q, bool enable)
{
	int ret = 0;

	i40e_control_rx_q(pf, pf_q, enable);

	/* wait for the change to finish */
	ret = i40e_pf_rxq_wait(pf, pf_q, enable);
	if (ret)
		return ret;

	return ret;
}

/**
 * i40e_vsi_control_rx - Start or stop a VSI's rings
 * @vsi: the VSI being configured
 * @enable: start or stop the rings
 **/
static int i40e_vsi_control_rx(struct i40e_vsi *vsi, bool enable)
{
	struct i40e_pf *pf = vsi->back;
	int i, pf_q, ret = 0;

	pf_q = vsi->base_queue;
	for (i = 0; i < vsi->num_queue_pairs; i++, pf_q++) {
		ret = i40e_control_wait_rx_q(pf, pf_q, enable);
		if (ret) {
			dev_info(&pf->pdev->dev,
				 "VSI seid %d Rx ring %d %sable timeout\n",
				 vsi->seid, pf_q, (enable ? "en" : "dis"));
			break;
		}
	}

	/* Due to HW errata, on Rx disable only, the register can indicate done
	 * before it really is. Needs 50ms to be sure
	 */
	if (!enable)
		mdelay(50);

	return ret;
}

/**
 * i40e_vsi_start_rings - Start a VSI's rings
 * @vsi: the VSI being configured
 **/
int i40e_vsi_start_rings(struct i40e_vsi *vsi)
{
	int ret = 0;

	/* do rx first for enable and last for disable */
	ret = i40e_vsi_control_rx(vsi, true);
	if (ret)
		return ret;
	ret = i40e_vsi_control_tx(vsi, true);

	return ret;
}

/**
 * i40e_vsi_stop_rings - Stop a VSI's rings
 * @vsi: the VSI being configured
 **/
void i40e_vsi_stop_rings(struct i40e_vsi *vsi)
{
	/* When port TX is suspended, don't wait */
	if (test_bit(__I40E_PORT_SUSPENDED, vsi->back->state))
		return i40e_vsi_stop_rings_no_wait(vsi);

	/* do rx first for enable and last for disable
	 * Ignore return value, we need to shutdown whatever we can
	 */
	i40e_vsi_control_tx(vsi, false);
	i40e_vsi_control_rx(vsi, false);
}

/**
 * i40e_vsi_stop_rings_no_wait - Stop a VSI's rings and do not delay
 * @vsi: the VSI being shutdown
 *
 * This function stops all the rings for a VSI but does not delay to verify
 * that rings have been disabled. It is expected that the caller is shutting
 * down multiple VSIs at once and will delay together for all the VSIs after
 * initiating the shutdown. This is particularly useful for shutting down lots
 * of VFs together. Otherwise, a large delay can be incurred while configuring
 * each VSI in serial.
 **/
void i40e_vsi_stop_rings_no_wait(struct i40e_vsi *vsi)
{
	struct i40e_pf *pf = vsi->back;
	int i, pf_q;

	pf_q = vsi->base_queue;
	for (i = 0; i < vsi->num_queue_pairs; i++, pf_q++) {
		i40e_control_tx_q(pf, pf_q, false);
		i40e_control_rx_q(pf, pf_q, false);
	}
}

/**
 * i40e_vsi_free_irq - Free the irq association with the OS
 * @vsi: the VSI being configured
 **/
static void i40e_vsi_free_irq(struct i40e_vsi *vsi)
{
	struct i40e_pf *pf = vsi->back;
	struct i40e_hw *hw = &pf->hw;
	int base = vsi->base_vector;
	u32 val, qp;
	int i;

	if (pf->flags & I40E_FLAG_MSIX_ENABLED) {
		if (!vsi->q_vectors)
			return;

		if (!vsi->irqs_ready)
			return;

		vsi->irqs_ready = false;
		for (i = 0; i < vsi->num_q_vectors; i++) {
			int irq_num;
			u16 vector;

			vector = i + base;
			irq_num = pf->msix_entries[vector].vector;

			/* free only the irqs that were actually requested */
			if (!vsi->q_vectors[i] ||
			    !vsi->q_vectors[i]->num_ringpairs)
				continue;

			/* clear the affinity notifier in the IRQ descriptor */
			irq_set_affinity_notifier(irq_num, NULL);
			/* remove our suggested affinity mask for this IRQ */
			irq_set_affinity_hint(irq_num, NULL);
			synchronize_irq(irq_num);
			free_irq(irq_num, vsi->q_vectors[i]);

			/* Tear down the interrupt queue link list
			 *
			 * We know that they come in pairs and always
			 * the Rx first, then the Tx.  To clear the
			 * link list, stick the EOL value into the
			 * next_q field of the registers.
			 */
			val = rd32(hw, I40E_PFINT_LNKLSTN(vector - 1));
			qp = (val & I40E_PFINT_LNKLSTN_FIRSTQ_INDX_MASK)
				>> I40E_PFINT_LNKLSTN_FIRSTQ_INDX_SHIFT;
			val |= I40E_QUEUE_END_OF_LIST
				<< I40E_PFINT_LNKLSTN_FIRSTQ_INDX_SHIFT;
			wr32(hw, I40E_PFINT_LNKLSTN(vector - 1), val);

			while (qp != I40E_QUEUE_END_OF_LIST) {
				u32 next;

				val = rd32(hw, I40E_QINT_RQCTL(qp));

				val &= ~(I40E_QINT_RQCTL_MSIX_INDX_MASK  |
					 I40E_QINT_RQCTL_MSIX0_INDX_MASK |
					 I40E_QINT_RQCTL_CAUSE_ENA_MASK  |
					 I40E_QINT_RQCTL_INTEVENT_MASK);

				val |= (I40E_QINT_RQCTL_ITR_INDX_MASK |
					 I40E_QINT_RQCTL_NEXTQ_INDX_MASK);

				wr32(hw, I40E_QINT_RQCTL(qp), val);

				val = rd32(hw, I40E_QINT_TQCTL(qp));

				next = (val & I40E_QINT_TQCTL_NEXTQ_INDX_MASK)
					>> I40E_QINT_TQCTL_NEXTQ_INDX_SHIFT;

				val &= ~(I40E_QINT_TQCTL_MSIX_INDX_MASK  |
					 I40E_QINT_TQCTL_MSIX0_INDX_MASK |
					 I40E_QINT_TQCTL_CAUSE_ENA_MASK  |
					 I40E_QINT_TQCTL_INTEVENT_MASK);

				val |= (I40E_QINT_TQCTL_ITR_INDX_MASK |
					 I40E_QINT_TQCTL_NEXTQ_INDX_MASK);

				wr32(hw, I40E_QINT_TQCTL(qp), val);
				qp = next;
			}
		}
	} else {
		free_irq(pf->pdev->irq, pf);

		val = rd32(hw, I40E_PFINT_LNKLST0);
		qp = (val & I40E_PFINT_LNKLSTN_FIRSTQ_INDX_MASK)
			>> I40E_PFINT_LNKLSTN_FIRSTQ_INDX_SHIFT;
		val |= I40E_QUEUE_END_OF_LIST
			<< I40E_PFINT_LNKLST0_FIRSTQ_INDX_SHIFT;
		wr32(hw, I40E_PFINT_LNKLST0, val);

		val = rd32(hw, I40E_QINT_RQCTL(qp));
		val &= ~(I40E_QINT_RQCTL_MSIX_INDX_MASK  |
			 I40E_QINT_RQCTL_MSIX0_INDX_MASK |
			 I40E_QINT_RQCTL_CAUSE_ENA_MASK  |
			 I40E_QINT_RQCTL_INTEVENT_MASK);

		val |= (I40E_QINT_RQCTL_ITR_INDX_MASK |
			I40E_QINT_RQCTL_NEXTQ_INDX_MASK);

		wr32(hw, I40E_QINT_RQCTL(qp), val);

		val = rd32(hw, I40E_QINT_TQCTL(qp));

		val &= ~(I40E_QINT_TQCTL_MSIX_INDX_MASK  |
			 I40E_QINT_TQCTL_MSIX0_INDX_MASK |
			 I40E_QINT_TQCTL_CAUSE_ENA_MASK  |
			 I40E_QINT_TQCTL_INTEVENT_MASK);

		val |= (I40E_QINT_TQCTL_ITR_INDX_MASK |
			I40E_QINT_TQCTL_NEXTQ_INDX_MASK);

		wr32(hw, I40E_QINT_TQCTL(qp), val);
	}
}

/**
 * i40e_free_q_vector - Free memory allocated for specific interrupt vector
 * @vsi: the VSI being configured
 * @v_idx: Index of vector to be freed
 *
 * This function frees the memory allocated to the q_vector.  In addition if
 * NAPI is enabled it will delete any references to the NAPI struct prior
 * to freeing the q_vector.
 **/
static void i40e_free_q_vector(struct i40e_vsi *vsi, int v_idx)
{
	struct i40e_q_vector *q_vector = vsi->q_vectors[v_idx];
	struct i40e_ring *ring;

	if (!q_vector)
		return;

	/* disassociate q_vector from rings */
	i40e_for_each_ring(ring, q_vector->tx)
		ring->q_vector = NULL;

	i40e_for_each_ring(ring, q_vector->rx)
		ring->q_vector = NULL;

	/* only VSI w/ an associated netdev is set up w/ NAPI */
	if (vsi->netdev)
		netif_napi_del(&q_vector->napi);

	vsi->q_vectors[v_idx] = NULL;

	kfree_rcu(q_vector, rcu);
}

/**
 * i40e_vsi_free_q_vectors - Free memory allocated for interrupt vectors
 * @vsi: the VSI being un-configured
 *
 * This frees the memory allocated to the q_vectors and
 * deletes references to the NAPI struct.
 **/
static void i40e_vsi_free_q_vectors(struct i40e_vsi *vsi)
{
	int v_idx;

	for (v_idx = 0; v_idx < vsi->num_q_vectors; v_idx++)
		i40e_free_q_vector(vsi, v_idx);
}

/**
 * i40e_reset_interrupt_capability - Disable interrupt setup in OS
 * @pf: board private structure
 **/
static void i40e_reset_interrupt_capability(struct i40e_pf *pf)
{
	/* If we're in Legacy mode, the interrupt was cleaned in vsi_close */
	if (pf->flags & I40E_FLAG_MSIX_ENABLED) {
		pci_disable_msix(pf->pdev);
		kfree(pf->msix_entries);
		pf->msix_entries = NULL;
		kfree(pf->irq_pile);
		pf->irq_pile = NULL;
	} else if (pf->flags & I40E_FLAG_MSI_ENABLED) {
		pci_disable_msi(pf->pdev);
	}
	pf->flags &= ~(I40E_FLAG_MSIX_ENABLED | I40E_FLAG_MSI_ENABLED);
}

/**
 * i40e_clear_interrupt_scheme - Clear the current interrupt scheme settings
 * @pf: board private structure
 *
 * We go through and clear interrupt specific resources and reset the structure
 * to pre-load conditions
 **/
static void i40e_clear_interrupt_scheme(struct i40e_pf *pf)
{
	int i;

	i40e_free_misc_vector(pf);

	i40e_put_lump(pf->irq_pile, pf->iwarp_base_vector,
		      I40E_IWARP_IRQ_PILE_ID);

	i40e_put_lump(pf->irq_pile, 0, I40E_PILE_VALID_BIT-1);
	for (i = 0; i < pf->num_alloc_vsi; i++)
		if (pf->vsi[i])
			i40e_vsi_free_q_vectors(pf->vsi[i]);
	i40e_reset_interrupt_capability(pf);
}

/**
 * i40e_napi_enable_all - Enable NAPI for all q_vectors in the VSI
 * @vsi: the VSI being configured
 **/
static void i40e_napi_enable_all(struct i40e_vsi *vsi)
{
	int q_idx;

	if (!vsi->netdev)
		return;

	for (q_idx = 0; q_idx < vsi->num_q_vectors; q_idx++) {
		struct i40e_q_vector *q_vector = vsi->q_vectors[q_idx];

		if (q_vector->rx.ring || q_vector->tx.ring)
			napi_enable(&q_vector->napi);
	}
}

/**
 * i40e_napi_disable_all - Disable NAPI for all q_vectors in the VSI
 * @vsi: the VSI being configured
 **/
static void i40e_napi_disable_all(struct i40e_vsi *vsi)
{
	int q_idx;

	if (!vsi->netdev)
		return;

	for (q_idx = 0; q_idx < vsi->num_q_vectors; q_idx++) {
		struct i40e_q_vector *q_vector = vsi->q_vectors[q_idx];

		if (q_vector->rx.ring || q_vector->tx.ring)
			napi_disable(&q_vector->napi);
	}
}

/**
 * i40e_vsi_close - Shut down a VSI
 * @vsi: the vsi to be quelled
 **/
static void i40e_vsi_close(struct i40e_vsi *vsi)
{
	struct i40e_pf *pf = vsi->back;
	if (!test_and_set_bit(__I40E_VSI_DOWN, vsi->state))
		i40e_down(vsi);
	i40e_vsi_free_irq(vsi);
	i40e_vsi_free_tx_resources(vsi);
	i40e_vsi_free_rx_resources(vsi);
	vsi->current_netdev_flags = 0;
	set_bit(__I40E_CLIENT_SERVICE_REQUESTED, pf->state);
	if (test_bit(__I40E_RESET_RECOVERY_PENDING, pf->state))
		set_bit(__I40E_CLIENT_RESET, pf->state);
}

/**
 * i40e_quiesce_vsi - Pause a given VSI
 * @vsi: the VSI being paused
 **/
static void i40e_quiesce_vsi(struct i40e_vsi *vsi)
{
	if (test_bit(__I40E_VSI_DOWN, vsi->state))
		return;

	set_bit(__I40E_VSI_NEEDS_RESTART, vsi->state);
	if (vsi->netdev && netif_running(vsi->netdev))
		vsi->netdev->netdev_ops->ndo_stop(vsi->netdev);
	else
		i40e_vsi_close(vsi);
}

/**
 * i40e_unquiesce_vsi - Resume a given VSI
 * @vsi: the VSI being resumed
 **/
static void i40e_unquiesce_vsi(struct i40e_vsi *vsi)
{
	if (!test_and_clear_bit(__I40E_VSI_NEEDS_RESTART, vsi->state))
		return;

	if (vsi->netdev && netif_running(vsi->netdev))
		vsi->netdev->netdev_ops->ndo_open(vsi->netdev);
	else
		i40e_vsi_open(vsi);   /* this clears the DOWN bit */
}

/**
 * i40e_pf_quiesce_all_vsi - Pause all VSIs on a PF
 * @pf: the PF
 **/
static void i40e_pf_quiesce_all_vsi(struct i40e_pf *pf)
{
	int v;

	for (v = 0; v < pf->num_alloc_vsi; v++) {
		if (pf->vsi[v])
			i40e_quiesce_vsi(pf->vsi[v]);
	}
}

/**
 * i40e_pf_unquiesce_all_vsi - Resume all VSIs on a PF
 * @pf: the PF
 **/
static void i40e_pf_unquiesce_all_vsi(struct i40e_pf *pf)
{
	int v;

	for (v = 0; v < pf->num_alloc_vsi; v++) {
		if (pf->vsi[v])
			i40e_unquiesce_vsi(pf->vsi[v]);
	}
}

/**
 * i40e_vsi_wait_queues_disabled - Wait for VSI's queues to be disabled
 * @vsi: the VSI being configured
 *
 * Wait until all queues on a given VSI have been disabled.
 **/
int i40e_vsi_wait_queues_disabled(struct i40e_vsi *vsi)
{
	struct i40e_pf *pf = vsi->back;
	int i, pf_q, ret;

	pf_q = vsi->base_queue;
	for (i = 0; i < vsi->num_queue_pairs; i++, pf_q++) {
		/* Check and wait for the Tx queue */
		ret = i40e_pf_txq_wait(pf, pf_q, false);
		if (ret) {
			dev_info(&pf->pdev->dev,
				 "VSI seid %d Tx ring %d disable timeout\n",
				 vsi->seid, pf_q);
			return ret;
		}

		if (!i40e_enabled_xdp_vsi(vsi))
			goto wait_rx;

		/* Check and wait for the XDP Tx queue */
		ret = i40e_pf_txq_wait(pf, pf_q + vsi->alloc_queue_pairs,
				       false);
		if (ret) {
			dev_info(&pf->pdev->dev,
				 "VSI seid %d XDP Tx ring %d disable timeout\n",
				 vsi->seid, pf_q);
			return ret;
		}
wait_rx:
		/* Check and wait for the Rx queue */
		ret = i40e_pf_rxq_wait(pf, pf_q, false);
		if (ret) {
			dev_info(&pf->pdev->dev,
				 "VSI seid %d Rx ring %d disable timeout\n",
				 vsi->seid, pf_q);
			return ret;
		}
	}

	return 0;
}

#ifdef CONFIG_I40E_DCB
/**
 * i40e_pf_wait_queues_disabled - Wait for all queues of PF VSIs to be disabled
 * @pf: the PF
 *
 * This function waits for the queues to be in disabled state for all the
 * VSIs that are managed by this PF.
 **/
static int i40e_pf_wait_queues_disabled(struct i40e_pf *pf)
{
	int v, ret = 0;

	for (v = 0; v < pf->hw.func_caps.num_vsis; v++) {
		if (pf->vsi[v]) {
			ret = i40e_vsi_wait_queues_disabled(pf->vsi[v]);
			if (ret)
				break;
		}
	}

	return ret;
}

#endif

/**
 * i40e_get_iscsi_tc_map - Return TC map for iSCSI APP
 * @pf: pointer to PF
 *
 * Get TC map for ISCSI PF type that will include iSCSI TC
 * and LAN TC.
 **/
static u8 i40e_get_iscsi_tc_map(struct i40e_pf *pf)
{
	struct i40e_dcb_app_priority_table app;
	struct i40e_hw *hw = &pf->hw;
	u8 enabled_tc = 1; /* TC0 is always enabled */
	u8 tc, i;
	/* Get the iSCSI APP TLV */
	struct i40e_dcbx_config *dcbcfg = &hw->local_dcbx_config;

	for (i = 0; i < dcbcfg->numapps; i++) {
		app = dcbcfg->app[i];
		if (app.selector == I40E_APP_SEL_TCPIP &&
		    app.protocolid == I40E_APP_PROTOID_ISCSI) {
			tc = dcbcfg->etscfg.prioritytable[app.priority];
			enabled_tc |= BIT(tc);
			break;
		}
	}

	return enabled_tc;
}

/**
 * i40e_dcb_get_num_tc -  Get the number of TCs from DCBx config
 * @dcbcfg: the corresponding DCBx configuration structure
 *
 * Return the number of TCs from given DCBx configuration
 **/
static u8 i40e_dcb_get_num_tc(struct i40e_dcbx_config *dcbcfg)
{
	int i, tc_unused = 0;
	u8 num_tc = 0;
	u8 ret = 0;

	/* Scan the ETS Config Priority Table to find
	 * traffic class enabled for a given priority
	 * and create a bitmask of enabled TCs
	 */
	for (i = 0; i < I40E_MAX_USER_PRIORITY; i++)
		num_tc |= BIT(dcbcfg->etscfg.prioritytable[i]);

	/* Now scan the bitmask to check for
	 * contiguous TCs starting with TC0
	 */
	for (i = 0; i < I40E_MAX_TRAFFIC_CLASS; i++) {
		if (num_tc & BIT(i)) {
			if (!tc_unused) {
				ret++;
			} else {
				pr_err("Non-contiguous TC - Disabling DCB\n");
				return 1;
			}
		} else {
			tc_unused = 1;
		}
	}

	/* There is always at least TC0 */
	if (!ret)
		ret = 1;

	return ret;
}

/**
 * i40e_dcb_get_enabled_tc - Get enabled traffic classes
 * @dcbcfg: the corresponding DCBx configuration structure
 *
 * Query the current DCB configuration and return the number of
 * traffic classes enabled from the given DCBX config
 **/
static u8 i40e_dcb_get_enabled_tc(struct i40e_dcbx_config *dcbcfg)
{
	u8 num_tc = i40e_dcb_get_num_tc(dcbcfg);
	u8 enabled_tc = 1;
	u8 i;

	for (i = 0; i < num_tc; i++)
		enabled_tc |= BIT(i);

	return enabled_tc;
}

/**
 * i40e_mqprio_get_enabled_tc - Get enabled traffic classes
 * @pf: PF being queried
 *
 * Query the current MQPRIO configuration and return the number of
 * traffic classes enabled.
 **/
static u8 i40e_mqprio_get_enabled_tc(struct i40e_pf *pf)
{
	struct i40e_vsi *vsi = pf->vsi[pf->lan_vsi];
	u8 num_tc = vsi->mqprio_qopt.qopt.num_tc;
	u8 enabled_tc = 1, i;

	for (i = 1; i < num_tc; i++)
		enabled_tc |= BIT(i);
	return enabled_tc;
}

/**
 * i40e_pf_get_num_tc - Get enabled traffic classes for PF
 * @pf: PF being queried
 *
 * Return number of traffic classes enabled for the given PF
 **/
static u8 i40e_pf_get_num_tc(struct i40e_pf *pf)
{
	struct i40e_hw *hw = &pf->hw;
	u8 i, enabled_tc = 1;
	u8 num_tc = 0;
	struct i40e_dcbx_config *dcbcfg = &hw->local_dcbx_config;

	if (pf->flags & I40E_FLAG_TC_MQPRIO)
		return pf->vsi[pf->lan_vsi]->mqprio_qopt.qopt.num_tc;

	/* If neither MQPRIO nor DCB is enabled, then always use single TC */
	if (!(pf->flags & I40E_FLAG_DCB_ENABLED))
		return 1;

	/* SFP mode will be enabled for all TCs on port */
	if (!(pf->flags & I40E_FLAG_MFP_ENABLED))
		return i40e_dcb_get_num_tc(dcbcfg);

	/* MFP mode return count of enabled TCs for this PF */
	if (pf->hw.func_caps.iscsi)
		enabled_tc =  i40e_get_iscsi_tc_map(pf);
	else
		return 1; /* Only TC0 */

	for (i = 0; i < I40E_MAX_TRAFFIC_CLASS; i++) {
		if (enabled_tc & BIT(i))
			num_tc++;
	}
	return num_tc;
}

/**
 * i40e_pf_get_pf_tc_map - Get bitmap for enabled traffic classes
 * @pf: PF being queried
 *
 * Return a bitmap for enabled traffic classes for this PF.
 **/
static u8 i40e_pf_get_tc_map(struct i40e_pf *pf)
{
	if (pf->flags & I40E_FLAG_TC_MQPRIO)
		return i40e_mqprio_get_enabled_tc(pf);

	/* If neither MQPRIO nor DCB is enabled for this PF then just return
	 * default TC
	 */
	if (!(pf->flags & I40E_FLAG_DCB_ENABLED))
		return I40E_DEFAULT_TRAFFIC_CLASS;

	/* SFP mode we want PF to be enabled for all TCs */
	if (!(pf->flags & I40E_FLAG_MFP_ENABLED))
		return i40e_dcb_get_enabled_tc(&pf->hw.local_dcbx_config);

	/* MFP enabled and iSCSI PF type */
	if (pf->hw.func_caps.iscsi)
		return i40e_get_iscsi_tc_map(pf);
	else
		return I40E_DEFAULT_TRAFFIC_CLASS;
}

/**
 * i40e_vsi_get_bw_info - Query VSI BW Information
 * @vsi: the VSI being queried
 *
 * Returns 0 on success, negative value on failure
 **/
static int i40e_vsi_get_bw_info(struct i40e_vsi *vsi)
{
	struct i40e_aqc_query_vsi_ets_sla_config_resp bw_ets_config = {0};
	struct i40e_aqc_query_vsi_bw_config_resp bw_config = {0};
	struct i40e_pf *pf = vsi->back;
	struct i40e_hw *hw = &pf->hw;
	i40e_status ret;
	u32 tc_bw_max;
	int i;

	/* Get the VSI level BW configuration */
	ret = i40e_aq_query_vsi_bw_config(hw, vsi->seid, &bw_config, NULL);
	if (ret) {
		dev_info(&pf->pdev->dev,
			 "couldn't get PF vsi bw config, err %s aq_err %s\n",
			 i40e_stat_str(&pf->hw, ret),
			 i40e_aq_str(&pf->hw, pf->hw.aq.asq_last_status));
		return -EINVAL;
	}

	/* Get the VSI level BW configuration per TC */
	ret = i40e_aq_query_vsi_ets_sla_config(hw, vsi->seid, &bw_ets_config,
					       NULL);
	if (ret) {
		dev_info(&pf->pdev->dev,
			 "couldn't get PF vsi ets bw config, err %s aq_err %s\n",
			 i40e_stat_str(&pf->hw, ret),
			 i40e_aq_str(&pf->hw, pf->hw.aq.asq_last_status));
		return -EINVAL;
	}

	if (bw_config.tc_valid_bits != bw_ets_config.tc_valid_bits) {
		dev_info(&pf->pdev->dev,
			 "Enabled TCs mismatch from querying VSI BW info 0x%08x 0x%08x\n",
			 bw_config.tc_valid_bits,
			 bw_ets_config.tc_valid_bits);
		/* Still continuing */
	}

	vsi->bw_limit = le16_to_cpu(bw_config.port_bw_limit);
	vsi->bw_max_quanta = bw_config.max_bw;
	tc_bw_max = le16_to_cpu(bw_ets_config.tc_bw_max[0]) |
		    (le16_to_cpu(bw_ets_config.tc_bw_max[1]) << 16);
	for (i = 0; i < I40E_MAX_TRAFFIC_CLASS; i++) {
		vsi->bw_ets_share_credits[i] = bw_ets_config.share_credits[i];
		vsi->bw_ets_limit_credits[i] =
					le16_to_cpu(bw_ets_config.credits[i]);
		/* 3 bits out of 4 for each TC */
		vsi->bw_ets_max_quanta[i] = (u8)((tc_bw_max >> (i*4)) & 0x7);
	}

	return 0;
}

/**
 * i40e_vsi_configure_bw_alloc - Configure VSI BW allocation per TC
 * @vsi: the VSI being configured
 * @enabled_tc: TC bitmap
 * @bw_share: BW shared credits per TC
 *
 * Returns 0 on success, negative value on failure
 **/
static int i40e_vsi_configure_bw_alloc(struct i40e_vsi *vsi, u8 enabled_tc,
				       u8 *bw_share)
{
	struct i40e_aqc_configure_vsi_tc_bw_data bw_data;
	struct i40e_pf *pf = vsi->back;
	i40e_status ret;
	int i;

	/* There is no need to reset BW when mqprio mode is on.  */
	if (pf->flags & I40E_FLAG_TC_MQPRIO)
		return 0;
	if (!vsi->mqprio_qopt.qopt.hw && !(pf->flags & I40E_FLAG_DCB_ENABLED)) {
		ret = i40e_set_bw_limit(vsi, vsi->seid, 0);
		if (ret)
			dev_info(&pf->pdev->dev,
				 "Failed to reset tx rate for vsi->seid %u\n",
				 vsi->seid);
		return ret;
	}
	memset(&bw_data, 0, sizeof(bw_data));
	bw_data.tc_valid_bits = enabled_tc;
	for (i = 0; i < I40E_MAX_TRAFFIC_CLASS; i++)
		bw_data.tc_bw_credits[i] = bw_share[i];

	ret = i40e_aq_config_vsi_tc_bw(&pf->hw, vsi->seid, &bw_data, NULL);
	if (ret) {
		dev_info(&pf->pdev->dev,
			 "AQ command Config VSI BW allocation per TC failed = %d\n",
			 pf->hw.aq.asq_last_status);
		return -EINVAL;
	}

	for (i = 0; i < I40E_MAX_TRAFFIC_CLASS; i++)
		vsi->info.qs_handle[i] = bw_data.qs_handles[i];

	return 0;
}

/**
 * i40e_vsi_config_netdev_tc - Setup the netdev TC configuration
 * @vsi: the VSI being configured
 * @enabled_tc: TC map to be enabled
 *
 **/
static void i40e_vsi_config_netdev_tc(struct i40e_vsi *vsi, u8 enabled_tc)
{
	struct net_device *netdev = vsi->netdev;
	struct i40e_pf *pf = vsi->back;
	struct i40e_hw *hw = &pf->hw;
	u8 netdev_tc = 0;
	int i;
	struct i40e_dcbx_config *dcbcfg = &hw->local_dcbx_config;

	if (!netdev)
		return;

	if (!enabled_tc) {
		netdev_reset_tc(netdev);
		return;
	}

	/* Set up actual enabled TCs on the VSI */
	if (netdev_set_num_tc(netdev, vsi->tc_config.numtc))
		return;

	/* set per TC queues for the VSI */
	for (i = 0; i < I40E_MAX_TRAFFIC_CLASS; i++) {
		/* Only set TC queues for enabled tcs
		 *
		 * e.g. For a VSI that has TC0 and TC3 enabled the
		 * enabled_tc bitmap would be 0x00001001; the driver
		 * will set the numtc for netdev as 2 that will be
		 * referenced by the netdev layer as TC 0 and 1.
		 */
		if (vsi->tc_config.enabled_tc & BIT(i))
			netdev_set_tc_queue(netdev,
					vsi->tc_config.tc_info[i].netdev_tc,
					vsi->tc_config.tc_info[i].qcount,
					vsi->tc_config.tc_info[i].qoffset);
	}

	if (pf->flags & I40E_FLAG_TC_MQPRIO)
		return;

	/* Assign UP2TC map for the VSI */
	for (i = 0; i < I40E_MAX_USER_PRIORITY; i++) {
		/* Get the actual TC# for the UP */
		u8 ets_tc = dcbcfg->etscfg.prioritytable[i];
		/* Get the mapped netdev TC# for the UP */
		netdev_tc =  vsi->tc_config.tc_info[ets_tc].netdev_tc;
		netdev_set_prio_tc_map(netdev, i, netdev_tc);
	}
}

/**
 * i40e_vsi_update_queue_map - Update our copy of VSi info with new queue map
 * @vsi: the VSI being configured
 * @ctxt: the ctxt buffer returned from AQ VSI update param command
 **/
static void i40e_vsi_update_queue_map(struct i40e_vsi *vsi,
				      struct i40e_vsi_context *ctxt)
{
	/* copy just the sections touched not the entire info
	 * since not all sections are valid as returned by
	 * update vsi params
	 */
	vsi->info.mapping_flags = ctxt->info.mapping_flags;
	memcpy(&vsi->info.queue_mapping,
	       &ctxt->info.queue_mapping, sizeof(vsi->info.queue_mapping));
	memcpy(&vsi->info.tc_mapping, ctxt->info.tc_mapping,
	       sizeof(vsi->info.tc_mapping));
}

/**
 * i40e_vsi_config_tc - Configure VSI Tx Scheduler for given TC map
 * @vsi: VSI to be configured
 * @enabled_tc: TC bitmap
 *
 * This configures a particular VSI for TCs that are mapped to the
 * given TC bitmap. It uses default bandwidth share for TCs across
 * VSIs to configure TC for a particular VSI.
 *
 * NOTE:
 * It is expected that the VSI queues have been quisced before calling
 * this function.
 **/
static int i40e_vsi_config_tc(struct i40e_vsi *vsi, u8 enabled_tc)
{
	u8 bw_share[I40E_MAX_TRAFFIC_CLASS] = {0};
	struct i40e_pf *pf = vsi->back;
	struct i40e_hw *hw = &pf->hw;
	struct i40e_vsi_context ctxt;
	int ret = 0;
	int i;

	/* Check if enabled_tc is same as existing or new TCs */
	if (vsi->tc_config.enabled_tc == enabled_tc &&
	    vsi->mqprio_qopt.mode != TC_MQPRIO_MODE_CHANNEL)
		return ret;

	/* Enable ETS TCs with equal BW Share for now across all VSIs */
	for (i = 0; i < I40E_MAX_TRAFFIC_CLASS; i++) {
		if (enabled_tc & BIT(i))
			bw_share[i] = 1;
	}

	ret = i40e_vsi_configure_bw_alloc(vsi, enabled_tc, bw_share);
	if (ret) {
		struct i40e_aqc_query_vsi_bw_config_resp bw_config = {0};

		dev_info(&pf->pdev->dev,
			 "Failed configuring TC map %d for VSI %d\n",
			 enabled_tc, vsi->seid);
		ret = i40e_aq_query_vsi_bw_config(hw, vsi->seid,
						  &bw_config, NULL);
		if (ret) {
			dev_info(&pf->pdev->dev,
				 "Failed querying vsi bw info, err %s aq_err %s\n",
				 i40e_stat_str(hw, ret),
				 i40e_aq_str(hw, hw->aq.asq_last_status));
			goto out;
		}
		if ((bw_config.tc_valid_bits & enabled_tc) != enabled_tc) {
			u8 valid_tc = bw_config.tc_valid_bits & enabled_tc;

			if (!valid_tc)
				valid_tc = bw_config.tc_valid_bits;
			/* Always enable TC0, no matter what */
			valid_tc |= 1;
			dev_info(&pf->pdev->dev,
				 "Requested tc 0x%x, but FW reports 0x%x as valid. Attempting to use 0x%x.\n",
				 enabled_tc, bw_config.tc_valid_bits, valid_tc);
			enabled_tc = valid_tc;
		}

		ret = i40e_vsi_configure_bw_alloc(vsi, enabled_tc, bw_share);
		if (ret) {
			dev_err(&pf->pdev->dev,
				"Unable to  configure TC map %d for VSI %d\n",
				enabled_tc, vsi->seid);
			goto out;
		}
	}

	/* Update Queue Pairs Mapping for currently enabled UPs */
	ctxt.seid = vsi->seid;
	ctxt.pf_num = vsi->back->hw.pf_id;
	ctxt.vf_num = 0;
	ctxt.uplink_seid = vsi->uplink_seid;
	ctxt.info = vsi->info;
	if (vsi->back->flags & I40E_FLAG_TC_MQPRIO) {
		ret = i40e_vsi_setup_queue_map_mqprio(vsi, &ctxt, enabled_tc);
		if (ret)
			goto out;
	} else {
		i40e_vsi_setup_queue_map(vsi, &ctxt, enabled_tc, false);
	}

	/* On destroying the qdisc, reset vsi->rss_size, as number of enabled
	 * queues changed.
	 */
	if (!vsi->mqprio_qopt.qopt.hw && vsi->reconfig_rss) {
		vsi->rss_size = min_t(int, vsi->back->alloc_rss_size,
				      vsi->num_queue_pairs);
		ret = i40e_vsi_config_rss(vsi);
		if (ret) {
			dev_info(&vsi->back->pdev->dev,
				 "Failed to reconfig rss for num_queues\n");
			return ret;
		}
		vsi->reconfig_rss = false;
	}
	if (vsi->back->flags & I40E_FLAG_IWARP_ENABLED) {
		ctxt.info.valid_sections |=
				cpu_to_le16(I40E_AQ_VSI_PROP_QUEUE_OPT_VALID);
		ctxt.info.queueing_opt_flags |= I40E_AQ_VSI_QUE_OPT_TCP_ENA;
	}

	/* Update the VSI after updating the VSI queue-mapping
	 * information
	 */
	ret = i40e_aq_update_vsi_params(hw, &ctxt, NULL);
	if (ret) {
		dev_info(&pf->pdev->dev,
			 "Update vsi tc config failed, err %s aq_err %s\n",
			 i40e_stat_str(hw, ret),
			 i40e_aq_str(hw, hw->aq.asq_last_status));
		goto out;
	}
	/* update the local VSI info with updated queue map */
	i40e_vsi_update_queue_map(vsi, &ctxt);
	vsi->info.valid_sections = 0;

	/* Update current VSI BW information */
	ret = i40e_vsi_get_bw_info(vsi);
	if (ret) {
		dev_info(&pf->pdev->dev,
			 "Failed updating vsi bw info, err %s aq_err %s\n",
			 i40e_stat_str(hw, ret),
			 i40e_aq_str(hw, hw->aq.asq_last_status));
		goto out;
	}

	/* Update the netdev TC setup */
	i40e_vsi_config_netdev_tc(vsi, enabled_tc);
out:
	return ret;
}

/**
 * i40e_get_link_speed - Returns link speed for the interface
 * @vsi: VSI to be configured
 *
 **/
static int i40e_get_link_speed(struct i40e_vsi *vsi)
{
	struct i40e_pf *pf = vsi->back;

	switch (pf->hw.phy.link_info.link_speed) {
	case I40E_LINK_SPEED_40GB:
		return 40000;
	case I40E_LINK_SPEED_25GB:
		return 25000;
	case I40E_LINK_SPEED_20GB:
		return 20000;
	case I40E_LINK_SPEED_10GB:
		return 10000;
	case I40E_LINK_SPEED_1GB:
		return 1000;
	default:
		return -EINVAL;
	}
}

/**
 * i40e_set_bw_limit - setup BW limit for Tx traffic based on max_tx_rate
 * @vsi: VSI to be configured
 * @seid: seid of the channel/VSI
 * @max_tx_rate: max TX rate to be configured as BW limit
 *
 * Helper function to set BW limit for a given VSI
 **/
int i40e_set_bw_limit(struct i40e_vsi *vsi, u16 seid, u64 max_tx_rate)
{
	struct i40e_pf *pf = vsi->back;
	u64 credits = 0;
	int speed = 0;
	int ret = 0;

	speed = i40e_get_link_speed(vsi);
	if (max_tx_rate > speed) {
		dev_err(&pf->pdev->dev,
			"Invalid max tx rate %llu specified for VSI seid %d.",
			max_tx_rate, seid);
		return -EINVAL;
	}
	if (max_tx_rate && max_tx_rate < 50) {
		dev_warn(&pf->pdev->dev,
			 "Setting max tx rate to minimum usable value of 50Mbps.\n");
		max_tx_rate = 50;
	}

	/* Tx rate credits are in values of 50Mbps, 0 is disabled */
	credits = max_tx_rate;
	do_div(credits, I40E_BW_CREDIT_DIVISOR);
	ret = i40e_aq_config_vsi_bw_limit(&pf->hw, seid, credits,
					  I40E_MAX_BW_INACTIVE_ACCUM, NULL);
	if (ret)
		dev_err(&pf->pdev->dev,
			"Failed set tx rate (%llu Mbps) for vsi->seid %u, err %s aq_err %s\n",
			max_tx_rate, seid, i40e_stat_str(&pf->hw, ret),
			i40e_aq_str(&pf->hw, pf->hw.aq.asq_last_status));
	return ret;
}

/**
 * i40e_remove_queue_channels - Remove queue channels for the TCs
 * @vsi: VSI to be configured
 *
 * Remove queue channels for the TCs
 **/
static void i40e_remove_queue_channels(struct i40e_vsi *vsi)
{
	enum i40e_admin_queue_err last_aq_status;
	struct i40e_cloud_filter *cfilter;
	struct i40e_channel *ch, *ch_tmp;
	struct i40e_pf *pf = vsi->back;
	struct hlist_node *node;
	int ret, i;

	/* Reset rss size that was stored when reconfiguring rss for
	 * channel VSIs with non-power-of-2 queue count.
	 */
	vsi->current_rss_size = 0;

	/* perform cleanup for channels if they exist */
	if (list_empty(&vsi->ch_list))
		return;

	list_for_each_entry_safe(ch, ch_tmp, &vsi->ch_list, list) {
		struct i40e_vsi *p_vsi;

		list_del(&ch->list);
		p_vsi = ch->parent_vsi;
		if (!p_vsi || !ch->initialized) {
			kfree(ch);
			continue;
		}
		/* Reset queue contexts */
		for (i = 0; i < ch->num_queue_pairs; i++) {
			struct i40e_ring *tx_ring, *rx_ring;
			u16 pf_q;

			pf_q = ch->base_queue + i;
			tx_ring = vsi->tx_rings[pf_q];
			tx_ring->ch = NULL;

			rx_ring = vsi->rx_rings[pf_q];
			rx_ring->ch = NULL;
		}

		/* Reset BW configured for this VSI via mqprio */
		ret = i40e_set_bw_limit(vsi, ch->seid, 0);
		if (ret)
			dev_info(&vsi->back->pdev->dev,
				 "Failed to reset tx rate for ch->seid %u\n",
				 ch->seid);

		/* delete cloud filters associated with this channel */
		hlist_for_each_entry_safe(cfilter, node,
					  &pf->cloud_filter_list, cloud_node) {
			if (cfilter->seid != ch->seid)
				continue;

			hash_del(&cfilter->cloud_node);
			if (cfilter->dst_port)
				ret = i40e_add_del_cloud_filter_big_buf(vsi,
									cfilter,
									false);
			else
				ret = i40e_add_del_cloud_filter(vsi, cfilter,
								false);
			last_aq_status = pf->hw.aq.asq_last_status;
			if (ret)
				dev_info(&pf->pdev->dev,
					 "Failed to delete cloud filter, err %s aq_err %s\n",
					 i40e_stat_str(&pf->hw, ret),
					 i40e_aq_str(&pf->hw, last_aq_status));
			kfree(cfilter);
		}

		/* delete VSI from FW */
		ret = i40e_aq_delete_element(&vsi->back->hw, ch->seid,
					     NULL);
		if (ret)
			dev_err(&vsi->back->pdev->dev,
				"unable to remove channel (%d) for parent VSI(%d)\n",
				ch->seid, p_vsi->seid);
		kfree(ch);
	}
	INIT_LIST_HEAD(&vsi->ch_list);
}

/**
 * i40e_is_any_channel - channel exist or not
 * @vsi: ptr to VSI to which channels are associated with
 *
 * Returns true or false if channel(s) exist for associated VSI or not
 **/
static bool i40e_is_any_channel(struct i40e_vsi *vsi)
{
	struct i40e_channel *ch, *ch_tmp;

	list_for_each_entry_safe(ch, ch_tmp, &vsi->ch_list, list) {
		if (ch->initialized)
			return true;
	}

	return false;
}

/**
 * i40e_get_max_queues_for_channel
 * @vsi: ptr to VSI to which channels are associated with
 *
 * Helper function which returns max value among the queue counts set on the
 * channels/TCs created.
 **/
static int i40e_get_max_queues_for_channel(struct i40e_vsi *vsi)
{
	struct i40e_channel *ch, *ch_tmp;
	int max = 0;

	list_for_each_entry_safe(ch, ch_tmp, &vsi->ch_list, list) {
		if (!ch->initialized)
			continue;
		if (ch->num_queue_pairs > max)
			max = ch->num_queue_pairs;
	}

	return max;
}

/**
 * i40e_validate_num_queues - validate num_queues w.r.t channel
 * @pf: ptr to PF device
 * @num_queues: number of queues
 * @vsi: the parent VSI
 * @reconfig_rss: indicates should the RSS be reconfigured or not
 *
 * This function validates number of queues in the context of new channel
 * which is being established and determines if RSS should be reconfigured
 * or not for parent VSI.
 **/
static int i40e_validate_num_queues(struct i40e_pf *pf, int num_queues,
				    struct i40e_vsi *vsi, bool *reconfig_rss)
{
	int max_ch_queues;

	if (!reconfig_rss)
		return -EINVAL;

	*reconfig_rss = false;
	if (vsi->current_rss_size) {
		if (num_queues > vsi->current_rss_size) {
			dev_dbg(&pf->pdev->dev,
				"Error: num_queues (%d) > vsi's current_size(%d)\n",
				num_queues, vsi->current_rss_size);
			return -EINVAL;
		} else if ((num_queues < vsi->current_rss_size) &&
			   (!is_power_of_2(num_queues))) {
			dev_dbg(&pf->pdev->dev,
				"Error: num_queues (%d) < vsi's current_size(%d), but not power of 2\n",
				num_queues, vsi->current_rss_size);
			return -EINVAL;
		}
	}

	if (!is_power_of_2(num_queues)) {
		/* Find the max num_queues configured for channel if channel
		 * exist.
		 * if channel exist, then enforce 'num_queues' to be more than
		 * max ever queues configured for channel.
		 */
		max_ch_queues = i40e_get_max_queues_for_channel(vsi);
		if (num_queues < max_ch_queues) {
			dev_dbg(&pf->pdev->dev,
				"Error: num_queues (%d) < max queues configured for channel(%d)\n",
				num_queues, max_ch_queues);
			return -EINVAL;
		}
		*reconfig_rss = true;
	}

	return 0;
}

/**
 * i40e_vsi_reconfig_rss - reconfig RSS based on specified rss_size
 * @vsi: the VSI being setup
 * @rss_size: size of RSS, accordingly LUT gets reprogrammed
 *
 * This function reconfigures RSS by reprogramming LUTs using 'rss_size'
 **/
static int i40e_vsi_reconfig_rss(struct i40e_vsi *vsi, u16 rss_size)
{
	struct i40e_pf *pf = vsi->back;
	u8 seed[I40E_HKEY_ARRAY_SIZE];
	struct i40e_hw *hw = &pf->hw;
	int local_rss_size;
	u8 *lut;
	int ret;

	if (!vsi->rss_size)
		return -EINVAL;

	if (rss_size > vsi->rss_size)
		return -EINVAL;

	local_rss_size = min_t(int, vsi->rss_size, rss_size);
	lut = kzalloc(vsi->rss_table_size, GFP_KERNEL);
	if (!lut)
		return -ENOMEM;

	/* Ignoring user configured lut if there is one */
	i40e_fill_rss_lut(pf, lut, vsi->rss_table_size, local_rss_size);

	/* Use user configured hash key if there is one, otherwise
	 * use default.
	 */
	if (vsi->rss_hkey_user)
		memcpy(seed, vsi->rss_hkey_user, I40E_HKEY_ARRAY_SIZE);
	else
		netdev_rss_key_fill((void *)seed, I40E_HKEY_ARRAY_SIZE);

	ret = i40e_config_rss(vsi, seed, lut, vsi->rss_table_size);
	if (ret) {
		dev_info(&pf->pdev->dev,
			 "Cannot set RSS lut, err %s aq_err %s\n",
			 i40e_stat_str(hw, ret),
			 i40e_aq_str(hw, hw->aq.asq_last_status));
		kfree(lut);
		return ret;
	}
	kfree(lut);

	/* Do the update w.r.t. storing rss_size */
	if (!vsi->orig_rss_size)
		vsi->orig_rss_size = vsi->rss_size;
	vsi->current_rss_size = local_rss_size;

	return ret;
}

/**
 * i40e_channel_setup_queue_map - Setup a channel queue map
 * @pf: ptr to PF device
 * @ctxt: VSI context structure
 * @ch: ptr to channel structure
 *
 * Setup queue map for a specific channel
 **/
static void i40e_channel_setup_queue_map(struct i40e_pf *pf,
					 struct i40e_vsi_context *ctxt,
					 struct i40e_channel *ch)
{
	u16 qcount, qmap, sections = 0;
	u8 offset = 0;
	int pow;

	sections = I40E_AQ_VSI_PROP_QUEUE_MAP_VALID;
	sections |= I40E_AQ_VSI_PROP_SCHED_VALID;

	qcount = min_t(int, ch->num_queue_pairs, pf->num_lan_msix);
	ch->num_queue_pairs = qcount;

	/* find the next higher power-of-2 of num queue pairs */
	pow = ilog2(qcount);
	if (!is_power_of_2(qcount))
		pow++;

	qmap = (offset << I40E_AQ_VSI_TC_QUE_OFFSET_SHIFT) |
		(pow << I40E_AQ_VSI_TC_QUE_NUMBER_SHIFT);

	/* Setup queue TC[0].qmap for given VSI context */
	ctxt->info.tc_mapping[0] = cpu_to_le16(qmap);

	ctxt->info.up_enable_bits = 0x1; /* TC0 enabled */
	ctxt->info.mapping_flags |= cpu_to_le16(I40E_AQ_VSI_QUE_MAP_CONTIG);
	ctxt->info.queue_mapping[0] = cpu_to_le16(ch->base_queue);
	ctxt->info.valid_sections |= cpu_to_le16(sections);
}

/**
 * i40e_add_channel - add a channel by adding VSI
 * @pf: ptr to PF device
 * @uplink_seid: underlying HW switching element (VEB) ID
 * @ch: ptr to channel structure
 *
 * Add a channel (VSI) using add_vsi and queue_map
 **/
static int i40e_add_channel(struct i40e_pf *pf, u16 uplink_seid,
			    struct i40e_channel *ch)
{
	struct i40e_hw *hw = &pf->hw;
	struct i40e_vsi_context ctxt;
	u8 enabled_tc = 0x1; /* TC0 enabled */
	int ret;

	if (ch->type != I40E_VSI_VMDQ2) {
		dev_info(&pf->pdev->dev,
			 "add new vsi failed, ch->type %d\n", ch->type);
		return -EINVAL;
	}

	memset(&ctxt, 0, sizeof(ctxt));
	ctxt.pf_num = hw->pf_id;
	ctxt.vf_num = 0;
	ctxt.uplink_seid = uplink_seid;
	ctxt.connection_type = I40E_AQ_VSI_CONN_TYPE_NORMAL;
	if (ch->type == I40E_VSI_VMDQ2)
		ctxt.flags = I40E_AQ_VSI_TYPE_VMDQ2;

	if (pf->flags & I40E_FLAG_VEB_MODE_ENABLED) {
		ctxt.info.valid_sections |=
		     cpu_to_le16(I40E_AQ_VSI_PROP_SWITCH_VALID);
		ctxt.info.switch_id =
		   cpu_to_le16(I40E_AQ_VSI_SW_ID_FLAG_ALLOW_LB);
	}

	/* Set queue map for a given VSI context */
	i40e_channel_setup_queue_map(pf, &ctxt, ch);

	/* Now time to create VSI */
	ret = i40e_aq_add_vsi(hw, &ctxt, NULL);
	if (ret) {
		dev_info(&pf->pdev->dev,
			 "add new vsi failed, err %s aq_err %s\n",
			 i40e_stat_str(&pf->hw, ret),
			 i40e_aq_str(&pf->hw,
				     pf->hw.aq.asq_last_status));
		return -ENOENT;
	}

	/* Success, update channel, set enabled_tc only if the channel
	 * is not a macvlan
	 */
	ch->enabled_tc = !i40e_is_channel_macvlan(ch) && enabled_tc;
	ch->seid = ctxt.seid;
	ch->vsi_number = ctxt.vsi_number;
	ch->stat_counter_idx = le16_to_cpu(ctxt.info.stat_counter_idx);

	/* copy just the sections touched not the entire info
	 * since not all sections are valid as returned by
	 * update vsi params
	 */
	ch->info.mapping_flags = ctxt.info.mapping_flags;
	memcpy(&ch->info.queue_mapping,
	       &ctxt.info.queue_mapping, sizeof(ctxt.info.queue_mapping));
	memcpy(&ch->info.tc_mapping, ctxt.info.tc_mapping,
	       sizeof(ctxt.info.tc_mapping));

	return 0;
}

static int i40e_channel_config_bw(struct i40e_vsi *vsi, struct i40e_channel *ch,
				  u8 *bw_share)
{
	struct i40e_aqc_configure_vsi_tc_bw_data bw_data;
	i40e_status ret;
	int i;

	memset(&bw_data, 0, sizeof(bw_data));
	bw_data.tc_valid_bits = ch->enabled_tc;
	for (i = 0; i < I40E_MAX_TRAFFIC_CLASS; i++)
		bw_data.tc_bw_credits[i] = bw_share[i];

	ret = i40e_aq_config_vsi_tc_bw(&vsi->back->hw, ch->seid,
				       &bw_data, NULL);
	if (ret) {
		dev_info(&vsi->back->pdev->dev,
			 "Config VSI BW allocation per TC failed, aq_err: %d for new_vsi->seid %u\n",
			 vsi->back->hw.aq.asq_last_status, ch->seid);
		return -EINVAL;
	}

	for (i = 0; i < I40E_MAX_TRAFFIC_CLASS; i++)
		ch->info.qs_handle[i] = bw_data.qs_handles[i];

	return 0;
}

/**
 * i40e_channel_config_tx_ring - config TX ring associated with new channel
 * @pf: ptr to PF device
 * @vsi: the VSI being setup
 * @ch: ptr to channel structure
 *
 * Configure TX rings associated with channel (VSI) since queues are being
 * from parent VSI.
 **/
static int i40e_channel_config_tx_ring(struct i40e_pf *pf,
				       struct i40e_vsi *vsi,
				       struct i40e_channel *ch)
{
	i40e_status ret;
	int i;
	u8 bw_share[I40E_MAX_TRAFFIC_CLASS] = {0};

	/* Enable ETS TCs with equal BW Share for now across all VSIs */
	for (i = 0; i < I40E_MAX_TRAFFIC_CLASS; i++) {
		if (ch->enabled_tc & BIT(i))
			bw_share[i] = 1;
	}

	/* configure BW for new VSI */
	ret = i40e_channel_config_bw(vsi, ch, bw_share);
	if (ret) {
		dev_info(&vsi->back->pdev->dev,
			 "Failed configuring TC map %d for channel (seid %u)\n",
			 ch->enabled_tc, ch->seid);
		return ret;
	}

	for (i = 0; i < ch->num_queue_pairs; i++) {
		struct i40e_ring *tx_ring, *rx_ring;
		u16 pf_q;

		pf_q = ch->base_queue + i;

		/* Get to TX ring ptr of main VSI, for re-setup TX queue
		 * context
		 */
		tx_ring = vsi->tx_rings[pf_q];
		tx_ring->ch = ch;

		/* Get the RX ring ptr */
		rx_ring = vsi->rx_rings[pf_q];
		rx_ring->ch = ch;
	}

	return 0;
}

/**
 * i40e_setup_hw_channel - setup new channel
 * @pf: ptr to PF device
 * @vsi: the VSI being setup
 * @ch: ptr to channel structure
 * @uplink_seid: underlying HW switching element (VEB) ID
 * @type: type of channel to be created (VMDq2/VF)
 *
 * Setup new channel (VSI) based on specified type (VMDq2/VF)
 * and configures TX rings accordingly
 **/
static inline int i40e_setup_hw_channel(struct i40e_pf *pf,
					struct i40e_vsi *vsi,
					struct i40e_channel *ch,
					u16 uplink_seid, u8 type)
{
	int ret;

	ch->initialized = false;
	ch->base_queue = vsi->next_base_queue;
	ch->type = type;

	/* Proceed with creation of channel (VMDq2) VSI */
	ret = i40e_add_channel(pf, uplink_seid, ch);
	if (ret) {
		dev_info(&pf->pdev->dev,
			 "failed to add_channel using uplink_seid %u\n",
			 uplink_seid);
		return ret;
	}

	/* Mark the successful creation of channel */
	ch->initialized = true;

	/* Reconfigure TX queues using QTX_CTL register */
	ret = i40e_channel_config_tx_ring(pf, vsi, ch);
	if (ret) {
		dev_info(&pf->pdev->dev,
			 "failed to configure TX rings for channel %u\n",
			 ch->seid);
		return ret;
	}

	/* update 'next_base_queue' */
	vsi->next_base_queue = vsi->next_base_queue + ch->num_queue_pairs;
	dev_dbg(&pf->pdev->dev,
		"Added channel: vsi_seid %u, vsi_number %u, stat_counter_idx %u, num_queue_pairs %u, pf->next_base_queue %d\n",
		ch->seid, ch->vsi_number, ch->stat_counter_idx,
		ch->num_queue_pairs,
		vsi->next_base_queue);
	return ret;
}

/**
 * i40e_setup_channel - setup new channel using uplink element
 * @pf: ptr to PF device
 * @vsi: pointer to the VSI to set up the channel within
 * @ch: ptr to channel structure
 *
 * Setup new channel (VSI) based on specified type (VMDq2/VF)
 * and uplink switching element (uplink_seid)
 **/
static bool i40e_setup_channel(struct i40e_pf *pf, struct i40e_vsi *vsi,
			       struct i40e_channel *ch)
{
	u8 vsi_type;
	u16 seid;
	int ret;

	if (vsi->type == I40E_VSI_MAIN) {
		vsi_type = I40E_VSI_VMDQ2;
	} else {
		dev_err(&pf->pdev->dev, "unsupported parent vsi type(%d)\n",
			vsi->type);
		return false;
	}

	/* underlying switching element */
	seid = pf->vsi[pf->lan_vsi]->uplink_seid;

	/* create channel (VSI), configure TX rings */
	ret = i40e_setup_hw_channel(pf, vsi, ch, seid, vsi_type);
	if (ret) {
		dev_err(&pf->pdev->dev, "failed to setup hw_channel\n");
		return false;
	}

	return ch->initialized ? true : false;
}

/**
 * i40e_validate_and_set_switch_mode - sets up switch mode correctly
 * @vsi: ptr to VSI which has PF backing
 *
 * Sets up switch mode correctly if it needs to be changed and perform
 * what are allowed modes.
 **/
static int i40e_validate_and_set_switch_mode(struct i40e_vsi *vsi)
{
	u8 mode;
	struct i40e_pf *pf = vsi->back;
	struct i40e_hw *hw = &pf->hw;
	int ret;

	ret = i40e_get_capabilities(pf, i40e_aqc_opc_list_dev_capabilities);
	if (ret)
		return -EINVAL;

	if (hw->dev_caps.switch_mode) {
		/* if switch mode is set, support mode2 (non-tunneled for
		 * cloud filter) for now
		 */
		u32 switch_mode = hw->dev_caps.switch_mode &
				  I40E_SWITCH_MODE_MASK;
		if (switch_mode >= I40E_CLOUD_FILTER_MODE1) {
			if (switch_mode == I40E_CLOUD_FILTER_MODE2)
				return 0;
			dev_err(&pf->pdev->dev,
				"Invalid switch_mode (%d), only non-tunneled mode for cloud filter is supported\n",
				hw->dev_caps.switch_mode);
			return -EINVAL;
		}
	}

	/* Set Bit 7 to be valid */
	mode = I40E_AQ_SET_SWITCH_BIT7_VALID;

	/* Set L4type for TCP support */
	mode |= I40E_AQ_SET_SWITCH_L4_TYPE_TCP;

	/* Set cloud filter mode */
	mode |= I40E_AQ_SET_SWITCH_MODE_NON_TUNNEL;

	/* Prep mode field for set_switch_config */
	ret = i40e_aq_set_switch_config(hw, pf->last_sw_conf_flags,
					pf->last_sw_conf_valid_flags,
					mode, NULL);
	if (ret && hw->aq.asq_last_status != I40E_AQ_RC_ESRCH)
		dev_err(&pf->pdev->dev,
			"couldn't set switch config bits, err %s aq_err %s\n",
			i40e_stat_str(hw, ret),
			i40e_aq_str(hw,
				    hw->aq.asq_last_status));

	return ret;
}

/**
 * i40e_create_queue_channel - function to create channel
 * @vsi: VSI to be configured
 * @ch: ptr to channel (it contains channel specific params)
 *
 * This function creates channel (VSI) using num_queues specified by user,
 * reconfigs RSS if needed.
 **/
int i40e_create_queue_channel(struct i40e_vsi *vsi,
			      struct i40e_channel *ch)
{
	struct i40e_pf *pf = vsi->back;
	bool reconfig_rss;
	int err;

	if (!ch)
		return -EINVAL;

	if (!ch->num_queue_pairs) {
		dev_err(&pf->pdev->dev, "Invalid num_queues requested: %d\n",
			ch->num_queue_pairs);
		return -EINVAL;
	}

	/* validate user requested num_queues for channel */
	err = i40e_validate_num_queues(pf, ch->num_queue_pairs, vsi,
				       &reconfig_rss);
	if (err) {
		dev_info(&pf->pdev->dev, "Failed to validate num_queues (%d)\n",
			 ch->num_queue_pairs);
		return -EINVAL;
	}

	/* By default we are in VEPA mode, if this is the first VF/VMDq
	 * VSI to be added switch to VEB mode.
	 */
	if ((!(pf->flags & I40E_FLAG_VEB_MODE_ENABLED)) ||
	    (!i40e_is_any_channel(vsi))) {
		if (!is_power_of_2(vsi->tc_config.tc_info[0].qcount)) {
			dev_dbg(&pf->pdev->dev,
				"Failed to create channel. Override queues (%u) not power of 2\n",
				vsi->tc_config.tc_info[0].qcount);
			return -EINVAL;
		}

		if (!(pf->flags & I40E_FLAG_VEB_MODE_ENABLED)) {
			pf->flags |= I40E_FLAG_VEB_MODE_ENABLED;

			if (vsi->type == I40E_VSI_MAIN) {
				if (pf->flags & I40E_FLAG_TC_MQPRIO)
					i40e_do_reset(pf, I40E_PF_RESET_FLAG,
						      true);
				else
					i40e_do_reset_safe(pf,
							   I40E_PF_RESET_FLAG);
			}
		}
		/* now onwards for main VSI, number of queues will be value
		 * of TC0's queue count
		 */
	}

	/* By this time, vsi->cnt_q_avail shall be set to non-zero and
	 * it should be more than num_queues
	 */
	if (!vsi->cnt_q_avail || vsi->cnt_q_avail < ch->num_queue_pairs) {
		dev_dbg(&pf->pdev->dev,
			"Error: cnt_q_avail (%u) less than num_queues %d\n",
			vsi->cnt_q_avail, ch->num_queue_pairs);
		return -EINVAL;
	}

	/* reconfig_rss only if vsi type is MAIN_VSI */
	if (reconfig_rss && (vsi->type == I40E_VSI_MAIN)) {
		err = i40e_vsi_reconfig_rss(vsi, ch->num_queue_pairs);
		if (err) {
			dev_info(&pf->pdev->dev,
				 "Error: unable to reconfig rss for num_queues (%u)\n",
				 ch->num_queue_pairs);
			return -EINVAL;
		}
	}

	if (!i40e_setup_channel(pf, vsi, ch)) {
		dev_info(&pf->pdev->dev, "Failed to setup channel\n");
		return -EINVAL;
	}

	dev_info(&pf->pdev->dev,
		 "Setup channel (id:%u) utilizing num_queues %d\n",
		 ch->seid, ch->num_queue_pairs);

	/* configure VSI for BW limit */
	if (ch->max_tx_rate) {
		u64 credits = ch->max_tx_rate;

		if (i40e_set_bw_limit(vsi, ch->seid, ch->max_tx_rate))
			return -EINVAL;

		do_div(credits, I40E_BW_CREDIT_DIVISOR);
		dev_dbg(&pf->pdev->dev,
			"Set tx rate of %llu Mbps (count of 50Mbps %llu) for vsi->seid %u\n",
			ch->max_tx_rate,
			credits,
			ch->seid);
	}

	/* in case of VF, this will be main SRIOV VSI */
	ch->parent_vsi = vsi;

	/* and update main_vsi's count for queue_available to use */
	vsi->cnt_q_avail -= ch->num_queue_pairs;

	return 0;
}

/**
 * i40e_configure_queue_channels - Add queue channel for the given TCs
 * @vsi: VSI to be configured
 *
 * Configures queue channel mapping to the given TCs
 **/
static int i40e_configure_queue_channels(struct i40e_vsi *vsi)
{
	struct i40e_channel *ch;
	u64 max_rate = 0;
	int ret = 0, i;

	/* Create app vsi with the TCs. Main VSI with TC0 is already set up */
	vsi->tc_seid_map[0] = vsi->seid;
	for (i = 1; i < I40E_MAX_TRAFFIC_CLASS; i++) {
		if (vsi->tc_config.enabled_tc & BIT(i)) {
			ch = kzalloc(sizeof(*ch), GFP_KERNEL);
			if (!ch) {
				ret = -ENOMEM;
				goto err_free;
			}

			INIT_LIST_HEAD(&ch->list);
			ch->num_queue_pairs =
				vsi->tc_config.tc_info[i].qcount;
			ch->base_queue =
				vsi->tc_config.tc_info[i].qoffset;

			/* Bandwidth limit through tc interface is in bytes/s,
			 * change to Mbit/s
			 */
			max_rate = vsi->mqprio_qopt.max_rate[i];
			do_div(max_rate, I40E_BW_MBPS_DIVISOR);
			ch->max_tx_rate = max_rate;

			list_add_tail(&ch->list, &vsi->ch_list);

			ret = i40e_create_queue_channel(vsi, ch);
			if (ret) {
				dev_err(&vsi->back->pdev->dev,
					"Failed creating queue channel with TC%d: queues %d\n",
					i, ch->num_queue_pairs);
				goto err_free;
			}
			vsi->tc_seid_map[i] = ch->seid;
		}
	}
	return ret;

err_free:
	i40e_remove_queue_channels(vsi);
	return ret;
}

/**
 * i40e_veb_config_tc - Configure TCs for given VEB
 * @veb: given VEB
 * @enabled_tc: TC bitmap
 *
 * Configures given TC bitmap for VEB (switching) element
 **/
int i40e_veb_config_tc(struct i40e_veb *veb, u8 enabled_tc)
{
	struct i40e_aqc_configure_switching_comp_bw_config_data bw_data = {0};
	struct i40e_pf *pf = veb->pf;
	int ret = 0;
	int i;

	/* No TCs or already enabled TCs just return */
	if (!enabled_tc || veb->enabled_tc == enabled_tc)
		return ret;

	bw_data.tc_valid_bits = enabled_tc;
	/* bw_data.absolute_credits is not set (relative) */

	/* Enable ETS TCs with equal BW Share for now */
	for (i = 0; i < I40E_MAX_TRAFFIC_CLASS; i++) {
		if (enabled_tc & BIT(i))
			bw_data.tc_bw_share_credits[i] = 1;
	}

	ret = i40e_aq_config_switch_comp_bw_config(&pf->hw, veb->seid,
						   &bw_data, NULL);
	if (ret) {
		dev_info(&pf->pdev->dev,
			 "VEB bw config failed, err %s aq_err %s\n",
			 i40e_stat_str(&pf->hw, ret),
			 i40e_aq_str(&pf->hw, pf->hw.aq.asq_last_status));
		goto out;
	}

	/* Update the BW information */
	ret = i40e_veb_get_bw_info(veb);
	if (ret) {
		dev_info(&pf->pdev->dev,
			 "Failed getting veb bw config, err %s aq_err %s\n",
			 i40e_stat_str(&pf->hw, ret),
			 i40e_aq_str(&pf->hw, pf->hw.aq.asq_last_status));
	}

out:
	return ret;
}

#ifdef CONFIG_I40E_DCB
/**
 * i40e_dcb_reconfigure - Reconfigure all VEBs and VSIs
 * @pf: PF struct
 *
 * Reconfigure VEB/VSIs on a given PF; it is assumed that
 * the caller would've quiesce all the VSIs before calling
 * this function
 **/
static void i40e_dcb_reconfigure(struct i40e_pf *pf)
{
	u8 tc_map = 0;
	int ret;
	u8 v;

	/* Enable the TCs available on PF to all VEBs */
	tc_map = i40e_pf_get_tc_map(pf);
	if (tc_map == I40E_DEFAULT_TRAFFIC_CLASS)
		return;

	for (v = 0; v < I40E_MAX_VEB; v++) {
		if (!pf->veb[v])
			continue;
		ret = i40e_veb_config_tc(pf->veb[v], tc_map);
		if (ret) {
			dev_info(&pf->pdev->dev,
				 "Failed configuring TC for VEB seid=%d\n",
				 pf->veb[v]->seid);
			/* Will try to configure as many components */
		}
	}

	/* Update each VSI */
	for (v = 0; v < pf->num_alloc_vsi; v++) {
		if (!pf->vsi[v])
			continue;

		/* - Enable all TCs for the LAN VSI
		 * - For all others keep them at TC0 for now
		 */
		if (v == pf->lan_vsi)
			tc_map = i40e_pf_get_tc_map(pf);
		else
			tc_map = I40E_DEFAULT_TRAFFIC_CLASS;

		ret = i40e_vsi_config_tc(pf->vsi[v], tc_map);
		if (ret) {
			dev_info(&pf->pdev->dev,
				 "Failed configuring TC for VSI seid=%d\n",
				 pf->vsi[v]->seid);
			/* Will try to configure as many components */
		} else {
			/* Re-configure VSI vectors based on updated TC map */
			i40e_vsi_map_rings_to_vectors(pf->vsi[v]);
			if (pf->vsi[v]->netdev)
				i40e_dcbnl_set_all(pf->vsi[v]);
		}
	}
}

/**
 * i40e_resume_port_tx - Resume port Tx
 * @pf: PF struct
 *
 * Resume a port's Tx and issue a PF reset in case of failure to
 * resume.
 **/
static int i40e_resume_port_tx(struct i40e_pf *pf)
{
	struct i40e_hw *hw = &pf->hw;
	int ret;

	ret = i40e_aq_resume_port_tx(hw, NULL);
	if (ret) {
		dev_info(&pf->pdev->dev,
			 "Resume Port Tx failed, err %s aq_err %s\n",
			  i40e_stat_str(&pf->hw, ret),
			  i40e_aq_str(&pf->hw, pf->hw.aq.asq_last_status));
		/* Schedule PF reset to recover */
		set_bit(__I40E_PF_RESET_REQUESTED, pf->state);
		i40e_service_event_schedule(pf);
	}

	return ret;
}

/**
 * i40e_suspend_port_tx - Suspend port Tx
 * @pf: PF struct
 *
 * Suspend a port's Tx and issue a PF reset in case of failure.
 **/
static int i40e_suspend_port_tx(struct i40e_pf *pf)
{
	struct i40e_hw *hw = &pf->hw;
	int ret;

	ret = i40e_aq_suspend_port_tx(hw, pf->mac_seid, NULL);
	if (ret) {
		dev_info(&pf->pdev->dev,
			 "Suspend Port Tx failed, err %s aq_err %s\n",
			 i40e_stat_str(&pf->hw, ret),
			 i40e_aq_str(&pf->hw, pf->hw.aq.asq_last_status));
		/* Schedule PF reset to recover */
		set_bit(__I40E_PF_RESET_REQUESTED, pf->state);
		i40e_service_event_schedule(pf);
	}

	return ret;
}

/**
 * i40e_hw_set_dcb_config - Program new DCBX settings into HW
 * @pf: PF being configured
 * @new_cfg: New DCBX configuration
 *
 * Program DCB settings into HW and reconfigure VEB/VSIs on
 * given PF. Uses "Set LLDP MIB" AQC to program the hardware.
 **/
static int i40e_hw_set_dcb_config(struct i40e_pf *pf,
				  struct i40e_dcbx_config *new_cfg)
{
	struct i40e_dcbx_config *old_cfg = &pf->hw.local_dcbx_config;
	int ret;

	/* Check if need reconfiguration */
	if (!memcmp(&new_cfg, &old_cfg, sizeof(new_cfg))) {
		dev_dbg(&pf->pdev->dev, "No Change in DCB Config required.\n");
		return 0;
	}

	/* Config change disable all VSIs */
	i40e_pf_quiesce_all_vsi(pf);

	/* Copy the new config to the current config */
	*old_cfg = *new_cfg;
	old_cfg->etsrec = old_cfg->etscfg;
	ret = i40e_set_dcb_config(&pf->hw);
	if (ret) {
		dev_info(&pf->pdev->dev,
			 "Set DCB Config failed, err %s aq_err %s\n",
			 i40e_stat_str(&pf->hw, ret),
			 i40e_aq_str(&pf->hw, pf->hw.aq.asq_last_status));
		goto out;
	}

	/* Changes in configuration update VEB/VSI */
	i40e_dcb_reconfigure(pf);
out:
	/* In case of reset do not try to resume anything */
	if (!test_bit(__I40E_RESET_RECOVERY_PENDING, pf->state)) {
		/* Re-start the VSIs if disabled */
		ret = i40e_resume_port_tx(pf);
		/* In case of error no point in resuming VSIs */
		if (ret)
			goto err;
		i40e_pf_unquiesce_all_vsi(pf);
	}
err:
	return ret;
}

/**
 * i40e_hw_dcb_config - Program new DCBX settings into HW
 * @pf: PF being configured
 * @new_cfg: New DCBX configuration
 *
 * Program DCB settings into HW and reconfigure VEB/VSIs on
 * given PF
 **/
int i40e_hw_dcb_config(struct i40e_pf *pf, struct i40e_dcbx_config *new_cfg)
{
	struct i40e_aqc_configure_switching_comp_ets_data ets_data;
	u8 prio_type[I40E_MAX_TRAFFIC_CLASS] = {0};
	u32 mfs_tc[I40E_MAX_TRAFFIC_CLASS];
	struct i40e_dcbx_config *old_cfg;
	u8 mode[I40E_MAX_TRAFFIC_CLASS];
	struct i40e_rx_pb_config pb_cfg;
	struct i40e_hw *hw = &pf->hw;
	u8 num_ports = hw->num_ports;
	bool need_reconfig;
	int ret = -EINVAL;
	u8 lltc_map = 0;
	u8 tc_map = 0;
	u8 new_numtc;
	u8 i;

	dev_dbg(&pf->pdev->dev, "Configuring DCB registers directly\n");
	/* Un-pack information to Program ETS HW via shared API
	 * numtc, tcmap
	 * LLTC map
	 * ETS/NON-ETS arbiter mode
	 * max exponent (credit refills)
	 * Total number of ports
	 * PFC priority bit-map
	 * Priority Table
	 * BW % per TC
	 * Arbiter mode between UPs sharing same TC
	 * TSA table (ETS or non-ETS)
	 * EEE enabled or not
	 * MFS TC table
	 */

	new_numtc = i40e_dcb_get_num_tc(new_cfg);

	memset(&ets_data, 0, sizeof(ets_data));
	for (i = 0; i < new_numtc; i++) {
		tc_map |= BIT(i);
		switch (new_cfg->etscfg.tsatable[i]) {
		case I40E_IEEE_TSA_ETS:
			prio_type[i] = I40E_DCB_PRIO_TYPE_ETS;
			ets_data.tc_bw_share_credits[i] =
					new_cfg->etscfg.tcbwtable[i];
			break;
		case I40E_IEEE_TSA_STRICT:
			prio_type[i] = I40E_DCB_PRIO_TYPE_STRICT;
			lltc_map |= BIT(i);
			ets_data.tc_bw_share_credits[i] =
					I40E_DCB_STRICT_PRIO_CREDITS;
			break;
		default:
			/* Invalid TSA type */
			need_reconfig = false;
			goto out;
		}
	}

	old_cfg = &hw->local_dcbx_config;
	/* Check if need reconfiguration */
	need_reconfig = i40e_dcb_need_reconfig(pf, old_cfg, new_cfg);

	/* If needed, enable/disable frame tagging, disable all VSIs
	 * and suspend port tx
	 */
	if (need_reconfig) {
		/* Enable DCB tagging only when more than one TC */
		if (new_numtc > 1)
			pf->flags |= I40E_FLAG_DCB_ENABLED;
		else
			pf->flags &= ~I40E_FLAG_DCB_ENABLED;

		set_bit(__I40E_PORT_SUSPENDED, pf->state);
		/* Reconfiguration needed quiesce all VSIs */
		i40e_pf_quiesce_all_vsi(pf);
		ret = i40e_suspend_port_tx(pf);
		if (ret)
			goto err;
	}

	/* Configure Port ETS Tx Scheduler */
	ets_data.tc_valid_bits = tc_map;
	ets_data.tc_strict_priority_flags = lltc_map;
	ret = i40e_aq_config_switch_comp_ets
		(hw, pf->mac_seid, &ets_data,
		 i40e_aqc_opc_modify_switching_comp_ets, NULL);
	if (ret) {
		dev_info(&pf->pdev->dev,
			 "Modify Port ETS failed, err %s aq_err %s\n",
			 i40e_stat_str(&pf->hw, ret),
			 i40e_aq_str(&pf->hw, pf->hw.aq.asq_last_status));
		goto out;
	}

	/* Configure Rx ETS HW */
	memset(&mode, I40E_DCB_ARB_MODE_ROUND_ROBIN, sizeof(mode));
	i40e_dcb_hw_set_num_tc(hw, new_numtc);
	i40e_dcb_hw_rx_fifo_config(hw, I40E_DCB_ARB_MODE_ROUND_ROBIN,
				   I40E_DCB_ARB_MODE_STRICT_PRIORITY,
				   I40E_DCB_DEFAULT_MAX_EXPONENT,
				   lltc_map);
	i40e_dcb_hw_rx_cmd_monitor_config(hw, new_numtc, num_ports);
	i40e_dcb_hw_rx_ets_bw_config(hw, new_cfg->etscfg.tcbwtable, mode,
				     prio_type);
	i40e_dcb_hw_pfc_config(hw, new_cfg->pfc.pfcenable,
			       new_cfg->etscfg.prioritytable);
	i40e_dcb_hw_rx_up2tc_config(hw, new_cfg->etscfg.prioritytable);

	/* Configure Rx Packet Buffers in HW */
	for (i = 0; i < I40E_MAX_TRAFFIC_CLASS; i++) {
		mfs_tc[i] = pf->vsi[pf->lan_vsi]->netdev->mtu;
		mfs_tc[i] += I40E_PACKET_HDR_PAD;
	}

	i40e_dcb_hw_calculate_pool_sizes(hw, num_ports,
					 false, new_cfg->pfc.pfcenable,
					 mfs_tc, &pb_cfg);
	i40e_dcb_hw_rx_pb_config(hw, &pf->pb_cfg, &pb_cfg);

	/* Update the local Rx Packet buffer config */
	pf->pb_cfg = pb_cfg;

	/* Inform the FW about changes to DCB configuration */
	ret = i40e_aq_dcb_updated(&pf->hw, NULL);
	if (ret) {
		dev_info(&pf->pdev->dev,
			 "DCB Updated failed, err %s aq_err %s\n",
			 i40e_stat_str(&pf->hw, ret),
			 i40e_aq_str(&pf->hw, pf->hw.aq.asq_last_status));
		goto out;
	}

	/* Update the port DCBx configuration */
	*old_cfg = *new_cfg;

	/* Changes in configuration update VEB/VSI */
	i40e_dcb_reconfigure(pf);
out:
	/* Re-start the VSIs if disabled */
	if (need_reconfig) {
		ret = i40e_resume_port_tx(pf);

		clear_bit(__I40E_PORT_SUSPENDED, pf->state);
		/* In case of error no point in resuming VSIs */
		if (ret)
			goto err;

		/* Wait for the PF's queues to be disabled */
		ret = i40e_pf_wait_queues_disabled(pf);
		if (ret) {
			/* Schedule PF reset to recover */
			set_bit(__I40E_PF_RESET_REQUESTED, pf->state);
			i40e_service_event_schedule(pf);
			goto err;
		} else {
			i40e_pf_unquiesce_all_vsi(pf);
			set_bit(__I40E_CLIENT_SERVICE_REQUESTED, pf->state);
			set_bit(__I40E_CLIENT_L2_CHANGE, pf->state);
		}
	/* registers are set, lets apply */
	if (pf->hw_features & I40E_HW_USE_SET_LLDP_MIB)
		ret = i40e_hw_set_dcb_config(pf, new_cfg);
	}

err:
	return ret;
}

/**
 * i40e_dcb_sw_default_config - Set default DCB configuration when DCB in SW
 * @pf: PF being queried
 *
 * Set default DCB configuration in case DCB is to be done in SW.
 **/
int i40e_dcb_sw_default_config(struct i40e_pf *pf)
{
	struct i40e_dcbx_config *dcb_cfg = &pf->hw.local_dcbx_config;
	struct i40e_aqc_configure_switching_comp_ets_data ets_data;
	struct i40e_hw *hw = &pf->hw;
	int err;

	if (pf->hw_features & I40E_HW_USE_SET_LLDP_MIB) {
		/* Update the local cached instance with TC0 ETS */
		memset(&pf->tmp_cfg, 0, sizeof(struct i40e_dcbx_config));
		pf->tmp_cfg.etscfg.willing = I40E_IEEE_DEFAULT_ETS_WILLING;
		pf->tmp_cfg.etscfg.maxtcs = 0;
		pf->tmp_cfg.etscfg.tcbwtable[0] = I40E_IEEE_DEFAULT_ETS_TCBW;
		pf->tmp_cfg.etscfg.tsatable[0] = I40E_IEEE_TSA_ETS;
		pf->tmp_cfg.pfc.willing = I40E_IEEE_DEFAULT_PFC_WILLING;
		pf->tmp_cfg.pfc.pfccap = I40E_MAX_TRAFFIC_CLASS;
		/* FW needs one App to configure HW */
		pf->tmp_cfg.numapps = I40E_IEEE_DEFAULT_NUM_APPS;
		pf->tmp_cfg.app[0].selector = I40E_APP_SEL_ETHTYPE;
		pf->tmp_cfg.app[0].priority = I40E_IEEE_DEFAULT_APP_PRIO;
		pf->tmp_cfg.app[0].protocolid = I40E_APP_PROTOID_FCOE;

		return i40e_hw_set_dcb_config(pf, &pf->tmp_cfg);
	}

	memset(&ets_data, 0, sizeof(ets_data));
	ets_data.tc_valid_bits = I40E_DEFAULT_TRAFFIC_CLASS; /* TC0 only */
	ets_data.tc_strict_priority_flags = 0; /* ETS */
	ets_data.tc_bw_share_credits[0] = I40E_IEEE_DEFAULT_ETS_TCBW; /* 100% to TC0 */

	/* Enable ETS on the Physical port */
	err = i40e_aq_config_switch_comp_ets
		(hw, pf->mac_seid, &ets_data,
		 i40e_aqc_opc_enable_switching_comp_ets, NULL);
	if (err) {
		dev_info(&pf->pdev->dev,
			 "Enable Port ETS failed, err %s aq_err %s\n",
			 i40e_stat_str(&pf->hw, err),
			 i40e_aq_str(&pf->hw, pf->hw.aq.asq_last_status));
		err = -ENOENT;
		goto out;
	}

	/* Update the local cached instance with TC0 ETS */
	dcb_cfg->etscfg.willing = I40E_IEEE_DEFAULT_ETS_WILLING;
	dcb_cfg->etscfg.cbs = 0;
	dcb_cfg->etscfg.maxtcs = I40E_MAX_TRAFFIC_CLASS;
	dcb_cfg->etscfg.tcbwtable[0] = I40E_IEEE_DEFAULT_ETS_TCBW;

out:
	return err;
}

/**
 * i40e_init_pf_dcb - Initialize DCB configuration
 * @pf: PF being configured
 *
 * Query the current DCB configuration and cache it
 * in the hardware structure
 **/
static int i40e_init_pf_dcb(struct i40e_pf *pf)
{
	struct i40e_hw *hw = &pf->hw;
	int err;

	/* Do not enable DCB for SW1 and SW2 images even if the FW is capable
	 * Also do not enable DCBx if FW LLDP agent is disabled
	 */
	if (pf->hw_features & I40E_HW_NO_DCB_SUPPORT) {
		dev_info(&pf->pdev->dev, "DCB is not supported.\n");
		err = I40E_NOT_SUPPORTED;
		goto out;
	}
	if (pf->flags & I40E_FLAG_DISABLE_FW_LLDP) {
		dev_info(&pf->pdev->dev, "FW LLDP is disabled, attempting SW DCB\n");
		err = i40e_dcb_sw_default_config(pf);
		if (err) {
			dev_info(&pf->pdev->dev, "Could not initialize SW DCB\n");
			goto out;
		}
		dev_info(&pf->pdev->dev, "SW DCB initialization succeeded.\n");
		pf->dcbx_cap = DCB_CAP_DCBX_HOST |
			       DCB_CAP_DCBX_VER_IEEE;
		/* at init capable but disabled */
		pf->flags |= I40E_FLAG_DCB_CAPABLE;
		pf->flags &= ~I40E_FLAG_DCB_ENABLED;
		goto out;
	}
	err = i40e_init_dcb(hw, true);
	if (!err) {
		/* Device/Function is not DCBX capable */
		if ((!hw->func_caps.dcb) ||
		    (hw->dcbx_status == I40E_DCBX_STATUS_DISABLED)) {
			dev_info(&pf->pdev->dev,
				 "DCBX offload is not supported or is disabled for this PF.\n");
		} else {
			/* When status is not DISABLED then DCBX in FW */
			pf->dcbx_cap = DCB_CAP_DCBX_LLD_MANAGED |
				       DCB_CAP_DCBX_VER_IEEE;

			pf->flags |= I40E_FLAG_DCB_CAPABLE;
			/* Enable DCB tagging only when more than one TC
			 * or explicitly disable if only one TC
			 */
			if (i40e_dcb_get_num_tc(&hw->local_dcbx_config) > 1)
				pf->flags |= I40E_FLAG_DCB_ENABLED;
			else
				pf->flags &= ~I40E_FLAG_DCB_ENABLED;
			dev_dbg(&pf->pdev->dev,
				"DCBX offload is supported for this PF.\n");
		}
	} else if (pf->hw.aq.asq_last_status == I40E_AQ_RC_EPERM) {
		dev_info(&pf->pdev->dev, "FW LLDP disabled for this PF.\n");
		pf->flags |= I40E_FLAG_DISABLE_FW_LLDP;
	} else {
		dev_info(&pf->pdev->dev,
			 "Query for DCB configuration failed, err %s aq_err %s\n",
			 i40e_stat_str(&pf->hw, err),
			 i40e_aq_str(&pf->hw, pf->hw.aq.asq_last_status));
	}

out:
	return err;
}
#endif /* CONFIG_I40E_DCB */

/**
 * i40e_set_lldp_forwarding - set forwarding of lldp frames
 * @pf: PF being configured
 * @enable: if forwarding to OS shall be enabled
 *
 * Toggle forwarding of lldp frames behavior,
 * When passing DCB control from firmware to software
 * lldp frames must be forwarded to the software based
 * lldp agent.
 */
void i40e_set_lldp_forwarding(struct i40e_pf *pf, bool enable)
{
	if (pf->lan_vsi == I40E_NO_VSI)
		return;

	if (!pf->vsi[pf->lan_vsi])
		return;

	/* No need to check the outcome, commands may fail
	 * if desired value is already set
	 */
	i40e_aq_add_rem_control_packet_filter(&pf->hw, NULL, ETH_P_LLDP,
					      I40E_AQC_ADD_CONTROL_PACKET_FLAGS_TX |
					      I40E_AQC_ADD_CONTROL_PACKET_FLAGS_IGNORE_MAC,
					      pf->vsi[pf->lan_vsi]->seid, 0,
					      enable, NULL, NULL);

	i40e_aq_add_rem_control_packet_filter(&pf->hw, NULL, ETH_P_LLDP,
					      I40E_AQC_ADD_CONTROL_PACKET_FLAGS_RX |
					      I40E_AQC_ADD_CONTROL_PACKET_FLAGS_IGNORE_MAC,
					      pf->vsi[pf->lan_vsi]->seid, 0,
					      enable, NULL, NULL);
}

/**
 * i40e_print_link_message - print link up or down
 * @vsi: the VSI for which link needs a message
 * @isup: true of link is up, false otherwise
 */
void i40e_print_link_message(struct i40e_vsi *vsi, bool isup)
{
	enum i40e_aq_link_speed new_speed;
	struct i40e_pf *pf = vsi->back;
	char *speed = "Unknown";
	char *fc = "Unknown";
	char *fec = "";
	char *req_fec = "";
	char *an = "";

	if (isup)
		new_speed = pf->hw.phy.link_info.link_speed;
	else
		new_speed = I40E_LINK_SPEED_UNKNOWN;

	if ((vsi->current_isup == isup) && (vsi->current_speed == new_speed))
		return;
	vsi->current_isup = isup;
	vsi->current_speed = new_speed;
	if (!isup) {
		netdev_info(vsi->netdev, "NIC Link is Down\n");
		return;
	}

	/* Warn user if link speed on NPAR enabled partition is not at
	 * least 10GB
	 */
	if (pf->hw.func_caps.npar_enable &&
	    (pf->hw.phy.link_info.link_speed == I40E_LINK_SPEED_1GB ||
	     pf->hw.phy.link_info.link_speed == I40E_LINK_SPEED_100MB))
		netdev_warn(vsi->netdev,
			    "The partition detected link speed that is less than 10Gbps\n");

	switch (pf->hw.phy.link_info.link_speed) {
	case I40E_LINK_SPEED_40GB:
		speed = "40 G";
		break;
	case I40E_LINK_SPEED_20GB:
		speed = "20 G";
		break;
	case I40E_LINK_SPEED_25GB:
		speed = "25 G";
		break;
	case I40E_LINK_SPEED_10GB:
		speed = "10 G";
		break;
	case I40E_LINK_SPEED_5GB:
		speed = "5 G";
		break;
	case I40E_LINK_SPEED_2_5GB:
		speed = "2.5 G";
		break;
	case I40E_LINK_SPEED_1GB:
		speed = "1000 M";
		break;
	case I40E_LINK_SPEED_100MB:
		speed = "100 M";
		break;
	default:
		break;
	}

	switch (pf->hw.fc.current_mode) {
	case I40E_FC_FULL:
		fc = "RX/TX";
		break;
	case I40E_FC_TX_PAUSE:
		fc = "TX";
		break;
	case I40E_FC_RX_PAUSE:
		fc = "RX";
		break;
	default:
		fc = "None";
		break;
	}

	if (pf->hw.phy.link_info.link_speed == I40E_LINK_SPEED_25GB) {
		req_fec = "None";
		fec = "None";
		an = "False";

		if (pf->hw.phy.link_info.an_info & I40E_AQ_AN_COMPLETED)
			an = "True";

		if (pf->hw.phy.link_info.fec_info &
		    I40E_AQ_CONFIG_FEC_KR_ENA)
			fec = "CL74 FC-FEC/BASE-R";
		else if (pf->hw.phy.link_info.fec_info &
			 I40E_AQ_CONFIG_FEC_RS_ENA)
			fec = "CL108 RS-FEC";

		/* 'CL108 RS-FEC' should be displayed when RS is requested, or
		 * both RS and FC are requested
		 */
		if (vsi->back->hw.phy.link_info.req_fec_info &
		    (I40E_AQ_REQUEST_FEC_KR | I40E_AQ_REQUEST_FEC_RS)) {
			if (vsi->back->hw.phy.link_info.req_fec_info &
			    I40E_AQ_REQUEST_FEC_RS)
				req_fec = "CL108 RS-FEC";
			else
				req_fec = "CL74 FC-FEC/BASE-R";
		}
		netdev_info(vsi->netdev,
			    "NIC Link is Up, %sbps Full Duplex, Requested FEC: %s, Negotiated FEC: %s, Autoneg: %s, Flow Control: %s\n",
			    speed, req_fec, fec, an, fc);
	} else if (pf->hw.device_id == I40E_DEV_ID_KX_X722) {
		req_fec = "None";
		fec = "None";
		an = "False";

		if (pf->hw.phy.link_info.an_info & I40E_AQ_AN_COMPLETED)
			an = "True";

		if (pf->hw.phy.link_info.fec_info &
		    I40E_AQ_CONFIG_FEC_KR_ENA)
			fec = "CL74 FC-FEC/BASE-R";

		if (pf->hw.phy.link_info.req_fec_info &
		    I40E_AQ_REQUEST_FEC_KR)
			req_fec = "CL74 FC-FEC/BASE-R";

		netdev_info(vsi->netdev,
			    "NIC Link is Up, %sbps Full Duplex, Requested FEC: %s, Negotiated FEC: %s, Autoneg: %s, Flow Control: %s\n",
			    speed, req_fec, fec, an, fc);
	} else {
		netdev_info(vsi->netdev,
			    "NIC Link is Up, %sbps Full Duplex, Flow Control: %s\n",
			    speed, fc);
	}

}

/**
 * i40e_up_complete - Finish the last steps of bringing up a connection
 * @vsi: the VSI being configured
 **/
static int i40e_up_complete(struct i40e_vsi *vsi)
{
	struct i40e_pf *pf = vsi->back;
	int err;

	if (pf->flags & I40E_FLAG_MSIX_ENABLED)
		i40e_vsi_configure_msix(vsi);
	else
		i40e_configure_msi_and_legacy(vsi);

	/* start rings */
	err = i40e_vsi_start_rings(vsi);
	if (err)
		return err;

	clear_bit(__I40E_VSI_DOWN, vsi->state);
	i40e_napi_enable_all(vsi);
	i40e_vsi_enable_irq(vsi);

	if ((pf->hw.phy.link_info.link_info & I40E_AQ_LINK_UP) &&
	    (vsi->netdev)) {
		i40e_print_link_message(vsi, true);
		netif_tx_start_all_queues(vsi->netdev);
		netif_carrier_on(vsi->netdev);
	}

	/* replay FDIR SB filters */
	if (vsi->type == I40E_VSI_FDIR) {
		/* reset fd counters */
		pf->fd_add_err = 0;
		pf->fd_atr_cnt = 0;
		i40e_fdir_filter_restore(vsi);
	}

	/* On the next run of the service_task, notify any clients of the new
	 * opened netdev
	 */
	set_bit(__I40E_CLIENT_SERVICE_REQUESTED, pf->state);
	i40e_service_event_schedule(pf);

	return 0;
}

/**
 * i40e_vsi_reinit_locked - Reset the VSI
 * @vsi: the VSI being configured
 *
 * Rebuild the ring structs after some configuration
 * has changed, e.g. MTU size.
 **/
static void i40e_vsi_reinit_locked(struct i40e_vsi *vsi)
{
	struct i40e_pf *pf = vsi->back;

	while (test_and_set_bit(__I40E_CONFIG_BUSY, pf->state))
		usleep_range(1000, 2000);
	i40e_down(vsi);

	i40e_up(vsi);
	clear_bit(__I40E_CONFIG_BUSY, pf->state);
}

/**
 * i40e_force_link_state - Force the link status
 * @pf: board private structure
 * @is_up: whether the link state should be forced up or down
 **/
static i40e_status i40e_force_link_state(struct i40e_pf *pf, bool is_up)
{
	struct i40e_aq_get_phy_abilities_resp abilities;
	struct i40e_aq_set_phy_config config = {0};
	bool non_zero_phy_type = is_up;
	struct i40e_hw *hw = &pf->hw;
	i40e_status err;
	u64 mask;
	u8 speed;

	/* Card might've been put in an unstable state by other drivers
	 * and applications, which causes incorrect speed values being
	 * set on startup. In order to clear speed registers, we call
	 * get_phy_capabilities twice, once to get initial state of
	 * available speeds, and once to get current PHY config.
	 */
	err = i40e_aq_get_phy_capabilities(hw, false, true, &abilities,
					   NULL);
	if (err) {
		dev_err(&pf->pdev->dev,
			"failed to get phy cap., ret =  %s last_status =  %s\n",
			i40e_stat_str(hw, err),
			i40e_aq_str(hw, hw->aq.asq_last_status));
		return err;
	}
	speed = abilities.link_speed;

	/* Get the current phy config */
	err = i40e_aq_get_phy_capabilities(hw, false, false, &abilities,
					   NULL);
	if (err) {
		dev_err(&pf->pdev->dev,
			"failed to get phy cap., ret =  %s last_status =  %s\n",
			i40e_stat_str(hw, err),
			i40e_aq_str(hw, hw->aq.asq_last_status));
		return err;
	}

	/* If link needs to go up, but was not forced to go down,
	 * and its speed values are OK, no need for a flap
	 * if non_zero_phy_type was set, still need to force up
	 */
	if (pf->flags & I40E_FLAG_TOTAL_PORT_SHUTDOWN_ENABLED)
		non_zero_phy_type = true;
	else if (is_up && abilities.phy_type != 0 && abilities.link_speed != 0)
		return I40E_SUCCESS;

	/* To force link we need to set bits for all supported PHY types,
	 * but there are now more than 32, so we need to split the bitmap
	 * across two fields.
	 */
	mask = I40E_PHY_TYPES_BITMASK;
	config.phy_type =
		non_zero_phy_type ? cpu_to_le32((u32)(mask & 0xffffffff)) : 0;
	config.phy_type_ext =
		non_zero_phy_type ? (u8)((mask >> 32) & 0xff) : 0;
	/* Copy the old settings, except of phy_type */
	config.abilities = abilities.abilities;
	if (pf->flags & I40E_FLAG_TOTAL_PORT_SHUTDOWN_ENABLED) {
		if (is_up)
			config.abilities |= I40E_AQ_PHY_ENABLE_LINK;
		else
			config.abilities &= ~(I40E_AQ_PHY_ENABLE_LINK);
	}
	if (abilities.link_speed != 0)
		config.link_speed = abilities.link_speed;
	else
		config.link_speed = speed;
	config.eee_capability = abilities.eee_capability;
	config.eeer = abilities.eeer_val;
	config.low_power_ctrl = abilities.d3_lpan;
	config.fec_config = abilities.fec_cfg_curr_mod_ext_info &
			    I40E_AQ_PHY_FEC_CONFIG_MASK;
	err = i40e_aq_set_phy_config(hw, &config, NULL);

	if (err) {
		dev_err(&pf->pdev->dev,
			"set phy config ret =  %s last_status =  %s\n",
			i40e_stat_str(&pf->hw, err),
			i40e_aq_str(&pf->hw, pf->hw.aq.asq_last_status));
		return err;
	}

	/* Update the link info */
	err = i40e_update_link_info(hw);
	if (err) {
		/* Wait a little bit (on 40G cards it sometimes takes a really
		 * long time for link to come back from the atomic reset)
		 * and try once more
		 */
		msleep(1000);
		i40e_update_link_info(hw);
	}

	i40e_aq_set_link_restart_an(hw, is_up, NULL);

	return I40E_SUCCESS;
}

/**
 * i40e_up - Bring the connection back up after being down
 * @vsi: the VSI being configured
 **/
int i40e_up(struct i40e_vsi *vsi)
{
	int err;

	if (vsi->type == I40E_VSI_MAIN &&
	    (vsi->back->flags & I40E_FLAG_LINK_DOWN_ON_CLOSE_ENABLED ||
	     vsi->back->flags & I40E_FLAG_TOTAL_PORT_SHUTDOWN_ENABLED))
		i40e_force_link_state(vsi->back, true);

	err = i40e_vsi_configure(vsi);
	if (!err)
		err = i40e_up_complete(vsi);

	return err;
}

/**
 * i40e_down - Shutdown the connection processing
 * @vsi: the VSI being stopped
 **/
void i40e_down(struct i40e_vsi *vsi)
{
	int i;

	/* It is assumed that the caller of this function
	 * sets the vsi->state __I40E_VSI_DOWN bit.
	 */
	if (vsi->netdev) {
		netif_carrier_off(vsi->netdev);
		netif_tx_disable(vsi->netdev);
	}
	i40e_vsi_disable_irq(vsi);
	i40e_vsi_stop_rings(vsi);
	if (vsi->type == I40E_VSI_MAIN &&
	   (vsi->back->flags & I40E_FLAG_LINK_DOWN_ON_CLOSE_ENABLED ||
	    vsi->back->flags & I40E_FLAG_TOTAL_PORT_SHUTDOWN_ENABLED))
		i40e_force_link_state(vsi->back, false);
	i40e_napi_disable_all(vsi);

	for (i = 0; i < vsi->num_queue_pairs; i++) {
		i40e_clean_tx_ring(vsi->tx_rings[i]);
		if (i40e_enabled_xdp_vsi(vsi)) {
			/* Make sure that in-progress ndo_xdp_xmit and
			 * ndo_xsk_wakeup calls are completed.
			 */
			synchronize_rcu();
			i40e_clean_tx_ring(vsi->xdp_rings[i]);
		}
		i40e_clean_rx_ring(vsi->rx_rings[i]);
	}

}

/**
 * i40e_validate_mqprio_qopt- validate queue mapping info
 * @vsi: the VSI being configured
 * @mqprio_qopt: queue parametrs
 **/
static int i40e_validate_mqprio_qopt(struct i40e_vsi *vsi,
				     struct tc_mqprio_qopt_offload *mqprio_qopt)
{
	u64 sum_max_rate = 0;
	u64 max_rate = 0;
	int i;

	if (mqprio_qopt->qopt.offset[0] != 0 ||
	    mqprio_qopt->qopt.num_tc < 1 ||
	    mqprio_qopt->qopt.num_tc > I40E_MAX_TRAFFIC_CLASS)
		return -EINVAL;
	for (i = 0; ; i++) {
		if (!mqprio_qopt->qopt.count[i])
			return -EINVAL;
		if (mqprio_qopt->min_rate[i]) {
			dev_err(&vsi->back->pdev->dev,
				"Invalid min tx rate (greater than 0) specified\n");
			return -EINVAL;
		}
		max_rate = mqprio_qopt->max_rate[i];
		do_div(max_rate, I40E_BW_MBPS_DIVISOR);
		sum_max_rate += max_rate;

		if (i >= mqprio_qopt->qopt.num_tc - 1)
			break;
		if (mqprio_qopt->qopt.offset[i + 1] !=
		    (mqprio_qopt->qopt.offset[i] + mqprio_qopt->qopt.count[i]))
			return -EINVAL;
	}
	if (vsi->num_queue_pairs <
	    (mqprio_qopt->qopt.offset[i] + mqprio_qopt->qopt.count[i])) {
		return -EINVAL;
	}
	if (sum_max_rate > i40e_get_link_speed(vsi)) {
		dev_err(&vsi->back->pdev->dev,
			"Invalid max tx rate specified\n");
		return -EINVAL;
	}
	return 0;
}

/**
 * i40e_vsi_set_default_tc_config - set default values for tc configuration
 * @vsi: the VSI being configured
 **/
static void i40e_vsi_set_default_tc_config(struct i40e_vsi *vsi)
{
	u16 qcount;
	int i;

	/* Only TC0 is enabled */
	vsi->tc_config.numtc = 1;
	vsi->tc_config.enabled_tc = 1;
	qcount = min_t(int, vsi->alloc_queue_pairs,
		       i40e_pf_get_max_q_per_tc(vsi->back));
	for (i = 0; i < I40E_MAX_TRAFFIC_CLASS; i++) {
		/* For the TC that is not enabled set the offset to to default
		 * queue and allocate one queue for the given TC.
		 */
		vsi->tc_config.tc_info[i].qoffset = 0;
		if (i == 0)
			vsi->tc_config.tc_info[i].qcount = qcount;
		else
			vsi->tc_config.tc_info[i].qcount = 1;
		vsi->tc_config.tc_info[i].netdev_tc = 0;
	}
}

/**
 * i40e_del_macvlan_filter
 * @hw: pointer to the HW structure
 * @seid: seid of the channel VSI
 * @macaddr: the mac address to apply as a filter
 * @aq_err: store the admin Q error
 *
 * This function deletes a mac filter on the channel VSI which serves as the
 * macvlan. Returns 0 on success.
 **/
static i40e_status i40e_del_macvlan_filter(struct i40e_hw *hw, u16 seid,
					   const u8 *macaddr, int *aq_err)
{
	struct i40e_aqc_remove_macvlan_element_data element;
	i40e_status status;

	memset(&element, 0, sizeof(element));
	ether_addr_copy(element.mac_addr, macaddr);
	element.vlan_tag = 0;
	element.flags = I40E_AQC_MACVLAN_DEL_PERFECT_MATCH;
	status = i40e_aq_remove_macvlan(hw, seid, &element, 1, NULL);
	*aq_err = hw->aq.asq_last_status;

	return status;
}

/**
 * i40e_add_macvlan_filter
 * @hw: pointer to the HW structure
 * @seid: seid of the channel VSI
 * @macaddr: the mac address to apply as a filter
 * @aq_err: store the admin Q error
 *
 * This function adds a mac filter on the channel VSI which serves as the
 * macvlan. Returns 0 on success.
 **/
static i40e_status i40e_add_macvlan_filter(struct i40e_hw *hw, u16 seid,
					   const u8 *macaddr, int *aq_err)
{
	struct i40e_aqc_add_macvlan_element_data element;
	i40e_status status;
	u16 cmd_flags = 0;

	ether_addr_copy(element.mac_addr, macaddr);
	element.vlan_tag = 0;
	element.queue_number = 0;
	element.match_method = I40E_AQC_MM_ERR_NO_RES;
	cmd_flags |= I40E_AQC_MACVLAN_ADD_PERFECT_MATCH;
	element.flags = cpu_to_le16(cmd_flags);
	status = i40e_aq_add_macvlan(hw, seid, &element, 1, NULL);
	*aq_err = hw->aq.asq_last_status;

	return status;
}

/**
 * i40e_reset_ch_rings - Reset the queue contexts in a channel
 * @vsi: the VSI we want to access
 * @ch: the channel we want to access
 */
static void i40e_reset_ch_rings(struct i40e_vsi *vsi, struct i40e_channel *ch)
{
	struct i40e_ring *tx_ring, *rx_ring;
	u16 pf_q;
	int i;

	for (i = 0; i < ch->num_queue_pairs; i++) {
		pf_q = ch->base_queue + i;
		tx_ring = vsi->tx_rings[pf_q];
		tx_ring->ch = NULL;
		rx_ring = vsi->rx_rings[pf_q];
		rx_ring->ch = NULL;
	}
}

/**
 * i40e_free_macvlan_channels
 * @vsi: the VSI we want to access
 *
 * This function frees the Qs of the channel VSI from
 * the stack and also deletes the channel VSIs which
 * serve as macvlans.
 */
static void i40e_free_macvlan_channels(struct i40e_vsi *vsi)
{
	struct i40e_channel *ch, *ch_tmp;
	int ret;

	if (list_empty(&vsi->macvlan_list))
		return;

	list_for_each_entry_safe(ch, ch_tmp, &vsi->macvlan_list, list) {
		struct i40e_vsi *parent_vsi;

		if (i40e_is_channel_macvlan(ch)) {
			i40e_reset_ch_rings(vsi, ch);
			clear_bit(ch->fwd->bit_no, vsi->fwd_bitmask);
			netdev_unbind_sb_channel(vsi->netdev, ch->fwd->netdev);
			netdev_set_sb_channel(ch->fwd->netdev, 0);
			kfree(ch->fwd);
			ch->fwd = NULL;
		}

		list_del(&ch->list);
		parent_vsi = ch->parent_vsi;
		if (!parent_vsi || !ch->initialized) {
			kfree(ch);
			continue;
		}

		/* remove the VSI */
		ret = i40e_aq_delete_element(&vsi->back->hw, ch->seid,
					     NULL);
		if (ret)
			dev_err(&vsi->back->pdev->dev,
				"unable to remove channel (%d) for parent VSI(%d)\n",
				ch->seid, parent_vsi->seid);
		kfree(ch);
	}
	vsi->macvlan_cnt = 0;
}

/**
 * i40e_fwd_ring_up - bring the macvlan device up
 * @vsi: the VSI we want to access
 * @vdev: macvlan netdevice
 * @fwd: the private fwd structure
 */
static int i40e_fwd_ring_up(struct i40e_vsi *vsi, struct net_device *vdev,
			    struct i40e_fwd_adapter *fwd)
{
	int ret = 0, num_tc = 1,  i, aq_err;
	struct i40e_channel *ch, *ch_tmp;
	struct i40e_pf *pf = vsi->back;
	struct i40e_hw *hw = &pf->hw;

	if (list_empty(&vsi->macvlan_list))
		return -EINVAL;

	/* Go through the list and find an available channel */
	list_for_each_entry_safe(ch, ch_tmp, &vsi->macvlan_list, list) {
		if (!i40e_is_channel_macvlan(ch)) {
			ch->fwd = fwd;
			/* record configuration for macvlan interface in vdev */
			for (i = 0; i < num_tc; i++)
				netdev_bind_sb_channel_queue(vsi->netdev, vdev,
							     i,
							     ch->num_queue_pairs,
							     ch->base_queue);
			for (i = 0; i < ch->num_queue_pairs; i++) {
				struct i40e_ring *tx_ring, *rx_ring;
				u16 pf_q;

				pf_q = ch->base_queue + i;

				/* Get to TX ring ptr */
				tx_ring = vsi->tx_rings[pf_q];
				tx_ring->ch = ch;

				/* Get the RX ring ptr */
				rx_ring = vsi->rx_rings[pf_q];
				rx_ring->ch = ch;
			}
			break;
		}
	}

	/* Guarantee all rings are updated before we update the
	 * MAC address filter.
	 */
	wmb();

	/* Add a mac filter */
	ret = i40e_add_macvlan_filter(hw, ch->seid, vdev->dev_addr, &aq_err);
	if (ret) {
		/* if we cannot add the MAC rule then disable the offload */
		macvlan_release_l2fw_offload(vdev);
		for (i = 0; i < ch->num_queue_pairs; i++) {
			struct i40e_ring *rx_ring;
			u16 pf_q;

			pf_q = ch->base_queue + i;
			rx_ring = vsi->rx_rings[pf_q];
			rx_ring->netdev = NULL;
		}
		dev_info(&pf->pdev->dev,
			 "Error adding mac filter on macvlan err %s, aq_err %s\n",
			  i40e_stat_str(hw, ret),
			  i40e_aq_str(hw, aq_err));
		netdev_err(vdev, "L2fwd offload disabled to L2 filter error\n");
	}

	return ret;
}

/**
 * i40e_setup_macvlans - create the channels which will be macvlans
 * @vsi: the VSI we want to access
 * @macvlan_cnt: no. of macvlans to be setup
 * @qcnt: no. of Qs per macvlan
 * @vdev: macvlan netdevice
 */
static int i40e_setup_macvlans(struct i40e_vsi *vsi, u16 macvlan_cnt, u16 qcnt,
			       struct net_device *vdev)
{
	struct i40e_pf *pf = vsi->back;
	struct i40e_hw *hw = &pf->hw;
	struct i40e_vsi_context ctxt;
	u16 sections, qmap, num_qps;
	struct i40e_channel *ch;
	int i, pow, ret = 0;
	u8 offset = 0;

	if (vsi->type != I40E_VSI_MAIN || !macvlan_cnt)
		return -EINVAL;

	num_qps = vsi->num_queue_pairs - (macvlan_cnt * qcnt);

	/* find the next higher power-of-2 of num queue pairs */
	pow = fls(roundup_pow_of_two(num_qps) - 1);

	qmap = (offset << I40E_AQ_VSI_TC_QUE_OFFSET_SHIFT) |
		(pow << I40E_AQ_VSI_TC_QUE_NUMBER_SHIFT);

	/* Setup context bits for the main VSI */
	sections = I40E_AQ_VSI_PROP_QUEUE_MAP_VALID;
	sections |= I40E_AQ_VSI_PROP_SCHED_VALID;
	memset(&ctxt, 0, sizeof(ctxt));
	ctxt.seid = vsi->seid;
	ctxt.pf_num = vsi->back->hw.pf_id;
	ctxt.vf_num = 0;
	ctxt.uplink_seid = vsi->uplink_seid;
	ctxt.info = vsi->info;
	ctxt.info.tc_mapping[0] = cpu_to_le16(qmap);
	ctxt.info.mapping_flags |= cpu_to_le16(I40E_AQ_VSI_QUE_MAP_CONTIG);
	ctxt.info.queue_mapping[0] = cpu_to_le16(vsi->base_queue);
	ctxt.info.valid_sections |= cpu_to_le16(sections);

	/* Reconfigure RSS for main VSI with new max queue count */
	vsi->rss_size = max_t(u16, num_qps, qcnt);
	ret = i40e_vsi_config_rss(vsi);
	if (ret) {
		dev_info(&pf->pdev->dev,
			 "Failed to reconfig RSS for num_queues (%u)\n",
			 vsi->rss_size);
		return ret;
	}
	vsi->reconfig_rss = true;
	dev_dbg(&vsi->back->pdev->dev,
		"Reconfigured RSS with num_queues (%u)\n", vsi->rss_size);
	vsi->next_base_queue = num_qps;
	vsi->cnt_q_avail = vsi->num_queue_pairs - num_qps;

	/* Update the VSI after updating the VSI queue-mapping
	 * information
	 */
	ret = i40e_aq_update_vsi_params(hw, &ctxt, NULL);
	if (ret) {
		dev_info(&pf->pdev->dev,
			 "Update vsi tc config failed, err %s aq_err %s\n",
			 i40e_stat_str(hw, ret),
			 i40e_aq_str(hw, hw->aq.asq_last_status));
		return ret;
	}
	/* update the local VSI info with updated queue map */
	i40e_vsi_update_queue_map(vsi, &ctxt);
	vsi->info.valid_sections = 0;

	/* Create channels for macvlans */
	INIT_LIST_HEAD(&vsi->macvlan_list);
	for (i = 0; i < macvlan_cnt; i++) {
		ch = kzalloc(sizeof(*ch), GFP_KERNEL);
		if (!ch) {
			ret = -ENOMEM;
			goto err_free;
		}
		INIT_LIST_HEAD(&ch->list);
		ch->num_queue_pairs = qcnt;
		if (!i40e_setup_channel(pf, vsi, ch)) {
			ret = -EINVAL;
			kfree(ch);
			goto err_free;
		}
		ch->parent_vsi = vsi;
		vsi->cnt_q_avail -= ch->num_queue_pairs;
		vsi->macvlan_cnt++;
		list_add_tail(&ch->list, &vsi->macvlan_list);
	}

	return ret;

err_free:
	dev_info(&pf->pdev->dev, "Failed to setup macvlans\n");
	i40e_free_macvlan_channels(vsi);

	return ret;
}

/**
 * i40e_fwd_add - configure macvlans
 * @netdev: net device to configure
 * @vdev: macvlan netdevice
 **/
static void *i40e_fwd_add(struct net_device *netdev, struct net_device *vdev)
{
	struct i40e_netdev_priv *np = netdev_priv(netdev);
	u16 q_per_macvlan = 0, macvlan_cnt = 0, vectors;
	struct i40e_vsi *vsi = np->vsi;
	struct i40e_pf *pf = vsi->back;
	struct i40e_fwd_adapter *fwd;
	int avail_macvlan, ret;

	if ((pf->flags & I40E_FLAG_DCB_ENABLED)) {
		netdev_info(netdev, "Macvlans are not supported when DCB is enabled\n");
		return ERR_PTR(-EINVAL);
	}
	if ((pf->flags & I40E_FLAG_TC_MQPRIO)) {
		netdev_info(netdev, "Macvlans are not supported when HW TC offload is on\n");
		return ERR_PTR(-EINVAL);
	}
	if (pf->num_lan_msix < I40E_MIN_MACVLAN_VECTORS) {
		netdev_info(netdev, "Not enough vectors available to support macvlans\n");
		return ERR_PTR(-EINVAL);
	}

	/* The macvlan device has to be a single Q device so that the
	 * tc_to_txq field can be reused to pick the tx queue.
	 */
	if (netif_is_multiqueue(vdev))
		return ERR_PTR(-ERANGE);

	if (!vsi->macvlan_cnt) {
		/* reserve bit 0 for the pf device */
		set_bit(0, vsi->fwd_bitmask);

		/* Try to reserve as many queues as possible for macvlans. First
		 * reserve 3/4th of max vectors, then half, then quarter and
		 * calculate Qs per macvlan as you go
		 */
		vectors = pf->num_lan_msix;
		if (vectors <= I40E_MAX_MACVLANS && vectors > 64) {
			/* allocate 4 Qs per macvlan and 32 Qs to the PF*/
			q_per_macvlan = 4;
			macvlan_cnt = (vectors - 32) / 4;
		} else if (vectors <= 64 && vectors > 32) {
			/* allocate 2 Qs per macvlan and 16 Qs to the PF*/
			q_per_macvlan = 2;
			macvlan_cnt = (vectors - 16) / 2;
		} else if (vectors <= 32 && vectors > 16) {
			/* allocate 1 Q per macvlan and 16 Qs to the PF*/
			q_per_macvlan = 1;
			macvlan_cnt = vectors - 16;
		} else if (vectors <= 16 && vectors > 8) {
			/* allocate 1 Q per macvlan and 8 Qs to the PF */
			q_per_macvlan = 1;
			macvlan_cnt = vectors - 8;
		} else {
			/* allocate 1 Q per macvlan and 1 Q to the PF */
			q_per_macvlan = 1;
			macvlan_cnt = vectors - 1;
		}

		if (macvlan_cnt == 0)
			return ERR_PTR(-EBUSY);

		/* Quiesce VSI queues */
		i40e_quiesce_vsi(vsi);

		/* sets up the macvlans but does not "enable" them */
		ret = i40e_setup_macvlans(vsi, macvlan_cnt, q_per_macvlan,
					  vdev);
		if (ret)
			return ERR_PTR(ret);

		/* Unquiesce VSI */
		i40e_unquiesce_vsi(vsi);
	}
	avail_macvlan = find_first_zero_bit(vsi->fwd_bitmask,
					    vsi->macvlan_cnt);
	if (avail_macvlan >= I40E_MAX_MACVLANS)
		return ERR_PTR(-EBUSY);

	/* create the fwd struct */
	fwd = kzalloc(sizeof(*fwd), GFP_KERNEL);
	if (!fwd)
		return ERR_PTR(-ENOMEM);

	set_bit(avail_macvlan, vsi->fwd_bitmask);
	fwd->bit_no = avail_macvlan;
	netdev_set_sb_channel(vdev, avail_macvlan);
	fwd->netdev = vdev;

	if (!netif_running(netdev))
		return fwd;

	/* Set fwd ring up */
	ret = i40e_fwd_ring_up(vsi, vdev, fwd);
	if (ret) {
		/* unbind the queues and drop the subordinate channel config */
		netdev_unbind_sb_channel(netdev, vdev);
		netdev_set_sb_channel(vdev, 0);

		kfree(fwd);
		return ERR_PTR(-EINVAL);
	}

	return fwd;
}

/**
 * i40e_del_all_macvlans - Delete all the mac filters on the channels
 * @vsi: the VSI we want to access
 */
static void i40e_del_all_macvlans(struct i40e_vsi *vsi)
{
	struct i40e_channel *ch, *ch_tmp;
	struct i40e_pf *pf = vsi->back;
	struct i40e_hw *hw = &pf->hw;
	int aq_err, ret = 0;

	if (list_empty(&vsi->macvlan_list))
		return;

	list_for_each_entry_safe(ch, ch_tmp, &vsi->macvlan_list, list) {
		if (i40e_is_channel_macvlan(ch)) {
			ret = i40e_del_macvlan_filter(hw, ch->seid,
						      i40e_channel_mac(ch),
						      &aq_err);
			if (!ret) {
				/* Reset queue contexts */
				i40e_reset_ch_rings(vsi, ch);
				clear_bit(ch->fwd->bit_no, vsi->fwd_bitmask);
				netdev_unbind_sb_channel(vsi->netdev,
							 ch->fwd->netdev);
				netdev_set_sb_channel(ch->fwd->netdev, 0);
				kfree(ch->fwd);
				ch->fwd = NULL;
			}
		}
	}
}

/**
 * i40e_fwd_del - delete macvlan interfaces
 * @netdev: net device to configure
 * @vdev: macvlan netdevice
 */
static void i40e_fwd_del(struct net_device *netdev, void *vdev)
{
	struct i40e_netdev_priv *np = netdev_priv(netdev);
	struct i40e_fwd_adapter *fwd = vdev;
	struct i40e_channel *ch, *ch_tmp;
	struct i40e_vsi *vsi = np->vsi;
	struct i40e_pf *pf = vsi->back;
	struct i40e_hw *hw = &pf->hw;
	int aq_err, ret = 0;

	/* Find the channel associated with the macvlan and del mac filter */
	list_for_each_entry_safe(ch, ch_tmp, &vsi->macvlan_list, list) {
		if (i40e_is_channel_macvlan(ch) &&
		    ether_addr_equal(i40e_channel_mac(ch),
				     fwd->netdev->dev_addr)) {
			ret = i40e_del_macvlan_filter(hw, ch->seid,
						      i40e_channel_mac(ch),
						      &aq_err);
			if (!ret) {
				/* Reset queue contexts */
				i40e_reset_ch_rings(vsi, ch);
				clear_bit(ch->fwd->bit_no, vsi->fwd_bitmask);
				netdev_unbind_sb_channel(netdev, fwd->netdev);
				netdev_set_sb_channel(fwd->netdev, 0);
				kfree(ch->fwd);
				ch->fwd = NULL;
			} else {
				dev_info(&pf->pdev->dev,
					 "Error deleting mac filter on macvlan err %s, aq_err %s\n",
					  i40e_stat_str(hw, ret),
					  i40e_aq_str(hw, aq_err));
			}
			break;
		}
	}
}

/**
 * i40e_setup_tc - configure multiple traffic classes
 * @netdev: net device to configure
 * @type_data: tc offload data
 **/
static int i40e_setup_tc(struct net_device *netdev, void *type_data)
{
	struct tc_mqprio_qopt_offload *mqprio_qopt = type_data;
	struct i40e_netdev_priv *np = netdev_priv(netdev);
	struct i40e_vsi *vsi = np->vsi;
	struct i40e_pf *pf = vsi->back;
	u8 enabled_tc = 0, num_tc, hw;
	bool need_reset = false;
	int old_queue_pairs;
	int ret = -EINVAL;
	u16 mode;
	int i;

	old_queue_pairs = vsi->num_queue_pairs;
	num_tc = mqprio_qopt->qopt.num_tc;
	hw = mqprio_qopt->qopt.hw;
	mode = mqprio_qopt->mode;
	if (!hw) {
		pf->flags &= ~I40E_FLAG_TC_MQPRIO;
		memcpy(&vsi->mqprio_qopt, mqprio_qopt, sizeof(*mqprio_qopt));
		goto config_tc;
	}

	/* Check if MFP enabled */
	if (pf->flags & I40E_FLAG_MFP_ENABLED) {
		netdev_info(netdev,
			    "Configuring TC not supported in MFP mode\n");
		return ret;
	}
	switch (mode) {
	case TC_MQPRIO_MODE_DCB:
		pf->flags &= ~I40E_FLAG_TC_MQPRIO;

		/* Check if DCB enabled to continue */
		if (!(pf->flags & I40E_FLAG_DCB_ENABLED)) {
			netdev_info(netdev,
				    "DCB is not enabled for adapter\n");
			return ret;
		}

		/* Check whether tc count is within enabled limit */
		if (num_tc > i40e_pf_get_num_tc(pf)) {
			netdev_info(netdev,
				    "TC count greater than enabled on link for adapter\n");
			return ret;
		}
		break;
	case TC_MQPRIO_MODE_CHANNEL:
		if (pf->flags & I40E_FLAG_DCB_ENABLED) {
			netdev_info(netdev,
				    "Full offload of TC Mqprio options is not supported when DCB is enabled\n");
			return ret;
		}
		if (!(pf->flags & I40E_FLAG_MSIX_ENABLED))
			return ret;
		ret = i40e_validate_mqprio_qopt(vsi, mqprio_qopt);
		if (ret)
			return ret;
		memcpy(&vsi->mqprio_qopt, mqprio_qopt,
		       sizeof(*mqprio_qopt));
		pf->flags |= I40E_FLAG_TC_MQPRIO;
		pf->flags &= ~I40E_FLAG_DCB_ENABLED;
		break;
	default:
		return -EINVAL;
	}

config_tc:
	/* Generate TC map for number of tc requested */
	for (i = 0; i < num_tc; i++)
		enabled_tc |= BIT(i);

	/* Requesting same TC configuration as already enabled */
	if (enabled_tc == vsi->tc_config.enabled_tc &&
	    mode != TC_MQPRIO_MODE_CHANNEL)
		return 0;

	/* Quiesce VSI queues */
	i40e_quiesce_vsi(vsi);

	if (!hw && !(pf->flags & I40E_FLAG_TC_MQPRIO))
		i40e_remove_queue_channels(vsi);

	/* Configure VSI for enabled TCs */
	ret = i40e_vsi_config_tc(vsi, enabled_tc);
	if (ret) {
		netdev_info(netdev, "Failed configuring TC for VSI seid=%d\n",
			    vsi->seid);
		need_reset = true;
		goto exit;
	} else {
		dev_info(&vsi->back->pdev->dev,
			 "Setup channel (id:%u) utilizing num_queues %d\n",
			 vsi->seid, vsi->tc_config.tc_info[0].qcount);
	}

	if (pf->flags & I40E_FLAG_TC_MQPRIO) {
		if (vsi->mqprio_qopt.max_rate[0]) {
			u64 max_tx_rate = vsi->mqprio_qopt.max_rate[0];

			do_div(max_tx_rate, I40E_BW_MBPS_DIVISOR);
			ret = i40e_set_bw_limit(vsi, vsi->seid, max_tx_rate);
			if (!ret) {
				u64 credits = max_tx_rate;

				do_div(credits, I40E_BW_CREDIT_DIVISOR);
				dev_dbg(&vsi->back->pdev->dev,
					"Set tx rate of %llu Mbps (count of 50Mbps %llu) for vsi->seid %u\n",
					max_tx_rate,
					credits,
					vsi->seid);
			} else {
				need_reset = true;
				goto exit;
			}
		}
		ret = i40e_configure_queue_channels(vsi);
		if (ret) {
			vsi->num_queue_pairs = old_queue_pairs;
			netdev_info(netdev,
				    "Failed configuring queue channels\n");
			need_reset = true;
			goto exit;
		}
	}

exit:
	/* Reset the configuration data to defaults, only TC0 is enabled */
	if (need_reset) {
		i40e_vsi_set_default_tc_config(vsi);
		need_reset = false;
	}

	/* Unquiesce VSI */
	i40e_unquiesce_vsi(vsi);
	return ret;
}

/**
 * i40e_set_cld_element - sets cloud filter element data
 * @filter: cloud filter rule
 * @cld: ptr to cloud filter element data
 *
 * This is helper function to copy data into cloud filter element
 **/
static inline void
i40e_set_cld_element(struct i40e_cloud_filter *filter,
		     struct i40e_aqc_cloud_filters_element_data *cld)
{
	u32 ipa;
	int i;

	memset(cld, 0, sizeof(*cld));
	ether_addr_copy(cld->outer_mac, filter->dst_mac);
	ether_addr_copy(cld->inner_mac, filter->src_mac);

	if (filter->n_proto != ETH_P_IP && filter->n_proto != ETH_P_IPV6)
		return;

	if (filter->n_proto == ETH_P_IPV6) {
#define IPV6_MAX_INDEX	(ARRAY_SIZE(filter->dst_ipv6) - 1)
		for (i = 0; i < ARRAY_SIZE(filter->dst_ipv6); i++) {
			ipa = be32_to_cpu(filter->dst_ipv6[IPV6_MAX_INDEX - i]);

			*(__le32 *)&cld->ipaddr.raw_v6.data[i * 2] = cpu_to_le32(ipa);
		}
	} else {
		ipa = be32_to_cpu(filter->dst_ipv4);

		memcpy(&cld->ipaddr.v4.data, &ipa, sizeof(ipa));
	}

	cld->inner_vlan = cpu_to_le16(ntohs(filter->vlan_id));

	/* tenant_id is not supported by FW now, once the support is enabled
	 * fill the cld->tenant_id with cpu_to_le32(filter->tenant_id)
	 */
	if (filter->tenant_id)
		return;
}

/**
 * i40e_add_del_cloud_filter - Add/del cloud filter
 * @vsi: pointer to VSI
 * @filter: cloud filter rule
 * @add: if true, add, if false, delete
 *
 * Add or delete a cloud filter for a specific flow spec.
 * Returns 0 if the filter were successfully added.
 **/
int i40e_add_del_cloud_filter(struct i40e_vsi *vsi,
			      struct i40e_cloud_filter *filter, bool add)
{
	struct i40e_aqc_cloud_filters_element_data cld_filter;
	struct i40e_pf *pf = vsi->back;
	int ret;
	static const u16 flag_table[128] = {
		[I40E_CLOUD_FILTER_FLAGS_OMAC]  =
			I40E_AQC_ADD_CLOUD_FILTER_OMAC,
		[I40E_CLOUD_FILTER_FLAGS_IMAC]  =
			I40E_AQC_ADD_CLOUD_FILTER_IMAC,
		[I40E_CLOUD_FILTER_FLAGS_IMAC_IVLAN]  =
			I40E_AQC_ADD_CLOUD_FILTER_IMAC_IVLAN,
		[I40E_CLOUD_FILTER_FLAGS_IMAC_TEN_ID] =
			I40E_AQC_ADD_CLOUD_FILTER_IMAC_TEN_ID,
		[I40E_CLOUD_FILTER_FLAGS_OMAC_TEN_ID_IMAC] =
			I40E_AQC_ADD_CLOUD_FILTER_OMAC_TEN_ID_IMAC,
		[I40E_CLOUD_FILTER_FLAGS_IMAC_IVLAN_TEN_ID] =
			I40E_AQC_ADD_CLOUD_FILTER_IMAC_IVLAN_TEN_ID,
		[I40E_CLOUD_FILTER_FLAGS_IIP] =
			I40E_AQC_ADD_CLOUD_FILTER_IIP,
	};

	if (filter->flags >= ARRAY_SIZE(flag_table))
		return I40E_ERR_CONFIG;

	memset(&cld_filter, 0, sizeof(cld_filter));

	/* copy element needed to add cloud filter from filter */
	i40e_set_cld_element(filter, &cld_filter);

	if (filter->tunnel_type != I40E_CLOUD_TNL_TYPE_NONE)
		cld_filter.flags = cpu_to_le16(filter->tunnel_type <<
					     I40E_AQC_ADD_CLOUD_TNL_TYPE_SHIFT);

	if (filter->n_proto == ETH_P_IPV6)
		cld_filter.flags |= cpu_to_le16(flag_table[filter->flags] |
						I40E_AQC_ADD_CLOUD_FLAGS_IPV6);
	else
		cld_filter.flags |= cpu_to_le16(flag_table[filter->flags] |
						I40E_AQC_ADD_CLOUD_FLAGS_IPV4);

	if (add)
		ret = i40e_aq_add_cloud_filters(&pf->hw, filter->seid,
						&cld_filter, 1);
	else
		ret = i40e_aq_rem_cloud_filters(&pf->hw, filter->seid,
						&cld_filter, 1);
	if (ret)
		dev_dbg(&pf->pdev->dev,
			"Failed to %s cloud filter using l4 port %u, err %d aq_err %d\n",
			add ? "add" : "delete", filter->dst_port, ret,
			pf->hw.aq.asq_last_status);
	else
		dev_info(&pf->pdev->dev,
			 "%s cloud filter for VSI: %d\n",
			 add ? "Added" : "Deleted", filter->seid);
	return ret;
}

/**
 * i40e_add_del_cloud_filter_big_buf - Add/del cloud filter using big_buf
 * @vsi: pointer to VSI
 * @filter: cloud filter rule
 * @add: if true, add, if false, delete
 *
 * Add or delete a cloud filter for a specific flow spec using big buffer.
 * Returns 0 if the filter were successfully added.
 **/
int i40e_add_del_cloud_filter_big_buf(struct i40e_vsi *vsi,
				      struct i40e_cloud_filter *filter,
				      bool add)
{
	struct i40e_aqc_cloud_filters_element_bb cld_filter;
	struct i40e_pf *pf = vsi->back;
	int ret;

	/* Both (src/dst) valid mac_addr are not supported */
	if ((is_valid_ether_addr(filter->dst_mac) &&
	     is_valid_ether_addr(filter->src_mac)) ||
	    (is_multicast_ether_addr(filter->dst_mac) &&
	     is_multicast_ether_addr(filter->src_mac)))
		return -EOPNOTSUPP;

	/* Big buffer cloud filter needs 'L4 port' to be non-zero. Also, UDP
	 * ports are not supported via big buffer now.
	 */
	if (!filter->dst_port || filter->ip_proto == IPPROTO_UDP)
		return -EOPNOTSUPP;

	/* adding filter using src_port/src_ip is not supported at this stage */
	if (filter->src_port ||
	    (filter->src_ipv4 && filter->n_proto != ETH_P_IPV6) ||
	    !ipv6_addr_any(&filter->ip.v6.src_ip6))
		return -EOPNOTSUPP;

	memset(&cld_filter, 0, sizeof(cld_filter));

	/* copy element needed to add cloud filter from filter */
	i40e_set_cld_element(filter, &cld_filter.element);

	if (is_valid_ether_addr(filter->dst_mac) ||
	    is_valid_ether_addr(filter->src_mac) ||
	    is_multicast_ether_addr(filter->dst_mac) ||
	    is_multicast_ether_addr(filter->src_mac)) {
		/* MAC + IP : unsupported mode */
		if (filter->dst_ipv4)
			return -EOPNOTSUPP;

		/* since we validated that L4 port must be valid before
		 * we get here, start with respective "flags" value
		 * and update if vlan is present or not
		 */
		cld_filter.element.flags =
			cpu_to_le16(I40E_AQC_ADD_CLOUD_FILTER_MAC_PORT);

		if (filter->vlan_id) {
			cld_filter.element.flags =
			cpu_to_le16(I40E_AQC_ADD_CLOUD_FILTER_MAC_VLAN_PORT);
		}

	} else if ((filter->dst_ipv4 && filter->n_proto != ETH_P_IPV6) ||
		   !ipv6_addr_any(&filter->ip.v6.dst_ip6)) {
		cld_filter.element.flags =
				cpu_to_le16(I40E_AQC_ADD_CLOUD_FILTER_IP_PORT);
		if (filter->n_proto == ETH_P_IPV6)
			cld_filter.element.flags |=
				cpu_to_le16(I40E_AQC_ADD_CLOUD_FLAGS_IPV6);
		else
			cld_filter.element.flags |=
				cpu_to_le16(I40E_AQC_ADD_CLOUD_FLAGS_IPV4);
	} else {
		dev_err(&pf->pdev->dev,
			"either mac or ip has to be valid for cloud filter\n");
		return -EINVAL;
	}

	/* Now copy L4 port in Byte 6..7 in general fields */
	cld_filter.general_fields[I40E_AQC_ADD_CLOUD_FV_FLU_0X16_WORD0] =
						be16_to_cpu(filter->dst_port);

	if (add) {
		/* Validate current device switch mode, change if necessary */
		ret = i40e_validate_and_set_switch_mode(vsi);
		if (ret) {
			dev_err(&pf->pdev->dev,
				"failed to set switch mode, ret %d\n",
				ret);
			return ret;
		}

		ret = i40e_aq_add_cloud_filters_bb(&pf->hw, filter->seid,
						   &cld_filter, 1);
	} else {
		ret = i40e_aq_rem_cloud_filters_bb(&pf->hw, filter->seid,
						   &cld_filter, 1);
	}

	if (ret)
		dev_dbg(&pf->pdev->dev,
			"Failed to %s cloud filter(big buffer) err %d aq_err %d\n",
			add ? "add" : "delete", ret, pf->hw.aq.asq_last_status);
	else
		dev_info(&pf->pdev->dev,
			 "%s cloud filter for VSI: %d, L4 port: %d\n",
			 add ? "add" : "delete", filter->seid,
			 ntohs(filter->dst_port));
	return ret;
}

/**
 * i40e_parse_cls_flower - Parse tc flower filters provided by kernel
 * @vsi: Pointer to VSI
 * @f: Pointer to struct flow_cls_offload
 * @filter: Pointer to cloud filter structure
 *
 **/
static int i40e_parse_cls_flower(struct i40e_vsi *vsi,
				 struct flow_cls_offload *f,
				 struct i40e_cloud_filter *filter)
{
	struct flow_rule *rule = flow_cls_offload_flow_rule(f);
	struct flow_dissector *dissector = rule->match.dissector;
	u16 n_proto_mask = 0, n_proto_key = 0, addr_type = 0;
	struct i40e_pf *pf = vsi->back;
	u8 field_flags = 0;

	if (dissector->used_keys &
	    ~(BIT(FLOW_DISSECTOR_KEY_CONTROL) |
	      BIT(FLOW_DISSECTOR_KEY_BASIC) |
	      BIT(FLOW_DISSECTOR_KEY_ETH_ADDRS) |
	      BIT(FLOW_DISSECTOR_KEY_VLAN) |
	      BIT(FLOW_DISSECTOR_KEY_IPV4_ADDRS) |
	      BIT(FLOW_DISSECTOR_KEY_IPV6_ADDRS) |
	      BIT(FLOW_DISSECTOR_KEY_PORTS) |
	      BIT(FLOW_DISSECTOR_KEY_ENC_KEYID))) {
		dev_err(&pf->pdev->dev, "Unsupported key used: 0x%x\n",
			dissector->used_keys);
		return -EOPNOTSUPP;
	}

	if (flow_rule_match_key(rule, FLOW_DISSECTOR_KEY_ENC_KEYID)) {
		struct flow_match_enc_keyid match;

		flow_rule_match_enc_keyid(rule, &match);
		if (match.mask->keyid != 0)
			field_flags |= I40E_CLOUD_FIELD_TEN_ID;

		filter->tenant_id = be32_to_cpu(match.key->keyid);
	}

	if (flow_rule_match_key(rule, FLOW_DISSECTOR_KEY_BASIC)) {
		struct flow_match_basic match;

		flow_rule_match_basic(rule, &match);
		n_proto_key = ntohs(match.key->n_proto);
		n_proto_mask = ntohs(match.mask->n_proto);

		if (n_proto_key == ETH_P_ALL) {
			n_proto_key = 0;
			n_proto_mask = 0;
		}
		filter->n_proto = n_proto_key & n_proto_mask;
		filter->ip_proto = match.key->ip_proto;
	}

	if (flow_rule_match_key(rule, FLOW_DISSECTOR_KEY_ETH_ADDRS)) {
		struct flow_match_eth_addrs match;

		flow_rule_match_eth_addrs(rule, &match);

		/* use is_broadcast and is_zero to check for all 0xf or 0 */
		if (!is_zero_ether_addr(match.mask->dst)) {
			if (is_broadcast_ether_addr(match.mask->dst)) {
				field_flags |= I40E_CLOUD_FIELD_OMAC;
			} else {
				dev_err(&pf->pdev->dev, "Bad ether dest mask %pM\n",
					match.mask->dst);
				return I40E_ERR_CONFIG;
			}
		}

		if (!is_zero_ether_addr(match.mask->src)) {
			if (is_broadcast_ether_addr(match.mask->src)) {
				field_flags |= I40E_CLOUD_FIELD_IMAC;
			} else {
				dev_err(&pf->pdev->dev, "Bad ether src mask %pM\n",
					match.mask->src);
				return I40E_ERR_CONFIG;
			}
		}
		ether_addr_copy(filter->dst_mac, match.key->dst);
		ether_addr_copy(filter->src_mac, match.key->src);
	}

	if (flow_rule_match_key(rule, FLOW_DISSECTOR_KEY_VLAN)) {
		struct flow_match_vlan match;

		flow_rule_match_vlan(rule, &match);
		if (match.mask->vlan_id) {
			if (match.mask->vlan_id == VLAN_VID_MASK) {
				field_flags |= I40E_CLOUD_FIELD_IVLAN;

			} else {
				dev_err(&pf->pdev->dev, "Bad vlan mask 0x%04x\n",
					match.mask->vlan_id);
				return I40E_ERR_CONFIG;
			}
		}

		filter->vlan_id = cpu_to_be16(match.key->vlan_id);
	}

	if (flow_rule_match_key(rule, FLOW_DISSECTOR_KEY_CONTROL)) {
		struct flow_match_control match;

		flow_rule_match_control(rule, &match);
		addr_type = match.key->addr_type;
	}

	if (addr_type == FLOW_DISSECTOR_KEY_IPV4_ADDRS) {
		struct flow_match_ipv4_addrs match;

		flow_rule_match_ipv4_addrs(rule, &match);
		if (match.mask->dst) {
			if (match.mask->dst == cpu_to_be32(0xffffffff)) {
				field_flags |= I40E_CLOUD_FIELD_IIP;
			} else {
				dev_err(&pf->pdev->dev, "Bad ip dst mask %pI4b\n",
					&match.mask->dst);
				return I40E_ERR_CONFIG;
			}
		}

		if (match.mask->src) {
			if (match.mask->src == cpu_to_be32(0xffffffff)) {
				field_flags |= I40E_CLOUD_FIELD_IIP;
			} else {
				dev_err(&pf->pdev->dev, "Bad ip src mask %pI4b\n",
					&match.mask->src);
				return I40E_ERR_CONFIG;
			}
		}

		if (field_flags & I40E_CLOUD_FIELD_TEN_ID) {
			dev_err(&pf->pdev->dev, "Tenant id not allowed for ip filter\n");
			return I40E_ERR_CONFIG;
		}
		filter->dst_ipv4 = match.key->dst;
		filter->src_ipv4 = match.key->src;
	}

	if (addr_type == FLOW_DISSECTOR_KEY_IPV6_ADDRS) {
		struct flow_match_ipv6_addrs match;

		flow_rule_match_ipv6_addrs(rule, &match);

		/* src and dest IPV6 address should not be LOOPBACK
		 * (0:0:0:0:0:0:0:1), which can be represented as ::1
		 */
		if (ipv6_addr_loopback(&match.key->dst) ||
		    ipv6_addr_loopback(&match.key->src)) {
			dev_err(&pf->pdev->dev,
				"Bad ipv6, addr is LOOPBACK\n");
			return I40E_ERR_CONFIG;
		}
		if (!ipv6_addr_any(&match.mask->dst) ||
		    !ipv6_addr_any(&match.mask->src))
			field_flags |= I40E_CLOUD_FIELD_IIP;

		memcpy(&filter->src_ipv6, &match.key->src.s6_addr32,
		       sizeof(filter->src_ipv6));
		memcpy(&filter->dst_ipv6, &match.key->dst.s6_addr32,
		       sizeof(filter->dst_ipv6));
	}

	if (flow_rule_match_key(rule, FLOW_DISSECTOR_KEY_PORTS)) {
		struct flow_match_ports match;

		flow_rule_match_ports(rule, &match);
		if (match.mask->src) {
			if (match.mask->src == cpu_to_be16(0xffff)) {
				field_flags |= I40E_CLOUD_FIELD_IIP;
			} else {
				dev_err(&pf->pdev->dev, "Bad src port mask 0x%04x\n",
					be16_to_cpu(match.mask->src));
				return I40E_ERR_CONFIG;
			}
		}

		if (match.mask->dst) {
			if (match.mask->dst == cpu_to_be16(0xffff)) {
				field_flags |= I40E_CLOUD_FIELD_IIP;
			} else {
				dev_err(&pf->pdev->dev, "Bad dst port mask 0x%04x\n",
					be16_to_cpu(match.mask->dst));
				return I40E_ERR_CONFIG;
			}
		}

		filter->dst_port = match.key->dst;
		filter->src_port = match.key->src;

		switch (filter->ip_proto) {
		case IPPROTO_TCP:
		case IPPROTO_UDP:
			break;
		default:
			dev_err(&pf->pdev->dev,
				"Only UDP and TCP transport are supported\n");
			return -EINVAL;
		}
	}
	filter->flags = field_flags;
	return 0;
}

/**
 * i40e_handle_tclass: Forward to a traffic class on the device
 * @vsi: Pointer to VSI
 * @tc: traffic class index on the device
 * @filter: Pointer to cloud filter structure
 *
 **/
static int i40e_handle_tclass(struct i40e_vsi *vsi, u32 tc,
			      struct i40e_cloud_filter *filter)
{
	struct i40e_channel *ch, *ch_tmp;

	/* direct to a traffic class on the same device */
	if (tc == 0) {
		filter->seid = vsi->seid;
		return 0;
	} else if (vsi->tc_config.enabled_tc & BIT(tc)) {
		if (!filter->dst_port) {
			dev_err(&vsi->back->pdev->dev,
				"Specify destination port to direct to traffic class that is not default\n");
			return -EINVAL;
		}
		if (list_empty(&vsi->ch_list))
			return -EINVAL;
		list_for_each_entry_safe(ch, ch_tmp, &vsi->ch_list,
					 list) {
			if (ch->seid == vsi->tc_seid_map[tc])
				filter->seid = ch->seid;
		}
		return 0;
	}
	dev_err(&vsi->back->pdev->dev, "TC is not enabled\n");
	return -EINVAL;
}

/**
 * i40e_configure_clsflower - Configure tc flower filters
 * @vsi: Pointer to VSI
 * @cls_flower: Pointer to struct flow_cls_offload
 *
 **/
static int i40e_configure_clsflower(struct i40e_vsi *vsi,
				    struct flow_cls_offload *cls_flower)
{
	int tc = tc_classid_to_hwtc(vsi->netdev, cls_flower->classid);
	struct i40e_cloud_filter *filter = NULL;
	struct i40e_pf *pf = vsi->back;
	int err = 0;

	if (tc < 0) {
		dev_err(&vsi->back->pdev->dev, "Invalid traffic class\n");
		return -EOPNOTSUPP;
	}

	if (test_bit(__I40E_RESET_RECOVERY_PENDING, pf->state) ||
	    test_bit(__I40E_RESET_INTR_RECEIVED, pf->state))
		return -EBUSY;

	if (pf->fdir_pf_active_filters ||
	    (!hlist_empty(&pf->fdir_filter_list))) {
		dev_err(&vsi->back->pdev->dev,
			"Flow Director Sideband filters exists, turn ntuple off to configure cloud filters\n");
		return -EINVAL;
	}

	if (vsi->back->flags & I40E_FLAG_FD_SB_ENABLED) {
		dev_err(&vsi->back->pdev->dev,
			"Disable Flow Director Sideband, configuring Cloud filters via tc-flower\n");
		vsi->back->flags &= ~I40E_FLAG_FD_SB_ENABLED;
		vsi->back->flags |= I40E_FLAG_FD_SB_TO_CLOUD_FILTER;
	}

	filter = kzalloc(sizeof(*filter), GFP_KERNEL);
	if (!filter)
		return -ENOMEM;

	filter->cookie = cls_flower->cookie;

	err = i40e_parse_cls_flower(vsi, cls_flower, filter);
	if (err < 0)
		goto err;

	err = i40e_handle_tclass(vsi, tc, filter);
	if (err < 0)
		goto err;

	/* Add cloud filter */
	if (filter->dst_port)
		err = i40e_add_del_cloud_filter_big_buf(vsi, filter, true);
	else
		err = i40e_add_del_cloud_filter(vsi, filter, true);

	if (err) {
		dev_err(&pf->pdev->dev,
			"Failed to add cloud filter, err %s\n",
			i40e_stat_str(&pf->hw, err));
		goto err;
	}

	/* add filter to the ordered list */
	INIT_HLIST_NODE(&filter->cloud_node);

	hlist_add_head(&filter->cloud_node, &pf->cloud_filter_list);

	pf->num_cloud_filters++;

	return err;
err:
	kfree(filter);
	return err;
}

/**
 * i40e_find_cloud_filter - Find the could filter in the list
 * @vsi: Pointer to VSI
 * @cookie: filter specific cookie
 *
 **/
static struct i40e_cloud_filter *i40e_find_cloud_filter(struct i40e_vsi *vsi,
							unsigned long *cookie)
{
	struct i40e_cloud_filter *filter = NULL;
	struct hlist_node *node2;

	hlist_for_each_entry_safe(filter, node2,
				  &vsi->back->cloud_filter_list, cloud_node)
		if (!memcmp(cookie, &filter->cookie, sizeof(filter->cookie)))
			return filter;
	return NULL;
}

/**
 * i40e_delete_clsflower - Remove tc flower filters
 * @vsi: Pointer to VSI
 * @cls_flower: Pointer to struct flow_cls_offload
 *
 **/
static int i40e_delete_clsflower(struct i40e_vsi *vsi,
				 struct flow_cls_offload *cls_flower)
{
	struct i40e_cloud_filter *filter = NULL;
	struct i40e_pf *pf = vsi->back;
	int err = 0;

	filter = i40e_find_cloud_filter(vsi, &cls_flower->cookie);

	if (!filter)
		return -EINVAL;

	hash_del(&filter->cloud_node);

	if (filter->dst_port)
		err = i40e_add_del_cloud_filter_big_buf(vsi, filter, false);
	else
		err = i40e_add_del_cloud_filter(vsi, filter, false);

	kfree(filter);
	if (err) {
		dev_err(&pf->pdev->dev,
			"Failed to delete cloud filter, err %s\n",
			i40e_stat_str(&pf->hw, err));
		return i40e_aq_rc_to_posix(err, pf->hw.aq.asq_last_status);
	}

	pf->num_cloud_filters--;
	if (!pf->num_cloud_filters)
		if ((pf->flags & I40E_FLAG_FD_SB_TO_CLOUD_FILTER) &&
		    !(pf->flags & I40E_FLAG_FD_SB_INACTIVE)) {
			pf->flags |= I40E_FLAG_FD_SB_ENABLED;
			pf->flags &= ~I40E_FLAG_FD_SB_TO_CLOUD_FILTER;
			pf->flags &= ~I40E_FLAG_FD_SB_INACTIVE;
		}
	return 0;
}

/**
 * i40e_setup_tc_cls_flower - flower classifier offloads
 * @np: net device to configure
 * @cls_flower: offload data
 **/
static int i40e_setup_tc_cls_flower(struct i40e_netdev_priv *np,
				    struct flow_cls_offload *cls_flower)
{
	struct i40e_vsi *vsi = np->vsi;

	switch (cls_flower->command) {
	case FLOW_CLS_REPLACE:
		return i40e_configure_clsflower(vsi, cls_flower);
	case FLOW_CLS_DESTROY:
		return i40e_delete_clsflower(vsi, cls_flower);
	case FLOW_CLS_STATS:
		return -EOPNOTSUPP;
	default:
		return -EOPNOTSUPP;
	}
}

static int i40e_setup_tc_block_cb(enum tc_setup_type type, void *type_data,
				  void *cb_priv)
{
	struct i40e_netdev_priv *np = cb_priv;

	if (!tc_cls_can_offload_and_chain0(np->vsi->netdev, type_data))
		return -EOPNOTSUPP;

	switch (type) {
	case TC_SETUP_CLSFLOWER:
		return i40e_setup_tc_cls_flower(np, type_data);

	default:
		return -EOPNOTSUPP;
	}
}

static LIST_HEAD(i40e_block_cb_list);

static int __i40e_setup_tc(struct net_device *netdev, enum tc_setup_type type,
			   void *type_data)
{
	struct i40e_netdev_priv *np = netdev_priv(netdev);

	switch (type) {
	case TC_SETUP_QDISC_MQPRIO:
		return i40e_setup_tc(netdev, type_data);
	case TC_SETUP_BLOCK:
		return flow_block_cb_setup_simple(type_data,
						  &i40e_block_cb_list,
						  i40e_setup_tc_block_cb,
						  np, np, true);
	default:
		return -EOPNOTSUPP;
	}
}

/**
 * i40e_open - Called when a network interface is made active
 * @netdev: network interface device structure
 *
 * The open entry point is called when a network interface is made
 * active by the system (IFF_UP).  At this point all resources needed
 * for transmit and receive operations are allocated, the interrupt
 * handler is registered with the OS, the netdev watchdog subtask is
 * enabled, and the stack is notified that the interface is ready.
 *
 * Returns 0 on success, negative value on failure
 **/
int i40e_open(struct net_device *netdev)
{
	struct i40e_netdev_priv *np = netdev_priv(netdev);
	struct i40e_vsi *vsi = np->vsi;
	struct i40e_pf *pf = vsi->back;
	int err;

	/* disallow open during test or if eeprom is broken */
	if (test_bit(__I40E_TESTING, pf->state) ||
	    test_bit(__I40E_BAD_EEPROM, pf->state))
		return -EBUSY;

	netif_carrier_off(netdev);

	if (i40e_force_link_state(pf, true))
		return -EAGAIN;

	err = i40e_vsi_open(vsi);
	if (err)
		return err;

	/* configure global TSO hardware offload settings */
	wr32(&pf->hw, I40E_GLLAN_TSOMSK_F, be32_to_cpu(TCP_FLAG_PSH |
						       TCP_FLAG_FIN) >> 16);
	wr32(&pf->hw, I40E_GLLAN_TSOMSK_M, be32_to_cpu(TCP_FLAG_PSH |
						       TCP_FLAG_FIN |
						       TCP_FLAG_CWR) >> 16);
	wr32(&pf->hw, I40E_GLLAN_TSOMSK_L, be32_to_cpu(TCP_FLAG_CWR) >> 16);
	udp_tunnel_get_rx_info(netdev);

	return 0;
}

/**
 * i40e_vsi_open -
 * @vsi: the VSI to open
 *
 * Finish initialization of the VSI.
 *
 * Returns 0 on success, negative value on failure
 *
 * Note: expects to be called while under rtnl_lock()
 **/
int i40e_vsi_open(struct i40e_vsi *vsi)
{
	struct i40e_pf *pf = vsi->back;
	char int_name[I40E_INT_NAME_STR_LEN];
	int err;

	/* allocate descriptors */
	err = i40e_vsi_setup_tx_resources(vsi);
	if (err)
		goto err_setup_tx;
	err = i40e_vsi_setup_rx_resources(vsi);
	if (err)
		goto err_setup_rx;

	err = i40e_vsi_configure(vsi);
	if (err)
		goto err_setup_rx;

	if (vsi->netdev) {
		snprintf(int_name, sizeof(int_name) - 1, "%s-%s",
			 dev_driver_string(&pf->pdev->dev), vsi->netdev->name);
		err = i40e_vsi_request_irq(vsi, int_name);
		if (err)
			goto err_setup_rx;

		/* Notify the stack of the actual queue counts. */
		err = netif_set_real_num_tx_queues(vsi->netdev,
						   vsi->num_queue_pairs);
		if (err)
			goto err_set_queues;

		err = netif_set_real_num_rx_queues(vsi->netdev,
						   vsi->num_queue_pairs);
		if (err)
			goto err_set_queues;

	} else if (vsi->type == I40E_VSI_FDIR) {
		snprintf(int_name, sizeof(int_name) - 1, "%s-%s:fdir",
			 dev_driver_string(&pf->pdev->dev),
			 dev_name(&pf->pdev->dev));
		err = i40e_vsi_request_irq(vsi, int_name);

	} else {
		err = -EINVAL;
		goto err_setup_rx;
	}

	err = i40e_up_complete(vsi);
	if (err)
		goto err_up_complete;

	return 0;

err_up_complete:
	i40e_down(vsi);
err_set_queues:
	i40e_vsi_free_irq(vsi);
err_setup_rx:
	i40e_vsi_free_rx_resources(vsi);
err_setup_tx:
	i40e_vsi_free_tx_resources(vsi);
	if (vsi == pf->vsi[pf->lan_vsi])
		i40e_do_reset(pf, I40E_PF_RESET_FLAG, true);

	return err;
}

/**
 * i40e_fdir_filter_exit - Cleans up the Flow Director accounting
 * @pf: Pointer to PF
 *
 * This function destroys the hlist where all the Flow Director
 * filters were saved.
 **/
static void i40e_fdir_filter_exit(struct i40e_pf *pf)
{
	struct i40e_fdir_filter *filter;
	struct i40e_flex_pit *pit_entry, *tmp;
	struct hlist_node *node2;

	hlist_for_each_entry_safe(filter, node2,
				  &pf->fdir_filter_list, fdir_node) {
		hlist_del(&filter->fdir_node);
		kfree(filter);
	}

	list_for_each_entry_safe(pit_entry, tmp, &pf->l3_flex_pit_list, list) {
		list_del(&pit_entry->list);
		kfree(pit_entry);
	}
	INIT_LIST_HEAD(&pf->l3_flex_pit_list);

	list_for_each_entry_safe(pit_entry, tmp, &pf->l4_flex_pit_list, list) {
		list_del(&pit_entry->list);
		kfree(pit_entry);
	}
	INIT_LIST_HEAD(&pf->l4_flex_pit_list);

	pf->fdir_pf_active_filters = 0;
	i40e_reset_fdir_filter_cnt(pf);

	/* Reprogram the default input set for TCP/IPv4 */
	i40e_write_fd_input_set(pf, I40E_FILTER_PCTYPE_NONF_IPV4_TCP,
				I40E_L3_SRC_MASK | I40E_L3_DST_MASK |
				I40E_L4_SRC_MASK | I40E_L4_DST_MASK);

	/* Reprogram the default input set for TCP/IPv6 */
	i40e_write_fd_input_set(pf, I40E_FILTER_PCTYPE_NONF_IPV6_TCP,
				I40E_L3_V6_SRC_MASK | I40E_L3_V6_DST_MASK |
				I40E_L4_SRC_MASK | I40E_L4_DST_MASK);

	/* Reprogram the default input set for UDP/IPv4 */
	i40e_write_fd_input_set(pf, I40E_FILTER_PCTYPE_NONF_IPV4_UDP,
				I40E_L3_SRC_MASK | I40E_L3_DST_MASK |
				I40E_L4_SRC_MASK | I40E_L4_DST_MASK);

	/* Reprogram the default input set for UDP/IPv6 */
	i40e_write_fd_input_set(pf, I40E_FILTER_PCTYPE_NONF_IPV6_UDP,
				I40E_L3_V6_SRC_MASK | I40E_L3_V6_DST_MASK |
				I40E_L4_SRC_MASK | I40E_L4_DST_MASK);

	/* Reprogram the default input set for SCTP/IPv4 */
	i40e_write_fd_input_set(pf, I40E_FILTER_PCTYPE_NONF_IPV4_SCTP,
				I40E_L3_SRC_MASK | I40E_L3_DST_MASK |
				I40E_L4_SRC_MASK | I40E_L4_DST_MASK);

	/* Reprogram the default input set for SCTP/IPv6 */
	i40e_write_fd_input_set(pf, I40E_FILTER_PCTYPE_NONF_IPV6_SCTP,
				I40E_L3_V6_SRC_MASK | I40E_L3_V6_DST_MASK |
				I40E_L4_SRC_MASK | I40E_L4_DST_MASK);

	/* Reprogram the default input set for Other/IPv4 */
	i40e_write_fd_input_set(pf, I40E_FILTER_PCTYPE_NONF_IPV4_OTHER,
				I40E_L3_SRC_MASK | I40E_L3_DST_MASK);

	i40e_write_fd_input_set(pf, I40E_FILTER_PCTYPE_FRAG_IPV4,
				I40E_L3_SRC_MASK | I40E_L3_DST_MASK);

	/* Reprogram the default input set for Other/IPv6 */
	i40e_write_fd_input_set(pf, I40E_FILTER_PCTYPE_NONF_IPV6_OTHER,
				I40E_L3_SRC_MASK | I40E_L3_DST_MASK);

	i40e_write_fd_input_set(pf, I40E_FILTER_PCTYPE_FRAG_IPV6,
				I40E_L3_SRC_MASK | I40E_L3_DST_MASK);
}

/**
 * i40e_cloud_filter_exit - Cleans up the cloud filters
 * @pf: Pointer to PF
 *
 * This function destroys the hlist where all the cloud filters
 * were saved.
 **/
static void i40e_cloud_filter_exit(struct i40e_pf *pf)
{
	struct i40e_cloud_filter *cfilter;
	struct hlist_node *node;

	hlist_for_each_entry_safe(cfilter, node,
				  &pf->cloud_filter_list, cloud_node) {
		hlist_del(&cfilter->cloud_node);
		kfree(cfilter);
	}
	pf->num_cloud_filters = 0;

	if ((pf->flags & I40E_FLAG_FD_SB_TO_CLOUD_FILTER) &&
	    !(pf->flags & I40E_FLAG_FD_SB_INACTIVE)) {
		pf->flags |= I40E_FLAG_FD_SB_ENABLED;
		pf->flags &= ~I40E_FLAG_FD_SB_TO_CLOUD_FILTER;
		pf->flags &= ~I40E_FLAG_FD_SB_INACTIVE;
	}
}

/**
 * i40e_close - Disables a network interface
 * @netdev: network interface device structure
 *
 * The close entry point is called when an interface is de-activated
 * by the OS.  The hardware is still under the driver's control, but
 * this netdev interface is disabled.
 *
 * Returns 0, this is not allowed to fail
 **/
int i40e_close(struct net_device *netdev)
{
	struct i40e_netdev_priv *np = netdev_priv(netdev);
	struct i40e_vsi *vsi = np->vsi;

	i40e_vsi_close(vsi);

	return 0;
}

/**
 * i40e_do_reset - Start a PF or Core Reset sequence
 * @pf: board private structure
 * @reset_flags: which reset is requested
 * @lock_acquired: indicates whether or not the lock has been acquired
 * before this function was called.
 *
 * The essential difference in resets is that the PF Reset
 * doesn't clear the packet buffers, doesn't reset the PE
 * firmware, and doesn't bother the other PFs on the chip.
 **/
void i40e_do_reset(struct i40e_pf *pf, u32 reset_flags, bool lock_acquired)
{
	u32 val;

	/* do the biggest reset indicated */
	if (reset_flags & BIT_ULL(__I40E_GLOBAL_RESET_REQUESTED)) {

		/* Request a Global Reset
		 *
		 * This will start the chip's countdown to the actual full
		 * chip reset event, and a warning interrupt to be sent
		 * to all PFs, including the requestor.  Our handler
		 * for the warning interrupt will deal with the shutdown
		 * and recovery of the switch setup.
		 */
		dev_dbg(&pf->pdev->dev, "GlobalR requested\n");
		val = rd32(&pf->hw, I40E_GLGEN_RTRIG);
		val |= I40E_GLGEN_RTRIG_GLOBR_MASK;
		wr32(&pf->hw, I40E_GLGEN_RTRIG, val);

	} else if (reset_flags & BIT_ULL(__I40E_CORE_RESET_REQUESTED)) {

		/* Request a Core Reset
		 *
		 * Same as Global Reset, except does *not* include the MAC/PHY
		 */
		dev_dbg(&pf->pdev->dev, "CoreR requested\n");
		val = rd32(&pf->hw, I40E_GLGEN_RTRIG);
		val |= I40E_GLGEN_RTRIG_CORER_MASK;
		wr32(&pf->hw, I40E_GLGEN_RTRIG, val);
		i40e_flush(&pf->hw);

	} else if (reset_flags & I40E_PF_RESET_FLAG) {

		/* Request a PF Reset
		 *
		 * Resets only the PF-specific registers
		 *
		 * This goes directly to the tear-down and rebuild of
		 * the switch, since we need to do all the recovery as
		 * for the Core Reset.
		 */
		dev_dbg(&pf->pdev->dev, "PFR requested\n");
		i40e_handle_reset_warning(pf, lock_acquired);

	} else if (reset_flags & I40E_PF_RESET_AND_REBUILD_FLAG) {
		/* Request a PF Reset
		 *
		 * Resets PF and reinitializes PFs VSI.
		 */
		i40e_prep_for_reset(pf);
		i40e_reset_and_rebuild(pf, true, lock_acquired);
		dev_info(&pf->pdev->dev,
			 pf->flags & I40E_FLAG_DISABLE_FW_LLDP ?
			 "FW LLDP is disabled\n" :
			 "FW LLDP is enabled\n");

	} else if (reset_flags & BIT_ULL(__I40E_REINIT_REQUESTED)) {
		int v;

		/* Find the VSI(s) that requested a re-init */
		dev_info(&pf->pdev->dev,
			 "VSI reinit requested\n");
		for (v = 0; v < pf->num_alloc_vsi; v++) {
			struct i40e_vsi *vsi = pf->vsi[v];

			if (vsi != NULL &&
			    test_and_clear_bit(__I40E_VSI_REINIT_REQUESTED,
					       vsi->state))
				i40e_vsi_reinit_locked(pf->vsi[v]);
		}
	} else if (reset_flags & BIT_ULL(__I40E_DOWN_REQUESTED)) {
		int v;

		/* Find the VSI(s) that needs to be brought down */
		dev_info(&pf->pdev->dev, "VSI down requested\n");
		for (v = 0; v < pf->num_alloc_vsi; v++) {
			struct i40e_vsi *vsi = pf->vsi[v];

			if (vsi != NULL &&
			    test_and_clear_bit(__I40E_VSI_DOWN_REQUESTED,
					       vsi->state)) {
				set_bit(__I40E_VSI_DOWN, vsi->state);
				i40e_down(vsi);
			}
		}
	} else {
		dev_info(&pf->pdev->dev,
			 "bad reset request 0x%08x\n", reset_flags);
	}
}

#ifdef CONFIG_I40E_DCB
/**
 * i40e_dcb_need_reconfig - Check if DCB needs reconfig
 * @pf: board private structure
 * @old_cfg: current DCB config
 * @new_cfg: new DCB config
 **/
bool i40e_dcb_need_reconfig(struct i40e_pf *pf,
			    struct i40e_dcbx_config *old_cfg,
			    struct i40e_dcbx_config *new_cfg)
{
	bool need_reconfig = false;

	/* Check if ETS configuration has changed */
	if (memcmp(&new_cfg->etscfg,
		   &old_cfg->etscfg,
		   sizeof(new_cfg->etscfg))) {
		/* If Priority Table has changed reconfig is needed */
		if (memcmp(&new_cfg->etscfg.prioritytable,
			   &old_cfg->etscfg.prioritytable,
			   sizeof(new_cfg->etscfg.prioritytable))) {
			need_reconfig = true;
			dev_dbg(&pf->pdev->dev, "ETS UP2TC changed.\n");
		}

		if (memcmp(&new_cfg->etscfg.tcbwtable,
			   &old_cfg->etscfg.tcbwtable,
			   sizeof(new_cfg->etscfg.tcbwtable)))
			dev_dbg(&pf->pdev->dev, "ETS TC BW Table changed.\n");

		if (memcmp(&new_cfg->etscfg.tsatable,
			   &old_cfg->etscfg.tsatable,
			   sizeof(new_cfg->etscfg.tsatable)))
			dev_dbg(&pf->pdev->dev, "ETS TSA Table changed.\n");
	}

	/* Check if PFC configuration has changed */
	if (memcmp(&new_cfg->pfc,
		   &old_cfg->pfc,
		   sizeof(new_cfg->pfc))) {
		need_reconfig = true;
		dev_dbg(&pf->pdev->dev, "PFC config change detected.\n");
	}

	/* Check if APP Table has changed */
	if (memcmp(&new_cfg->app,
		   &old_cfg->app,
		   sizeof(new_cfg->app))) {
		need_reconfig = true;
		dev_dbg(&pf->pdev->dev, "APP Table change detected.\n");
	}

	dev_dbg(&pf->pdev->dev, "dcb need_reconfig=%d\n", need_reconfig);
	return need_reconfig;
}

/**
 * i40e_handle_lldp_event - Handle LLDP Change MIB event
 * @pf: board private structure
 * @e: event info posted on ARQ
 **/
static int i40e_handle_lldp_event(struct i40e_pf *pf,
				  struct i40e_arq_event_info *e)
{
	struct i40e_aqc_lldp_get_mib *mib =
		(struct i40e_aqc_lldp_get_mib *)&e->desc.params.raw;
	struct i40e_hw *hw = &pf->hw;
	struct i40e_dcbx_config tmp_dcbx_cfg;
	bool need_reconfig = false;
	int ret = 0;
	u8 type;

	/* X710-T*L 2.5G and 5G speeds don't support DCB */
	if (I40E_IS_X710TL_DEVICE(hw->device_id) &&
	    (hw->phy.link_info.link_speed &
	     ~(I40E_LINK_SPEED_2_5GB | I40E_LINK_SPEED_5GB)) &&
	     !(pf->flags & I40E_FLAG_DCB_CAPABLE))
		/* let firmware decide if the DCB should be disabled */
		pf->flags |= I40E_FLAG_DCB_CAPABLE;

	/* Not DCB capable or capability disabled */
	if (!(pf->flags & I40E_FLAG_DCB_CAPABLE))
		return ret;

	/* Ignore if event is not for Nearest Bridge */
	type = ((mib->type >> I40E_AQ_LLDP_BRIDGE_TYPE_SHIFT)
		& I40E_AQ_LLDP_BRIDGE_TYPE_MASK);
	dev_dbg(&pf->pdev->dev, "LLDP event mib bridge type 0x%x\n", type);
	if (type != I40E_AQ_LLDP_BRIDGE_TYPE_NEAREST_BRIDGE)
		return ret;

	/* Check MIB Type and return if event for Remote MIB update */
	type = mib->type & I40E_AQ_LLDP_MIB_TYPE_MASK;
	dev_dbg(&pf->pdev->dev,
		"LLDP event mib type %s\n", type ? "remote" : "local");
	if (type == I40E_AQ_LLDP_MIB_REMOTE) {
		/* Update the remote cached instance and return */
		ret = i40e_aq_get_dcb_config(hw, I40E_AQ_LLDP_MIB_REMOTE,
				I40E_AQ_LLDP_BRIDGE_TYPE_NEAREST_BRIDGE,
				&hw->remote_dcbx_config);
		goto exit;
	}

	/* Store the old configuration */
	tmp_dcbx_cfg = hw->local_dcbx_config;

	/* Reset the old DCBx configuration data */
	memset(&hw->local_dcbx_config, 0, sizeof(hw->local_dcbx_config));
	/* Get updated DCBX data from firmware */
	ret = i40e_get_dcb_config(&pf->hw);
	if (ret) {
		/* X710-T*L 2.5G and 5G speeds don't support DCB */
		if (I40E_IS_X710TL_DEVICE(hw->device_id) &&
		    (hw->phy.link_info.link_speed &
		     (I40E_LINK_SPEED_2_5GB | I40E_LINK_SPEED_5GB))) {
			dev_warn(&pf->pdev->dev,
				 "DCB is not supported for X710-T*L 2.5/5G speeds\n");
			pf->flags &= ~I40E_FLAG_DCB_CAPABLE;
		} else {
			dev_info(&pf->pdev->dev,
				 "Failed querying DCB configuration data from firmware, err %s aq_err %s\n",
				 i40e_stat_str(&pf->hw, ret),
				 i40e_aq_str(&pf->hw,
					     pf->hw.aq.asq_last_status));
		}
		goto exit;
	}

	/* No change detected in DCBX configs */
	if (!memcmp(&tmp_dcbx_cfg, &hw->local_dcbx_config,
		    sizeof(tmp_dcbx_cfg))) {
		dev_dbg(&pf->pdev->dev, "No change detected in DCBX configuration.\n");
		goto exit;
	}

	need_reconfig = i40e_dcb_need_reconfig(pf, &tmp_dcbx_cfg,
					       &hw->local_dcbx_config);

	i40e_dcbnl_flush_apps(pf, &tmp_dcbx_cfg, &hw->local_dcbx_config);

	if (!need_reconfig)
		goto exit;

	/* Enable DCB tagging only when more than one TC */
	if (i40e_dcb_get_num_tc(&hw->local_dcbx_config) > 1)
		pf->flags |= I40E_FLAG_DCB_ENABLED;
	else
		pf->flags &= ~I40E_FLAG_DCB_ENABLED;

	set_bit(__I40E_PORT_SUSPENDED, pf->state);
	/* Reconfiguration needed quiesce all VSIs */
	i40e_pf_quiesce_all_vsi(pf);

	/* Changes in configuration update VEB/VSI */
	i40e_dcb_reconfigure(pf);

	ret = i40e_resume_port_tx(pf);

	clear_bit(__I40E_PORT_SUSPENDED, pf->state);
	/* In case of error no point in resuming VSIs */
	if (ret)
		goto exit;

	/* Wait for the PF's queues to be disabled */
	ret = i40e_pf_wait_queues_disabled(pf);
	if (ret) {
		/* Schedule PF reset to recover */
		set_bit(__I40E_PF_RESET_REQUESTED, pf->state);
		i40e_service_event_schedule(pf);
	} else {
		i40e_pf_unquiesce_all_vsi(pf);
		set_bit(__I40E_CLIENT_SERVICE_REQUESTED, pf->state);
		set_bit(__I40E_CLIENT_L2_CHANGE, pf->state);
	}

exit:
	return ret;
}
#endif /* CONFIG_I40E_DCB */

/**
 * i40e_do_reset_safe - Protected reset path for userland calls.
 * @pf: board private structure
 * @reset_flags: which reset is requested
 *
 **/
void i40e_do_reset_safe(struct i40e_pf *pf, u32 reset_flags)
{
	rtnl_lock();
	i40e_do_reset(pf, reset_flags, true);
	rtnl_unlock();
}

/**
 * i40e_handle_lan_overflow_event - Handler for LAN queue overflow event
 * @pf: board private structure
 * @e: event info posted on ARQ
 *
 * Handler for LAN Queue Overflow Event generated by the firmware for PF
 * and VF queues
 **/
static void i40e_handle_lan_overflow_event(struct i40e_pf *pf,
					   struct i40e_arq_event_info *e)
{
	struct i40e_aqc_lan_overflow *data =
		(struct i40e_aqc_lan_overflow *)&e->desc.params.raw;
	u32 queue = le32_to_cpu(data->prtdcb_rupto);
	u32 qtx_ctl = le32_to_cpu(data->otx_ctl);
	struct i40e_hw *hw = &pf->hw;
	struct i40e_vf *vf;
	u16 vf_id;

	dev_dbg(&pf->pdev->dev, "overflow Rx Queue Number = %d QTX_CTL=0x%08x\n",
		queue, qtx_ctl);

	/* Queue belongs to VF, find the VF and issue VF reset */
	if (((qtx_ctl & I40E_QTX_CTL_PFVF_Q_MASK)
	    >> I40E_QTX_CTL_PFVF_Q_SHIFT) == I40E_QTX_CTL_VF_QUEUE) {
		vf_id = (u16)((qtx_ctl & I40E_QTX_CTL_VFVM_INDX_MASK)
			 >> I40E_QTX_CTL_VFVM_INDX_SHIFT);
		vf_id -= hw->func_caps.vf_base_id;
		vf = &pf->vf[vf_id];
		i40e_vc_notify_vf_reset(vf);
		/* Allow VF to process pending reset notification */
		msleep(20);
		i40e_reset_vf(vf, false);
	}
}

/**
 * i40e_get_cur_guaranteed_fd_count - Get the consumed guaranteed FD filters
 * @pf: board private structure
 **/
u32 i40e_get_cur_guaranteed_fd_count(struct i40e_pf *pf)
{
	u32 val, fcnt_prog;

	val = rd32(&pf->hw, I40E_PFQF_FDSTAT);
	fcnt_prog = (val & I40E_PFQF_FDSTAT_GUARANT_CNT_MASK);
	return fcnt_prog;
}

/**
 * i40e_get_current_fd_count - Get total FD filters programmed for this PF
 * @pf: board private structure
 **/
u32 i40e_get_current_fd_count(struct i40e_pf *pf)
{
	u32 val, fcnt_prog;

	val = rd32(&pf->hw, I40E_PFQF_FDSTAT);
	fcnt_prog = (val & I40E_PFQF_FDSTAT_GUARANT_CNT_MASK) +
		    ((val & I40E_PFQF_FDSTAT_BEST_CNT_MASK) >>
		      I40E_PFQF_FDSTAT_BEST_CNT_SHIFT);
	return fcnt_prog;
}

/**
 * i40e_get_global_fd_count - Get total FD filters programmed on device
 * @pf: board private structure
 **/
u32 i40e_get_global_fd_count(struct i40e_pf *pf)
{
	u32 val, fcnt_prog;

	val = rd32(&pf->hw, I40E_GLQF_FDCNT_0);
	fcnt_prog = (val & I40E_GLQF_FDCNT_0_GUARANT_CNT_MASK) +
		    ((val & I40E_GLQF_FDCNT_0_BESTCNT_MASK) >>
		     I40E_GLQF_FDCNT_0_BESTCNT_SHIFT);
	return fcnt_prog;
}

/**
 * i40e_reenable_fdir_sb - Restore FDir SB capability
 * @pf: board private structure
 **/
static void i40e_reenable_fdir_sb(struct i40e_pf *pf)
{
	if (test_and_clear_bit(__I40E_FD_SB_AUTO_DISABLED, pf->state))
		if ((pf->flags & I40E_FLAG_FD_SB_ENABLED) &&
		    (I40E_DEBUG_FD & pf->hw.debug_mask))
			dev_info(&pf->pdev->dev, "FD Sideband/ntuple is being enabled since we have space in the table now\n");
}

/**
 * i40e_reenable_fdir_atr - Restore FDir ATR capability
 * @pf: board private structure
 **/
static void i40e_reenable_fdir_atr(struct i40e_pf *pf)
{
	if (test_and_clear_bit(__I40E_FD_ATR_AUTO_DISABLED, pf->state)) {
		/* ATR uses the same filtering logic as SB rules. It only
		 * functions properly if the input set mask is at the default
		 * settings. It is safe to restore the default input set
		 * because there are no active TCPv4 filter rules.
		 */
		i40e_write_fd_input_set(pf, I40E_FILTER_PCTYPE_NONF_IPV4_TCP,
					I40E_L3_SRC_MASK | I40E_L3_DST_MASK |
					I40E_L4_SRC_MASK | I40E_L4_DST_MASK);

		if ((pf->flags & I40E_FLAG_FD_ATR_ENABLED) &&
		    (I40E_DEBUG_FD & pf->hw.debug_mask))
			dev_info(&pf->pdev->dev, "ATR is being enabled since we have space in the table and there are no conflicting ntuple rules\n");
	}
}

/**
 * i40e_delete_invalid_filter - Delete an invalid FDIR filter
 * @pf: board private structure
 * @filter: FDir filter to remove
 */
static void i40e_delete_invalid_filter(struct i40e_pf *pf,
				       struct i40e_fdir_filter *filter)
{
	/* Update counters */
	pf->fdir_pf_active_filters--;
	pf->fd_inv = 0;

	switch (filter->flow_type) {
	case TCP_V4_FLOW:
		pf->fd_tcp4_filter_cnt--;
		break;
	case UDP_V4_FLOW:
		pf->fd_udp4_filter_cnt--;
		break;
	case SCTP_V4_FLOW:
		pf->fd_sctp4_filter_cnt--;
		break;
	case TCP_V6_FLOW:
		pf->fd_tcp6_filter_cnt--;
		break;
	case UDP_V6_FLOW:
		pf->fd_udp6_filter_cnt--;
		break;
	case SCTP_V6_FLOW:
		pf->fd_udp6_filter_cnt--;
		break;
	case IP_USER_FLOW:
		switch (filter->ipl4_proto) {
		case IPPROTO_TCP:
			pf->fd_tcp4_filter_cnt--;
			break;
		case IPPROTO_UDP:
			pf->fd_udp4_filter_cnt--;
			break;
		case IPPROTO_SCTP:
			pf->fd_sctp4_filter_cnt--;
			break;
		case IPPROTO_IP:
			pf->fd_ip4_filter_cnt--;
			break;
		}
		break;
	case IPV6_USER_FLOW:
		switch (filter->ipl4_proto) {
		case IPPROTO_TCP:
			pf->fd_tcp6_filter_cnt--;
			break;
		case IPPROTO_UDP:
			pf->fd_udp6_filter_cnt--;
			break;
		case IPPROTO_SCTP:
			pf->fd_sctp6_filter_cnt--;
			break;
		case IPPROTO_IP:
			pf->fd_ip6_filter_cnt--;
			break;
		}
		break;
	}

	/* Remove the filter from the list and free memory */
	hlist_del(&filter->fdir_node);
	kfree(filter);
}

/**
 * i40e_fdir_check_and_reenable - Function to reenabe FD ATR or SB if disabled
 * @pf: board private structure
 **/
void i40e_fdir_check_and_reenable(struct i40e_pf *pf)
{
	struct i40e_fdir_filter *filter;
	u32 fcnt_prog, fcnt_avail;
	struct hlist_node *node;

	if (test_bit(__I40E_FD_FLUSH_REQUESTED, pf->state))
		return;

	/* Check if we have enough room to re-enable FDir SB capability. */
	fcnt_prog = i40e_get_global_fd_count(pf);
	fcnt_avail = pf->fdir_pf_filter_count;
	if ((fcnt_prog < (fcnt_avail - I40E_FDIR_BUFFER_HEAD_ROOM)) ||
	    (pf->fd_add_err == 0) ||
	    (i40e_get_current_atr_cnt(pf) < pf->fd_atr_cnt))
		i40e_reenable_fdir_sb(pf);

	/* We should wait for even more space before re-enabling ATR.
	 * Additionally, we cannot enable ATR as long as we still have TCP SB
	 * rules active.
	 */
	if ((fcnt_prog < (fcnt_avail - I40E_FDIR_BUFFER_HEAD_ROOM_FOR_ATR)) &&
	    pf->fd_tcp4_filter_cnt == 0 && pf->fd_tcp6_filter_cnt == 0)
		i40e_reenable_fdir_atr(pf);

	/* if hw had a problem adding a filter, delete it */
	if (pf->fd_inv > 0) {
		hlist_for_each_entry_safe(filter, node,
					  &pf->fdir_filter_list, fdir_node)
			if (filter->fd_id == pf->fd_inv)
				i40e_delete_invalid_filter(pf, filter);
	}
}

#define I40E_MIN_FD_FLUSH_INTERVAL 10
#define I40E_MIN_FD_FLUSH_SB_ATR_UNSTABLE 30
/**
 * i40e_fdir_flush_and_replay - Function to flush all FD filters and replay SB
 * @pf: board private structure
 **/
static void i40e_fdir_flush_and_replay(struct i40e_pf *pf)
{
	unsigned long min_flush_time;
	int flush_wait_retry = 50;
	bool disable_atr = false;
	int fd_room;
	int reg;

	if (!time_after(jiffies, pf->fd_flush_timestamp +
				 (I40E_MIN_FD_FLUSH_INTERVAL * HZ)))
		return;

	/* If the flush is happening too quick and we have mostly SB rules we
	 * should not re-enable ATR for some time.
	 */
	min_flush_time = pf->fd_flush_timestamp +
			 (I40E_MIN_FD_FLUSH_SB_ATR_UNSTABLE * HZ);
	fd_room = pf->fdir_pf_filter_count - pf->fdir_pf_active_filters;

	if (!(time_after(jiffies, min_flush_time)) &&
	    (fd_room < I40E_FDIR_BUFFER_HEAD_ROOM_FOR_ATR)) {
		if (I40E_DEBUG_FD & pf->hw.debug_mask)
			dev_info(&pf->pdev->dev, "ATR disabled, not enough FD filter space.\n");
		disable_atr = true;
	}

	pf->fd_flush_timestamp = jiffies;
	set_bit(__I40E_FD_ATR_AUTO_DISABLED, pf->state);
	/* flush all filters */
	wr32(&pf->hw, I40E_PFQF_CTL_1,
	     I40E_PFQF_CTL_1_CLEARFDTABLE_MASK);
	i40e_flush(&pf->hw);
	pf->fd_flush_cnt++;
	pf->fd_add_err = 0;
	do {
		/* Check FD flush status every 5-6msec */
		usleep_range(5000, 6000);
		reg = rd32(&pf->hw, I40E_PFQF_CTL_1);
		if (!(reg & I40E_PFQF_CTL_1_CLEARFDTABLE_MASK))
			break;
	} while (flush_wait_retry--);
	if (reg & I40E_PFQF_CTL_1_CLEARFDTABLE_MASK) {
		dev_warn(&pf->pdev->dev, "FD table did not flush, needs more time\n");
	} else {
		/* replay sideband filters */
		i40e_fdir_filter_restore(pf->vsi[pf->lan_vsi]);
		if (!disable_atr && !pf->fd_tcp4_filter_cnt)
			clear_bit(__I40E_FD_ATR_AUTO_DISABLED, pf->state);
		clear_bit(__I40E_FD_FLUSH_REQUESTED, pf->state);
		if (I40E_DEBUG_FD & pf->hw.debug_mask)
			dev_info(&pf->pdev->dev, "FD Filter table flushed and FD-SB replayed.\n");
	}
}

/**
 * i40e_get_current_atr_count - Get the count of total FD ATR filters programmed
 * @pf: board private structure
 **/
u32 i40e_get_current_atr_cnt(struct i40e_pf *pf)
{
	return i40e_get_current_fd_count(pf) - pf->fdir_pf_active_filters;
}

/**
 * i40e_fdir_reinit_subtask - Worker thread to reinit FDIR filter table
 * @pf: board private structure
 **/
static void i40e_fdir_reinit_subtask(struct i40e_pf *pf)
{

	/* if interface is down do nothing */
	if (test_bit(__I40E_DOWN, pf->state))
		return;

	if (test_bit(__I40E_FD_FLUSH_REQUESTED, pf->state))
		i40e_fdir_flush_and_replay(pf);

	i40e_fdir_check_and_reenable(pf);

}

/**
 * i40e_vsi_link_event - notify VSI of a link event
 * @vsi: vsi to be notified
 * @link_up: link up or down
 **/
static void i40e_vsi_link_event(struct i40e_vsi *vsi, bool link_up)
{
	if (!vsi || test_bit(__I40E_VSI_DOWN, vsi->state))
		return;

	switch (vsi->type) {
	case I40E_VSI_MAIN:
		if (!vsi->netdev || !vsi->netdev_registered)
			break;

		if (link_up) {
			netif_carrier_on(vsi->netdev);
			netif_tx_wake_all_queues(vsi->netdev);
		} else {
			netif_carrier_off(vsi->netdev);
			netif_tx_stop_all_queues(vsi->netdev);
		}
		break;

	case I40E_VSI_SRIOV:
	case I40E_VSI_VMDQ2:
	case I40E_VSI_CTRL:
	case I40E_VSI_IWARP:
	case I40E_VSI_MIRROR:
	default:
		/* there is no notification for other VSIs */
		break;
	}
}

/**
 * i40e_veb_link_event - notify elements on the veb of a link event
 * @veb: veb to be notified
 * @link_up: link up or down
 **/
static void i40e_veb_link_event(struct i40e_veb *veb, bool link_up)
{
	struct i40e_pf *pf;
	int i;

	if (!veb || !veb->pf)
		return;
	pf = veb->pf;

	/* depth first... */
	for (i = 0; i < I40E_MAX_VEB; i++)
		if (pf->veb[i] && (pf->veb[i]->uplink_seid == veb->seid))
			i40e_veb_link_event(pf->veb[i], link_up);

	/* ... now the local VSIs */
	for (i = 0; i < pf->num_alloc_vsi; i++)
		if (pf->vsi[i] && (pf->vsi[i]->uplink_seid == veb->seid))
			i40e_vsi_link_event(pf->vsi[i], link_up);
}

/**
 * i40e_link_event - Update netif_carrier status
 * @pf: board private structure
 **/
static void i40e_link_event(struct i40e_pf *pf)
{
	struct i40e_vsi *vsi = pf->vsi[pf->lan_vsi];
	u8 new_link_speed, old_link_speed;
	i40e_status status;
	bool new_link, old_link;
#ifdef CONFIG_I40E_DCB
	int err;
#endif /* CONFIG_I40E_DCB */

	/* set this to force the get_link_status call to refresh state */
	pf->hw.phy.get_link_info = true;
	old_link = (pf->hw.phy.link_info_old.link_info & I40E_AQ_LINK_UP);
	status = i40e_get_link_status(&pf->hw, &new_link);

	/* On success, disable temp link polling */
	if (status == I40E_SUCCESS) {
		clear_bit(__I40E_TEMP_LINK_POLLING, pf->state);
	} else {
		/* Enable link polling temporarily until i40e_get_link_status
		 * returns I40E_SUCCESS
		 */
		set_bit(__I40E_TEMP_LINK_POLLING, pf->state);
		dev_dbg(&pf->pdev->dev, "couldn't get link state, status: %d\n",
			status);
		return;
	}

	old_link_speed = pf->hw.phy.link_info_old.link_speed;
	new_link_speed = pf->hw.phy.link_info.link_speed;

	if (new_link == old_link &&
	    new_link_speed == old_link_speed &&
	    (test_bit(__I40E_VSI_DOWN, vsi->state) ||
	     new_link == netif_carrier_ok(vsi->netdev)))
		return;

	i40e_print_link_message(vsi, new_link);

	/* Notify the base of the switch tree connected to
	 * the link.  Floating VEBs are not notified.
	 */
	if (pf->lan_veb < I40E_MAX_VEB && pf->veb[pf->lan_veb])
		i40e_veb_link_event(pf->veb[pf->lan_veb], new_link);
	else
		i40e_vsi_link_event(vsi, new_link);

	if (pf->vf)
		i40e_vc_notify_link_state(pf);

	if (pf->flags & I40E_FLAG_PTP)
		i40e_ptp_set_increment(pf);
#ifdef CONFIG_I40E_DCB
	if (new_link == old_link)
		return;
	/* Not SW DCB so firmware will take care of default settings */
	if (pf->dcbx_cap & DCB_CAP_DCBX_LLD_MANAGED)
		return;

	/* We cover here only link down, as after link up in case of SW DCB
	 * SW LLDP agent will take care of setting it up
	 */
	if (!new_link) {
		dev_dbg(&pf->pdev->dev, "Reconfig DCB to single TC as result of Link Down\n");
		memset(&pf->tmp_cfg, 0, sizeof(pf->tmp_cfg));
		err = i40e_dcb_sw_default_config(pf);
		if (err) {
			pf->flags &= ~(I40E_FLAG_DCB_CAPABLE |
				       I40E_FLAG_DCB_ENABLED);
		} else {
			pf->dcbx_cap = DCB_CAP_DCBX_HOST |
				       DCB_CAP_DCBX_VER_IEEE;
			pf->flags |= I40E_FLAG_DCB_CAPABLE;
			pf->flags &= ~I40E_FLAG_DCB_ENABLED;
		}
	}
#endif /* CONFIG_I40E_DCB */
}

/**
 * i40e_watchdog_subtask - periodic checks not using event driven response
 * @pf: board private structure
 **/
static void i40e_watchdog_subtask(struct i40e_pf *pf)
{
	int i;

	/* if interface is down do nothing */
	if (test_bit(__I40E_DOWN, pf->state) ||
	    test_bit(__I40E_CONFIG_BUSY, pf->state))
		return;

	/* make sure we don't do these things too often */
	if (time_before(jiffies, (pf->service_timer_previous +
				  pf->service_timer_period)))
		return;
	pf->service_timer_previous = jiffies;

	if ((pf->flags & I40E_FLAG_LINK_POLLING_ENABLED) ||
	    test_bit(__I40E_TEMP_LINK_POLLING, pf->state))
		i40e_link_event(pf);

	/* Update the stats for active netdevs so the network stack
	 * can look at updated numbers whenever it cares to
	 */
	for (i = 0; i < pf->num_alloc_vsi; i++)
		if (pf->vsi[i] && pf->vsi[i]->netdev)
			i40e_update_stats(pf->vsi[i]);

	if (pf->flags & I40E_FLAG_VEB_STATS_ENABLED) {
		/* Update the stats for the active switching components */
		for (i = 0; i < I40E_MAX_VEB; i++)
			if (pf->veb[i])
				i40e_update_veb_stats(pf->veb[i]);
	}

	i40e_ptp_rx_hang(pf);
	i40e_ptp_tx_hang(pf);
}

/**
 * i40e_reset_subtask - Set up for resetting the device and driver
 * @pf: board private structure
 **/
static void i40e_reset_subtask(struct i40e_pf *pf)
{
	u32 reset_flags = 0;

	if (test_bit(__I40E_REINIT_REQUESTED, pf->state)) {
		reset_flags |= BIT(__I40E_REINIT_REQUESTED);
		clear_bit(__I40E_REINIT_REQUESTED, pf->state);
	}
	if (test_bit(__I40E_PF_RESET_REQUESTED, pf->state)) {
		reset_flags |= BIT(__I40E_PF_RESET_REQUESTED);
		clear_bit(__I40E_PF_RESET_REQUESTED, pf->state);
	}
	if (test_bit(__I40E_CORE_RESET_REQUESTED, pf->state)) {
		reset_flags |= BIT(__I40E_CORE_RESET_REQUESTED);
		clear_bit(__I40E_CORE_RESET_REQUESTED, pf->state);
	}
	if (test_bit(__I40E_GLOBAL_RESET_REQUESTED, pf->state)) {
		reset_flags |= BIT(__I40E_GLOBAL_RESET_REQUESTED);
		clear_bit(__I40E_GLOBAL_RESET_REQUESTED, pf->state);
	}
	if (test_bit(__I40E_DOWN_REQUESTED, pf->state)) {
		reset_flags |= BIT(__I40E_DOWN_REQUESTED);
		clear_bit(__I40E_DOWN_REQUESTED, pf->state);
	}

	/* If there's a recovery already waiting, it takes
	 * precedence before starting a new reset sequence.
	 */
	if (test_bit(__I40E_RESET_INTR_RECEIVED, pf->state)) {
		i40e_prep_for_reset(pf);
		i40e_reset(pf);
		i40e_rebuild(pf, false, false);
	}

	/* If we're already down or resetting, just bail */
	if (reset_flags &&
	    !test_bit(__I40E_DOWN, pf->state) &&
	    !test_bit(__I40E_CONFIG_BUSY, pf->state)) {
		i40e_do_reset(pf, reset_flags, false);
	}
}

/**
 * i40e_handle_link_event - Handle link event
 * @pf: board private structure
 * @e: event info posted on ARQ
 **/
static void i40e_handle_link_event(struct i40e_pf *pf,
				   struct i40e_arq_event_info *e)
{
	struct i40e_aqc_get_link_status *status =
		(struct i40e_aqc_get_link_status *)&e->desc.params.raw;

	/* Do a new status request to re-enable LSE reporting
	 * and load new status information into the hw struct
	 * This completely ignores any state information
	 * in the ARQ event info, instead choosing to always
	 * issue the AQ update link status command.
	 */
	i40e_link_event(pf);

	/* Check if module meets thermal requirements */
	if (status->phy_type == I40E_PHY_TYPE_NOT_SUPPORTED_HIGH_TEMP) {
		dev_err(&pf->pdev->dev,
			"Rx/Tx is disabled on this device because the module does not meet thermal requirements.\n");
		dev_err(&pf->pdev->dev,
			"Refer to the Intel(R) Ethernet Adapters and Devices User Guide for a list of supported modules.\n");
	} else {
		/* check for unqualified module, if link is down, suppress
		 * the message if link was forced to be down.
		 */
		if ((status->link_info & I40E_AQ_MEDIA_AVAILABLE) &&
		    (!(status->an_info & I40E_AQ_QUALIFIED_MODULE)) &&
		    (!(status->link_info & I40E_AQ_LINK_UP)) &&
		    (!(pf->flags & I40E_FLAG_LINK_DOWN_ON_CLOSE_ENABLED))) {
			dev_err(&pf->pdev->dev,
				"Rx/Tx is disabled on this device because an unsupported SFP module type was detected.\n");
			dev_err(&pf->pdev->dev,
				"Refer to the Intel(R) Ethernet Adapters and Devices User Guide for a list of supported modules.\n");
		}
	}
}

/**
 * i40e_clean_adminq_subtask - Clean the AdminQ rings
 * @pf: board private structure
 **/
static void i40e_clean_adminq_subtask(struct i40e_pf *pf)
{
	struct i40e_arq_event_info event;
	struct i40e_hw *hw = &pf->hw;
	u16 pending, i = 0;
	i40e_status ret;
	u16 opcode;
	u32 oldval;
	u32 val;

	/* Do not run clean AQ when PF reset fails */
	if (test_bit(__I40E_RESET_FAILED, pf->state))
		return;

	/* check for error indications */
	val = rd32(&pf->hw, pf->hw.aq.arq.len);
	oldval = val;
	if (val & I40E_PF_ARQLEN_ARQVFE_MASK) {
		if (hw->debug_mask & I40E_DEBUG_AQ)
			dev_info(&pf->pdev->dev, "ARQ VF Error detected\n");
		val &= ~I40E_PF_ARQLEN_ARQVFE_MASK;
	}
	if (val & I40E_PF_ARQLEN_ARQOVFL_MASK) {
		if (hw->debug_mask & I40E_DEBUG_AQ)
			dev_info(&pf->pdev->dev, "ARQ Overflow Error detected\n");
		val &= ~I40E_PF_ARQLEN_ARQOVFL_MASK;
		pf->arq_overflows++;
	}
	if (val & I40E_PF_ARQLEN_ARQCRIT_MASK) {
		if (hw->debug_mask & I40E_DEBUG_AQ)
			dev_info(&pf->pdev->dev, "ARQ Critical Error detected\n");
		val &= ~I40E_PF_ARQLEN_ARQCRIT_MASK;
	}
	if (oldval != val)
		wr32(&pf->hw, pf->hw.aq.arq.len, val);

	val = rd32(&pf->hw, pf->hw.aq.asq.len);
	oldval = val;
	if (val & I40E_PF_ATQLEN_ATQVFE_MASK) {
		if (pf->hw.debug_mask & I40E_DEBUG_AQ)
			dev_info(&pf->pdev->dev, "ASQ VF Error detected\n");
		val &= ~I40E_PF_ATQLEN_ATQVFE_MASK;
	}
	if (val & I40E_PF_ATQLEN_ATQOVFL_MASK) {
		if (pf->hw.debug_mask & I40E_DEBUG_AQ)
			dev_info(&pf->pdev->dev, "ASQ Overflow Error detected\n");
		val &= ~I40E_PF_ATQLEN_ATQOVFL_MASK;
	}
	if (val & I40E_PF_ATQLEN_ATQCRIT_MASK) {
		if (pf->hw.debug_mask & I40E_DEBUG_AQ)
			dev_info(&pf->pdev->dev, "ASQ Critical Error detected\n");
		val &= ~I40E_PF_ATQLEN_ATQCRIT_MASK;
	}
	if (oldval != val)
		wr32(&pf->hw, pf->hw.aq.asq.len, val);

	event.buf_len = I40E_MAX_AQ_BUF_SIZE;
	event.msg_buf = kzalloc(event.buf_len, GFP_KERNEL);
	if (!event.msg_buf)
		return;

	do {
		ret = i40e_clean_arq_element(hw, &event, &pending);
		if (ret == I40E_ERR_ADMIN_QUEUE_NO_WORK)
			break;
		else if (ret) {
			dev_info(&pf->pdev->dev, "ARQ event error %d\n", ret);
			break;
		}

		opcode = le16_to_cpu(event.desc.opcode);
		switch (opcode) {

		case i40e_aqc_opc_get_link_status:
			rtnl_lock();
			i40e_handle_link_event(pf, &event);
			rtnl_unlock();
			break;
		case i40e_aqc_opc_send_msg_to_pf:
			ret = i40e_vc_process_vf_msg(pf,
					le16_to_cpu(event.desc.retval),
					le32_to_cpu(event.desc.cookie_high),
					le32_to_cpu(event.desc.cookie_low),
					event.msg_buf,
					event.msg_len);
			break;
		case i40e_aqc_opc_lldp_update_mib:
			dev_dbg(&pf->pdev->dev, "ARQ: Update LLDP MIB event received\n");
#ifdef CONFIG_I40E_DCB
			rtnl_lock();
			i40e_handle_lldp_event(pf, &event);
			rtnl_unlock();
#endif /* CONFIG_I40E_DCB */
			break;
		case i40e_aqc_opc_event_lan_overflow:
			dev_dbg(&pf->pdev->dev, "ARQ LAN queue overflow event received\n");
			i40e_handle_lan_overflow_event(pf, &event);
			break;
		case i40e_aqc_opc_send_msg_to_peer:
			dev_info(&pf->pdev->dev, "ARQ: Msg from other pf\n");
			break;
		case i40e_aqc_opc_nvm_erase:
		case i40e_aqc_opc_nvm_update:
		case i40e_aqc_opc_oem_post_update:
			i40e_debug(&pf->hw, I40E_DEBUG_NVM,
				   "ARQ NVM operation 0x%04x completed\n",
				   opcode);
			break;
		default:
			dev_info(&pf->pdev->dev,
				 "ARQ: Unknown event 0x%04x ignored\n",
				 opcode);
			break;
		}
	} while (i++ < pf->adminq_work_limit);

	if (i < pf->adminq_work_limit)
		clear_bit(__I40E_ADMINQ_EVENT_PENDING, pf->state);

	/* re-enable Admin queue interrupt cause */
	val = rd32(hw, I40E_PFINT_ICR0_ENA);
	val |=  I40E_PFINT_ICR0_ENA_ADMINQ_MASK;
	wr32(hw, I40E_PFINT_ICR0_ENA, val);
	i40e_flush(hw);

	kfree(event.msg_buf);
}

/**
 * i40e_verify_eeprom - make sure eeprom is good to use
 * @pf: board private structure
 **/
static void i40e_verify_eeprom(struct i40e_pf *pf)
{
	int err;

	err = i40e_diag_eeprom_test(&pf->hw);
	if (err) {
		/* retry in case of garbage read */
		err = i40e_diag_eeprom_test(&pf->hw);
		if (err) {
			dev_info(&pf->pdev->dev, "eeprom check failed (%d), Tx/Rx traffic disabled\n",
				 err);
			set_bit(__I40E_BAD_EEPROM, pf->state);
		}
	}

	if (!err && test_bit(__I40E_BAD_EEPROM, pf->state)) {
		dev_info(&pf->pdev->dev, "eeprom check passed, Tx/Rx traffic enabled\n");
		clear_bit(__I40E_BAD_EEPROM, pf->state);
	}
}

/**
 * i40e_enable_pf_switch_lb
 * @pf: pointer to the PF structure
 *
 * enable switch loop back or die - no point in a return value
 **/
static void i40e_enable_pf_switch_lb(struct i40e_pf *pf)
{
	struct i40e_vsi *vsi = pf->vsi[pf->lan_vsi];
	struct i40e_vsi_context ctxt;
	int ret;

	ctxt.seid = pf->main_vsi_seid;
	ctxt.pf_num = pf->hw.pf_id;
	ctxt.vf_num = 0;
	ret = i40e_aq_get_vsi_params(&pf->hw, &ctxt, NULL);
	if (ret) {
		dev_info(&pf->pdev->dev,
			 "couldn't get PF vsi config, err %s aq_err %s\n",
			 i40e_stat_str(&pf->hw, ret),
			 i40e_aq_str(&pf->hw, pf->hw.aq.asq_last_status));
		return;
	}
	ctxt.flags = I40E_AQ_VSI_TYPE_PF;
	ctxt.info.valid_sections = cpu_to_le16(I40E_AQ_VSI_PROP_SWITCH_VALID);
	ctxt.info.switch_id |= cpu_to_le16(I40E_AQ_VSI_SW_ID_FLAG_ALLOW_LB);

	ret = i40e_aq_update_vsi_params(&vsi->back->hw, &ctxt, NULL);
	if (ret) {
		dev_info(&pf->pdev->dev,
			 "update vsi switch failed, err %s aq_err %s\n",
			 i40e_stat_str(&pf->hw, ret),
			 i40e_aq_str(&pf->hw, pf->hw.aq.asq_last_status));
	}
}

/**
 * i40e_disable_pf_switch_lb
 * @pf: pointer to the PF structure
 *
 * disable switch loop back or die - no point in a return value
 **/
static void i40e_disable_pf_switch_lb(struct i40e_pf *pf)
{
	struct i40e_vsi *vsi = pf->vsi[pf->lan_vsi];
	struct i40e_vsi_context ctxt;
	int ret;

	ctxt.seid = pf->main_vsi_seid;
	ctxt.pf_num = pf->hw.pf_id;
	ctxt.vf_num = 0;
	ret = i40e_aq_get_vsi_params(&pf->hw, &ctxt, NULL);
	if (ret) {
		dev_info(&pf->pdev->dev,
			 "couldn't get PF vsi config, err %s aq_err %s\n",
			 i40e_stat_str(&pf->hw, ret),
			 i40e_aq_str(&pf->hw, pf->hw.aq.asq_last_status));
		return;
	}
	ctxt.flags = I40E_AQ_VSI_TYPE_PF;
	ctxt.info.valid_sections = cpu_to_le16(I40E_AQ_VSI_PROP_SWITCH_VALID);
	ctxt.info.switch_id &= ~cpu_to_le16(I40E_AQ_VSI_SW_ID_FLAG_ALLOW_LB);

	ret = i40e_aq_update_vsi_params(&vsi->back->hw, &ctxt, NULL);
	if (ret) {
		dev_info(&pf->pdev->dev,
			 "update vsi switch failed, err %s aq_err %s\n",
			 i40e_stat_str(&pf->hw, ret),
			 i40e_aq_str(&pf->hw, pf->hw.aq.asq_last_status));
	}
}

/**
 * i40e_config_bridge_mode - Configure the HW bridge mode
 * @veb: pointer to the bridge instance
 *
 * Configure the loop back mode for the LAN VSI that is downlink to the
 * specified HW bridge instance. It is expected this function is called
 * when a new HW bridge is instantiated.
 **/
static void i40e_config_bridge_mode(struct i40e_veb *veb)
{
	struct i40e_pf *pf = veb->pf;

	if (pf->hw.debug_mask & I40E_DEBUG_LAN)
		dev_info(&pf->pdev->dev, "enabling bridge mode: %s\n",
			 veb->bridge_mode == BRIDGE_MODE_VEPA ? "VEPA" : "VEB");
	if (veb->bridge_mode & BRIDGE_MODE_VEPA)
		i40e_disable_pf_switch_lb(pf);
	else
		i40e_enable_pf_switch_lb(pf);
}

/**
 * i40e_reconstitute_veb - rebuild the VEB and anything connected to it
 * @veb: pointer to the VEB instance
 *
 * This is a recursive function that first builds the attached VSIs then
 * recurses in to build the next layer of VEB.  We track the connections
 * through our own index numbers because the seid's from the HW could
 * change across the reset.
 **/
static int i40e_reconstitute_veb(struct i40e_veb *veb)
{
	struct i40e_vsi *ctl_vsi = NULL;
	struct i40e_pf *pf = veb->pf;
	int v, veb_idx;
	int ret;

	/* build VSI that owns this VEB, temporarily attached to base VEB */
	for (v = 0; v < pf->num_alloc_vsi && !ctl_vsi; v++) {
		if (pf->vsi[v] &&
		    pf->vsi[v]->veb_idx == veb->idx &&
		    pf->vsi[v]->flags & I40E_VSI_FLAG_VEB_OWNER) {
			ctl_vsi = pf->vsi[v];
			break;
		}
	}
	if (!ctl_vsi) {
		dev_info(&pf->pdev->dev,
			 "missing owner VSI for veb_idx %d\n", veb->idx);
		ret = -ENOENT;
		goto end_reconstitute;
	}
	if (ctl_vsi != pf->vsi[pf->lan_vsi])
		ctl_vsi->uplink_seid = pf->vsi[pf->lan_vsi]->uplink_seid;
	ret = i40e_add_vsi(ctl_vsi);
	if (ret) {
		dev_info(&pf->pdev->dev,
			 "rebuild of veb_idx %d owner VSI failed: %d\n",
			 veb->idx, ret);
		goto end_reconstitute;
	}
	i40e_vsi_reset_stats(ctl_vsi);

	/* create the VEB in the switch and move the VSI onto the VEB */
	ret = i40e_add_veb(veb, ctl_vsi);
	if (ret)
		goto end_reconstitute;

	if (pf->flags & I40E_FLAG_VEB_MODE_ENABLED)
		veb->bridge_mode = BRIDGE_MODE_VEB;
	else
		veb->bridge_mode = BRIDGE_MODE_VEPA;
	i40e_config_bridge_mode(veb);

	/* create the remaining VSIs attached to this VEB */
	for (v = 0; v < pf->num_alloc_vsi; v++) {
		if (!pf->vsi[v] || pf->vsi[v] == ctl_vsi)
			continue;

		if (pf->vsi[v]->veb_idx == veb->idx) {
			struct i40e_vsi *vsi = pf->vsi[v];

			vsi->uplink_seid = veb->seid;
			ret = i40e_add_vsi(vsi);
			if (ret) {
				dev_info(&pf->pdev->dev,
					 "rebuild of vsi_idx %d failed: %d\n",
					 v, ret);
				goto end_reconstitute;
			}
			i40e_vsi_reset_stats(vsi);
		}
	}

	/* create any VEBs attached to this VEB - RECURSION */
	for (veb_idx = 0; veb_idx < I40E_MAX_VEB; veb_idx++) {
		if (pf->veb[veb_idx] && pf->veb[veb_idx]->veb_idx == veb->idx) {
			pf->veb[veb_idx]->uplink_seid = veb->seid;
			ret = i40e_reconstitute_veb(pf->veb[veb_idx]);
			if (ret)
				break;
		}
	}

end_reconstitute:
	return ret;
}

/**
 * i40e_get_capabilities - get info about the HW
 * @pf: the PF struct
 * @list_type: AQ capability to be queried
 **/
static int i40e_get_capabilities(struct i40e_pf *pf,
				 enum i40e_admin_queue_opc list_type)
{
	struct i40e_aqc_list_capabilities_element_resp *cap_buf;
	u16 data_size;
	int buf_len;
	int err;

	buf_len = 40 * sizeof(struct i40e_aqc_list_capabilities_element_resp);
	do {
		cap_buf = kzalloc(buf_len, GFP_KERNEL);
		if (!cap_buf)
			return -ENOMEM;

		/* this loads the data into the hw struct for us */
		err = i40e_aq_discover_capabilities(&pf->hw, cap_buf, buf_len,
						    &data_size, list_type,
						    NULL);
		/* data loaded, buffer no longer needed */
		kfree(cap_buf);

		if (pf->hw.aq.asq_last_status == I40E_AQ_RC_ENOMEM) {
			/* retry with a larger buffer */
			buf_len = data_size;
		} else if (pf->hw.aq.asq_last_status != I40E_AQ_RC_OK) {
			dev_info(&pf->pdev->dev,
				 "capability discovery failed, err %s aq_err %s\n",
				 i40e_stat_str(&pf->hw, err),
				 i40e_aq_str(&pf->hw,
					     pf->hw.aq.asq_last_status));
			return -ENODEV;
		}
	} while (err);

	if (pf->hw.debug_mask & I40E_DEBUG_USER) {
		if (list_type == i40e_aqc_opc_list_func_capabilities) {
			dev_info(&pf->pdev->dev,
				 "pf=%d, num_vfs=%d, msix_pf=%d, msix_vf=%d, fd_g=%d, fd_b=%d, pf_max_q=%d num_vsi=%d\n",
				 pf->hw.pf_id, pf->hw.func_caps.num_vfs,
				 pf->hw.func_caps.num_msix_vectors,
				 pf->hw.func_caps.num_msix_vectors_vf,
				 pf->hw.func_caps.fd_filters_guaranteed,
				 pf->hw.func_caps.fd_filters_best_effort,
				 pf->hw.func_caps.num_tx_qp,
				 pf->hw.func_caps.num_vsis);
		} else if (list_type == i40e_aqc_opc_list_dev_capabilities) {
			dev_info(&pf->pdev->dev,
				 "switch_mode=0x%04x, function_valid=0x%08x\n",
				 pf->hw.dev_caps.switch_mode,
				 pf->hw.dev_caps.valid_functions);
			dev_info(&pf->pdev->dev,
				 "SR-IOV=%d, num_vfs for all function=%u\n",
				 pf->hw.dev_caps.sr_iov_1_1,
				 pf->hw.dev_caps.num_vfs);
			dev_info(&pf->pdev->dev,
				 "num_vsis=%u, num_rx:%u, num_tx=%u\n",
				 pf->hw.dev_caps.num_vsis,
				 pf->hw.dev_caps.num_rx_qp,
				 pf->hw.dev_caps.num_tx_qp);
		}
	}
	if (list_type == i40e_aqc_opc_list_func_capabilities) {
#define DEF_NUM_VSI (1 + (pf->hw.func_caps.fcoe ? 1 : 0) \
		       + pf->hw.func_caps.num_vfs)
		if (pf->hw.revision_id == 0 &&
		    pf->hw.func_caps.num_vsis < DEF_NUM_VSI) {
			dev_info(&pf->pdev->dev,
				 "got num_vsis %d, setting num_vsis to %d\n",
				 pf->hw.func_caps.num_vsis, DEF_NUM_VSI);
			pf->hw.func_caps.num_vsis = DEF_NUM_VSI;
		}
	}
	return 0;
}

static int i40e_vsi_clear(struct i40e_vsi *vsi);

/**
 * i40e_fdir_sb_setup - initialize the Flow Director resources for Sideband
 * @pf: board private structure
 **/
static void i40e_fdir_sb_setup(struct i40e_pf *pf)
{
	struct i40e_vsi *vsi;

	/* quick workaround for an NVM issue that leaves a critical register
	 * uninitialized
	 */
	if (!rd32(&pf->hw, I40E_GLQF_HKEY(0))) {
		static const u32 hkey[] = {
			0xe640d33f, 0xcdfe98ab, 0x73fa7161, 0x0d7a7d36,
			0xeacb7d61, 0xaa4f05b6, 0x9c5c89ed, 0xfc425ddb,
			0xa4654832, 0xfc7461d4, 0x8f827619, 0xf5c63c21,
			0x95b3a76d};
		int i;

		for (i = 0; i <= I40E_GLQF_HKEY_MAX_INDEX; i++)
			wr32(&pf->hw, I40E_GLQF_HKEY(i), hkey[i]);
	}

	if (!(pf->flags & I40E_FLAG_FD_SB_ENABLED))
		return;

	/* find existing VSI and see if it needs configuring */
	vsi = i40e_find_vsi_by_type(pf, I40E_VSI_FDIR);

	/* create a new VSI if none exists */
	if (!vsi) {
		vsi = i40e_vsi_setup(pf, I40E_VSI_FDIR,
				     pf->vsi[pf->lan_vsi]->seid, 0);
		if (!vsi) {
			dev_info(&pf->pdev->dev, "Couldn't create FDir VSI\n");
			pf->flags &= ~I40E_FLAG_FD_SB_ENABLED;
			pf->flags |= I40E_FLAG_FD_SB_INACTIVE;
			return;
		}
	}

	i40e_vsi_setup_irqhandler(vsi, i40e_fdir_clean_ring);
}

/**
 * i40e_fdir_teardown - release the Flow Director resources
 * @pf: board private structure
 **/
static void i40e_fdir_teardown(struct i40e_pf *pf)
{
	struct i40e_vsi *vsi;

	i40e_fdir_filter_exit(pf);
	vsi = i40e_find_vsi_by_type(pf, I40E_VSI_FDIR);
	if (vsi)
		i40e_vsi_release(vsi);
}

/**
 * i40e_rebuild_cloud_filters - Rebuilds cloud filters for VSIs
 * @vsi: PF main vsi
 * @seid: seid of main or channel VSIs
 *
 * Rebuilds cloud filters associated with main VSI and channel VSIs if they
 * existed before reset
 **/
static int i40e_rebuild_cloud_filters(struct i40e_vsi *vsi, u16 seid)
{
	struct i40e_cloud_filter *cfilter;
	struct i40e_pf *pf = vsi->back;
	struct hlist_node *node;
	i40e_status ret;

	/* Add cloud filters back if they exist */
	hlist_for_each_entry_safe(cfilter, node, &pf->cloud_filter_list,
				  cloud_node) {
		if (cfilter->seid != seid)
			continue;

		if (cfilter->dst_port)
			ret = i40e_add_del_cloud_filter_big_buf(vsi, cfilter,
								true);
		else
			ret = i40e_add_del_cloud_filter(vsi, cfilter, true);

		if (ret) {
			dev_dbg(&pf->pdev->dev,
				"Failed to rebuild cloud filter, err %s aq_err %s\n",
				i40e_stat_str(&pf->hw, ret),
				i40e_aq_str(&pf->hw,
					    pf->hw.aq.asq_last_status));
			return ret;
		}
	}
	return 0;
}

/**
 * i40e_rebuild_channels - Rebuilds channel VSIs if they existed before reset
 * @vsi: PF main vsi
 *
 * Rebuilds channel VSIs if they existed before reset
 **/
static int i40e_rebuild_channels(struct i40e_vsi *vsi)
{
	struct i40e_channel *ch, *ch_tmp;
	i40e_status ret;

	if (list_empty(&vsi->ch_list))
		return 0;

	list_for_each_entry_safe(ch, ch_tmp, &vsi->ch_list, list) {
		if (!ch->initialized)
			break;
		/* Proceed with creation of channel (VMDq2) VSI */
		ret = i40e_add_channel(vsi->back, vsi->uplink_seid, ch);
		if (ret) {
			dev_info(&vsi->back->pdev->dev,
				 "failed to rebuild channels using uplink_seid %u\n",
				 vsi->uplink_seid);
			return ret;
		}
		/* Reconfigure TX queues using QTX_CTL register */
		ret = i40e_channel_config_tx_ring(vsi->back, vsi, ch);
		if (ret) {
			dev_info(&vsi->back->pdev->dev,
				 "failed to configure TX rings for channel %u\n",
				 ch->seid);
			return ret;
		}
		/* update 'next_base_queue' */
		vsi->next_base_queue = vsi->next_base_queue +
							ch->num_queue_pairs;
		if (ch->max_tx_rate) {
			u64 credits = ch->max_tx_rate;

			if (i40e_set_bw_limit(vsi, ch->seid,
					      ch->max_tx_rate))
				return -EINVAL;

			do_div(credits, I40E_BW_CREDIT_DIVISOR);
			dev_dbg(&vsi->back->pdev->dev,
				"Set tx rate of %llu Mbps (count of 50Mbps %llu) for vsi->seid %u\n",
				ch->max_tx_rate,
				credits,
				ch->seid);
		}
		ret = i40e_rebuild_cloud_filters(vsi, ch->seid);
		if (ret) {
			dev_dbg(&vsi->back->pdev->dev,
				"Failed to rebuild cloud filters for channel VSI %u\n",
				ch->seid);
			return ret;
		}
	}
	return 0;
}

/**
 * i40e_prep_for_reset - prep for the core to reset
 * @pf: board private structure
 *
 * Close up the VFs and other things in prep for PF Reset.
  **/
static void i40e_prep_for_reset(struct i40e_pf *pf)
{
	struct i40e_hw *hw = &pf->hw;
	i40e_status ret = 0;
	u32 v;

	clear_bit(__I40E_RESET_INTR_RECEIVED, pf->state);
	if (test_and_set_bit(__I40E_RESET_RECOVERY_PENDING, pf->state))
		return;
	if (i40e_check_asq_alive(&pf->hw))
		i40e_vc_notify_reset(pf);

	dev_dbg(&pf->pdev->dev, "Tearing down internal switch for reset\n");

	/* quiesce the VSIs and their queues that are not already DOWN */
	i40e_pf_quiesce_all_vsi(pf);

	for (v = 0; v < pf->num_alloc_vsi; v++) {
		if (pf->vsi[v])
			pf->vsi[v]->seid = 0;
	}

	i40e_shutdown_adminq(&pf->hw);

	/* call shutdown HMC */
	if (hw->hmc.hmc_obj) {
		ret = i40e_shutdown_lan_hmc(hw);
		if (ret)
			dev_warn(&pf->pdev->dev,
				 "shutdown_lan_hmc failed: %d\n", ret);
	}

	/* Save the current PTP time so that we can restore the time after the
	 * reset completes.
	 */
	i40e_ptp_save_hw_time(pf);
}

/**
 * i40e_send_version - update firmware with driver version
 * @pf: PF struct
 */
static void i40e_send_version(struct i40e_pf *pf)
{
	struct i40e_driver_version dv;

	dv.major_version = 0xff;
	dv.minor_version = 0xff;
	dv.build_version = 0xff;
	dv.subbuild_version = 0;
	strlcpy(dv.driver_string, UTS_RELEASE, sizeof(dv.driver_string));
	i40e_aq_send_driver_version(&pf->hw, &dv, NULL);
}

/**
 * i40e_get_oem_version - get OEM specific version information
 * @hw: pointer to the hardware structure
 **/
static void i40e_get_oem_version(struct i40e_hw *hw)
{
	u16 block_offset = 0xffff;
	u16 block_length = 0;
	u16 capabilities = 0;
	u16 gen_snap = 0;
	u16 release = 0;

#define I40E_SR_NVM_OEM_VERSION_PTR		0x1B
#define I40E_NVM_OEM_LENGTH_OFFSET		0x00
#define I40E_NVM_OEM_CAPABILITIES_OFFSET	0x01
#define I40E_NVM_OEM_GEN_OFFSET			0x02
#define I40E_NVM_OEM_RELEASE_OFFSET		0x03
#define I40E_NVM_OEM_CAPABILITIES_MASK		0x000F
#define I40E_NVM_OEM_LENGTH			3

	/* Check if pointer to OEM version block is valid. */
	i40e_read_nvm_word(hw, I40E_SR_NVM_OEM_VERSION_PTR, &block_offset);
	if (block_offset == 0xffff)
		return;

	/* Check if OEM version block has correct length. */
	i40e_read_nvm_word(hw, block_offset + I40E_NVM_OEM_LENGTH_OFFSET,
			   &block_length);
	if (block_length < I40E_NVM_OEM_LENGTH)
		return;

	/* Check if OEM version format is as expected. */
	i40e_read_nvm_word(hw, block_offset + I40E_NVM_OEM_CAPABILITIES_OFFSET,
			   &capabilities);
	if ((capabilities & I40E_NVM_OEM_CAPABILITIES_MASK) != 0)
		return;

	i40e_read_nvm_word(hw, block_offset + I40E_NVM_OEM_GEN_OFFSET,
			   &gen_snap);
	i40e_read_nvm_word(hw, block_offset + I40E_NVM_OEM_RELEASE_OFFSET,
			   &release);
	hw->nvm.oem_ver = (gen_snap << I40E_OEM_SNAP_SHIFT) | release;
	hw->nvm.eetrack = I40E_OEM_EETRACK_ID;
}

/**
 * i40e_reset - wait for core reset to finish reset, reset pf if corer not seen
 * @pf: board private structure
 **/
static int i40e_reset(struct i40e_pf *pf)
{
	struct i40e_hw *hw = &pf->hw;
	i40e_status ret;

	ret = i40e_pf_reset(hw);
	if (ret) {
		dev_info(&pf->pdev->dev, "PF reset failed, %d\n", ret);
		set_bit(__I40E_RESET_FAILED, pf->state);
		clear_bit(__I40E_RESET_RECOVERY_PENDING, pf->state);
	} else {
		pf->pfr_count++;
	}
	return ret;
}

/**
 * i40e_rebuild - rebuild using a saved config
 * @pf: board private structure
 * @reinit: if the Main VSI needs to re-initialized.
 * @lock_acquired: indicates whether or not the lock has been acquired
 * before this function was called.
 **/
static void i40e_rebuild(struct i40e_pf *pf, bool reinit, bool lock_acquired)
{
	int old_recovery_mode_bit = test_bit(__I40E_RECOVERY_MODE, pf->state);
	struct i40e_vsi *vsi = pf->vsi[pf->lan_vsi];
	struct i40e_hw *hw = &pf->hw;
	i40e_status ret;
	u32 val;
	int v;

	if (test_bit(__I40E_EMP_RESET_INTR_RECEIVED, pf->state) &&
	    i40e_check_recovery_mode(pf)) {
		i40e_set_ethtool_ops(pf->vsi[pf->lan_vsi]->netdev);
	}

	if (test_bit(__I40E_DOWN, pf->state) &&
	    !test_bit(__I40E_RECOVERY_MODE, pf->state) &&
	    !old_recovery_mode_bit)
		goto clear_recovery;
	dev_dbg(&pf->pdev->dev, "Rebuilding internal switch\n");

	/* rebuild the basics for the AdminQ, HMC, and initial HW switch */
	ret = i40e_init_adminq(&pf->hw);
	if (ret) {
		dev_info(&pf->pdev->dev, "Rebuild AdminQ failed, err %s aq_err %s\n",
			 i40e_stat_str(&pf->hw, ret),
			 i40e_aq_str(&pf->hw, pf->hw.aq.asq_last_status));
		goto clear_recovery;
	}
	i40e_get_oem_version(&pf->hw);

	if (test_bit(__I40E_EMP_RESET_INTR_RECEIVED, pf->state) &&
	    ((hw->aq.fw_maj_ver == 4 && hw->aq.fw_min_ver <= 33) ||
	     hw->aq.fw_maj_ver < 4) && hw->mac.type == I40E_MAC_XL710) {
		/* The following delay is necessary for 4.33 firmware and older
		 * to recover after EMP reset. 200 ms should suffice but we
		 * put here 300 ms to be sure that FW is ready to operate
		 * after reset.
		 */
		mdelay(300);
	}

	/* re-verify the eeprom if we just had an EMP reset */
	if (test_and_clear_bit(__I40E_EMP_RESET_INTR_RECEIVED, pf->state))
		i40e_verify_eeprom(pf);

	/* if we are going out of or into recovery mode we have to act
	 * accordingly with regard to resources initialization
	 * and deinitialization
	 */
	if (test_bit(__I40E_RECOVERY_MODE, pf->state) ||
	    old_recovery_mode_bit) {
		if (i40e_get_capabilities(pf,
					  i40e_aqc_opc_list_func_capabilities))
			goto end_unlock;

		if (test_bit(__I40E_RECOVERY_MODE, pf->state)) {
			/* we're staying in recovery mode so we'll reinitialize
			 * misc vector here
			 */
			if (i40e_setup_misc_vector_for_recovery_mode(pf))
				goto end_unlock;
		} else {
			if (!lock_acquired)
				rtnl_lock();
			/* we're going out of recovery mode so we'll free
			 * the IRQ allocated specifically for recovery mode
			 * and restore the interrupt scheme
			 */
			free_irq(pf->pdev->irq, pf);
			i40e_clear_interrupt_scheme(pf);
			if (i40e_restore_interrupt_scheme(pf))
				goto end_unlock;
		}

		/* tell the firmware that we're starting */
		i40e_send_version(pf);

		/* bail out in case recovery mode was detected, as there is
		 * no need for further configuration.
		 */
		goto end_unlock;
	}

	i40e_clear_pxe_mode(hw);
	ret = i40e_get_capabilities(pf, i40e_aqc_opc_list_func_capabilities);
	if (ret)
		goto end_core_reset;

	ret = i40e_init_lan_hmc(hw, hw->func_caps.num_tx_qp,
				hw->func_caps.num_rx_qp, 0, 0);
	if (ret) {
		dev_info(&pf->pdev->dev, "init_lan_hmc failed: %d\n", ret);
		goto end_core_reset;
	}
	ret = i40e_configure_lan_hmc(hw, I40E_HMC_MODEL_DIRECT_ONLY);
	if (ret) {
		dev_info(&pf->pdev->dev, "configure_lan_hmc failed: %d\n", ret);
		goto end_core_reset;
	}

	if (!lock_acquired)
		rtnl_lock();
	ret = i40e_setup_pf_switch(pf, reinit);
	if (ret)
		goto end_unlock;

#ifdef CONFIG_I40E_DCB
	/* Enable FW to write a default DCB config on link-up
	 * unless I40E_FLAG_TC_MQPRIO was enabled or DCB
	 * is not supported with new link speed
	 */
	if (pf->flags & I40E_FLAG_TC_MQPRIO) {
		i40e_aq_set_dcb_parameters(hw, false, NULL);
	} else {
		if (I40E_IS_X710TL_DEVICE(hw->device_id) &&
		    (hw->phy.link_info.link_speed &
		     (I40E_LINK_SPEED_2_5GB | I40E_LINK_SPEED_5GB))) {
			i40e_aq_set_dcb_parameters(hw, false, NULL);
			dev_warn(&pf->pdev->dev,
				 "DCB is not supported for X710-T*L 2.5/5G speeds\n");
				 pf->flags &= ~I40E_FLAG_DCB_CAPABLE;
		} else {
			i40e_aq_set_dcb_parameters(hw, true, NULL);
			ret = i40e_init_pf_dcb(pf);
			if (ret) {
				dev_info(&pf->pdev->dev, "DCB init failed %d, disabled\n",
					 ret);
				pf->flags &= ~I40E_FLAG_DCB_CAPABLE;
				/* Continue without DCB enabled */
			}
		}
	}

#endif /* CONFIG_I40E_DCB */

	/* The driver only wants link up/down and module qualification
	 * reports from firmware.  Note the negative logic.
	 */
	ret = i40e_aq_set_phy_int_mask(&pf->hw,
				       ~(I40E_AQ_EVENT_LINK_UPDOWN |
					 I40E_AQ_EVENT_MEDIA_NA |
					 I40E_AQ_EVENT_MODULE_QUAL_FAIL), NULL);
	if (ret)
		dev_info(&pf->pdev->dev, "set phy mask fail, err %s aq_err %s\n",
			 i40e_stat_str(&pf->hw, ret),
			 i40e_aq_str(&pf->hw, pf->hw.aq.asq_last_status));

	/* Rebuild the VSIs and VEBs that existed before reset.
	 * They are still in our local switch element arrays, so only
	 * need to rebuild the switch model in the HW.
	 *
	 * If there were VEBs but the reconstitution failed, we'll try
	 * try to recover minimal use by getting the basic PF VSI working.
	 */
	if (vsi->uplink_seid != pf->mac_seid) {
		dev_dbg(&pf->pdev->dev, "attempting to rebuild switch\n");
		/* find the one VEB connected to the MAC, and find orphans */
		for (v = 0; v < I40E_MAX_VEB; v++) {
			if (!pf->veb[v])
				continue;

			if (pf->veb[v]->uplink_seid == pf->mac_seid ||
			    pf->veb[v]->uplink_seid == 0) {
				ret = i40e_reconstitute_veb(pf->veb[v]);

				if (!ret)
					continue;

				/* If Main VEB failed, we're in deep doodoo,
				 * so give up rebuilding the switch and set up
				 * for minimal rebuild of PF VSI.
				 * If orphan failed, we'll report the error
				 * but try to keep going.
				 */
				if (pf->veb[v]->uplink_seid == pf->mac_seid) {
					dev_info(&pf->pdev->dev,
						 "rebuild of switch failed: %d, will try to set up simple PF connection\n",
						 ret);
					vsi->uplink_seid = pf->mac_seid;
					break;
				} else if (pf->veb[v]->uplink_seid == 0) {
					dev_info(&pf->pdev->dev,
						 "rebuild of orphan VEB failed: %d\n",
						 ret);
				}
			}
		}
	}

	if (vsi->uplink_seid == pf->mac_seid) {
		dev_dbg(&pf->pdev->dev, "attempting to rebuild PF VSI\n");
		/* no VEB, so rebuild only the Main VSI */
		ret = i40e_add_vsi(vsi);
		if (ret) {
			dev_info(&pf->pdev->dev,
				 "rebuild of Main VSI failed: %d\n", ret);
			goto end_unlock;
		}
	}

	if (vsi->mqprio_qopt.max_rate[0]) {
		u64 max_tx_rate = vsi->mqprio_qopt.max_rate[0];
		u64 credits = 0;

		do_div(max_tx_rate, I40E_BW_MBPS_DIVISOR);
		ret = i40e_set_bw_limit(vsi, vsi->seid, max_tx_rate);
		if (ret)
			goto end_unlock;

		credits = max_tx_rate;
		do_div(credits, I40E_BW_CREDIT_DIVISOR);
		dev_dbg(&vsi->back->pdev->dev,
			"Set tx rate of %llu Mbps (count of 50Mbps %llu) for vsi->seid %u\n",
			max_tx_rate,
			credits,
			vsi->seid);
	}

	ret = i40e_rebuild_cloud_filters(vsi, vsi->seid);
	if (ret)
		goto end_unlock;

	/* PF Main VSI is rebuild by now, go ahead and rebuild channel VSIs
	 * for this main VSI if they exist
	 */
	ret = i40e_rebuild_channels(vsi);
	if (ret)
		goto end_unlock;

	/* Reconfigure hardware for allowing smaller MSS in the case
	 * of TSO, so that we avoid the MDD being fired and causing
	 * a reset in the case of small MSS+TSO.
	 */
#define I40E_REG_MSS          0x000E64DC
#define I40E_REG_MSS_MIN_MASK 0x3FF0000
#define I40E_64BYTE_MSS       0x400000
	val = rd32(hw, I40E_REG_MSS);
	if ((val & I40E_REG_MSS_MIN_MASK) > I40E_64BYTE_MSS) {
		val &= ~I40E_REG_MSS_MIN_MASK;
		val |= I40E_64BYTE_MSS;
		wr32(hw, I40E_REG_MSS, val);
	}

	if (pf->hw_features & I40E_HW_RESTART_AUTONEG) {
		msleep(75);
		ret = i40e_aq_set_link_restart_an(&pf->hw, true, NULL);
		if (ret)
			dev_info(&pf->pdev->dev, "link restart failed, err %s aq_err %s\n",
				 i40e_stat_str(&pf->hw, ret),
				 i40e_aq_str(&pf->hw,
					     pf->hw.aq.asq_last_status));
	}
	/* reinit the misc interrupt */
	if (pf->flags & I40E_FLAG_MSIX_ENABLED)
		ret = i40e_setup_misc_vector(pf);

	/* Add a filter to drop all Flow control frames from any VSI from being
	 * transmitted. By doing so we stop a malicious VF from sending out
	 * PAUSE or PFC frames and potentially controlling traffic for other
	 * PF/VF VSIs.
	 * The FW can still send Flow control frames if enabled.
	 */
	i40e_add_filter_to_drop_tx_flow_control_frames(&pf->hw,
						       pf->main_vsi_seid);
#ifdef CONFIG_I40E_DCB
	if (pf->flags & I40E_FLAG_DISABLE_FW_LLDP)
		i40e_set_lldp_forwarding(pf, true);
#endif /* CONFIG_I40E_DCB */

	/* restart the VSIs that were rebuilt and running before the reset */
	i40e_pf_unquiesce_all_vsi(pf);

	/* Release the RTNL lock before we start resetting VFs */
	if (!lock_acquired)
		rtnl_unlock();

	/* Restore promiscuous settings */
	ret = i40e_set_promiscuous(pf, pf->cur_promisc);
	if (ret)
		dev_warn(&pf->pdev->dev,
			 "Failed to restore promiscuous setting: %s, err %s aq_err %s\n",
			 pf->cur_promisc ? "on" : "off",
			 i40e_stat_str(&pf->hw, ret),
			 i40e_aq_str(&pf->hw, pf->hw.aq.asq_last_status));

	i40e_reset_all_vfs(pf, true);

	/* tell the firmware that we're starting */
	i40e_send_version(pf);

	/* We've already released the lock, so don't do it again */
	goto end_core_reset;

end_unlock:
	if (!lock_acquired)
		rtnl_unlock();
end_core_reset:
	clear_bit(__I40E_RESET_FAILED, pf->state);
clear_recovery:
	clear_bit(__I40E_RESET_RECOVERY_PENDING, pf->state);
	clear_bit(__I40E_TIMEOUT_RECOVERY_PENDING, pf->state);
}

/**
 * i40e_reset_and_rebuild - reset and rebuild using a saved config
 * @pf: board private structure
 * @reinit: if the Main VSI needs to re-initialized.
 * @lock_acquired: indicates whether or not the lock has been acquired
 * before this function was called.
 **/
static void i40e_reset_and_rebuild(struct i40e_pf *pf, bool reinit,
				   bool lock_acquired)
{
	int ret;
	/* Now we wait for GRST to settle out.
	 * We don't have to delete the VEBs or VSIs from the hw switch
	 * because the reset will make them disappear.
	 */
	ret = i40e_reset(pf);
	if (!ret)
		i40e_rebuild(pf, reinit, lock_acquired);
}

/**
 * i40e_handle_reset_warning - prep for the PF to reset, reset and rebuild
 * @pf: board private structure
 *
 * Close up the VFs and other things in prep for a Core Reset,
 * then get ready to rebuild the world.
 * @lock_acquired: indicates whether or not the lock has been acquired
 * before this function was called.
 **/
static void i40e_handle_reset_warning(struct i40e_pf *pf, bool lock_acquired)
{
	i40e_prep_for_reset(pf);
	i40e_reset_and_rebuild(pf, false, lock_acquired);
}

/**
 * i40e_handle_mdd_event
 * @pf: pointer to the PF structure
 *
 * Called from the MDD irq handler to identify possibly malicious vfs
 **/
static void i40e_handle_mdd_event(struct i40e_pf *pf)
{
	struct i40e_hw *hw = &pf->hw;
	bool mdd_detected = false;
	struct i40e_vf *vf;
	u32 reg;
	int i;

	if (!test_bit(__I40E_MDD_EVENT_PENDING, pf->state))
		return;

	/* find what triggered the MDD event */
	reg = rd32(hw, I40E_GL_MDET_TX);
	if (reg & I40E_GL_MDET_TX_VALID_MASK) {
		u8 pf_num = (reg & I40E_GL_MDET_TX_PF_NUM_MASK) >>
				I40E_GL_MDET_TX_PF_NUM_SHIFT;
		u16 vf_num = (reg & I40E_GL_MDET_TX_VF_NUM_MASK) >>
				I40E_GL_MDET_TX_VF_NUM_SHIFT;
		u8 event = (reg & I40E_GL_MDET_TX_EVENT_MASK) >>
				I40E_GL_MDET_TX_EVENT_SHIFT;
		u16 queue = ((reg & I40E_GL_MDET_TX_QUEUE_MASK) >>
				I40E_GL_MDET_TX_QUEUE_SHIFT) -
				pf->hw.func_caps.base_queue;
		if (netif_msg_tx_err(pf))
			dev_info(&pf->pdev->dev, "Malicious Driver Detection event 0x%02x on TX queue %d PF number 0x%02x VF number 0x%02x\n",
				 event, queue, pf_num, vf_num);
		wr32(hw, I40E_GL_MDET_TX, 0xffffffff);
		mdd_detected = true;
	}
	reg = rd32(hw, I40E_GL_MDET_RX);
	if (reg & I40E_GL_MDET_RX_VALID_MASK) {
		u8 func = (reg & I40E_GL_MDET_RX_FUNCTION_MASK) >>
				I40E_GL_MDET_RX_FUNCTION_SHIFT;
		u8 event = (reg & I40E_GL_MDET_RX_EVENT_MASK) >>
				I40E_GL_MDET_RX_EVENT_SHIFT;
		u16 queue = ((reg & I40E_GL_MDET_RX_QUEUE_MASK) >>
				I40E_GL_MDET_RX_QUEUE_SHIFT) -
				pf->hw.func_caps.base_queue;
		if (netif_msg_rx_err(pf))
			dev_info(&pf->pdev->dev, "Malicious Driver Detection event 0x%02x on RX queue %d of function 0x%02x\n",
				 event, queue, func);
		wr32(hw, I40E_GL_MDET_RX, 0xffffffff);
		mdd_detected = true;
	}

	if (mdd_detected) {
		reg = rd32(hw, I40E_PF_MDET_TX);
		if (reg & I40E_PF_MDET_TX_VALID_MASK) {
			wr32(hw, I40E_PF_MDET_TX, 0xFFFF);
			dev_dbg(&pf->pdev->dev, "TX driver issue detected on PF\n");
		}
		reg = rd32(hw, I40E_PF_MDET_RX);
		if (reg & I40E_PF_MDET_RX_VALID_MASK) {
			wr32(hw, I40E_PF_MDET_RX, 0xFFFF);
			dev_dbg(&pf->pdev->dev, "RX driver issue detected on PF\n");
		}
	}

	/* see if one of the VFs needs its hand slapped */
	for (i = 0; i < pf->num_alloc_vfs && mdd_detected; i++) {
		vf = &(pf->vf[i]);
		reg = rd32(hw, I40E_VP_MDET_TX(i));
		if (reg & I40E_VP_MDET_TX_VALID_MASK) {
			wr32(hw, I40E_VP_MDET_TX(i), 0xFFFF);
			vf->num_mdd_events++;
			dev_info(&pf->pdev->dev, "TX driver issue detected on VF %d\n",
				 i);
			dev_info(&pf->pdev->dev,
				 "Use PF Control I/F to re-enable the VF\n");
			set_bit(I40E_VF_STATE_DISABLED, &vf->vf_states);
		}

		reg = rd32(hw, I40E_VP_MDET_RX(i));
		if (reg & I40E_VP_MDET_RX_VALID_MASK) {
			wr32(hw, I40E_VP_MDET_RX(i), 0xFFFF);
			vf->num_mdd_events++;
			dev_info(&pf->pdev->dev, "RX driver issue detected on VF %d\n",
				 i);
			dev_info(&pf->pdev->dev,
				 "Use PF Control I/F to re-enable the VF\n");
			set_bit(I40E_VF_STATE_DISABLED, &vf->vf_states);
		}
	}

	/* re-enable mdd interrupt cause */
	clear_bit(__I40E_MDD_EVENT_PENDING, pf->state);
	reg = rd32(hw, I40E_PFINT_ICR0_ENA);
	reg |=  I40E_PFINT_ICR0_ENA_MAL_DETECT_MASK;
	wr32(hw, I40E_PFINT_ICR0_ENA, reg);
	i40e_flush(hw);
}

/**
 * i40e_service_task - Run the driver's async subtasks
 * @work: pointer to work_struct containing our data
 **/
static void i40e_service_task(struct work_struct *work)
{
	struct i40e_pf *pf = container_of(work,
					  struct i40e_pf,
					  service_task);
	unsigned long start_time = jiffies;

	/* don't bother with service tasks if a reset is in progress */
	if (test_bit(__I40E_RESET_RECOVERY_PENDING, pf->state) ||
	    test_bit(__I40E_SUSPENDED, pf->state))
		return;

	if (test_and_set_bit(__I40E_SERVICE_SCHED, pf->state))
		return;

	if (!test_bit(__I40E_RECOVERY_MODE, pf->state)) {
		i40e_detect_recover_hung(pf->vsi[pf->lan_vsi]);
		i40e_sync_filters_subtask(pf);
		i40e_reset_subtask(pf);
		i40e_handle_mdd_event(pf);
		i40e_vc_process_vflr_event(pf);
		i40e_watchdog_subtask(pf);
		i40e_fdir_reinit_subtask(pf);
		if (test_and_clear_bit(__I40E_CLIENT_RESET, pf->state)) {
			/* Client subtask will reopen next time through. */
			i40e_notify_client_of_netdev_close(pf->vsi[pf->lan_vsi],
							   true);
		} else {
			i40e_client_subtask(pf);
			if (test_and_clear_bit(__I40E_CLIENT_L2_CHANGE,
					       pf->state))
				i40e_notify_client_of_l2_param_changes(
								pf->vsi[pf->lan_vsi]);
		}
		i40e_sync_filters_subtask(pf);
	} else {
		i40e_reset_subtask(pf);
	}

	i40e_clean_adminq_subtask(pf);

	/* flush memory to make sure state is correct before next watchdog */
	smp_mb__before_atomic();
	clear_bit(__I40E_SERVICE_SCHED, pf->state);

	/* If the tasks have taken longer than one timer cycle or there
	 * is more work to be done, reschedule the service task now
	 * rather than wait for the timer to tick again.
	 */
	if (time_after(jiffies, (start_time + pf->service_timer_period)) ||
	    test_bit(__I40E_ADMINQ_EVENT_PENDING, pf->state)		 ||
	    test_bit(__I40E_MDD_EVENT_PENDING, pf->state)		 ||
	    test_bit(__I40E_VFLR_EVENT_PENDING, pf->state))
		i40e_service_event_schedule(pf);
}

/**
 * i40e_service_timer - timer callback
 * @t: timer list pointer
 **/
static void i40e_service_timer(struct timer_list *t)
{
	struct i40e_pf *pf = from_timer(pf, t, service_timer);

	mod_timer(&pf->service_timer,
		  round_jiffies(jiffies + pf->service_timer_period));
	i40e_service_event_schedule(pf);
}

/**
 * i40e_set_num_rings_in_vsi - Determine number of rings in the VSI
 * @vsi: the VSI being configured
 **/
static int i40e_set_num_rings_in_vsi(struct i40e_vsi *vsi)
{
	struct i40e_pf *pf = vsi->back;

	switch (vsi->type) {
	case I40E_VSI_MAIN:
		vsi->alloc_queue_pairs = pf->num_lan_qps;
		if (!vsi->num_tx_desc)
			vsi->num_tx_desc = ALIGN(I40E_DEFAULT_NUM_DESCRIPTORS,
						 I40E_REQ_DESCRIPTOR_MULTIPLE);
		if (!vsi->num_rx_desc)
			vsi->num_rx_desc = ALIGN(I40E_DEFAULT_NUM_DESCRIPTORS,
						 I40E_REQ_DESCRIPTOR_MULTIPLE);
		if (pf->flags & I40E_FLAG_MSIX_ENABLED)
			vsi->num_q_vectors = pf->num_lan_msix;
		else
			vsi->num_q_vectors = 1;

		break;

	case I40E_VSI_FDIR:
		vsi->alloc_queue_pairs = 1;
		vsi->num_tx_desc = ALIGN(I40E_FDIR_RING_COUNT,
					 I40E_REQ_DESCRIPTOR_MULTIPLE);
		vsi->num_rx_desc = ALIGN(I40E_FDIR_RING_COUNT,
					 I40E_REQ_DESCRIPTOR_MULTIPLE);
		vsi->num_q_vectors = pf->num_fdsb_msix;
		break;

	case I40E_VSI_VMDQ2:
		vsi->alloc_queue_pairs = pf->num_vmdq_qps;
		if (!vsi->num_tx_desc)
			vsi->num_tx_desc = ALIGN(I40E_DEFAULT_NUM_DESCRIPTORS,
						 I40E_REQ_DESCRIPTOR_MULTIPLE);
		if (!vsi->num_rx_desc)
			vsi->num_rx_desc = ALIGN(I40E_DEFAULT_NUM_DESCRIPTORS,
						 I40E_REQ_DESCRIPTOR_MULTIPLE);
		vsi->num_q_vectors = pf->num_vmdq_msix;
		break;

	case I40E_VSI_SRIOV:
		vsi->alloc_queue_pairs = pf->num_vf_qps;
		if (!vsi->num_tx_desc)
			vsi->num_tx_desc = ALIGN(I40E_DEFAULT_NUM_DESCRIPTORS,
						 I40E_REQ_DESCRIPTOR_MULTIPLE);
		if (!vsi->num_rx_desc)
			vsi->num_rx_desc = ALIGN(I40E_DEFAULT_NUM_DESCRIPTORS,
						 I40E_REQ_DESCRIPTOR_MULTIPLE);
		break;

	default:
		WARN_ON(1);
		return -ENODATA;
	}

	return 0;
}

/**
 * i40e_vsi_alloc_arrays - Allocate queue and vector pointer arrays for the vsi
 * @vsi: VSI pointer
 * @alloc_qvectors: a bool to specify if q_vectors need to be allocated.
 *
 * On error: returns error code (negative)
 * On success: returns 0
 **/
static int i40e_vsi_alloc_arrays(struct i40e_vsi *vsi, bool alloc_qvectors)
{
	struct i40e_ring **next_rings;
	int size;
	int ret = 0;

	/* allocate memory for both Tx, XDP Tx and Rx ring pointers */
	size = sizeof(struct i40e_ring *) * vsi->alloc_queue_pairs *
	       (i40e_enabled_xdp_vsi(vsi) ? 3 : 2);
	vsi->tx_rings = kzalloc(size, GFP_KERNEL);
	if (!vsi->tx_rings)
		return -ENOMEM;
	next_rings = vsi->tx_rings + vsi->alloc_queue_pairs;
	if (i40e_enabled_xdp_vsi(vsi)) {
		vsi->xdp_rings = next_rings;
		next_rings += vsi->alloc_queue_pairs;
	}
	vsi->rx_rings = next_rings;

	if (alloc_qvectors) {
		/* allocate memory for q_vector pointers */
		size = sizeof(struct i40e_q_vector *) * vsi->num_q_vectors;
		vsi->q_vectors = kzalloc(size, GFP_KERNEL);
		if (!vsi->q_vectors) {
			ret = -ENOMEM;
			goto err_vectors;
		}
	}
	return ret;

err_vectors:
	kfree(vsi->tx_rings);
	return ret;
}

/**
 * i40e_vsi_mem_alloc - Allocates the next available struct vsi in the PF
 * @pf: board private structure
 * @type: type of VSI
 *
 * On error: returns error code (negative)
 * On success: returns vsi index in PF (positive)
 **/
static int i40e_vsi_mem_alloc(struct i40e_pf *pf, enum i40e_vsi_type type)
{
	int ret = -ENODEV;
	struct i40e_vsi *vsi;
	int vsi_idx;
	int i;

	/* Need to protect the allocation of the VSIs at the PF level */
	mutex_lock(&pf->switch_mutex);

	/* VSI list may be fragmented if VSI creation/destruction has
	 * been happening.  We can afford to do a quick scan to look
	 * for any free VSIs in the list.
	 *
	 * find next empty vsi slot, looping back around if necessary
	 */
	i = pf->next_vsi;
	while (i < pf->num_alloc_vsi && pf->vsi[i])
		i++;
	if (i >= pf->num_alloc_vsi) {
		i = 0;
		while (i < pf->next_vsi && pf->vsi[i])
			i++;
	}

	if (i < pf->num_alloc_vsi && !pf->vsi[i]) {
		vsi_idx = i;             /* Found one! */
	} else {
		ret = -ENODEV;
		goto unlock_pf;  /* out of VSI slots! */
	}
	pf->next_vsi = ++i;

	vsi = kzalloc(sizeof(*vsi), GFP_KERNEL);
	if (!vsi) {
		ret = -ENOMEM;
		goto unlock_pf;
	}
	vsi->type = type;
	vsi->back = pf;
	set_bit(__I40E_VSI_DOWN, vsi->state);
	vsi->flags = 0;
	vsi->idx = vsi_idx;
	vsi->int_rate_limit = 0;
	vsi->rss_table_size = (vsi->type == I40E_VSI_MAIN) ?
				pf->rss_table_size : 64;
	vsi->netdev_registered = false;
	vsi->work_limit = I40E_DEFAULT_IRQ_WORK;
	hash_init(vsi->mac_filter_hash);
	vsi->irqs_ready = false;

	if (type == I40E_VSI_MAIN) {
		vsi->af_xdp_zc_qps = bitmap_zalloc(pf->num_lan_qps, GFP_KERNEL);
		if (!vsi->af_xdp_zc_qps)
			goto err_rings;
	}

	ret = i40e_set_num_rings_in_vsi(vsi);
	if (ret)
		goto err_rings;

	ret = i40e_vsi_alloc_arrays(vsi, true);
	if (ret)
		goto err_rings;

	/* Setup default MSIX irq handler for VSI */
	i40e_vsi_setup_irqhandler(vsi, i40e_msix_clean_rings);

	/* Initialize VSI lock */
	spin_lock_init(&vsi->mac_filter_hash_lock);
	pf->vsi[vsi_idx] = vsi;
	ret = vsi_idx;
	goto unlock_pf;

err_rings:
	bitmap_free(vsi->af_xdp_zc_qps);
	pf->next_vsi = i - 1;
	kfree(vsi);
unlock_pf:
	mutex_unlock(&pf->switch_mutex);
	return ret;
}

/**
 * i40e_vsi_free_arrays - Free queue and vector pointer arrays for the VSI
 * @vsi: VSI pointer
 * @free_qvectors: a bool to specify if q_vectors need to be freed.
 *
 * On error: returns error code (negative)
 * On success: returns 0
 **/
static void i40e_vsi_free_arrays(struct i40e_vsi *vsi, bool free_qvectors)
{
	/* free the ring and vector containers */
	if (free_qvectors) {
		kfree(vsi->q_vectors);
		vsi->q_vectors = NULL;
	}
	kfree(vsi->tx_rings);
	vsi->tx_rings = NULL;
	vsi->rx_rings = NULL;
	vsi->xdp_rings = NULL;
}

/**
 * i40e_clear_rss_config_user - clear the user configured RSS hash keys
 * and lookup table
 * @vsi: Pointer to VSI structure
 */
static void i40e_clear_rss_config_user(struct i40e_vsi *vsi)
{
	if (!vsi)
		return;

	kfree(vsi->rss_hkey_user);
	vsi->rss_hkey_user = NULL;

	kfree(vsi->rss_lut_user);
	vsi->rss_lut_user = NULL;
}

/**
 * i40e_vsi_clear - Deallocate the VSI provided
 * @vsi: the VSI being un-configured
 **/
static int i40e_vsi_clear(struct i40e_vsi *vsi)
{
	struct i40e_pf *pf;

	if (!vsi)
		return 0;

	if (!vsi->back)
		goto free_vsi;
	pf = vsi->back;

	mutex_lock(&pf->switch_mutex);
	if (!pf->vsi[vsi->idx]) {
		dev_err(&pf->pdev->dev, "pf->vsi[%d] is NULL, just free vsi[%d](type %d)\n",
			vsi->idx, vsi->idx, vsi->type);
		goto unlock_vsi;
	}

	if (pf->vsi[vsi->idx] != vsi) {
		dev_err(&pf->pdev->dev,
			"pf->vsi[%d](type %d) != vsi[%d](type %d): no free!\n",
			pf->vsi[vsi->idx]->idx,
			pf->vsi[vsi->idx]->type,
			vsi->idx, vsi->type);
		goto unlock_vsi;
	}

	/* updates the PF for this cleared vsi */
	i40e_put_lump(pf->qp_pile, vsi->base_queue, vsi->idx);
	i40e_put_lump(pf->irq_pile, vsi->base_vector, vsi->idx);

	bitmap_free(vsi->af_xdp_zc_qps);
	i40e_vsi_free_arrays(vsi, true);
	i40e_clear_rss_config_user(vsi);

	pf->vsi[vsi->idx] = NULL;
	if (vsi->idx < pf->next_vsi)
		pf->next_vsi = vsi->idx;

unlock_vsi:
	mutex_unlock(&pf->switch_mutex);
free_vsi:
	kfree(vsi);

	return 0;
}

/**
 * i40e_vsi_clear_rings - Deallocates the Rx and Tx rings for the provided VSI
 * @vsi: the VSI being cleaned
 **/
static void i40e_vsi_clear_rings(struct i40e_vsi *vsi)
{
	int i;

	if (vsi->tx_rings && vsi->tx_rings[0]) {
		for (i = 0; i < vsi->alloc_queue_pairs; i++) {
			kfree_rcu(vsi->tx_rings[i], rcu);
			WRITE_ONCE(vsi->tx_rings[i], NULL);
			WRITE_ONCE(vsi->rx_rings[i], NULL);
			if (vsi->xdp_rings)
				WRITE_ONCE(vsi->xdp_rings[i], NULL);
		}
	}
}

/**
 * i40e_alloc_rings - Allocates the Rx and Tx rings for the provided VSI
 * @vsi: the VSI being configured
 **/
static int i40e_alloc_rings(struct i40e_vsi *vsi)
{
	int i, qpv = i40e_enabled_xdp_vsi(vsi) ? 3 : 2;
	struct i40e_pf *pf = vsi->back;
	struct i40e_ring *ring;

	/* Set basic values in the rings to be used later during open() */
	for (i = 0; i < vsi->alloc_queue_pairs; i++) {
		/* allocate space for both Tx and Rx in one shot */
		ring = kcalloc(qpv, sizeof(struct i40e_ring), GFP_KERNEL);
		if (!ring)
			goto err_out;

		ring->queue_index = i;
		ring->reg_idx = vsi->base_queue + i;
		ring->ring_active = false;
		ring->vsi = vsi;
		ring->netdev = vsi->netdev;
		ring->dev = &pf->pdev->dev;
		ring->count = vsi->num_tx_desc;
		ring->size = 0;
		ring->dcb_tc = 0;
		if (vsi->back->hw_features & I40E_HW_WB_ON_ITR_CAPABLE)
			ring->flags = I40E_TXR_FLAGS_WB_ON_ITR;
		ring->itr_setting = pf->tx_itr_default;
		WRITE_ONCE(vsi->tx_rings[i], ring++);

		if (!i40e_enabled_xdp_vsi(vsi))
			goto setup_rx;

		ring->queue_index = vsi->alloc_queue_pairs + i;
		ring->reg_idx = vsi->base_queue + ring->queue_index;
		ring->ring_active = false;
		ring->vsi = vsi;
		ring->netdev = NULL;
		ring->dev = &pf->pdev->dev;
		ring->count = vsi->num_tx_desc;
		ring->size = 0;
		ring->dcb_tc = 0;
		if (vsi->back->hw_features & I40E_HW_WB_ON_ITR_CAPABLE)
			ring->flags = I40E_TXR_FLAGS_WB_ON_ITR;
		set_ring_xdp(ring);
		ring->itr_setting = pf->tx_itr_default;
		WRITE_ONCE(vsi->xdp_rings[i], ring++);

setup_rx:
		ring->queue_index = i;
		ring->reg_idx = vsi->base_queue + i;
		ring->ring_active = false;
		ring->vsi = vsi;
		ring->netdev = vsi->netdev;
		ring->dev = &pf->pdev->dev;
		ring->count = vsi->num_rx_desc;
		ring->size = 0;
		ring->dcb_tc = 0;
		ring->itr_setting = pf->rx_itr_default;
		WRITE_ONCE(vsi->rx_rings[i], ring);
	}

	return 0;

err_out:
	i40e_vsi_clear_rings(vsi);
	return -ENOMEM;
}

/**
 * i40e_reserve_msix_vectors - Reserve MSI-X vectors in the kernel
 * @pf: board private structure
 * @vectors: the number of MSI-X vectors to request
 *
 * Returns the number of vectors reserved, or error
 **/
static int i40e_reserve_msix_vectors(struct i40e_pf *pf, int vectors)
{
	vectors = pci_enable_msix_range(pf->pdev, pf->msix_entries,
					I40E_MIN_MSIX, vectors);
	if (vectors < 0) {
		dev_info(&pf->pdev->dev,
			 "MSI-X vector reservation failed: %d\n", vectors);
		vectors = 0;
	}

	return vectors;
}

/**
 * i40e_init_msix - Setup the MSIX capability
 * @pf: board private structure
 *
 * Work with the OS to set up the MSIX vectors needed.
 *
 * Returns the number of vectors reserved or negative on failure
 **/
static int i40e_init_msix(struct i40e_pf *pf)
{
	struct i40e_hw *hw = &pf->hw;
	int cpus, extra_vectors;
	int vectors_left;
	int v_budget, i;
	int v_actual;
	int iwarp_requested = 0;

	if (!(pf->flags & I40E_FLAG_MSIX_ENABLED))
		return -ENODEV;

	/* The number of vectors we'll request will be comprised of:
	 *   - Add 1 for "other" cause for Admin Queue events, etc.
	 *   - The number of LAN queue pairs
	 *	- Queues being used for RSS.
	 *		We don't need as many as max_rss_size vectors.
	 *		use rss_size instead in the calculation since that
	 *		is governed by number of cpus in the system.
	 *	- assumes symmetric Tx/Rx pairing
	 *   - The number of VMDq pairs
	 *   - The CPU count within the NUMA node if iWARP is enabled
	 * Once we count this up, try the request.
	 *
	 * If we can't get what we want, we'll simplify to nearly nothing
	 * and try again.  If that still fails, we punt.
	 */
	vectors_left = hw->func_caps.num_msix_vectors;
	v_budget = 0;

	/* reserve one vector for miscellaneous handler */
	if (vectors_left) {
		v_budget++;
		vectors_left--;
	}

	/* reserve some vectors for the main PF traffic queues. Initially we
	 * only reserve at most 50% of the available vectors, in the case that
	 * the number of online CPUs is large. This ensures that we can enable
	 * extra features as well. Once we've enabled the other features, we
	 * will use any remaining vectors to reach as close as we can to the
	 * number of online CPUs.
	 */
	cpus = num_online_cpus();
	pf->num_lan_msix = min_t(int, cpus, vectors_left / 2);
	vectors_left -= pf->num_lan_msix;

	/* reserve one vector for sideband flow director */
	if (pf->flags & I40E_FLAG_FD_SB_ENABLED) {
		if (vectors_left) {
			pf->num_fdsb_msix = 1;
			v_budget++;
			vectors_left--;
		} else {
			pf->num_fdsb_msix = 0;
		}
	}

	/* can we reserve enough for iWARP? */
	if (pf->flags & I40E_FLAG_IWARP_ENABLED) {
		iwarp_requested = pf->num_iwarp_msix;

		if (!vectors_left)
			pf->num_iwarp_msix = 0;
		else if (vectors_left < pf->num_iwarp_msix)
			pf->num_iwarp_msix = 1;
		v_budget += pf->num_iwarp_msix;
		vectors_left -= pf->num_iwarp_msix;
	}

	/* any vectors left over go for VMDq support */
	if (pf->flags & I40E_FLAG_VMDQ_ENABLED) {
		if (!vectors_left) {
			pf->num_vmdq_msix = 0;
			pf->num_vmdq_qps = 0;
		} else {
			int vmdq_vecs_wanted =
				pf->num_vmdq_vsis * pf->num_vmdq_qps;
			int vmdq_vecs =
				min_t(int, vectors_left, vmdq_vecs_wanted);

			/* if we're short on vectors for what's desired, we limit
			 * the queues per vmdq.  If this is still more than are
			 * available, the user will need to change the number of
			 * queues/vectors used by the PF later with the ethtool
			 * channels command
			 */
			if (vectors_left < vmdq_vecs_wanted) {
				pf->num_vmdq_qps = 1;
				vmdq_vecs_wanted = pf->num_vmdq_vsis;
				vmdq_vecs = min_t(int,
						  vectors_left,
						  vmdq_vecs_wanted);
			}
			pf->num_vmdq_msix = pf->num_vmdq_qps;

			v_budget += vmdq_vecs;
			vectors_left -= vmdq_vecs;
		}
	}

	/* On systems with a large number of SMP cores, we previously limited
	 * the number of vectors for num_lan_msix to be at most 50% of the
	 * available vectors, to allow for other features. Now, we add back
	 * the remaining vectors. However, we ensure that the total
	 * num_lan_msix will not exceed num_online_cpus(). To do this, we
	 * calculate the number of vectors we can add without going over the
	 * cap of CPUs. For systems with a small number of CPUs this will be
	 * zero.
	 */
	extra_vectors = min_t(int, cpus - pf->num_lan_msix, vectors_left);
	pf->num_lan_msix += extra_vectors;
	vectors_left -= extra_vectors;

	WARN(vectors_left < 0,
	     "Calculation of remaining vectors underflowed. This is an accounting bug when determining total MSI-X vectors.\n");

	v_budget += pf->num_lan_msix;
	pf->msix_entries = kcalloc(v_budget, sizeof(struct msix_entry),
				   GFP_KERNEL);
	if (!pf->msix_entries)
		return -ENOMEM;

	for (i = 0; i < v_budget; i++)
		pf->msix_entries[i].entry = i;
	v_actual = i40e_reserve_msix_vectors(pf, v_budget);

	if (v_actual < I40E_MIN_MSIX) {
		pf->flags &= ~I40E_FLAG_MSIX_ENABLED;
		kfree(pf->msix_entries);
		pf->msix_entries = NULL;
		pci_disable_msix(pf->pdev);
		return -ENODEV;

	} else if (v_actual == I40E_MIN_MSIX) {
		/* Adjust for minimal MSIX use */
		pf->num_vmdq_vsis = 0;
		pf->num_vmdq_qps = 0;
		pf->num_lan_qps = 1;
		pf->num_lan_msix = 1;

	} else if (v_actual != v_budget) {
		/* If we have limited resources, we will start with no vectors
		 * for the special features and then allocate vectors to some
		 * of these features based on the policy and at the end disable
		 * the features that did not get any vectors.
		 */
		int vec;

		dev_info(&pf->pdev->dev,
			 "MSI-X vector limit reached with %d, wanted %d, attempting to redistribute vectors\n",
			 v_actual, v_budget);
		/* reserve the misc vector */
		vec = v_actual - 1;

		/* Scale vector usage down */
		pf->num_vmdq_msix = 1;    /* force VMDqs to only one vector */
		pf->num_vmdq_vsis = 1;
		pf->num_vmdq_qps = 1;

		/* partition out the remaining vectors */
		switch (vec) {
		case 2:
			pf->num_lan_msix = 1;
			break;
		case 3:
			if (pf->flags & I40E_FLAG_IWARP_ENABLED) {
				pf->num_lan_msix = 1;
				pf->num_iwarp_msix = 1;
			} else {
				pf->num_lan_msix = 2;
			}
			break;
		default:
			if (pf->flags & I40E_FLAG_IWARP_ENABLED) {
				pf->num_iwarp_msix = min_t(int, (vec / 3),
						 iwarp_requested);
				pf->num_vmdq_vsis = min_t(int, (vec / 3),
						  I40E_DEFAULT_NUM_VMDQ_VSI);
			} else {
				pf->num_vmdq_vsis = min_t(int, (vec / 2),
						  I40E_DEFAULT_NUM_VMDQ_VSI);
			}
			if (pf->flags & I40E_FLAG_FD_SB_ENABLED) {
				pf->num_fdsb_msix = 1;
				vec--;
			}
			pf->num_lan_msix = min_t(int,
			       (vec - (pf->num_iwarp_msix + pf->num_vmdq_vsis)),
							      pf->num_lan_msix);
			pf->num_lan_qps = pf->num_lan_msix;
			break;
		}
	}

	if ((pf->flags & I40E_FLAG_FD_SB_ENABLED) &&
	    (pf->num_fdsb_msix == 0)) {
		dev_info(&pf->pdev->dev, "Sideband Flowdir disabled, not enough MSI-X vectors\n");
		pf->flags &= ~I40E_FLAG_FD_SB_ENABLED;
		pf->flags |= I40E_FLAG_FD_SB_INACTIVE;
	}
	if ((pf->flags & I40E_FLAG_VMDQ_ENABLED) &&
	    (pf->num_vmdq_msix == 0)) {
		dev_info(&pf->pdev->dev, "VMDq disabled, not enough MSI-X vectors\n");
		pf->flags &= ~I40E_FLAG_VMDQ_ENABLED;
	}

	if ((pf->flags & I40E_FLAG_IWARP_ENABLED) &&
	    (pf->num_iwarp_msix == 0)) {
		dev_info(&pf->pdev->dev, "IWARP disabled, not enough MSI-X vectors\n");
		pf->flags &= ~I40E_FLAG_IWARP_ENABLED;
	}
	i40e_debug(&pf->hw, I40E_DEBUG_INIT,
		   "MSI-X vector distribution: PF %d, VMDq %d, FDSB %d, iWARP %d\n",
		   pf->num_lan_msix,
		   pf->num_vmdq_msix * pf->num_vmdq_vsis,
		   pf->num_fdsb_msix,
		   pf->num_iwarp_msix);

	return v_actual;
}

/**
 * i40e_vsi_alloc_q_vector - Allocate memory for a single interrupt vector
 * @vsi: the VSI being configured
 * @v_idx: index of the vector in the vsi struct
 *
 * We allocate one q_vector.  If allocation fails we return -ENOMEM.
 **/
static int i40e_vsi_alloc_q_vector(struct i40e_vsi *vsi, int v_idx)
{
	struct i40e_q_vector *q_vector;

	/* allocate q_vector */
	q_vector = kzalloc(sizeof(struct i40e_q_vector), GFP_KERNEL);
	if (!q_vector)
		return -ENOMEM;

	q_vector->vsi = vsi;
	q_vector->v_idx = v_idx;
	cpumask_copy(&q_vector->affinity_mask, cpu_possible_mask);

	if (vsi->netdev)
		netif_napi_add(vsi->netdev, &q_vector->napi,
			       i40e_napi_poll, NAPI_POLL_WEIGHT);

	/* tie q_vector and vsi together */
	vsi->q_vectors[v_idx] = q_vector;

	return 0;
}

/**
 * i40e_vsi_alloc_q_vectors - Allocate memory for interrupt vectors
 * @vsi: the VSI being configured
 *
 * We allocate one q_vector per queue interrupt.  If allocation fails we
 * return -ENOMEM.
 **/
static int i40e_vsi_alloc_q_vectors(struct i40e_vsi *vsi)
{
	struct i40e_pf *pf = vsi->back;
	int err, v_idx, num_q_vectors;

	/* if not MSIX, give the one vector only to the LAN VSI */
	if (pf->flags & I40E_FLAG_MSIX_ENABLED)
		num_q_vectors = vsi->num_q_vectors;
	else if (vsi == pf->vsi[pf->lan_vsi])
		num_q_vectors = 1;
	else
		return -EINVAL;

	for (v_idx = 0; v_idx < num_q_vectors; v_idx++) {
		err = i40e_vsi_alloc_q_vector(vsi, v_idx);
		if (err)
			goto err_out;
	}

	return 0;

err_out:
	while (v_idx--)
		i40e_free_q_vector(vsi, v_idx);

	return err;
}

/**
 * i40e_init_interrupt_scheme - Determine proper interrupt scheme
 * @pf: board private structure to initialize
 **/
static int i40e_init_interrupt_scheme(struct i40e_pf *pf)
{
	int vectors = 0;
	ssize_t size;

	if (pf->flags & I40E_FLAG_MSIX_ENABLED) {
		vectors = i40e_init_msix(pf);
		if (vectors < 0) {
			pf->flags &= ~(I40E_FLAG_MSIX_ENABLED	|
				       I40E_FLAG_IWARP_ENABLED	|
				       I40E_FLAG_RSS_ENABLED	|
				       I40E_FLAG_DCB_CAPABLE	|
				       I40E_FLAG_DCB_ENABLED	|
				       I40E_FLAG_SRIOV_ENABLED	|
				       I40E_FLAG_FD_SB_ENABLED	|
				       I40E_FLAG_FD_ATR_ENABLED	|
				       I40E_FLAG_VMDQ_ENABLED);
			pf->flags |= I40E_FLAG_FD_SB_INACTIVE;

			/* rework the queue expectations without MSIX */
			i40e_determine_queue_usage(pf);
		}
	}

	if (!(pf->flags & I40E_FLAG_MSIX_ENABLED) &&
	    (pf->flags & I40E_FLAG_MSI_ENABLED)) {
		dev_info(&pf->pdev->dev, "MSI-X not available, trying MSI\n");
		vectors = pci_enable_msi(pf->pdev);
		if (vectors < 0) {
			dev_info(&pf->pdev->dev, "MSI init failed - %d\n",
				 vectors);
			pf->flags &= ~I40E_FLAG_MSI_ENABLED;
		}
		vectors = 1;  /* one MSI or Legacy vector */
	}

	if (!(pf->flags & (I40E_FLAG_MSIX_ENABLED | I40E_FLAG_MSI_ENABLED)))
		dev_info(&pf->pdev->dev, "MSI-X and MSI not available, falling back to Legacy IRQ\n");

	/* set up vector assignment tracking */
	size = sizeof(struct i40e_lump_tracking) + (sizeof(u16) * vectors);
	pf->irq_pile = kzalloc(size, GFP_KERNEL);
	if (!pf->irq_pile)
		return -ENOMEM;

	pf->irq_pile->num_entries = vectors;
	pf->irq_pile->search_hint = 0;

	/* track first vector for misc interrupts, ignore return */
	(void)i40e_get_lump(pf, pf->irq_pile, 1, I40E_PILE_VALID_BIT - 1);

	return 0;
}

/**
 * i40e_restore_interrupt_scheme - Restore the interrupt scheme
 * @pf: private board data structure
 *
 * Restore the interrupt scheme that was cleared when we suspended the
 * device. This should be called during resume to re-allocate the q_vectors
 * and reacquire IRQs.
 */
static int i40e_restore_interrupt_scheme(struct i40e_pf *pf)
{
	int err, i;

	/* We cleared the MSI and MSI-X flags when disabling the old interrupt
	 * scheme. We need to re-enabled them here in order to attempt to
	 * re-acquire the MSI or MSI-X vectors
	 */
	pf->flags |= (I40E_FLAG_MSIX_ENABLED | I40E_FLAG_MSI_ENABLED);

	err = i40e_init_interrupt_scheme(pf);
	if (err)
		return err;

	/* Now that we've re-acquired IRQs, we need to remap the vectors and
	 * rings together again.
	 */
	for (i = 0; i < pf->num_alloc_vsi; i++) {
		if (pf->vsi[i]) {
			err = i40e_vsi_alloc_q_vectors(pf->vsi[i]);
			if (err)
				goto err_unwind;
			i40e_vsi_map_rings_to_vectors(pf->vsi[i]);
		}
	}

	err = i40e_setup_misc_vector(pf);
	if (err)
		goto err_unwind;

	if (pf->flags & I40E_FLAG_IWARP_ENABLED)
		i40e_client_update_msix_info(pf);

	return 0;

err_unwind:
	while (i--) {
		if (pf->vsi[i])
			i40e_vsi_free_q_vectors(pf->vsi[i]);
	}

	return err;
}

/**
 * i40e_setup_misc_vector_for_recovery_mode - Setup the misc vector to handle
 * non queue events in recovery mode
 * @pf: board private structure
 *
 * This sets up the handler for MSIX 0 or MSI/legacy, which is used to manage
 * the non-queue interrupts, e.g. AdminQ and errors in recovery mode.
 * This is handled differently than in recovery mode since no Tx/Rx resources
 * are being allocated.
 **/
static int i40e_setup_misc_vector_for_recovery_mode(struct i40e_pf *pf)
{
	int err;

	if (pf->flags & I40E_FLAG_MSIX_ENABLED) {
		err = i40e_setup_misc_vector(pf);

		if (err) {
			dev_info(&pf->pdev->dev,
				 "MSI-X misc vector request failed, error %d\n",
				 err);
			return err;
		}
	} else {
		u32 flags = pf->flags & I40E_FLAG_MSI_ENABLED ? 0 : IRQF_SHARED;

		err = request_irq(pf->pdev->irq, i40e_intr, flags,
				  pf->int_name, pf);

		if (err) {
			dev_info(&pf->pdev->dev,
				 "MSI/legacy misc vector request failed, error %d\n",
				 err);
			return err;
		}
		i40e_enable_misc_int_causes(pf);
		i40e_irq_dynamic_enable_icr0(pf);
	}

	return 0;
}

/**
 * i40e_setup_misc_vector - Setup the misc vector to handle non queue events
 * @pf: board private structure
 *
 * This sets up the handler for MSIX 0, which is used to manage the
 * non-queue interrupts, e.g. AdminQ and errors.  This is not used
 * when in MSI or Legacy interrupt mode.
 **/
static int i40e_setup_misc_vector(struct i40e_pf *pf)
{
	struct i40e_hw *hw = &pf->hw;
	int err = 0;

	/* Only request the IRQ once, the first time through. */
	if (!test_and_set_bit(__I40E_MISC_IRQ_REQUESTED, pf->state)) {
		err = request_irq(pf->msix_entries[0].vector,
				  i40e_intr, 0, pf->int_name, pf);
		if (err) {
			clear_bit(__I40E_MISC_IRQ_REQUESTED, pf->state);
			dev_info(&pf->pdev->dev,
				 "request_irq for %s failed: %d\n",
				 pf->int_name, err);
			return -EFAULT;
		}
	}

	i40e_enable_misc_int_causes(pf);

	/* associate no queues to the misc vector */
	wr32(hw, I40E_PFINT_LNKLST0, I40E_QUEUE_END_OF_LIST);
	wr32(hw, I40E_PFINT_ITR0(I40E_RX_ITR), I40E_ITR_8K >> 1);

	i40e_flush(hw);

	i40e_irq_dynamic_enable_icr0(pf);

	return err;
}

/**
 * i40e_get_rss_aq - Get RSS keys and lut by using AQ commands
 * @vsi: Pointer to vsi structure
 * @seed: Buffter to store the hash keys
 * @lut: Buffer to store the lookup table entries
 * @lut_size: Size of buffer to store the lookup table entries
 *
 * Return 0 on success, negative on failure
 */
static int i40e_get_rss_aq(struct i40e_vsi *vsi, const u8 *seed,
			   u8 *lut, u16 lut_size)
{
	struct i40e_pf *pf = vsi->back;
	struct i40e_hw *hw = &pf->hw;
	int ret = 0;

	if (seed) {
		ret = i40e_aq_get_rss_key(hw, vsi->id,
			(struct i40e_aqc_get_set_rss_key_data *)seed);
		if (ret) {
			dev_info(&pf->pdev->dev,
				 "Cannot get RSS key, err %s aq_err %s\n",
				 i40e_stat_str(&pf->hw, ret),
				 i40e_aq_str(&pf->hw,
					     pf->hw.aq.asq_last_status));
			return ret;
		}
	}

	if (lut) {
		bool pf_lut = vsi->type == I40E_VSI_MAIN;

		ret = i40e_aq_get_rss_lut(hw, vsi->id, pf_lut, lut, lut_size);
		if (ret) {
			dev_info(&pf->pdev->dev,
				 "Cannot get RSS lut, err %s aq_err %s\n",
				 i40e_stat_str(&pf->hw, ret),
				 i40e_aq_str(&pf->hw,
					     pf->hw.aq.asq_last_status));
			return ret;
		}
	}

	return ret;
}

/**
 * i40e_config_rss_reg - Configure RSS keys and lut by writing registers
 * @vsi: Pointer to vsi structure
 * @seed: RSS hash seed
 * @lut: Lookup table
 * @lut_size: Lookup table size
 *
 * Returns 0 on success, negative on failure
 **/
static int i40e_config_rss_reg(struct i40e_vsi *vsi, const u8 *seed,
			       const u8 *lut, u16 lut_size)
{
	struct i40e_pf *pf = vsi->back;
	struct i40e_hw *hw = &pf->hw;
	u16 vf_id = vsi->vf_id;
	u8 i;

	/* Fill out hash function seed */
	if (seed) {
		u32 *seed_dw = (u32 *)seed;

		if (vsi->type == I40E_VSI_MAIN) {
			for (i = 0; i <= I40E_PFQF_HKEY_MAX_INDEX; i++)
				wr32(hw, I40E_PFQF_HKEY(i), seed_dw[i]);
		} else if (vsi->type == I40E_VSI_SRIOV) {
			for (i = 0; i <= I40E_VFQF_HKEY1_MAX_INDEX; i++)
				wr32(hw, I40E_VFQF_HKEY1(i, vf_id), seed_dw[i]);
		} else {
			dev_err(&pf->pdev->dev, "Cannot set RSS seed - invalid VSI type\n");
		}
	}

	if (lut) {
		u32 *lut_dw = (u32 *)lut;

		if (vsi->type == I40E_VSI_MAIN) {
			if (lut_size != I40E_HLUT_ARRAY_SIZE)
				return -EINVAL;
			for (i = 0; i <= I40E_PFQF_HLUT_MAX_INDEX; i++)
				wr32(hw, I40E_PFQF_HLUT(i), lut_dw[i]);
		} else if (vsi->type == I40E_VSI_SRIOV) {
			if (lut_size != I40E_VF_HLUT_ARRAY_SIZE)
				return -EINVAL;
			for (i = 0; i <= I40E_VFQF_HLUT_MAX_INDEX; i++)
				wr32(hw, I40E_VFQF_HLUT1(i, vf_id), lut_dw[i]);
		} else {
			dev_err(&pf->pdev->dev, "Cannot set RSS LUT - invalid VSI type\n");
		}
	}
	i40e_flush(hw);

	return 0;
}

/**
 * i40e_get_rss_reg - Get the RSS keys and lut by reading registers
 * @vsi: Pointer to VSI structure
 * @seed: Buffer to store the keys
 * @lut: Buffer to store the lookup table entries
 * @lut_size: Size of buffer to store the lookup table entries
 *
 * Returns 0 on success, negative on failure
 */
static int i40e_get_rss_reg(struct i40e_vsi *vsi, u8 *seed,
			    u8 *lut, u16 lut_size)
{
	struct i40e_pf *pf = vsi->back;
	struct i40e_hw *hw = &pf->hw;
	u16 i;

	if (seed) {
		u32 *seed_dw = (u32 *)seed;

		for (i = 0; i <= I40E_PFQF_HKEY_MAX_INDEX; i++)
			seed_dw[i] = i40e_read_rx_ctl(hw, I40E_PFQF_HKEY(i));
	}
	if (lut) {
		u32 *lut_dw = (u32 *)lut;

		if (lut_size != I40E_HLUT_ARRAY_SIZE)
			return -EINVAL;
		for (i = 0; i <= I40E_PFQF_HLUT_MAX_INDEX; i++)
			lut_dw[i] = rd32(hw, I40E_PFQF_HLUT(i));
	}

	return 0;
}

/**
 * i40e_config_rss - Configure RSS keys and lut
 * @vsi: Pointer to VSI structure
 * @seed: RSS hash seed
 * @lut: Lookup table
 * @lut_size: Lookup table size
 *
 * Returns 0 on success, negative on failure
 */
int i40e_config_rss(struct i40e_vsi *vsi, u8 *seed, u8 *lut, u16 lut_size)
{
	struct i40e_pf *pf = vsi->back;

	if (pf->hw_features & I40E_HW_RSS_AQ_CAPABLE)
		return i40e_config_rss_aq(vsi, seed, lut, lut_size);
	else
		return i40e_config_rss_reg(vsi, seed, lut, lut_size);
}

/**
 * i40e_get_rss - Get RSS keys and lut
 * @vsi: Pointer to VSI structure
 * @seed: Buffer to store the keys
 * @lut: Buffer to store the lookup table entries
 * @lut_size: Size of buffer to store the lookup table entries
 *
 * Returns 0 on success, negative on failure
 */
int i40e_get_rss(struct i40e_vsi *vsi, u8 *seed, u8 *lut, u16 lut_size)
{
	struct i40e_pf *pf = vsi->back;

	if (pf->hw_features & I40E_HW_RSS_AQ_CAPABLE)
		return i40e_get_rss_aq(vsi, seed, lut, lut_size);
	else
		return i40e_get_rss_reg(vsi, seed, lut, lut_size);
}

/**
 * i40e_fill_rss_lut - Fill the RSS lookup table with default values
 * @pf: Pointer to board private structure
 * @lut: Lookup table
 * @rss_table_size: Lookup table size
 * @rss_size: Range of queue number for hashing
 */
void i40e_fill_rss_lut(struct i40e_pf *pf, u8 *lut,
		       u16 rss_table_size, u16 rss_size)
{
	u16 i;

	for (i = 0; i < rss_table_size; i++)
		lut[i] = i % rss_size;
}

/**
 * i40e_pf_config_rss - Prepare for RSS if used
 * @pf: board private structure
 **/
static int i40e_pf_config_rss(struct i40e_pf *pf)
{
	struct i40e_vsi *vsi = pf->vsi[pf->lan_vsi];
	u8 seed[I40E_HKEY_ARRAY_SIZE];
	u8 *lut;
	struct i40e_hw *hw = &pf->hw;
	u32 reg_val;
	u64 hena;
	int ret;

	/* By default we enable TCP/UDP with IPv4/IPv6 ptypes */
	hena = (u64)i40e_read_rx_ctl(hw, I40E_PFQF_HENA(0)) |
		((u64)i40e_read_rx_ctl(hw, I40E_PFQF_HENA(1)) << 32);
	hena |= i40e_pf_get_default_rss_hena(pf);

	i40e_write_rx_ctl(hw, I40E_PFQF_HENA(0), (u32)hena);
	i40e_write_rx_ctl(hw, I40E_PFQF_HENA(1), (u32)(hena >> 32));

	/* Determine the RSS table size based on the hardware capabilities */
	reg_val = i40e_read_rx_ctl(hw, I40E_PFQF_CTL_0);
	reg_val = (pf->rss_table_size == 512) ?
			(reg_val | I40E_PFQF_CTL_0_HASHLUTSIZE_512) :
			(reg_val & ~I40E_PFQF_CTL_0_HASHLUTSIZE_512);
	i40e_write_rx_ctl(hw, I40E_PFQF_CTL_0, reg_val);

	/* Determine the RSS size of the VSI */
	if (!vsi->rss_size) {
		u16 qcount;
		/* If the firmware does something weird during VSI init, we
		 * could end up with zero TCs. Check for that to avoid
		 * divide-by-zero. It probably won't pass traffic, but it also
		 * won't panic.
		 */
		qcount = vsi->num_queue_pairs /
			 (vsi->tc_config.numtc ? vsi->tc_config.numtc : 1);
		vsi->rss_size = min_t(int, pf->alloc_rss_size, qcount);
	}
	if (!vsi->rss_size)
		return -EINVAL;

	lut = kzalloc(vsi->rss_table_size, GFP_KERNEL);
	if (!lut)
		return -ENOMEM;

	/* Use user configured lut if there is one, otherwise use default */
	if (vsi->rss_lut_user)
		memcpy(lut, vsi->rss_lut_user, vsi->rss_table_size);
	else
		i40e_fill_rss_lut(pf, lut, vsi->rss_table_size, vsi->rss_size);

	/* Use user configured hash key if there is one, otherwise
	 * use default.
	 */
	if (vsi->rss_hkey_user)
		memcpy(seed, vsi->rss_hkey_user, I40E_HKEY_ARRAY_SIZE);
	else
		netdev_rss_key_fill((void *)seed, I40E_HKEY_ARRAY_SIZE);
	ret = i40e_config_rss(vsi, seed, lut, vsi->rss_table_size);
	kfree(lut);

	return ret;
}

/**
 * i40e_reconfig_rss_queues - change number of queues for rss and rebuild
 * @pf: board private structure
 * @queue_count: the requested queue count for rss.
 *
 * returns 0 if rss is not enabled, if enabled returns the final rss queue
 * count which may be different from the requested queue count.
 * Note: expects to be called while under rtnl_lock()
 **/
int i40e_reconfig_rss_queues(struct i40e_pf *pf, int queue_count)
{
	struct i40e_vsi *vsi = pf->vsi[pf->lan_vsi];
	int new_rss_size;

	if (!(pf->flags & I40E_FLAG_RSS_ENABLED))
		return 0;

	queue_count = min_t(int, queue_count, num_online_cpus());
	new_rss_size = min_t(int, queue_count, pf->rss_size_max);

	if (queue_count != vsi->num_queue_pairs) {
		u16 qcount;

		vsi->req_queue_pairs = queue_count;
		i40e_prep_for_reset(pf);

		pf->alloc_rss_size = new_rss_size;

		i40e_reset_and_rebuild(pf, true, true);

		/* Discard the user configured hash keys and lut, if less
		 * queues are enabled.
		 */
		if (queue_count < vsi->rss_size) {
			i40e_clear_rss_config_user(vsi);
			dev_dbg(&pf->pdev->dev,
				"discard user configured hash keys and lut\n");
		}

		/* Reset vsi->rss_size, as number of enabled queues changed */
		qcount = vsi->num_queue_pairs / vsi->tc_config.numtc;
		vsi->rss_size = min_t(int, pf->alloc_rss_size, qcount);

		i40e_pf_config_rss(pf);
	}
	dev_info(&pf->pdev->dev, "User requested queue count/HW max RSS count:  %d/%d\n",
		 vsi->req_queue_pairs, pf->rss_size_max);
	return pf->alloc_rss_size;
}

/**
 * i40e_get_partition_bw_setting - Retrieve BW settings for this PF partition
 * @pf: board private structure
 **/
i40e_status i40e_get_partition_bw_setting(struct i40e_pf *pf)
{
	i40e_status status;
	bool min_valid, max_valid;
	u32 max_bw, min_bw;

	status = i40e_read_bw_from_alt_ram(&pf->hw, &max_bw, &min_bw,
					   &min_valid, &max_valid);

	if (!status) {
		if (min_valid)
			pf->min_bw = min_bw;
		if (max_valid)
			pf->max_bw = max_bw;
	}

	return status;
}

/**
 * i40e_set_partition_bw_setting - Set BW settings for this PF partition
 * @pf: board private structure
 **/
i40e_status i40e_set_partition_bw_setting(struct i40e_pf *pf)
{
	struct i40e_aqc_configure_partition_bw_data bw_data;
	i40e_status status;

	memset(&bw_data, 0, sizeof(bw_data));

	/* Set the valid bit for this PF */
	bw_data.pf_valid_bits = cpu_to_le16(BIT(pf->hw.pf_id));
	bw_data.max_bw[pf->hw.pf_id] = pf->max_bw & I40E_ALT_BW_VALUE_MASK;
	bw_data.min_bw[pf->hw.pf_id] = pf->min_bw & I40E_ALT_BW_VALUE_MASK;

	/* Set the new bandwidths */
	status = i40e_aq_configure_partition_bw(&pf->hw, &bw_data, NULL);

	return status;
}

/**
 * i40e_commit_partition_bw_setting - Commit BW settings for this PF partition
 * @pf: board private structure
 **/
i40e_status i40e_commit_partition_bw_setting(struct i40e_pf *pf)
{
	/* Commit temporary BW setting to permanent NVM image */
	enum i40e_admin_queue_err last_aq_status;
	i40e_status ret;
	u16 nvm_word;

	if (pf->hw.partition_id != 1) {
		dev_info(&pf->pdev->dev,
			 "Commit BW only works on partition 1! This is partition %d",
			 pf->hw.partition_id);
		ret = I40E_NOT_SUPPORTED;
		goto bw_commit_out;
	}

	/* Acquire NVM for read access */
	ret = i40e_acquire_nvm(&pf->hw, I40E_RESOURCE_READ);
	last_aq_status = pf->hw.aq.asq_last_status;
	if (ret) {
		dev_info(&pf->pdev->dev,
			 "Cannot acquire NVM for read access, err %s aq_err %s\n",
			 i40e_stat_str(&pf->hw, ret),
			 i40e_aq_str(&pf->hw, last_aq_status));
		goto bw_commit_out;
	}

	/* Read word 0x10 of NVM - SW compatibility word 1 */
	ret = i40e_aq_read_nvm(&pf->hw,
			       I40E_SR_NVM_CONTROL_WORD,
			       0x10, sizeof(nvm_word), &nvm_word,
			       false, NULL);
	/* Save off last admin queue command status before releasing
	 * the NVM
	 */
	last_aq_status = pf->hw.aq.asq_last_status;
	i40e_release_nvm(&pf->hw);
	if (ret) {
		dev_info(&pf->pdev->dev, "NVM read error, err %s aq_err %s\n",
			 i40e_stat_str(&pf->hw, ret),
			 i40e_aq_str(&pf->hw, last_aq_status));
		goto bw_commit_out;
	}

	/* Wait a bit for NVM release to complete */
	msleep(50);

	/* Acquire NVM for write access */
	ret = i40e_acquire_nvm(&pf->hw, I40E_RESOURCE_WRITE);
	last_aq_status = pf->hw.aq.asq_last_status;
	if (ret) {
		dev_info(&pf->pdev->dev,
			 "Cannot acquire NVM for write access, err %s aq_err %s\n",
			 i40e_stat_str(&pf->hw, ret),
			 i40e_aq_str(&pf->hw, last_aq_status));
		goto bw_commit_out;
	}
	/* Write it back out unchanged to initiate update NVM,
	 * which will force a write of the shadow (alt) RAM to
	 * the NVM - thus storing the bandwidth values permanently.
	 */
	ret = i40e_aq_update_nvm(&pf->hw,
				 I40E_SR_NVM_CONTROL_WORD,
				 0x10, sizeof(nvm_word),
				 &nvm_word, true, 0, NULL);
	/* Save off last admin queue command status before releasing
	 * the NVM
	 */
	last_aq_status = pf->hw.aq.asq_last_status;
	i40e_release_nvm(&pf->hw);
	if (ret)
		dev_info(&pf->pdev->dev,
			 "BW settings NOT SAVED, err %s aq_err %s\n",
			 i40e_stat_str(&pf->hw, ret),
			 i40e_aq_str(&pf->hw, last_aq_status));
bw_commit_out:

	return ret;
}

/**
 * i40e_is_total_port_shutdown_enabled - read NVM and return value
 * if total port shutdown feature is enabled for this PF
 * @pf: board private structure
 **/
static bool i40e_is_total_port_shutdown_enabled(struct i40e_pf *pf)
{
#define I40E_TOTAL_PORT_SHUTDOWN_ENABLED	BIT(4)
#define I40E_FEATURES_ENABLE_PTR		0x2A
#define I40E_CURRENT_SETTING_PTR		0x2B
#define I40E_LINK_BEHAVIOR_WORD_OFFSET		0x2D
#define I40E_LINK_BEHAVIOR_WORD_LENGTH		0x1
#define I40E_LINK_BEHAVIOR_OS_FORCED_ENABLED	BIT(0)
#define I40E_LINK_BEHAVIOR_PORT_BIT_LENGTH	4
	i40e_status read_status = I40E_SUCCESS;
	u16 sr_emp_sr_settings_ptr = 0;
	u16 features_enable = 0;
	u16 link_behavior = 0;
	bool ret = false;

	read_status = i40e_read_nvm_word(&pf->hw,
					 I40E_SR_EMP_SR_SETTINGS_PTR,
					 &sr_emp_sr_settings_ptr);
	if (read_status)
		goto err_nvm;
	read_status = i40e_read_nvm_word(&pf->hw,
					 sr_emp_sr_settings_ptr +
					 I40E_FEATURES_ENABLE_PTR,
					 &features_enable);
	if (read_status)
		goto err_nvm;
	if (I40E_TOTAL_PORT_SHUTDOWN_ENABLED & features_enable) {
		read_status = i40e_read_nvm_module_data(&pf->hw,
							I40E_SR_EMP_SR_SETTINGS_PTR,
							I40E_CURRENT_SETTING_PTR,
							I40E_LINK_BEHAVIOR_WORD_OFFSET,
							I40E_LINK_BEHAVIOR_WORD_LENGTH,
							&link_behavior);
		if (read_status)
			goto err_nvm;
		link_behavior >>= (pf->hw.port * I40E_LINK_BEHAVIOR_PORT_BIT_LENGTH);
		ret = I40E_LINK_BEHAVIOR_OS_FORCED_ENABLED & link_behavior;
	}
	return ret;

err_nvm:
	dev_warn(&pf->pdev->dev,
		 "total-port-shutdown feature is off due to read nvm error: %s\n",
		 i40e_stat_str(&pf->hw, read_status));
	return ret;
}

/**
 * i40e_sw_init - Initialize general software structures (struct i40e_pf)
 * @pf: board private structure to initialize
 *
 * i40e_sw_init initializes the Adapter private data structure.
 * Fields are initialized based on PCI device information and
 * OS network device settings (MTU size).
 **/
static int i40e_sw_init(struct i40e_pf *pf)
{
	int err = 0;
	int size;

	/* Set default capability flags */
	pf->flags = I40E_FLAG_RX_CSUM_ENABLED |
		    I40E_FLAG_MSI_ENABLED     |
		    I40E_FLAG_MSIX_ENABLED;

	/* Set default ITR */
	pf->rx_itr_default = I40E_ITR_RX_DEF;
	pf->tx_itr_default = I40E_ITR_TX_DEF;

	/* Depending on PF configurations, it is possible that the RSS
	 * maximum might end up larger than the available queues
	 */
	pf->rss_size_max = BIT(pf->hw.func_caps.rss_table_entry_width);
	pf->alloc_rss_size = 1;
	pf->rss_table_size = pf->hw.func_caps.rss_table_size;
	pf->rss_size_max = min_t(int, pf->rss_size_max,
				 pf->hw.func_caps.num_tx_qp);
	if (pf->hw.func_caps.rss) {
		pf->flags |= I40E_FLAG_RSS_ENABLED;
		pf->alloc_rss_size = min_t(int, pf->rss_size_max,
					   num_online_cpus());
	}

	/* MFP mode enabled */
	if (pf->hw.func_caps.npar_enable || pf->hw.func_caps.flex10_enable) {
		pf->flags |= I40E_FLAG_MFP_ENABLED;
		dev_info(&pf->pdev->dev, "MFP mode Enabled\n");
		if (i40e_get_partition_bw_setting(pf)) {
			dev_warn(&pf->pdev->dev,
				 "Could not get partition bw settings\n");
		} else {
			dev_info(&pf->pdev->dev,
				 "Partition BW Min = %8.8x, Max = %8.8x\n",
				 pf->min_bw, pf->max_bw);

			/* nudge the Tx scheduler */
			i40e_set_partition_bw_setting(pf);
		}
	}

	if ((pf->hw.func_caps.fd_filters_guaranteed > 0) ||
	    (pf->hw.func_caps.fd_filters_best_effort > 0)) {
		pf->flags |= I40E_FLAG_FD_ATR_ENABLED;
		pf->atr_sample_rate = I40E_DEFAULT_ATR_SAMPLE_RATE;
		if (pf->flags & I40E_FLAG_MFP_ENABLED &&
		    pf->hw.num_partitions > 1)
			dev_info(&pf->pdev->dev,
				 "Flow Director Sideband mode Disabled in MFP mode\n");
		else
			pf->flags |= I40E_FLAG_FD_SB_ENABLED;
		pf->fdir_pf_filter_count =
				 pf->hw.func_caps.fd_filters_guaranteed;
		pf->hw.fdir_shared_filter_count =
				 pf->hw.func_caps.fd_filters_best_effort;
	}

	if (pf->hw.mac.type == I40E_MAC_X722) {
		pf->hw_features |= (I40E_HW_RSS_AQ_CAPABLE |
				    I40E_HW_128_QP_RSS_CAPABLE |
				    I40E_HW_ATR_EVICT_CAPABLE |
				    I40E_HW_WB_ON_ITR_CAPABLE |
				    I40E_HW_MULTIPLE_TCP_UDP_RSS_PCTYPE |
				    I40E_HW_NO_PCI_LINK_CHECK |
				    I40E_HW_USE_SET_LLDP_MIB |
				    I40E_HW_GENEVE_OFFLOAD_CAPABLE |
				    I40E_HW_PTP_L4_CAPABLE |
				    I40E_HW_WOL_MC_MAGIC_PKT_WAKE |
				    I40E_HW_OUTER_UDP_CSUM_CAPABLE);

#define I40E_FDEVICT_PCTYPE_DEFAULT 0xc03
		if (rd32(&pf->hw, I40E_GLQF_FDEVICTENA(1)) !=
		    I40E_FDEVICT_PCTYPE_DEFAULT) {
			dev_warn(&pf->pdev->dev,
				 "FD EVICT PCTYPES are not right, disable FD HW EVICT\n");
			pf->hw_features &= ~I40E_HW_ATR_EVICT_CAPABLE;
		}
	} else if ((pf->hw.aq.api_maj_ver > 1) ||
		   ((pf->hw.aq.api_maj_ver == 1) &&
		    (pf->hw.aq.api_min_ver > 4))) {
		/* Supported in FW API version higher than 1.4 */
		pf->hw_features |= I40E_HW_GENEVE_OFFLOAD_CAPABLE;
	}

	/* Enable HW ATR eviction if possible */
	if (pf->hw_features & I40E_HW_ATR_EVICT_CAPABLE)
		pf->flags |= I40E_FLAG_HW_ATR_EVICT_ENABLED;

	if ((pf->hw.mac.type == I40E_MAC_XL710) &&
	    (((pf->hw.aq.fw_maj_ver == 4) && (pf->hw.aq.fw_min_ver < 33)) ||
	    (pf->hw.aq.fw_maj_ver < 4))) {
		pf->hw_features |= I40E_HW_RESTART_AUTONEG;
		/* No DCB support  for FW < v4.33 */
		pf->hw_features |= I40E_HW_NO_DCB_SUPPORT;
	}

	/* Disable FW LLDP if FW < v4.3 */
	if ((pf->hw.mac.type == I40E_MAC_XL710) &&
	    (((pf->hw.aq.fw_maj_ver == 4) && (pf->hw.aq.fw_min_ver < 3)) ||
	    (pf->hw.aq.fw_maj_ver < 4)))
		pf->hw_features |= I40E_HW_STOP_FW_LLDP;

	/* Use the FW Set LLDP MIB API if FW > v4.40 */
	if ((pf->hw.mac.type == I40E_MAC_XL710) &&
	    (((pf->hw.aq.fw_maj_ver == 4) && (pf->hw.aq.fw_min_ver >= 40)) ||
	    (pf->hw.aq.fw_maj_ver >= 5)))
		pf->hw_features |= I40E_HW_USE_SET_LLDP_MIB;

	/* Enable PTP L4 if FW > v6.0 */
	if (pf->hw.mac.type == I40E_MAC_XL710 &&
	    pf->hw.aq.fw_maj_ver >= 6)
		pf->hw_features |= I40E_HW_PTP_L4_CAPABLE;

	if (pf->hw.func_caps.vmdq && num_online_cpus() != 1) {
		pf->num_vmdq_vsis = I40E_DEFAULT_NUM_VMDQ_VSI;
		pf->flags |= I40E_FLAG_VMDQ_ENABLED;
		pf->num_vmdq_qps = i40e_default_queues_per_vmdq(pf);
	}

	if (pf->hw.func_caps.iwarp && num_online_cpus() != 1) {
		pf->flags |= I40E_FLAG_IWARP_ENABLED;
		/* IWARP needs one extra vector for CQP just like MISC.*/
		pf->num_iwarp_msix = (int)num_online_cpus() + 1;
	}
	/* Stopping FW LLDP engine is supported on XL710 and X722
	 * starting from FW versions determined in i40e_init_adminq.
	 * Stopping the FW LLDP engine is not supported on XL710
	 * if NPAR is functioning so unset this hw flag in this case.
	 */
	if (pf->hw.mac.type == I40E_MAC_XL710 &&
	    pf->hw.func_caps.npar_enable &&
	    (pf->hw.flags & I40E_HW_FLAG_FW_LLDP_STOPPABLE))
		pf->hw.flags &= ~I40E_HW_FLAG_FW_LLDP_STOPPABLE;

#ifdef CONFIG_PCI_IOV
	if (pf->hw.func_caps.num_vfs && pf->hw.partition_id == 1) {
		pf->num_vf_qps = I40E_DEFAULT_QUEUES_PER_VF;
		pf->flags |= I40E_FLAG_SRIOV_ENABLED;
		pf->num_req_vfs = min_t(int,
					pf->hw.func_caps.num_vfs,
					I40E_MAX_VF_COUNT);
	}
#endif /* CONFIG_PCI_IOV */
	pf->eeprom_version = 0xDEAD;
	pf->lan_veb = I40E_NO_VEB;
	pf->lan_vsi = I40E_NO_VSI;

	/* By default FW has this off for performance reasons */
	pf->flags &= ~I40E_FLAG_VEB_STATS_ENABLED;

	/* set up queue assignment tracking */
	size = sizeof(struct i40e_lump_tracking)
		+ (sizeof(u16) * pf->hw.func_caps.num_tx_qp);
	pf->qp_pile = kzalloc(size, GFP_KERNEL);
	if (!pf->qp_pile) {
		err = -ENOMEM;
		goto sw_init_done;
	}
	pf->qp_pile->num_entries = pf->hw.func_caps.num_tx_qp;
	pf->qp_pile->search_hint = 0;

	pf->tx_timeout_recovery_level = 1;

	if (pf->hw.mac.type != I40E_MAC_X722 &&
	    i40e_is_total_port_shutdown_enabled(pf)) {
		/* Link down on close must be on when total port shutdown
		 * is enabled for a given port
		 */
		pf->flags |= (I40E_FLAG_TOTAL_PORT_SHUTDOWN_ENABLED |
			      I40E_FLAG_LINK_DOWN_ON_CLOSE_ENABLED);
		dev_info(&pf->pdev->dev,
			 "total-port-shutdown was enabled, link-down-on-close is forced on\n");
	}
	mutex_init(&pf->switch_mutex);

sw_init_done:
	return err;
}

/**
 * i40e_set_ntuple - set the ntuple feature flag and take action
 * @pf: board private structure to initialize
 * @features: the feature set that the stack is suggesting
 *
 * returns a bool to indicate if reset needs to happen
 **/
bool i40e_set_ntuple(struct i40e_pf *pf, netdev_features_t features)
{
	bool need_reset = false;

	/* Check if Flow Director n-tuple support was enabled or disabled.  If
	 * the state changed, we need to reset.
	 */
	if (features & NETIF_F_NTUPLE) {
		/* Enable filters and mark for reset */
		if (!(pf->flags & I40E_FLAG_FD_SB_ENABLED))
			need_reset = true;
		/* enable FD_SB only if there is MSI-X vector and no cloud
		 * filters exist
		 */
		if (pf->num_fdsb_msix > 0 && !pf->num_cloud_filters) {
			pf->flags |= I40E_FLAG_FD_SB_ENABLED;
			pf->flags &= ~I40E_FLAG_FD_SB_INACTIVE;
		}
	} else {
		/* turn off filters, mark for reset and clear SW filter list */
		if (pf->flags & I40E_FLAG_FD_SB_ENABLED) {
			need_reset = true;
			i40e_fdir_filter_exit(pf);
		}
		pf->flags &= ~I40E_FLAG_FD_SB_ENABLED;
		clear_bit(__I40E_FD_SB_AUTO_DISABLED, pf->state);
		pf->flags |= I40E_FLAG_FD_SB_INACTIVE;

		/* reset fd counters */
		pf->fd_add_err = 0;
		pf->fd_atr_cnt = 0;
		/* if ATR was auto disabled it can be re-enabled. */
		if (test_and_clear_bit(__I40E_FD_ATR_AUTO_DISABLED, pf->state))
			if ((pf->flags & I40E_FLAG_FD_ATR_ENABLED) &&
			    (I40E_DEBUG_FD & pf->hw.debug_mask))
				dev_info(&pf->pdev->dev, "ATR re-enabled.\n");
	}
	return need_reset;
}

/**
 * i40e_clear_rss_lut - clear the rx hash lookup table
 * @vsi: the VSI being configured
 **/
static void i40e_clear_rss_lut(struct i40e_vsi *vsi)
{
	struct i40e_pf *pf = vsi->back;
	struct i40e_hw *hw = &pf->hw;
	u16 vf_id = vsi->vf_id;
	u8 i;

	if (vsi->type == I40E_VSI_MAIN) {
		for (i = 0; i <= I40E_PFQF_HLUT_MAX_INDEX; i++)
			wr32(hw, I40E_PFQF_HLUT(i), 0);
	} else if (vsi->type == I40E_VSI_SRIOV) {
		for (i = 0; i <= I40E_VFQF_HLUT_MAX_INDEX; i++)
			i40e_write_rx_ctl(hw, I40E_VFQF_HLUT1(i, vf_id), 0);
	} else {
		dev_err(&pf->pdev->dev, "Cannot set RSS LUT - invalid VSI type\n");
	}
}

/**
 * i40e_set_features - set the netdev feature flags
 * @netdev: ptr to the netdev being adjusted
 * @features: the feature set that the stack is suggesting
 * Note: expects to be called while under rtnl_lock()
 **/
static int i40e_set_features(struct net_device *netdev,
			     netdev_features_t features)
{
	struct i40e_netdev_priv *np = netdev_priv(netdev);
	struct i40e_vsi *vsi = np->vsi;
	struct i40e_pf *pf = vsi->back;
	bool need_reset;

	if (features & NETIF_F_RXHASH && !(netdev->features & NETIF_F_RXHASH))
		i40e_pf_config_rss(pf);
	else if (!(features & NETIF_F_RXHASH) &&
		 netdev->features & NETIF_F_RXHASH)
		i40e_clear_rss_lut(vsi);

	if (features & NETIF_F_HW_VLAN_CTAG_RX)
		i40e_vlan_stripping_enable(vsi);
	else
		i40e_vlan_stripping_disable(vsi);

	if (!(features & NETIF_F_HW_TC) && pf->num_cloud_filters) {
		dev_err(&pf->pdev->dev,
			"Offloaded tc filters active, can't turn hw_tc_offload off");
		return -EINVAL;
	}

	if (!(features & NETIF_F_HW_L2FW_DOFFLOAD) && vsi->macvlan_cnt)
		i40e_del_all_macvlans(vsi);

	need_reset = i40e_set_ntuple(pf, features);

	if (need_reset)
		i40e_do_reset(pf, I40E_PF_RESET_FLAG, true);

	return 0;
}

static int i40e_udp_tunnel_set_port(struct net_device *netdev,
				    unsigned int table, unsigned int idx,
				    struct udp_tunnel_info *ti)
{
	struct i40e_netdev_priv *np = netdev_priv(netdev);
	struct i40e_hw *hw = &np->vsi->back->hw;
	u8 type, filter_index;
	i40e_status ret;
<<<<<<< HEAD

	type = ti->type == UDP_TUNNEL_TYPE_VXLAN ? I40E_AQC_TUNNEL_TYPE_VXLAN :
						   I40E_AQC_TUNNEL_TYPE_NGE;

=======

	type = ti->type == UDP_TUNNEL_TYPE_VXLAN ? I40E_AQC_TUNNEL_TYPE_VXLAN :
						   I40E_AQC_TUNNEL_TYPE_NGE;

>>>>>>> f642729d
	ret = i40e_aq_add_udp_tunnel(hw, ntohs(ti->port), type, &filter_index,
				     NULL);
	if (ret) {
		netdev_info(netdev, "add UDP port failed, err %s aq_err %s\n",
			    i40e_stat_str(hw, ret),
			    i40e_aq_str(hw, hw->aq.asq_last_status));
		return -EIO;
	}

	udp_tunnel_nic_set_port_priv(netdev, table, idx, filter_index);
	return 0;
}

static int i40e_udp_tunnel_unset_port(struct net_device *netdev,
				      unsigned int table, unsigned int idx,
				      struct udp_tunnel_info *ti)
{
	struct i40e_netdev_priv *np = netdev_priv(netdev);
	struct i40e_hw *hw = &np->vsi->back->hw;
	i40e_status ret;

	ret = i40e_aq_del_udp_tunnel(hw, ti->hw_priv, NULL);
	if (ret) {
		netdev_info(netdev, "delete UDP port failed, err %s aq_err %s\n",
			    i40e_stat_str(hw, ret),
			    i40e_aq_str(hw, hw->aq.asq_last_status));
		return -EIO;
	}

	return 0;
}

static int i40e_get_phys_port_id(struct net_device *netdev,
				 struct netdev_phys_item_id *ppid)
{
	struct i40e_netdev_priv *np = netdev_priv(netdev);
	struct i40e_pf *pf = np->vsi->back;
	struct i40e_hw *hw = &pf->hw;

	if (!(pf->hw_features & I40E_HW_PORT_ID_VALID))
		return -EOPNOTSUPP;

	ppid->id_len = min_t(int, sizeof(hw->mac.port_addr), sizeof(ppid->id));
	memcpy(ppid->id, hw->mac.port_addr, ppid->id_len);

	return 0;
}

/**
 * i40e_ndo_fdb_add - add an entry to the hardware database
 * @ndm: the input from the stack
 * @tb: pointer to array of nladdr (unused)
 * @dev: the net device pointer
 * @addr: the MAC address entry being added
 * @vid: VLAN ID
 * @flags: instructions from stack about fdb operation
 * @extack: netlink extended ack, unused currently
 */
static int i40e_ndo_fdb_add(struct ndmsg *ndm, struct nlattr *tb[],
			    struct net_device *dev,
			    const unsigned char *addr, u16 vid,
			    u16 flags,
			    struct netlink_ext_ack *extack)
{
	struct i40e_netdev_priv *np = netdev_priv(dev);
	struct i40e_pf *pf = np->vsi->back;
	int err = 0;

	if (!(pf->flags & I40E_FLAG_SRIOV_ENABLED))
		return -EOPNOTSUPP;

	if (vid) {
		pr_info("%s: vlans aren't supported yet for dev_uc|mc_add()\n", dev->name);
		return -EINVAL;
	}

	/* Hardware does not support aging addresses so if a
	 * ndm_state is given only allow permanent addresses
	 */
	if (ndm->ndm_state && !(ndm->ndm_state & NUD_PERMANENT)) {
		netdev_info(dev, "FDB only supports static addresses\n");
		return -EINVAL;
	}

	if (is_unicast_ether_addr(addr) || is_link_local_ether_addr(addr))
		err = dev_uc_add_excl(dev, addr);
	else if (is_multicast_ether_addr(addr))
		err = dev_mc_add_excl(dev, addr);
	else
		err = -EINVAL;

	/* Only return duplicate errors if NLM_F_EXCL is set */
	if (err == -EEXIST && !(flags & NLM_F_EXCL))
		err = 0;

	return err;
}

/**
 * i40e_ndo_bridge_setlink - Set the hardware bridge mode
 * @dev: the netdev being configured
 * @nlh: RTNL message
 * @flags: bridge flags
 * @extack: netlink extended ack
 *
 * Inserts a new hardware bridge if not already created and
 * enables the bridging mode requested (VEB or VEPA). If the
 * hardware bridge has already been inserted and the request
 * is to change the mode then that requires a PF reset to
 * allow rebuild of the components with required hardware
 * bridge mode enabled.
 *
 * Note: expects to be called while under rtnl_lock()
 **/
static int i40e_ndo_bridge_setlink(struct net_device *dev,
				   struct nlmsghdr *nlh,
				   u16 flags,
				   struct netlink_ext_ack *extack)
{
	struct i40e_netdev_priv *np = netdev_priv(dev);
	struct i40e_vsi *vsi = np->vsi;
	struct i40e_pf *pf = vsi->back;
	struct i40e_veb *veb = NULL;
	struct nlattr *attr, *br_spec;
	int i, rem;

	/* Only for PF VSI for now */
	if (vsi->seid != pf->vsi[pf->lan_vsi]->seid)
		return -EOPNOTSUPP;

	/* Find the HW bridge for PF VSI */
	for (i = 0; i < I40E_MAX_VEB && !veb; i++) {
		if (pf->veb[i] && pf->veb[i]->seid == vsi->uplink_seid)
			veb = pf->veb[i];
	}

	br_spec = nlmsg_find_attr(nlh, sizeof(struct ifinfomsg), IFLA_AF_SPEC);

	nla_for_each_nested(attr, br_spec, rem) {
		__u16 mode;

		if (nla_type(attr) != IFLA_BRIDGE_MODE)
			continue;

		mode = nla_get_u16(attr);
		if ((mode != BRIDGE_MODE_VEPA) &&
		    (mode != BRIDGE_MODE_VEB))
			return -EINVAL;

		/* Insert a new HW bridge */
		if (!veb) {
			veb = i40e_veb_setup(pf, 0, vsi->uplink_seid, vsi->seid,
					     vsi->tc_config.enabled_tc);
			if (veb) {
				veb->bridge_mode = mode;
				i40e_config_bridge_mode(veb);
			} else {
				/* No Bridge HW offload available */
				return -ENOENT;
			}
			break;
		} else if (mode != veb->bridge_mode) {
			/* Existing HW bridge but different mode needs reset */
			veb->bridge_mode = mode;
			/* TODO: If no VFs or VMDq VSIs, disallow VEB mode */
			if (mode == BRIDGE_MODE_VEB)
				pf->flags |= I40E_FLAG_VEB_MODE_ENABLED;
			else
				pf->flags &= ~I40E_FLAG_VEB_MODE_ENABLED;
			i40e_do_reset(pf, I40E_PF_RESET_FLAG, true);
			break;
		}
	}

	return 0;
}

/**
 * i40e_ndo_bridge_getlink - Get the hardware bridge mode
 * @skb: skb buff
 * @pid: process id
 * @seq: RTNL message seq #
 * @dev: the netdev being configured
 * @filter_mask: unused
 * @nlflags: netlink flags passed in
 *
 * Return the mode in which the hardware bridge is operating in
 * i.e VEB or VEPA.
 **/
static int i40e_ndo_bridge_getlink(struct sk_buff *skb, u32 pid, u32 seq,
				   struct net_device *dev,
				   u32 __always_unused filter_mask,
				   int nlflags)
{
	struct i40e_netdev_priv *np = netdev_priv(dev);
	struct i40e_vsi *vsi = np->vsi;
	struct i40e_pf *pf = vsi->back;
	struct i40e_veb *veb = NULL;
	int i;

	/* Only for PF VSI for now */
	if (vsi->seid != pf->vsi[pf->lan_vsi]->seid)
		return -EOPNOTSUPP;

	/* Find the HW bridge for the PF VSI */
	for (i = 0; i < I40E_MAX_VEB && !veb; i++) {
		if (pf->veb[i] && pf->veb[i]->seid == vsi->uplink_seid)
			veb = pf->veb[i];
	}

	if (!veb)
		return 0;

	return ndo_dflt_bridge_getlink(skb, pid, seq, dev, veb->bridge_mode,
				       0, 0, nlflags, filter_mask, NULL);
}

/**
 * i40e_features_check - Validate encapsulated packet conforms to limits
 * @skb: skb buff
 * @dev: This physical port's netdev
 * @features: Offload features that the stack believes apply
 **/
static netdev_features_t i40e_features_check(struct sk_buff *skb,
					     struct net_device *dev,
					     netdev_features_t features)
{
	size_t len;

	/* No point in doing any of this if neither checksum nor GSO are
	 * being requested for this frame.  We can rule out both by just
	 * checking for CHECKSUM_PARTIAL
	 */
	if (skb->ip_summed != CHECKSUM_PARTIAL)
		return features;

	/* We cannot support GSO if the MSS is going to be less than
	 * 64 bytes.  If it is then we need to drop support for GSO.
	 */
	if (skb_is_gso(skb) && (skb_shinfo(skb)->gso_size < 64))
		features &= ~NETIF_F_GSO_MASK;

	/* MACLEN can support at most 63 words */
	len = skb_network_header(skb) - skb->data;
	if (len & ~(63 * 2))
		goto out_err;

	/* IPLEN and EIPLEN can support at most 127 dwords */
	len = skb_transport_header(skb) - skb_network_header(skb);
	if (len & ~(127 * 4))
		goto out_err;

	if (skb->encapsulation) {
		/* L4TUNLEN can support 127 words */
		len = skb_inner_network_header(skb) - skb_transport_header(skb);
		if (len & ~(127 * 2))
			goto out_err;

		/* IPLEN can support at most 127 dwords */
		len = skb_inner_transport_header(skb) -
		      skb_inner_network_header(skb);
		if (len & ~(127 * 4))
			goto out_err;
	}

	/* No need to validate L4LEN as TCP is the only protocol with a
	 * a flexible value and we support all possible values supported
	 * by TCP, which is at most 15 dwords
	 */

	return features;
out_err:
	return features & ~(NETIF_F_CSUM_MASK | NETIF_F_GSO_MASK);
}

/**
 * i40e_xdp_setup - add/remove an XDP program
 * @vsi: VSI to changed
 * @prog: XDP program
 * @extack: netlink extended ack
 **/
static int i40e_xdp_setup(struct i40e_vsi *vsi, struct bpf_prog *prog,
			  struct netlink_ext_ack *extack)
{
	int frame_size = vsi->netdev->mtu + ETH_HLEN + ETH_FCS_LEN + VLAN_HLEN;
	struct i40e_pf *pf = vsi->back;
	struct bpf_prog *old_prog;
	bool need_reset;
	int i;

	/* Don't allow frames that span over multiple buffers */
	if (frame_size > vsi->rx_buf_len) {
		NL_SET_ERR_MSG_MOD(extack, "MTU too large to enable XDP");
		return -EINVAL;
	}

	/* When turning XDP on->off/off->on we reset and rebuild the rings. */
	need_reset = (i40e_enabled_xdp_vsi(vsi) != !!prog);

	if (need_reset)
		i40e_prep_for_reset(pf);

	old_prog = xchg(&vsi->xdp_prog, prog);

	if (need_reset) {
		if (!prog)
			/* Wait until ndo_xsk_wakeup completes. */
			synchronize_rcu();
		i40e_reset_and_rebuild(pf, true, true);
	}

	for (i = 0; i < vsi->num_queue_pairs; i++)
		WRITE_ONCE(vsi->rx_rings[i]->xdp_prog, vsi->xdp_prog);

	if (old_prog)
		bpf_prog_put(old_prog);

	/* Kick start the NAPI context if there is an AF_XDP socket open
	 * on that queue id. This so that receiving will start.
	 */
	if (need_reset && prog)
		for (i = 0; i < vsi->num_queue_pairs; i++)
			if (vsi->xdp_rings[i]->xsk_pool)
				(void)i40e_xsk_wakeup(vsi->netdev, i,
						      XDP_WAKEUP_RX);

	return 0;
}

/**
 * i40e_enter_busy_conf - Enters busy config state
 * @vsi: vsi
 *
 * Returns 0 on success, <0 for failure.
 **/
static int i40e_enter_busy_conf(struct i40e_vsi *vsi)
{
	struct i40e_pf *pf = vsi->back;
	int timeout = 50;

	while (test_and_set_bit(__I40E_CONFIG_BUSY, pf->state)) {
		timeout--;
		if (!timeout)
			return -EBUSY;
		usleep_range(1000, 2000);
	}

	return 0;
}

/**
 * i40e_exit_busy_conf - Exits busy config state
 * @vsi: vsi
 **/
static void i40e_exit_busy_conf(struct i40e_vsi *vsi)
{
	struct i40e_pf *pf = vsi->back;

	clear_bit(__I40E_CONFIG_BUSY, pf->state);
}

/**
 * i40e_queue_pair_reset_stats - Resets all statistics for a queue pair
 * @vsi: vsi
 * @queue_pair: queue pair
 **/
static void i40e_queue_pair_reset_stats(struct i40e_vsi *vsi, int queue_pair)
{
	memset(&vsi->rx_rings[queue_pair]->rx_stats, 0,
	       sizeof(vsi->rx_rings[queue_pair]->rx_stats));
	memset(&vsi->tx_rings[queue_pair]->stats, 0,
	       sizeof(vsi->tx_rings[queue_pair]->stats));
	if (i40e_enabled_xdp_vsi(vsi)) {
		memset(&vsi->xdp_rings[queue_pair]->stats, 0,
		       sizeof(vsi->xdp_rings[queue_pair]->stats));
	}
}

/**
 * i40e_queue_pair_clean_rings - Cleans all the rings of a queue pair
 * @vsi: vsi
 * @queue_pair: queue pair
 **/
static void i40e_queue_pair_clean_rings(struct i40e_vsi *vsi, int queue_pair)
{
	i40e_clean_tx_ring(vsi->tx_rings[queue_pair]);
	if (i40e_enabled_xdp_vsi(vsi)) {
		/* Make sure that in-progress ndo_xdp_xmit calls are
		 * completed.
		 */
		synchronize_rcu();
		i40e_clean_tx_ring(vsi->xdp_rings[queue_pair]);
	}
	i40e_clean_rx_ring(vsi->rx_rings[queue_pair]);
}

/**
 * i40e_queue_pair_toggle_napi - Enables/disables NAPI for a queue pair
 * @vsi: vsi
 * @queue_pair: queue pair
 * @enable: true for enable, false for disable
 **/
static void i40e_queue_pair_toggle_napi(struct i40e_vsi *vsi, int queue_pair,
					bool enable)
{
	struct i40e_ring *rxr = vsi->rx_rings[queue_pair];
	struct i40e_q_vector *q_vector = rxr->q_vector;

	if (!vsi->netdev)
		return;

	/* All rings in a qp belong to the same qvector. */
	if (q_vector->rx.ring || q_vector->tx.ring) {
		if (enable)
			napi_enable(&q_vector->napi);
		else
			napi_disable(&q_vector->napi);
	}
}

/**
 * i40e_queue_pair_toggle_rings - Enables/disables all rings for a queue pair
 * @vsi: vsi
 * @queue_pair: queue pair
 * @enable: true for enable, false for disable
 *
 * Returns 0 on success, <0 on failure.
 **/
static int i40e_queue_pair_toggle_rings(struct i40e_vsi *vsi, int queue_pair,
					bool enable)
{
	struct i40e_pf *pf = vsi->back;
	int pf_q, ret = 0;

	pf_q = vsi->base_queue + queue_pair;
	ret = i40e_control_wait_tx_q(vsi->seid, pf, pf_q,
				     false /*is xdp*/, enable);
	if (ret) {
		dev_info(&pf->pdev->dev,
			 "VSI seid %d Tx ring %d %sable timeout\n",
			 vsi->seid, pf_q, (enable ? "en" : "dis"));
		return ret;
	}

	i40e_control_rx_q(pf, pf_q, enable);
	ret = i40e_pf_rxq_wait(pf, pf_q, enable);
	if (ret) {
		dev_info(&pf->pdev->dev,
			 "VSI seid %d Rx ring %d %sable timeout\n",
			 vsi->seid, pf_q, (enable ? "en" : "dis"));
		return ret;
	}

	/* Due to HW errata, on Rx disable only, the register can
	 * indicate done before it really is. Needs 50ms to be sure
	 */
	if (!enable)
		mdelay(50);

	if (!i40e_enabled_xdp_vsi(vsi))
		return ret;

	ret = i40e_control_wait_tx_q(vsi->seid, pf,
				     pf_q + vsi->alloc_queue_pairs,
				     true /*is xdp*/, enable);
	if (ret) {
		dev_info(&pf->pdev->dev,
			 "VSI seid %d XDP Tx ring %d %sable timeout\n",
			 vsi->seid, pf_q, (enable ? "en" : "dis"));
	}

	return ret;
}

/**
 * i40e_queue_pair_enable_irq - Enables interrupts for a queue pair
 * @vsi: vsi
 * @queue_pair: queue_pair
 **/
static void i40e_queue_pair_enable_irq(struct i40e_vsi *vsi, int queue_pair)
{
	struct i40e_ring *rxr = vsi->rx_rings[queue_pair];
	struct i40e_pf *pf = vsi->back;
	struct i40e_hw *hw = &pf->hw;

	/* All rings in a qp belong to the same qvector. */
	if (pf->flags & I40E_FLAG_MSIX_ENABLED)
		i40e_irq_dynamic_enable(vsi, rxr->q_vector->v_idx);
	else
		i40e_irq_dynamic_enable_icr0(pf);

	i40e_flush(hw);
}

/**
 * i40e_queue_pair_disable_irq - Disables interrupts for a queue pair
 * @vsi: vsi
 * @queue_pair: queue_pair
 **/
static void i40e_queue_pair_disable_irq(struct i40e_vsi *vsi, int queue_pair)
{
	struct i40e_ring *rxr = vsi->rx_rings[queue_pair];
	struct i40e_pf *pf = vsi->back;
	struct i40e_hw *hw = &pf->hw;

	/* For simplicity, instead of removing the qp interrupt causes
	 * from the interrupt linked list, we simply disable the interrupt, and
	 * leave the list intact.
	 *
	 * All rings in a qp belong to the same qvector.
	 */
	if (pf->flags & I40E_FLAG_MSIX_ENABLED) {
		u32 intpf = vsi->base_vector + rxr->q_vector->v_idx;

		wr32(hw, I40E_PFINT_DYN_CTLN(intpf - 1), 0);
		i40e_flush(hw);
		synchronize_irq(pf->msix_entries[intpf].vector);
	} else {
		/* Legacy and MSI mode - this stops all interrupt handling */
		wr32(hw, I40E_PFINT_ICR0_ENA, 0);
		wr32(hw, I40E_PFINT_DYN_CTL0, 0);
		i40e_flush(hw);
		synchronize_irq(pf->pdev->irq);
	}
}

/**
 * i40e_queue_pair_disable - Disables a queue pair
 * @vsi: vsi
 * @queue_pair: queue pair
 *
 * Returns 0 on success, <0 on failure.
 **/
int i40e_queue_pair_disable(struct i40e_vsi *vsi, int queue_pair)
{
	int err;

	err = i40e_enter_busy_conf(vsi);
	if (err)
		return err;

	i40e_queue_pair_disable_irq(vsi, queue_pair);
	err = i40e_queue_pair_toggle_rings(vsi, queue_pair, false /* off */);
	i40e_queue_pair_toggle_napi(vsi, queue_pair, false /* off */);
	i40e_queue_pair_clean_rings(vsi, queue_pair);
	i40e_queue_pair_reset_stats(vsi, queue_pair);

	return err;
}

/**
 * i40e_queue_pair_enable - Enables a queue pair
 * @vsi: vsi
 * @queue_pair: queue pair
 *
 * Returns 0 on success, <0 on failure.
 **/
int i40e_queue_pair_enable(struct i40e_vsi *vsi, int queue_pair)
{
	int err;

	err = i40e_configure_tx_ring(vsi->tx_rings[queue_pair]);
	if (err)
		return err;

	if (i40e_enabled_xdp_vsi(vsi)) {
		err = i40e_configure_tx_ring(vsi->xdp_rings[queue_pair]);
		if (err)
			return err;
	}

	err = i40e_configure_rx_ring(vsi->rx_rings[queue_pair]);
	if (err)
		return err;

	err = i40e_queue_pair_toggle_rings(vsi, queue_pair, true /* on */);
	i40e_queue_pair_toggle_napi(vsi, queue_pair, true /* on */);
	i40e_queue_pair_enable_irq(vsi, queue_pair);

	i40e_exit_busy_conf(vsi);

	return err;
}

/**
 * i40e_xdp - implements ndo_bpf for i40e
 * @dev: netdevice
 * @xdp: XDP command
 **/
static int i40e_xdp(struct net_device *dev,
		    struct netdev_bpf *xdp)
{
	struct i40e_netdev_priv *np = netdev_priv(dev);
	struct i40e_vsi *vsi = np->vsi;

	if (vsi->type != I40E_VSI_MAIN)
		return -EINVAL;

	switch (xdp->command) {
	case XDP_SETUP_PROG:
<<<<<<< HEAD
		return i40e_xdp_setup(vsi, xdp->prog);
=======
		return i40e_xdp_setup(vsi, xdp->prog, xdp->extack);
>>>>>>> f642729d
	case XDP_SETUP_XSK_POOL:
		return i40e_xsk_pool_setup(vsi, xdp->xsk.pool,
					   xdp->xsk.queue_id);
	default:
		return -EINVAL;
	}
}

static const struct net_device_ops i40e_netdev_ops = {
	.ndo_open		= i40e_open,
	.ndo_stop		= i40e_close,
	.ndo_start_xmit		= i40e_lan_xmit_frame,
	.ndo_get_stats64	= i40e_get_netdev_stats_struct,
	.ndo_set_rx_mode	= i40e_set_rx_mode,
	.ndo_validate_addr	= eth_validate_addr,
	.ndo_set_mac_address	= i40e_set_mac,
	.ndo_change_mtu		= i40e_change_mtu,
	.ndo_do_ioctl		= i40e_ioctl,
	.ndo_tx_timeout		= i40e_tx_timeout,
	.ndo_vlan_rx_add_vid	= i40e_vlan_rx_add_vid,
	.ndo_vlan_rx_kill_vid	= i40e_vlan_rx_kill_vid,
#ifdef CONFIG_NET_POLL_CONTROLLER
	.ndo_poll_controller	= i40e_netpoll,
#endif
	.ndo_setup_tc		= __i40e_setup_tc,
	.ndo_set_features	= i40e_set_features,
	.ndo_set_vf_mac		= i40e_ndo_set_vf_mac,
	.ndo_set_vf_vlan	= i40e_ndo_set_vf_port_vlan,
	.ndo_get_vf_stats	= i40e_get_vf_stats,
	.ndo_set_vf_rate	= i40e_ndo_set_vf_bw,
	.ndo_get_vf_config	= i40e_ndo_get_vf_config,
	.ndo_set_vf_link_state	= i40e_ndo_set_vf_link_state,
	.ndo_set_vf_spoofchk	= i40e_ndo_set_vf_spoofchk,
	.ndo_set_vf_trust	= i40e_ndo_set_vf_trust,
<<<<<<< HEAD
	.ndo_udp_tunnel_add	= udp_tunnel_nic_add_port,
	.ndo_udp_tunnel_del	= udp_tunnel_nic_del_port,
=======
>>>>>>> f642729d
	.ndo_get_phys_port_id	= i40e_get_phys_port_id,
	.ndo_fdb_add		= i40e_ndo_fdb_add,
	.ndo_features_check	= i40e_features_check,
	.ndo_bridge_getlink	= i40e_ndo_bridge_getlink,
	.ndo_bridge_setlink	= i40e_ndo_bridge_setlink,
	.ndo_bpf		= i40e_xdp,
	.ndo_xdp_xmit		= i40e_xdp_xmit,
	.ndo_xsk_wakeup	        = i40e_xsk_wakeup,
	.ndo_dfwd_add_station	= i40e_fwd_add,
	.ndo_dfwd_del_station	= i40e_fwd_del,
};

/**
 * i40e_config_netdev - Setup the netdev flags
 * @vsi: the VSI being configured
 *
 * Returns 0 on success, negative value on failure
 **/
static int i40e_config_netdev(struct i40e_vsi *vsi)
{
	struct i40e_pf *pf = vsi->back;
	struct i40e_hw *hw = &pf->hw;
	struct i40e_netdev_priv *np;
	struct net_device *netdev;
	u8 broadcast[ETH_ALEN];
	u8 mac_addr[ETH_ALEN];
	int etherdev_size;
	netdev_features_t hw_enc_features;
	netdev_features_t hw_features;

	etherdev_size = sizeof(struct i40e_netdev_priv);
	netdev = alloc_etherdev_mq(etherdev_size, vsi->alloc_queue_pairs);
	if (!netdev)
		return -ENOMEM;

	vsi->netdev = netdev;
	np = netdev_priv(netdev);
	np->vsi = vsi;

	hw_enc_features = NETIF_F_SG			|
			  NETIF_F_IP_CSUM		|
			  NETIF_F_IPV6_CSUM		|
			  NETIF_F_HIGHDMA		|
			  NETIF_F_SOFT_FEATURES		|
			  NETIF_F_TSO			|
			  NETIF_F_TSO_ECN		|
			  NETIF_F_TSO6			|
			  NETIF_F_GSO_GRE		|
			  NETIF_F_GSO_GRE_CSUM		|
			  NETIF_F_GSO_PARTIAL		|
			  NETIF_F_GSO_IPXIP4		|
			  NETIF_F_GSO_IPXIP6		|
			  NETIF_F_GSO_UDP_TUNNEL	|
			  NETIF_F_GSO_UDP_TUNNEL_CSUM	|
			  NETIF_F_GSO_UDP_L4		|
			  NETIF_F_SCTP_CRC		|
			  NETIF_F_RXHASH		|
			  NETIF_F_RXCSUM		|
			  0;

	if (!(pf->hw_features & I40E_HW_OUTER_UDP_CSUM_CAPABLE))
		netdev->gso_partial_features |= NETIF_F_GSO_UDP_TUNNEL_CSUM;

	netdev->udp_tunnel_nic_info = &pf->udp_tunnel_nic;

	netdev->gso_partial_features |= NETIF_F_GSO_GRE_CSUM;

	netdev->hw_enc_features |= hw_enc_features;

	/* record features VLANs can make use of */
	netdev->vlan_features |= hw_enc_features | NETIF_F_TSO_MANGLEID;

	/* enable macvlan offloads */
	netdev->hw_features |= NETIF_F_HW_L2FW_DOFFLOAD;

	hw_features = hw_enc_features		|
		      NETIF_F_HW_VLAN_CTAG_TX	|
		      NETIF_F_HW_VLAN_CTAG_RX;

	if (!(pf->flags & I40E_FLAG_MFP_ENABLED))
		hw_features |= NETIF_F_NTUPLE | NETIF_F_HW_TC;

	netdev->hw_features |= hw_features;

	netdev->features |= hw_features | NETIF_F_HW_VLAN_CTAG_FILTER;
	netdev->hw_enc_features |= NETIF_F_TSO_MANGLEID;

	if (vsi->type == I40E_VSI_MAIN) {
		SET_NETDEV_DEV(netdev, &pf->pdev->dev);
		ether_addr_copy(mac_addr, hw->mac.perm_addr);
		/* The following steps are necessary for two reasons. First,
		 * some older NVM configurations load a default MAC-VLAN
		 * filter that will accept any tagged packet, and we want to
		 * replace this with a normal filter. Additionally, it is
		 * possible our MAC address was provided by the platform using
		 * Open Firmware or similar.
		 *
		 * Thus, we need to remove the default filter and install one
		 * specific to the MAC address.
		 */
		i40e_rm_default_mac_filter(vsi, mac_addr);
		spin_lock_bh(&vsi->mac_filter_hash_lock);
		i40e_add_mac_filter(vsi, mac_addr);
		spin_unlock_bh(&vsi->mac_filter_hash_lock);
	} else {
		/* Relate the VSI_VMDQ name to the VSI_MAIN name. Note that we
		 * are still limited by IFNAMSIZ, but we're adding 'v%d\0' to
		 * the end, which is 4 bytes long, so force truncation of the
		 * original name by IFNAMSIZ - 4
		 */
		snprintf(netdev->name, IFNAMSIZ, "%.*sv%%d",
			 IFNAMSIZ - 4,
			 pf->vsi[pf->lan_vsi]->netdev->name);
		eth_random_addr(mac_addr);

		spin_lock_bh(&vsi->mac_filter_hash_lock);
		i40e_add_mac_filter(vsi, mac_addr);
		spin_unlock_bh(&vsi->mac_filter_hash_lock);
	}

	/* Add the broadcast filter so that we initially will receive
	 * broadcast packets. Note that when a new VLAN is first added the
	 * driver will convert all filters marked I40E_VLAN_ANY into VLAN
	 * specific filters as part of transitioning into "vlan" operation.
	 * When more VLANs are added, the driver will copy each existing MAC
	 * filter and add it for the new VLAN.
	 *
	 * Broadcast filters are handled specially by
	 * i40e_sync_filters_subtask, as the driver must to set the broadcast
	 * promiscuous bit instead of adding this directly as a MAC/VLAN
	 * filter. The subtask will update the correct broadcast promiscuous
	 * bits as VLANs become active or inactive.
	 */
	eth_broadcast_addr(broadcast);
	spin_lock_bh(&vsi->mac_filter_hash_lock);
	i40e_add_mac_filter(vsi, broadcast);
	spin_unlock_bh(&vsi->mac_filter_hash_lock);

	ether_addr_copy(netdev->dev_addr, mac_addr);
	ether_addr_copy(netdev->perm_addr, mac_addr);

	/* i40iw_net_event() reads 16 bytes from neigh->primary_key */
	netdev->neigh_priv_len = sizeof(u32) * 4;

	netdev->priv_flags |= IFF_UNICAST_FLT;
	netdev->priv_flags |= IFF_SUPP_NOFCS;
	/* Setup netdev TC information */
	i40e_vsi_config_netdev_tc(vsi, vsi->tc_config.enabled_tc);

	netdev->netdev_ops = &i40e_netdev_ops;
	netdev->watchdog_timeo = 5 * HZ;
	i40e_set_ethtool_ops(netdev);

	/* MTU range: 68 - 9706 */
	netdev->min_mtu = ETH_MIN_MTU;
	netdev->max_mtu = I40E_MAX_RXBUFFER - I40E_PACKET_HDR_PAD;

	return 0;
}

/**
 * i40e_vsi_delete - Delete a VSI from the switch
 * @vsi: the VSI being removed
 *
 * Returns 0 on success, negative value on failure
 **/
static void i40e_vsi_delete(struct i40e_vsi *vsi)
{
	/* remove default VSI is not allowed */
	if (vsi == vsi->back->vsi[vsi->back->lan_vsi])
		return;

	i40e_aq_delete_element(&vsi->back->hw, vsi->seid, NULL);
}

/**
 * i40e_is_vsi_uplink_mode_veb - Check if the VSI's uplink bridge mode is VEB
 * @vsi: the VSI being queried
 *
 * Returns 1 if HW bridge mode is VEB and return 0 in case of VEPA mode
 **/
int i40e_is_vsi_uplink_mode_veb(struct i40e_vsi *vsi)
{
	struct i40e_veb *veb;
	struct i40e_pf *pf = vsi->back;

	/* Uplink is not a bridge so default to VEB */
	if (vsi->veb_idx >= I40E_MAX_VEB)
		return 1;

	veb = pf->veb[vsi->veb_idx];
	if (!veb) {
		dev_info(&pf->pdev->dev,
			 "There is no veb associated with the bridge\n");
		return -ENOENT;
	}

	/* Uplink is a bridge in VEPA mode */
	if (veb->bridge_mode & BRIDGE_MODE_VEPA) {
		return 0;
	} else {
		/* Uplink is a bridge in VEB mode */
		return 1;
	}

	/* VEPA is now default bridge, so return 0 */
	return 0;
}

/**
 * i40e_add_vsi - Add a VSI to the switch
 * @vsi: the VSI being configured
 *
 * This initializes a VSI context depending on the VSI type to be added and
 * passes it down to the add_vsi aq command.
 **/
static int i40e_add_vsi(struct i40e_vsi *vsi)
{
	int ret = -ENODEV;
	struct i40e_pf *pf = vsi->back;
	struct i40e_hw *hw = &pf->hw;
	struct i40e_vsi_context ctxt;
	struct i40e_mac_filter *f;
	struct hlist_node *h;
	int bkt;

	u8 enabled_tc = 0x1; /* TC0 enabled */
	int f_count = 0;

	memset(&ctxt, 0, sizeof(ctxt));
	switch (vsi->type) {
	case I40E_VSI_MAIN:
		/* The PF's main VSI is already setup as part of the
		 * device initialization, so we'll not bother with
		 * the add_vsi call, but we will retrieve the current
		 * VSI context.
		 */
		ctxt.seid = pf->main_vsi_seid;
		ctxt.pf_num = pf->hw.pf_id;
		ctxt.vf_num = 0;
		ret = i40e_aq_get_vsi_params(&pf->hw, &ctxt, NULL);
		ctxt.flags = I40E_AQ_VSI_TYPE_PF;
		if (ret) {
			dev_info(&pf->pdev->dev,
				 "couldn't get PF vsi config, err %s aq_err %s\n",
				 i40e_stat_str(&pf->hw, ret),
				 i40e_aq_str(&pf->hw,
					     pf->hw.aq.asq_last_status));
			return -ENOENT;
		}
		vsi->info = ctxt.info;
		vsi->info.valid_sections = 0;

		vsi->seid = ctxt.seid;
		vsi->id = ctxt.vsi_number;

		enabled_tc = i40e_pf_get_tc_map(pf);

		/* Source pruning is enabled by default, so the flag is
		 * negative logic - if it's set, we need to fiddle with
		 * the VSI to disable source pruning.
		 */
		if (pf->flags & I40E_FLAG_SOURCE_PRUNING_DISABLED) {
			memset(&ctxt, 0, sizeof(ctxt));
			ctxt.seid = pf->main_vsi_seid;
			ctxt.pf_num = pf->hw.pf_id;
			ctxt.vf_num = 0;
			ctxt.info.valid_sections |=
				     cpu_to_le16(I40E_AQ_VSI_PROP_SWITCH_VALID);
			ctxt.info.switch_id =
				   cpu_to_le16(I40E_AQ_VSI_SW_ID_FLAG_LOCAL_LB);
			ret = i40e_aq_update_vsi_params(hw, &ctxt, NULL);
			if (ret) {
				dev_info(&pf->pdev->dev,
					 "update vsi failed, err %s aq_err %s\n",
					 i40e_stat_str(&pf->hw, ret),
					 i40e_aq_str(&pf->hw,
						     pf->hw.aq.asq_last_status));
				ret = -ENOENT;
				goto err;
			}
		}

		/* MFP mode setup queue map and update VSI */
		if ((pf->flags & I40E_FLAG_MFP_ENABLED) &&
		    !(pf->hw.func_caps.iscsi)) { /* NIC type PF */
			memset(&ctxt, 0, sizeof(ctxt));
			ctxt.seid = pf->main_vsi_seid;
			ctxt.pf_num = pf->hw.pf_id;
			ctxt.vf_num = 0;
			i40e_vsi_setup_queue_map(vsi, &ctxt, enabled_tc, false);
			ret = i40e_aq_update_vsi_params(hw, &ctxt, NULL);
			if (ret) {
				dev_info(&pf->pdev->dev,
					 "update vsi failed, err %s aq_err %s\n",
					 i40e_stat_str(&pf->hw, ret),
					 i40e_aq_str(&pf->hw,
						    pf->hw.aq.asq_last_status));
				ret = -ENOENT;
				goto err;
			}
			/* update the local VSI info queue map */
			i40e_vsi_update_queue_map(vsi, &ctxt);
			vsi->info.valid_sections = 0;
		} else {
			/* Default/Main VSI is only enabled for TC0
			 * reconfigure it to enable all TCs that are
			 * available on the port in SFP mode.
			 * For MFP case the iSCSI PF would use this
			 * flow to enable LAN+iSCSI TC.
			 */
			ret = i40e_vsi_config_tc(vsi, enabled_tc);
			if (ret) {
				/* Single TC condition is not fatal,
				 * message and continue
				 */
				dev_info(&pf->pdev->dev,
					 "failed to configure TCs for main VSI tc_map 0x%08x, err %s aq_err %s\n",
					 enabled_tc,
					 i40e_stat_str(&pf->hw, ret),
					 i40e_aq_str(&pf->hw,
						    pf->hw.aq.asq_last_status));
			}
		}
		break;

	case I40E_VSI_FDIR:
		ctxt.pf_num = hw->pf_id;
		ctxt.vf_num = 0;
		ctxt.uplink_seid = vsi->uplink_seid;
		ctxt.connection_type = I40E_AQ_VSI_CONN_TYPE_NORMAL;
		ctxt.flags = I40E_AQ_VSI_TYPE_PF;
		if ((pf->flags & I40E_FLAG_VEB_MODE_ENABLED) &&
		    (i40e_is_vsi_uplink_mode_veb(vsi))) {
			ctxt.info.valid_sections |=
			     cpu_to_le16(I40E_AQ_VSI_PROP_SWITCH_VALID);
			ctxt.info.switch_id =
			   cpu_to_le16(I40E_AQ_VSI_SW_ID_FLAG_ALLOW_LB);
		}
		i40e_vsi_setup_queue_map(vsi, &ctxt, enabled_tc, true);
		break;

	case I40E_VSI_VMDQ2:
		ctxt.pf_num = hw->pf_id;
		ctxt.vf_num = 0;
		ctxt.uplink_seid = vsi->uplink_seid;
		ctxt.connection_type = I40E_AQ_VSI_CONN_TYPE_NORMAL;
		ctxt.flags = I40E_AQ_VSI_TYPE_VMDQ2;

		/* This VSI is connected to VEB so the switch_id
		 * should be set to zero by default.
		 */
		if (i40e_is_vsi_uplink_mode_veb(vsi)) {
			ctxt.info.valid_sections |=
				cpu_to_le16(I40E_AQ_VSI_PROP_SWITCH_VALID);
			ctxt.info.switch_id =
				cpu_to_le16(I40E_AQ_VSI_SW_ID_FLAG_ALLOW_LB);
		}

		/* Setup the VSI tx/rx queue map for TC0 only for now */
		i40e_vsi_setup_queue_map(vsi, &ctxt, enabled_tc, true);
		break;

	case I40E_VSI_SRIOV:
		ctxt.pf_num = hw->pf_id;
		ctxt.vf_num = vsi->vf_id + hw->func_caps.vf_base_id;
		ctxt.uplink_seid = vsi->uplink_seid;
		ctxt.connection_type = I40E_AQ_VSI_CONN_TYPE_NORMAL;
		ctxt.flags = I40E_AQ_VSI_TYPE_VF;

		/* This VSI is connected to VEB so the switch_id
		 * should be set to zero by default.
		 */
		if (i40e_is_vsi_uplink_mode_veb(vsi)) {
			ctxt.info.valid_sections |=
				cpu_to_le16(I40E_AQ_VSI_PROP_SWITCH_VALID);
			ctxt.info.switch_id =
				cpu_to_le16(I40E_AQ_VSI_SW_ID_FLAG_ALLOW_LB);
		}

		if (vsi->back->flags & I40E_FLAG_IWARP_ENABLED) {
			ctxt.info.valid_sections |=
				cpu_to_le16(I40E_AQ_VSI_PROP_QUEUE_OPT_VALID);
			ctxt.info.queueing_opt_flags |=
				(I40E_AQ_VSI_QUE_OPT_TCP_ENA |
				 I40E_AQ_VSI_QUE_OPT_RSS_LUT_VSI);
		}

		ctxt.info.valid_sections |= cpu_to_le16(I40E_AQ_VSI_PROP_VLAN_VALID);
		ctxt.info.port_vlan_flags |= I40E_AQ_VSI_PVLAN_MODE_ALL;
		if (pf->vf[vsi->vf_id].spoofchk) {
			ctxt.info.valid_sections |=
				cpu_to_le16(I40E_AQ_VSI_PROP_SECURITY_VALID);
			ctxt.info.sec_flags |=
				(I40E_AQ_VSI_SEC_FLAG_ENABLE_VLAN_CHK |
				 I40E_AQ_VSI_SEC_FLAG_ENABLE_MAC_CHK);
		}
		/* Setup the VSI tx/rx queue map for TC0 only for now */
		i40e_vsi_setup_queue_map(vsi, &ctxt, enabled_tc, true);
		break;

	case I40E_VSI_IWARP:
		/* send down message to iWARP */
		break;

	default:
		return -ENODEV;
	}

	if (vsi->type != I40E_VSI_MAIN) {
		ret = i40e_aq_add_vsi(hw, &ctxt, NULL);
		if (ret) {
			dev_info(&vsi->back->pdev->dev,
				 "add vsi failed, err %s aq_err %s\n",
				 i40e_stat_str(&pf->hw, ret),
				 i40e_aq_str(&pf->hw,
					     pf->hw.aq.asq_last_status));
			ret = -ENOENT;
			goto err;
		}
		vsi->info = ctxt.info;
		vsi->info.valid_sections = 0;
		vsi->seid = ctxt.seid;
		vsi->id = ctxt.vsi_number;
	}

	vsi->active_filters = 0;
	clear_bit(__I40E_VSI_OVERFLOW_PROMISC, vsi->state);
	spin_lock_bh(&vsi->mac_filter_hash_lock);
	/* If macvlan filters already exist, force them to get loaded */
	hash_for_each_safe(vsi->mac_filter_hash, bkt, h, f, hlist) {
		f->state = I40E_FILTER_NEW;
		f_count++;
	}
	spin_unlock_bh(&vsi->mac_filter_hash_lock);

	if (f_count) {
		vsi->flags |= I40E_VSI_FLAG_FILTER_CHANGED;
		set_bit(__I40E_MACVLAN_SYNC_PENDING, pf->state);
	}

	/* Update VSI BW information */
	ret = i40e_vsi_get_bw_info(vsi);
	if (ret) {
		dev_info(&pf->pdev->dev,
			 "couldn't get vsi bw info, err %s aq_err %s\n",
			 i40e_stat_str(&pf->hw, ret),
			 i40e_aq_str(&pf->hw, pf->hw.aq.asq_last_status));
		/* VSI is already added so not tearing that up */
		ret = 0;
	}

err:
	return ret;
}

/**
 * i40e_vsi_release - Delete a VSI and free its resources
 * @vsi: the VSI being removed
 *
 * Returns 0 on success or < 0 on error
 **/
int i40e_vsi_release(struct i40e_vsi *vsi)
{
	struct i40e_mac_filter *f;
	struct hlist_node *h;
	struct i40e_veb *veb = NULL;
	struct i40e_pf *pf;
	u16 uplink_seid;
	int i, n, bkt;

	pf = vsi->back;

	/* release of a VEB-owner or last VSI is not allowed */
	if (vsi->flags & I40E_VSI_FLAG_VEB_OWNER) {
		dev_info(&pf->pdev->dev, "VSI %d has existing VEB %d\n",
			 vsi->seid, vsi->uplink_seid);
		return -ENODEV;
	}
	if (vsi == pf->vsi[pf->lan_vsi] &&
	    !test_bit(__I40E_DOWN, pf->state)) {
		dev_info(&pf->pdev->dev, "Can't remove PF VSI\n");
		return -ENODEV;
	}

	uplink_seid = vsi->uplink_seid;
	if (vsi->type != I40E_VSI_SRIOV) {
		if (vsi->netdev_registered) {
			vsi->netdev_registered = false;
			if (vsi->netdev) {
				/* results in a call to i40e_close() */
				unregister_netdev(vsi->netdev);
			}
		} else {
			i40e_vsi_close(vsi);
		}
		i40e_vsi_disable_irq(vsi);
	}

	spin_lock_bh(&vsi->mac_filter_hash_lock);

	/* clear the sync flag on all filters */
	if (vsi->netdev) {
		__dev_uc_unsync(vsi->netdev, NULL);
		__dev_mc_unsync(vsi->netdev, NULL);
	}

	/* make sure any remaining filters are marked for deletion */
	hash_for_each_safe(vsi->mac_filter_hash, bkt, h, f, hlist)
		__i40e_del_filter(vsi, f);

	spin_unlock_bh(&vsi->mac_filter_hash_lock);

	i40e_sync_vsi_filters(vsi);

	i40e_vsi_delete(vsi);
	i40e_vsi_free_q_vectors(vsi);
	if (vsi->netdev) {
		free_netdev(vsi->netdev);
		vsi->netdev = NULL;
	}
	i40e_vsi_clear_rings(vsi);
	i40e_vsi_clear(vsi);

	/* If this was the last thing on the VEB, except for the
	 * controlling VSI, remove the VEB, which puts the controlling
	 * VSI onto the next level down in the switch.
	 *
	 * Well, okay, there's one more exception here: don't remove
	 * the orphan VEBs yet.  We'll wait for an explicit remove request
	 * from up the network stack.
	 */
	for (n = 0, i = 0; i < pf->num_alloc_vsi; i++) {
		if (pf->vsi[i] &&
		    pf->vsi[i]->uplink_seid == uplink_seid &&
		    (pf->vsi[i]->flags & I40E_VSI_FLAG_VEB_OWNER) == 0) {
			n++;      /* count the VSIs */
		}
	}
	for (i = 0; i < I40E_MAX_VEB; i++) {
		if (!pf->veb[i])
			continue;
		if (pf->veb[i]->uplink_seid == uplink_seid)
			n++;     /* count the VEBs */
		if (pf->veb[i]->seid == uplink_seid)
			veb = pf->veb[i];
	}
	if (n == 0 && veb && veb->uplink_seid != 0)
		i40e_veb_release(veb);

	return 0;
}

/**
 * i40e_vsi_setup_vectors - Set up the q_vectors for the given VSI
 * @vsi: ptr to the VSI
 *
 * This should only be called after i40e_vsi_mem_alloc() which allocates the
 * corresponding SW VSI structure and initializes num_queue_pairs for the
 * newly allocated VSI.
 *
 * Returns 0 on success or negative on failure
 **/
static int i40e_vsi_setup_vectors(struct i40e_vsi *vsi)
{
	int ret = -ENOENT;
	struct i40e_pf *pf = vsi->back;

	if (vsi->q_vectors[0]) {
		dev_info(&pf->pdev->dev, "VSI %d has existing q_vectors\n",
			 vsi->seid);
		return -EEXIST;
	}

	if (vsi->base_vector) {
		dev_info(&pf->pdev->dev, "VSI %d has non-zero base vector %d\n",
			 vsi->seid, vsi->base_vector);
		return -EEXIST;
	}

	ret = i40e_vsi_alloc_q_vectors(vsi);
	if (ret) {
		dev_info(&pf->pdev->dev,
			 "failed to allocate %d q_vector for VSI %d, ret=%d\n",
			 vsi->num_q_vectors, vsi->seid, ret);
		vsi->num_q_vectors = 0;
		goto vector_setup_out;
	}

	/* In Legacy mode, we do not have to get any other vector since we
	 * piggyback on the misc/ICR0 for queue interrupts.
	*/
	if (!(pf->flags & I40E_FLAG_MSIX_ENABLED))
		return ret;
	if (vsi->num_q_vectors)
		vsi->base_vector = i40e_get_lump(pf, pf->irq_pile,
						 vsi->num_q_vectors, vsi->idx);
	if (vsi->base_vector < 0) {
		dev_info(&pf->pdev->dev,
			 "failed to get tracking for %d vectors for VSI %d, err=%d\n",
			 vsi->num_q_vectors, vsi->seid, vsi->base_vector);
		i40e_vsi_free_q_vectors(vsi);
		ret = -ENOENT;
		goto vector_setup_out;
	}

vector_setup_out:
	return ret;
}

/**
 * i40e_vsi_reinit_setup - return and reallocate resources for a VSI
 * @vsi: pointer to the vsi.
 *
 * This re-allocates a vsi's queue resources.
 *
 * Returns pointer to the successfully allocated and configured VSI sw struct
 * on success, otherwise returns NULL on failure.
 **/
static struct i40e_vsi *i40e_vsi_reinit_setup(struct i40e_vsi *vsi)
{
	u16 alloc_queue_pairs;
	struct i40e_pf *pf;
	u8 enabled_tc;
	int ret;

	if (!vsi)
		return NULL;

	pf = vsi->back;

	i40e_put_lump(pf->qp_pile, vsi->base_queue, vsi->idx);
	i40e_vsi_clear_rings(vsi);

	i40e_vsi_free_arrays(vsi, false);
	i40e_set_num_rings_in_vsi(vsi);
	ret = i40e_vsi_alloc_arrays(vsi, false);
	if (ret)
		goto err_vsi;

	alloc_queue_pairs = vsi->alloc_queue_pairs *
			    (i40e_enabled_xdp_vsi(vsi) ? 2 : 1);

	ret = i40e_get_lump(pf, pf->qp_pile, alloc_queue_pairs, vsi->idx);
	if (ret < 0) {
		dev_info(&pf->pdev->dev,
			 "failed to get tracking for %d queues for VSI %d err %d\n",
			 alloc_queue_pairs, vsi->seid, ret);
		goto err_vsi;
	}
	vsi->base_queue = ret;

	/* Update the FW view of the VSI. Force a reset of TC and queue
	 * layout configurations.
	 */
	enabled_tc = pf->vsi[pf->lan_vsi]->tc_config.enabled_tc;
	pf->vsi[pf->lan_vsi]->tc_config.enabled_tc = 0;
	pf->vsi[pf->lan_vsi]->seid = pf->main_vsi_seid;
	i40e_vsi_config_tc(pf->vsi[pf->lan_vsi], enabled_tc);
	if (vsi->type == I40E_VSI_MAIN)
		i40e_rm_default_mac_filter(vsi, pf->hw.mac.perm_addr);

	/* assign it some queues */
	ret = i40e_alloc_rings(vsi);
	if (ret)
		goto err_rings;

	/* map all of the rings to the q_vectors */
	i40e_vsi_map_rings_to_vectors(vsi);
	return vsi;

err_rings:
	i40e_vsi_free_q_vectors(vsi);
	if (vsi->netdev_registered) {
		vsi->netdev_registered = false;
		unregister_netdev(vsi->netdev);
		free_netdev(vsi->netdev);
		vsi->netdev = NULL;
	}
	i40e_aq_delete_element(&pf->hw, vsi->seid, NULL);
err_vsi:
	i40e_vsi_clear(vsi);
	return NULL;
}

/**
 * i40e_vsi_setup - Set up a VSI by a given type
 * @pf: board private structure
 * @type: VSI type
 * @uplink_seid: the switch element to link to
 * @param1: usage depends upon VSI type. For VF types, indicates VF id
 *
 * This allocates the sw VSI structure and its queue resources, then add a VSI
 * to the identified VEB.
 *
 * Returns pointer to the successfully allocated and configure VSI sw struct on
 * success, otherwise returns NULL on failure.
 **/
struct i40e_vsi *i40e_vsi_setup(struct i40e_pf *pf, u8 type,
				u16 uplink_seid, u32 param1)
{
	struct i40e_vsi *vsi = NULL;
	struct i40e_veb *veb = NULL;
	u16 alloc_queue_pairs;
	int ret, i;
	int v_idx;

	/* The requested uplink_seid must be either
	 *     - the PF's port seid
	 *              no VEB is needed because this is the PF
	 *              or this is a Flow Director special case VSI
	 *     - seid of an existing VEB
	 *     - seid of a VSI that owns an existing VEB
	 *     - seid of a VSI that doesn't own a VEB
	 *              a new VEB is created and the VSI becomes the owner
	 *     - seid of the PF VSI, which is what creates the first VEB
	 *              this is a special case of the previous
	 *
	 * Find which uplink_seid we were given and create a new VEB if needed
	 */
	for (i = 0; i < I40E_MAX_VEB; i++) {
		if (pf->veb[i] && pf->veb[i]->seid == uplink_seid) {
			veb = pf->veb[i];
			break;
		}
	}

	if (!veb && uplink_seid != pf->mac_seid) {

		for (i = 0; i < pf->num_alloc_vsi; i++) {
			if (pf->vsi[i] && pf->vsi[i]->seid == uplink_seid) {
				vsi = pf->vsi[i];
				break;
			}
		}
		if (!vsi) {
			dev_info(&pf->pdev->dev, "no such uplink_seid %d\n",
				 uplink_seid);
			return NULL;
		}

		if (vsi->uplink_seid == pf->mac_seid)
			veb = i40e_veb_setup(pf, 0, pf->mac_seid, vsi->seid,
					     vsi->tc_config.enabled_tc);
		else if ((vsi->flags & I40E_VSI_FLAG_VEB_OWNER) == 0)
			veb = i40e_veb_setup(pf, 0, vsi->uplink_seid, vsi->seid,
					     vsi->tc_config.enabled_tc);
		if (veb) {
			if (vsi->seid != pf->vsi[pf->lan_vsi]->seid) {
				dev_info(&vsi->back->pdev->dev,
					 "New VSI creation error, uplink seid of LAN VSI expected.\n");
				return NULL;
			}
			/* We come up by default in VEPA mode if SRIOV is not
			 * already enabled, in which case we can't force VEPA
			 * mode.
			 */
			if (!(pf->flags & I40E_FLAG_VEB_MODE_ENABLED)) {
				veb->bridge_mode = BRIDGE_MODE_VEPA;
				pf->flags &= ~I40E_FLAG_VEB_MODE_ENABLED;
			}
			i40e_config_bridge_mode(veb);
		}
		for (i = 0; i < I40E_MAX_VEB && !veb; i++) {
			if (pf->veb[i] && pf->veb[i]->seid == vsi->uplink_seid)
				veb = pf->veb[i];
		}
		if (!veb) {
			dev_info(&pf->pdev->dev, "couldn't add VEB\n");
			return NULL;
		}

		vsi->flags |= I40E_VSI_FLAG_VEB_OWNER;
		uplink_seid = veb->seid;
	}

	/* get vsi sw struct */
	v_idx = i40e_vsi_mem_alloc(pf, type);
	if (v_idx < 0)
		goto err_alloc;
	vsi = pf->vsi[v_idx];
	if (!vsi)
		goto err_alloc;
	vsi->type = type;
	vsi->veb_idx = (veb ? veb->idx : I40E_NO_VEB);

	if (type == I40E_VSI_MAIN)
		pf->lan_vsi = v_idx;
	else if (type == I40E_VSI_SRIOV)
		vsi->vf_id = param1;
	/* assign it some queues */
	alloc_queue_pairs = vsi->alloc_queue_pairs *
			    (i40e_enabled_xdp_vsi(vsi) ? 2 : 1);

	ret = i40e_get_lump(pf, pf->qp_pile, alloc_queue_pairs, vsi->idx);
	if (ret < 0) {
		dev_info(&pf->pdev->dev,
			 "failed to get tracking for %d queues for VSI %d err=%d\n",
			 alloc_queue_pairs, vsi->seid, ret);
		goto err_vsi;
	}
	vsi->base_queue = ret;

	/* get a VSI from the hardware */
	vsi->uplink_seid = uplink_seid;
	ret = i40e_add_vsi(vsi);
	if (ret)
		goto err_vsi;

	switch (vsi->type) {
	/* setup the netdev if needed */
	case I40E_VSI_MAIN:
	case I40E_VSI_VMDQ2:
		ret = i40e_config_netdev(vsi);
		if (ret)
			goto err_netdev;
		ret = register_netdev(vsi->netdev);
		if (ret)
			goto err_netdev;
		vsi->netdev_registered = true;
		netif_carrier_off(vsi->netdev);
#ifdef CONFIG_I40E_DCB
		/* Setup DCB netlink interface */
		i40e_dcbnl_setup(vsi);
#endif /* CONFIG_I40E_DCB */
		fallthrough;
	case I40E_VSI_FDIR:
		/* set up vectors and rings if needed */
		ret = i40e_vsi_setup_vectors(vsi);
		if (ret)
			goto err_msix;

		ret = i40e_alloc_rings(vsi);
		if (ret)
			goto err_rings;

		/* map all of the rings to the q_vectors */
		i40e_vsi_map_rings_to_vectors(vsi);

		i40e_vsi_reset_stats(vsi);
		break;
	default:
		/* no netdev or rings for the other VSI types */
		break;
	}

	if ((pf->hw_features & I40E_HW_RSS_AQ_CAPABLE) &&
	    (vsi->type == I40E_VSI_VMDQ2)) {
		ret = i40e_vsi_config_rss(vsi);
	}
	return vsi;

err_rings:
	i40e_vsi_free_q_vectors(vsi);
err_msix:
	if (vsi->netdev_registered) {
		vsi->netdev_registered = false;
		unregister_netdev(vsi->netdev);
		free_netdev(vsi->netdev);
		vsi->netdev = NULL;
	}
err_netdev:
	i40e_aq_delete_element(&pf->hw, vsi->seid, NULL);
err_vsi:
	i40e_vsi_clear(vsi);
err_alloc:
	return NULL;
}

/**
 * i40e_veb_get_bw_info - Query VEB BW information
 * @veb: the veb to query
 *
 * Query the Tx scheduler BW configuration data for given VEB
 **/
static int i40e_veb_get_bw_info(struct i40e_veb *veb)
{
	struct i40e_aqc_query_switching_comp_ets_config_resp ets_data;
	struct i40e_aqc_query_switching_comp_bw_config_resp bw_data;
	struct i40e_pf *pf = veb->pf;
	struct i40e_hw *hw = &pf->hw;
	u32 tc_bw_max;
	int ret = 0;
	int i;

	ret = i40e_aq_query_switch_comp_bw_config(hw, veb->seid,
						  &bw_data, NULL);
	if (ret) {
		dev_info(&pf->pdev->dev,
			 "query veb bw config failed, err %s aq_err %s\n",
			 i40e_stat_str(&pf->hw, ret),
			 i40e_aq_str(&pf->hw, hw->aq.asq_last_status));
		goto out;
	}

	ret = i40e_aq_query_switch_comp_ets_config(hw, veb->seid,
						   &ets_data, NULL);
	if (ret) {
		dev_info(&pf->pdev->dev,
			 "query veb bw ets config failed, err %s aq_err %s\n",
			 i40e_stat_str(&pf->hw, ret),
			 i40e_aq_str(&pf->hw, hw->aq.asq_last_status));
		goto out;
	}

	veb->bw_limit = le16_to_cpu(ets_data.port_bw_limit);
	veb->bw_max_quanta = ets_data.tc_bw_max;
	veb->is_abs_credits = bw_data.absolute_credits_enable;
	veb->enabled_tc = ets_data.tc_valid_bits;
	tc_bw_max = le16_to_cpu(bw_data.tc_bw_max[0]) |
		    (le16_to_cpu(bw_data.tc_bw_max[1]) << 16);
	for (i = 0; i < I40E_MAX_TRAFFIC_CLASS; i++) {
		veb->bw_tc_share_credits[i] = bw_data.tc_bw_share_credits[i];
		veb->bw_tc_limit_credits[i] =
					le16_to_cpu(bw_data.tc_bw_limits[i]);
		veb->bw_tc_max_quanta[i] = ((tc_bw_max >> (i*4)) & 0x7);
	}

out:
	return ret;
}

/**
 * i40e_veb_mem_alloc - Allocates the next available struct veb in the PF
 * @pf: board private structure
 *
 * On error: returns error code (negative)
 * On success: returns vsi index in PF (positive)
 **/
static int i40e_veb_mem_alloc(struct i40e_pf *pf)
{
	int ret = -ENOENT;
	struct i40e_veb *veb;
	int i;

	/* Need to protect the allocation of switch elements at the PF level */
	mutex_lock(&pf->switch_mutex);

	/* VEB list may be fragmented if VEB creation/destruction has
	 * been happening.  We can afford to do a quick scan to look
	 * for any free slots in the list.
	 *
	 * find next empty veb slot, looping back around if necessary
	 */
	i = 0;
	while ((i < I40E_MAX_VEB) && (pf->veb[i] != NULL))
		i++;
	if (i >= I40E_MAX_VEB) {
		ret = -ENOMEM;
		goto err_alloc_veb;  /* out of VEB slots! */
	}

	veb = kzalloc(sizeof(*veb), GFP_KERNEL);
	if (!veb) {
		ret = -ENOMEM;
		goto err_alloc_veb;
	}
	veb->pf = pf;
	veb->idx = i;
	veb->enabled_tc = 1;

	pf->veb[i] = veb;
	ret = i;
err_alloc_veb:
	mutex_unlock(&pf->switch_mutex);
	return ret;
}

/**
 * i40e_switch_branch_release - Delete a branch of the switch tree
 * @branch: where to start deleting
 *
 * This uses recursion to find the tips of the branch to be
 * removed, deleting until we get back to and can delete this VEB.
 **/
static void i40e_switch_branch_release(struct i40e_veb *branch)
{
	struct i40e_pf *pf = branch->pf;
	u16 branch_seid = branch->seid;
	u16 veb_idx = branch->idx;
	int i;

	/* release any VEBs on this VEB - RECURSION */
	for (i = 0; i < I40E_MAX_VEB; i++) {
		if (!pf->veb[i])
			continue;
		if (pf->veb[i]->uplink_seid == branch->seid)
			i40e_switch_branch_release(pf->veb[i]);
	}

	/* Release the VSIs on this VEB, but not the owner VSI.
	 *
	 * NOTE: Removing the last VSI on a VEB has the SIDE EFFECT of removing
	 *       the VEB itself, so don't use (*branch) after this loop.
	 */
	for (i = 0; i < pf->num_alloc_vsi; i++) {
		if (!pf->vsi[i])
			continue;
		if (pf->vsi[i]->uplink_seid == branch_seid &&
		   (pf->vsi[i]->flags & I40E_VSI_FLAG_VEB_OWNER) == 0) {
			i40e_vsi_release(pf->vsi[i]);
		}
	}

	/* There's one corner case where the VEB might not have been
	 * removed, so double check it here and remove it if needed.
	 * This case happens if the veb was created from the debugfs
	 * commands and no VSIs were added to it.
	 */
	if (pf->veb[veb_idx])
		i40e_veb_release(pf->veb[veb_idx]);
}

/**
 * i40e_veb_clear - remove veb struct
 * @veb: the veb to remove
 **/
static void i40e_veb_clear(struct i40e_veb *veb)
{
	if (!veb)
		return;

	if (veb->pf) {
		struct i40e_pf *pf = veb->pf;

		mutex_lock(&pf->switch_mutex);
		if (pf->veb[veb->idx] == veb)
			pf->veb[veb->idx] = NULL;
		mutex_unlock(&pf->switch_mutex);
	}

	kfree(veb);
}

/**
 * i40e_veb_release - Delete a VEB and free its resources
 * @veb: the VEB being removed
 **/
void i40e_veb_release(struct i40e_veb *veb)
{
	struct i40e_vsi *vsi = NULL;
	struct i40e_pf *pf;
	int i, n = 0;

	pf = veb->pf;

	/* find the remaining VSI and check for extras */
	for (i = 0; i < pf->num_alloc_vsi; i++) {
		if (pf->vsi[i] && pf->vsi[i]->uplink_seid == veb->seid) {
			n++;
			vsi = pf->vsi[i];
		}
	}
	if (n != 1) {
		dev_info(&pf->pdev->dev,
			 "can't remove VEB %d with %d VSIs left\n",
			 veb->seid, n);
		return;
	}

	/* move the remaining VSI to uplink veb */
	vsi->flags &= ~I40E_VSI_FLAG_VEB_OWNER;
	if (veb->uplink_seid) {
		vsi->uplink_seid = veb->uplink_seid;
		if (veb->uplink_seid == pf->mac_seid)
			vsi->veb_idx = I40E_NO_VEB;
		else
			vsi->veb_idx = veb->veb_idx;
	} else {
		/* floating VEB */
		vsi->uplink_seid = pf->vsi[pf->lan_vsi]->uplink_seid;
		vsi->veb_idx = pf->vsi[pf->lan_vsi]->veb_idx;
	}

	i40e_aq_delete_element(&pf->hw, veb->seid, NULL);
	i40e_veb_clear(veb);
}

/**
 * i40e_add_veb - create the VEB in the switch
 * @veb: the VEB to be instantiated
 * @vsi: the controlling VSI
 **/
static int i40e_add_veb(struct i40e_veb *veb, struct i40e_vsi *vsi)
{
	struct i40e_pf *pf = veb->pf;
	bool enable_stats = !!(pf->flags & I40E_FLAG_VEB_STATS_ENABLED);
	int ret;

	ret = i40e_aq_add_veb(&pf->hw, veb->uplink_seid, vsi->seid,
			      veb->enabled_tc, false,
			      &veb->seid, enable_stats, NULL);

	/* get a VEB from the hardware */
	if (ret) {
		dev_info(&pf->pdev->dev,
			 "couldn't add VEB, err %s aq_err %s\n",
			 i40e_stat_str(&pf->hw, ret),
			 i40e_aq_str(&pf->hw, pf->hw.aq.asq_last_status));
		return -EPERM;
	}

	/* get statistics counter */
	ret = i40e_aq_get_veb_parameters(&pf->hw, veb->seid, NULL, NULL,
					 &veb->stats_idx, NULL, NULL, NULL);
	if (ret) {
		dev_info(&pf->pdev->dev,
			 "couldn't get VEB statistics idx, err %s aq_err %s\n",
			 i40e_stat_str(&pf->hw, ret),
			 i40e_aq_str(&pf->hw, pf->hw.aq.asq_last_status));
		return -EPERM;
	}
	ret = i40e_veb_get_bw_info(veb);
	if (ret) {
		dev_info(&pf->pdev->dev,
			 "couldn't get VEB bw info, err %s aq_err %s\n",
			 i40e_stat_str(&pf->hw, ret),
			 i40e_aq_str(&pf->hw, pf->hw.aq.asq_last_status));
		i40e_aq_delete_element(&pf->hw, veb->seid, NULL);
		return -ENOENT;
	}

	vsi->uplink_seid = veb->seid;
	vsi->veb_idx = veb->idx;
	vsi->flags |= I40E_VSI_FLAG_VEB_OWNER;

	return 0;
}

/**
 * i40e_veb_setup - Set up a VEB
 * @pf: board private structure
 * @flags: VEB setup flags
 * @uplink_seid: the switch element to link to
 * @vsi_seid: the initial VSI seid
 * @enabled_tc: Enabled TC bit-map
 *
 * This allocates the sw VEB structure and links it into the switch
 * It is possible and legal for this to be a duplicate of an already
 * existing VEB.  It is also possible for both uplink and vsi seids
 * to be zero, in order to create a floating VEB.
 *
 * Returns pointer to the successfully allocated VEB sw struct on
 * success, otherwise returns NULL on failure.
 **/
struct i40e_veb *i40e_veb_setup(struct i40e_pf *pf, u16 flags,
				u16 uplink_seid, u16 vsi_seid,
				u8 enabled_tc)
{
	struct i40e_veb *veb, *uplink_veb = NULL;
	int vsi_idx, veb_idx;
	int ret;

	/* if one seid is 0, the other must be 0 to create a floating relay */
	if ((uplink_seid == 0 || vsi_seid == 0) &&
	    (uplink_seid + vsi_seid != 0)) {
		dev_info(&pf->pdev->dev,
			 "one, not both seid's are 0: uplink=%d vsi=%d\n",
			 uplink_seid, vsi_seid);
		return NULL;
	}

	/* make sure there is such a vsi and uplink */
	for (vsi_idx = 0; vsi_idx < pf->num_alloc_vsi; vsi_idx++)
		if (pf->vsi[vsi_idx] && pf->vsi[vsi_idx]->seid == vsi_seid)
			break;
	if (vsi_idx == pf->num_alloc_vsi && vsi_seid != 0) {
		dev_info(&pf->pdev->dev, "vsi seid %d not found\n",
			 vsi_seid);
		return NULL;
	}

	if (uplink_seid && uplink_seid != pf->mac_seid) {
		for (veb_idx = 0; veb_idx < I40E_MAX_VEB; veb_idx++) {
			if (pf->veb[veb_idx] &&
			    pf->veb[veb_idx]->seid == uplink_seid) {
				uplink_veb = pf->veb[veb_idx];
				break;
			}
		}
		if (!uplink_veb) {
			dev_info(&pf->pdev->dev,
				 "uplink seid %d not found\n", uplink_seid);
			return NULL;
		}
	}

	/* get veb sw struct */
	veb_idx = i40e_veb_mem_alloc(pf);
	if (veb_idx < 0)
		goto err_alloc;
	veb = pf->veb[veb_idx];
	veb->flags = flags;
	veb->uplink_seid = uplink_seid;
	veb->veb_idx = (uplink_veb ? uplink_veb->idx : I40E_NO_VEB);
	veb->enabled_tc = (enabled_tc ? enabled_tc : 0x1);

	/* create the VEB in the switch */
	ret = i40e_add_veb(veb, pf->vsi[vsi_idx]);
	if (ret)
		goto err_veb;
	if (vsi_idx == pf->lan_vsi)
		pf->lan_veb = veb->idx;

	return veb;

err_veb:
	i40e_veb_clear(veb);
err_alloc:
	return NULL;
}

/**
 * i40e_setup_pf_switch_element - set PF vars based on switch type
 * @pf: board private structure
 * @ele: element we are building info from
 * @num_reported: total number of elements
 * @printconfig: should we print the contents
 *
 * helper function to assist in extracting a few useful SEID values.
 **/
static void i40e_setup_pf_switch_element(struct i40e_pf *pf,
				struct i40e_aqc_switch_config_element_resp *ele,
				u16 num_reported, bool printconfig)
{
	u16 downlink_seid = le16_to_cpu(ele->downlink_seid);
	u16 uplink_seid = le16_to_cpu(ele->uplink_seid);
	u8 element_type = ele->element_type;
	u16 seid = le16_to_cpu(ele->seid);

	if (printconfig)
		dev_info(&pf->pdev->dev,
			 "type=%d seid=%d uplink=%d downlink=%d\n",
			 element_type, seid, uplink_seid, downlink_seid);

	switch (element_type) {
	case I40E_SWITCH_ELEMENT_TYPE_MAC:
		pf->mac_seid = seid;
		break;
	case I40E_SWITCH_ELEMENT_TYPE_VEB:
		/* Main VEB? */
		if (uplink_seid != pf->mac_seid)
			break;
		if (pf->lan_veb >= I40E_MAX_VEB) {
			int v;

			/* find existing or else empty VEB */
			for (v = 0; v < I40E_MAX_VEB; v++) {
				if (pf->veb[v] && (pf->veb[v]->seid == seid)) {
					pf->lan_veb = v;
					break;
				}
			}
			if (pf->lan_veb >= I40E_MAX_VEB) {
				v = i40e_veb_mem_alloc(pf);
				if (v < 0)
					break;
				pf->lan_veb = v;
			}
		}
		if (pf->lan_veb >= I40E_MAX_VEB)
			break;

		pf->veb[pf->lan_veb]->seid = seid;
		pf->veb[pf->lan_veb]->uplink_seid = pf->mac_seid;
		pf->veb[pf->lan_veb]->pf = pf;
		pf->veb[pf->lan_veb]->veb_idx = I40E_NO_VEB;
		break;
	case I40E_SWITCH_ELEMENT_TYPE_VSI:
		if (num_reported != 1)
			break;
		/* This is immediately after a reset so we can assume this is
		 * the PF's VSI
		 */
		pf->mac_seid = uplink_seid;
		pf->pf_seid = downlink_seid;
		pf->main_vsi_seid = seid;
		if (printconfig)
			dev_info(&pf->pdev->dev,
				 "pf_seid=%d main_vsi_seid=%d\n",
				 pf->pf_seid, pf->main_vsi_seid);
		break;
	case I40E_SWITCH_ELEMENT_TYPE_PF:
	case I40E_SWITCH_ELEMENT_TYPE_VF:
	case I40E_SWITCH_ELEMENT_TYPE_EMP:
	case I40E_SWITCH_ELEMENT_TYPE_BMC:
	case I40E_SWITCH_ELEMENT_TYPE_PE:
	case I40E_SWITCH_ELEMENT_TYPE_PA:
		/* ignore these for now */
		break;
	default:
		dev_info(&pf->pdev->dev, "unknown element type=%d seid=%d\n",
			 element_type, seid);
		break;
	}
}

/**
 * i40e_fetch_switch_configuration - Get switch config from firmware
 * @pf: board private structure
 * @printconfig: should we print the contents
 *
 * Get the current switch configuration from the device and
 * extract a few useful SEID values.
 **/
int i40e_fetch_switch_configuration(struct i40e_pf *pf, bool printconfig)
{
	struct i40e_aqc_get_switch_config_resp *sw_config;
	u16 next_seid = 0;
	int ret = 0;
	u8 *aq_buf;
	int i;

	aq_buf = kzalloc(I40E_AQ_LARGE_BUF, GFP_KERNEL);
	if (!aq_buf)
		return -ENOMEM;

	sw_config = (struct i40e_aqc_get_switch_config_resp *)aq_buf;
	do {
		u16 num_reported, num_total;

		ret = i40e_aq_get_switch_config(&pf->hw, sw_config,
						I40E_AQ_LARGE_BUF,
						&next_seid, NULL);
		if (ret) {
			dev_info(&pf->pdev->dev,
				 "get switch config failed err %s aq_err %s\n",
				 i40e_stat_str(&pf->hw, ret),
				 i40e_aq_str(&pf->hw,
					     pf->hw.aq.asq_last_status));
			kfree(aq_buf);
			return -ENOENT;
		}

		num_reported = le16_to_cpu(sw_config->header.num_reported);
		num_total = le16_to_cpu(sw_config->header.num_total);

		if (printconfig)
			dev_info(&pf->pdev->dev,
				 "header: %d reported %d total\n",
				 num_reported, num_total);

		for (i = 0; i < num_reported; i++) {
			struct i40e_aqc_switch_config_element_resp *ele =
				&sw_config->element[i];

			i40e_setup_pf_switch_element(pf, ele, num_reported,
						     printconfig);
		}
	} while (next_seid != 0);

	kfree(aq_buf);
	return ret;
}

/**
 * i40e_setup_pf_switch - Setup the HW switch on startup or after reset
 * @pf: board private structure
 * @reinit: if the Main VSI needs to re-initialized.
 *
 * Returns 0 on success, negative value on failure
 **/
static int i40e_setup_pf_switch(struct i40e_pf *pf, bool reinit)
{
	u16 flags = 0;
	int ret;

	/* find out what's out there already */
	ret = i40e_fetch_switch_configuration(pf, false);
	if (ret) {
		dev_info(&pf->pdev->dev,
			 "couldn't fetch switch config, err %s aq_err %s\n",
			 i40e_stat_str(&pf->hw, ret),
			 i40e_aq_str(&pf->hw, pf->hw.aq.asq_last_status));
		return ret;
	}
	i40e_pf_reset_stats(pf);

	/* set the switch config bit for the whole device to
	 * support limited promisc or true promisc
	 * when user requests promisc. The default is limited
	 * promisc.
	*/

	if ((pf->hw.pf_id == 0) &&
	    !(pf->flags & I40E_FLAG_TRUE_PROMISC_SUPPORT)) {
		flags = I40E_AQ_SET_SWITCH_CFG_PROMISC;
		pf->last_sw_conf_flags = flags;
	}

	if (pf->hw.pf_id == 0) {
		u16 valid_flags;

		valid_flags = I40E_AQ_SET_SWITCH_CFG_PROMISC;
		ret = i40e_aq_set_switch_config(&pf->hw, flags, valid_flags, 0,
						NULL);
		if (ret && pf->hw.aq.asq_last_status != I40E_AQ_RC_ESRCH) {
			dev_info(&pf->pdev->dev,
				 "couldn't set switch config bits, err %s aq_err %s\n",
				 i40e_stat_str(&pf->hw, ret),
				 i40e_aq_str(&pf->hw,
					     pf->hw.aq.asq_last_status));
			/* not a fatal problem, just keep going */
		}
		pf->last_sw_conf_valid_flags = valid_flags;
	}

	/* first time setup */
	if (pf->lan_vsi == I40E_NO_VSI || reinit) {
		struct i40e_vsi *vsi = NULL;
		u16 uplink_seid;

		/* Set up the PF VSI associated with the PF's main VSI
		 * that is already in the HW switch
		 */
		if (pf->lan_veb < I40E_MAX_VEB && pf->veb[pf->lan_veb])
			uplink_seid = pf->veb[pf->lan_veb]->seid;
		else
			uplink_seid = pf->mac_seid;
		if (pf->lan_vsi == I40E_NO_VSI)
			vsi = i40e_vsi_setup(pf, I40E_VSI_MAIN, uplink_seid, 0);
		else if (reinit)
			vsi = i40e_vsi_reinit_setup(pf->vsi[pf->lan_vsi]);
		if (!vsi) {
			dev_info(&pf->pdev->dev, "setup of MAIN VSI failed\n");
			i40e_cloud_filter_exit(pf);
			i40e_fdir_teardown(pf);
			return -EAGAIN;
		}
	} else {
		/* force a reset of TC and queue layout configurations */
		u8 enabled_tc = pf->vsi[pf->lan_vsi]->tc_config.enabled_tc;

		pf->vsi[pf->lan_vsi]->tc_config.enabled_tc = 0;
		pf->vsi[pf->lan_vsi]->seid = pf->main_vsi_seid;
		i40e_vsi_config_tc(pf->vsi[pf->lan_vsi], enabled_tc);
	}
	i40e_vlan_stripping_disable(pf->vsi[pf->lan_vsi]);

	i40e_fdir_sb_setup(pf);

	/* Setup static PF queue filter control settings */
	ret = i40e_setup_pf_filter_control(pf);
	if (ret) {
		dev_info(&pf->pdev->dev, "setup_pf_filter_control failed: %d\n",
			 ret);
		/* Failure here should not stop continuing other steps */
	}

	/* enable RSS in the HW, even for only one queue, as the stack can use
	 * the hash
	 */
	if ((pf->flags & I40E_FLAG_RSS_ENABLED))
		i40e_pf_config_rss(pf);

	/* fill in link information and enable LSE reporting */
	i40e_link_event(pf);

	/* Initialize user-specific link properties */
	pf->fc_autoneg_status = ((pf->hw.phy.link_info.an_info &
				  I40E_AQ_AN_COMPLETED) ? true : false);

	i40e_ptp_init(pf);

	/* repopulate tunnel port filters */
	udp_tunnel_nic_reset_ntf(pf->vsi[pf->lan_vsi]->netdev);

	return ret;
}

/**
 * i40e_determine_queue_usage - Work out queue distribution
 * @pf: board private structure
 **/
static void i40e_determine_queue_usage(struct i40e_pf *pf)
{
	int queues_left;
	int q_max;

	pf->num_lan_qps = 0;

	/* Find the max queues to be put into basic use.  We'll always be
	 * using TC0, whether or not DCB is running, and TC0 will get the
	 * big RSS set.
	 */
	queues_left = pf->hw.func_caps.num_tx_qp;

	if ((queues_left == 1) ||
	    !(pf->flags & I40E_FLAG_MSIX_ENABLED)) {
		/* one qp for PF, no queues for anything else */
		queues_left = 0;
		pf->alloc_rss_size = pf->num_lan_qps = 1;

		/* make sure all the fancies are disabled */
		pf->flags &= ~(I40E_FLAG_RSS_ENABLED	|
			       I40E_FLAG_IWARP_ENABLED	|
			       I40E_FLAG_FD_SB_ENABLED	|
			       I40E_FLAG_FD_ATR_ENABLED	|
			       I40E_FLAG_DCB_CAPABLE	|
			       I40E_FLAG_DCB_ENABLED	|
			       I40E_FLAG_SRIOV_ENABLED	|
			       I40E_FLAG_VMDQ_ENABLED);
		pf->flags |= I40E_FLAG_FD_SB_INACTIVE;
	} else if (!(pf->flags & (I40E_FLAG_RSS_ENABLED |
				  I40E_FLAG_FD_SB_ENABLED |
				  I40E_FLAG_FD_ATR_ENABLED |
				  I40E_FLAG_DCB_CAPABLE))) {
		/* one qp for PF */
		pf->alloc_rss_size = pf->num_lan_qps = 1;
		queues_left -= pf->num_lan_qps;

		pf->flags &= ~(I40E_FLAG_RSS_ENABLED	|
			       I40E_FLAG_IWARP_ENABLED	|
			       I40E_FLAG_FD_SB_ENABLED	|
			       I40E_FLAG_FD_ATR_ENABLED	|
			       I40E_FLAG_DCB_ENABLED	|
			       I40E_FLAG_VMDQ_ENABLED);
		pf->flags |= I40E_FLAG_FD_SB_INACTIVE;
	} else {
		/* Not enough queues for all TCs */
		if ((pf->flags & I40E_FLAG_DCB_CAPABLE) &&
		    (queues_left < I40E_MAX_TRAFFIC_CLASS)) {
			pf->flags &= ~(I40E_FLAG_DCB_CAPABLE |
					I40E_FLAG_DCB_ENABLED);
			dev_info(&pf->pdev->dev, "not enough queues for DCB. DCB is disabled.\n");
		}

		/* limit lan qps to the smaller of qps, cpus or msix */
		q_max = max_t(int, pf->rss_size_max, num_online_cpus());
		q_max = min_t(int, q_max, pf->hw.func_caps.num_tx_qp);
		q_max = min_t(int, q_max, pf->hw.func_caps.num_msix_vectors);
		pf->num_lan_qps = q_max;

		queues_left -= pf->num_lan_qps;
	}

	if (pf->flags & I40E_FLAG_FD_SB_ENABLED) {
		if (queues_left > 1) {
			queues_left -= 1; /* save 1 queue for FD */
		} else {
			pf->flags &= ~I40E_FLAG_FD_SB_ENABLED;
			pf->flags |= I40E_FLAG_FD_SB_INACTIVE;
			dev_info(&pf->pdev->dev, "not enough queues for Flow Director. Flow Director feature is disabled\n");
		}
	}

	if ((pf->flags & I40E_FLAG_SRIOV_ENABLED) &&
	    pf->num_vf_qps && pf->num_req_vfs && queues_left) {
		pf->num_req_vfs = min_t(int, pf->num_req_vfs,
					(queues_left / pf->num_vf_qps));
		queues_left -= (pf->num_req_vfs * pf->num_vf_qps);
	}

	if ((pf->flags & I40E_FLAG_VMDQ_ENABLED) &&
	    pf->num_vmdq_vsis && pf->num_vmdq_qps && queues_left) {
		pf->num_vmdq_vsis = min_t(int, pf->num_vmdq_vsis,
					  (queues_left / pf->num_vmdq_qps));
		queues_left -= (pf->num_vmdq_vsis * pf->num_vmdq_qps);
	}

	pf->queues_left = queues_left;
	dev_dbg(&pf->pdev->dev,
		"qs_avail=%d FD SB=%d lan_qs=%d lan_tc0=%d vf=%d*%d vmdq=%d*%d, remaining=%d\n",
		pf->hw.func_caps.num_tx_qp,
		!!(pf->flags & I40E_FLAG_FD_SB_ENABLED),
		pf->num_lan_qps, pf->alloc_rss_size, pf->num_req_vfs,
		pf->num_vf_qps, pf->num_vmdq_vsis, pf->num_vmdq_qps,
		queues_left);
}

/**
 * i40e_setup_pf_filter_control - Setup PF static filter control
 * @pf: PF to be setup
 *
 * i40e_setup_pf_filter_control sets up a PF's initial filter control
 * settings. If PE/FCoE are enabled then it will also set the per PF
 * based filter sizes required for them. It also enables Flow director,
 * ethertype and macvlan type filter settings for the pf.
 *
 * Returns 0 on success, negative on failure
 **/
static int i40e_setup_pf_filter_control(struct i40e_pf *pf)
{
	struct i40e_filter_control_settings *settings = &pf->filter_settings;

	settings->hash_lut_size = I40E_HASH_LUT_SIZE_128;

	/* Flow Director is enabled */
	if (pf->flags & (I40E_FLAG_FD_SB_ENABLED | I40E_FLAG_FD_ATR_ENABLED))
		settings->enable_fdir = true;

	/* Ethtype and MACVLAN filters enabled for PF */
	settings->enable_ethtype = true;
	settings->enable_macvlan = true;

	if (i40e_set_filter_control(&pf->hw, settings))
		return -ENOENT;

	return 0;
}

#define INFO_STRING_LEN 255
#define REMAIN(__x) (INFO_STRING_LEN - (__x))
static void i40e_print_features(struct i40e_pf *pf)
{
	struct i40e_hw *hw = &pf->hw;
	char *buf;
	int i;

	buf = kmalloc(INFO_STRING_LEN, GFP_KERNEL);
	if (!buf)
		return;

	i = snprintf(buf, INFO_STRING_LEN, "Features: PF-id[%d]", hw->pf_id);
#ifdef CONFIG_PCI_IOV
	i += scnprintf(&buf[i], REMAIN(i), " VFs: %d", pf->num_req_vfs);
#endif
	i += scnprintf(&buf[i], REMAIN(i), " VSIs: %d QP: %d",
		      pf->hw.func_caps.num_vsis,
		      pf->vsi[pf->lan_vsi]->num_queue_pairs);
	if (pf->flags & I40E_FLAG_RSS_ENABLED)
		i += scnprintf(&buf[i], REMAIN(i), " RSS");
	if (pf->flags & I40E_FLAG_FD_ATR_ENABLED)
		i += scnprintf(&buf[i], REMAIN(i), " FD_ATR");
	if (pf->flags & I40E_FLAG_FD_SB_ENABLED) {
		i += scnprintf(&buf[i], REMAIN(i), " FD_SB");
		i += scnprintf(&buf[i], REMAIN(i), " NTUPLE");
	}
	if (pf->flags & I40E_FLAG_DCB_CAPABLE)
		i += scnprintf(&buf[i], REMAIN(i), " DCB");
	i += scnprintf(&buf[i], REMAIN(i), " VxLAN");
	i += scnprintf(&buf[i], REMAIN(i), " Geneve");
	if (pf->flags & I40E_FLAG_PTP)
		i += scnprintf(&buf[i], REMAIN(i), " PTP");
	if (pf->flags & I40E_FLAG_VEB_MODE_ENABLED)
		i += scnprintf(&buf[i], REMAIN(i), " VEB");
	else
		i += scnprintf(&buf[i], REMAIN(i), " VEPA");

	dev_info(&pf->pdev->dev, "%s\n", buf);
	kfree(buf);
	WARN_ON(i > INFO_STRING_LEN);
}

/**
 * i40e_get_platform_mac_addr - get platform-specific MAC address
 * @pdev: PCI device information struct
 * @pf: board private structure
 *
 * Look up the MAC address for the device. First we'll try
 * eth_platform_get_mac_address, which will check Open Firmware, or arch
 * specific fallback. Otherwise, we'll default to the stored value in
 * firmware.
 **/
static void i40e_get_platform_mac_addr(struct pci_dev *pdev, struct i40e_pf *pf)
{
	if (eth_platform_get_mac_address(&pdev->dev, pf->hw.mac.addr))
		i40e_get_mac_addr(&pf->hw, pf->hw.mac.addr);
}

/**
 * i40e_set_fec_in_flags - helper function for setting FEC options in flags
 * @fec_cfg: FEC option to set in flags
 * @flags: ptr to flags in which we set FEC option
 **/
void i40e_set_fec_in_flags(u8 fec_cfg, u32 *flags)
{
	if (fec_cfg & I40E_AQ_SET_FEC_AUTO)
		*flags |= I40E_FLAG_RS_FEC | I40E_FLAG_BASE_R_FEC;
	if ((fec_cfg & I40E_AQ_SET_FEC_REQUEST_RS) ||
	    (fec_cfg & I40E_AQ_SET_FEC_ABILITY_RS)) {
		*flags |= I40E_FLAG_RS_FEC;
		*flags &= ~I40E_FLAG_BASE_R_FEC;
	}
	if ((fec_cfg & I40E_AQ_SET_FEC_REQUEST_KR) ||
	    (fec_cfg & I40E_AQ_SET_FEC_ABILITY_KR)) {
		*flags |= I40E_FLAG_BASE_R_FEC;
		*flags &= ~I40E_FLAG_RS_FEC;
	}
	if (fec_cfg == 0)
		*flags &= ~(I40E_FLAG_RS_FEC | I40E_FLAG_BASE_R_FEC);
}

/**
 * i40e_check_recovery_mode - check if we are running transition firmware
 * @pf: board private structure
 *
 * Check registers indicating the firmware runs in recovery mode. Sets the
 * appropriate driver state.
 *
 * Returns true if the recovery mode was detected, false otherwise
 **/
static bool i40e_check_recovery_mode(struct i40e_pf *pf)
{
	u32 val = rd32(&pf->hw, I40E_GL_FWSTS);

	if (val & I40E_GL_FWSTS_FWS1B_MASK) {
		dev_crit(&pf->pdev->dev, "Firmware recovery mode detected. Limiting functionality.\n");
		dev_crit(&pf->pdev->dev, "Refer to the Intel(R) Ethernet Adapters and Devices User Guide for details on firmware recovery mode.\n");
		set_bit(__I40E_RECOVERY_MODE, pf->state);

		return true;
	}
	if (test_bit(__I40E_RECOVERY_MODE, pf->state))
		dev_info(&pf->pdev->dev, "Please do Power-On Reset to initialize adapter in normal mode with full functionality.\n");

	return false;
}

/**
 * i40e_pf_loop_reset - perform reset in a loop.
 * @pf: board private structure
 *
 * This function is useful when a NIC is about to enter recovery mode.
 * When a NIC's internal data structures are corrupted the NIC's
 * firmware is going to enter recovery mode.
 * Right after a POR it takes about 7 minutes for firmware to enter
 * recovery mode. Until that time a NIC is in some kind of intermediate
 * state. After that time period the NIC almost surely enters
 * recovery mode. The only way for a driver to detect intermediate
 * state is to issue a series of pf-resets and check a return value.
 * If a PF reset returns success then the firmware could be in recovery
 * mode so the caller of this code needs to check for recovery mode
 * if this function returns success. There is a little chance that
 * firmware will hang in intermediate state forever.
 * Since waiting 7 minutes is quite a lot of time this function waits
 * 10 seconds and then gives up by returning an error.
 *
 * Return 0 on success, negative on failure.
 **/
static i40e_status i40e_pf_loop_reset(struct i40e_pf *pf)
{
	/* wait max 10 seconds for PF reset to succeed */
	const unsigned long time_end = jiffies + 10 * HZ;

	struct i40e_hw *hw = &pf->hw;
	i40e_status ret;

	ret = i40e_pf_reset(hw);
	while (ret != I40E_SUCCESS && time_before(jiffies, time_end)) {
		usleep_range(10000, 20000);
		ret = i40e_pf_reset(hw);
	}

	if (ret == I40E_SUCCESS)
		pf->pfr_count++;
	else
		dev_info(&pf->pdev->dev, "PF reset failed: %d\n", ret);

	return ret;
}

/**
 * i40e_check_fw_empr - check if FW issued unexpected EMP Reset
 * @pf: board private structure
 *
 * Check FW registers to determine if FW issued unexpected EMP Reset.
 * Every time when unexpected EMP Reset occurs the FW increments
 * a counter of unexpected EMP Resets. When the counter reaches 10
 * the FW should enter the Recovery mode
 *
 * Returns true if FW issued unexpected EMP Reset
 **/
static bool i40e_check_fw_empr(struct i40e_pf *pf)
{
	const u32 fw_sts = rd32(&pf->hw, I40E_GL_FWSTS) &
			   I40E_GL_FWSTS_FWS1B_MASK;
	return (fw_sts > I40E_GL_FWSTS_FWS1B_EMPR_0) &&
	       (fw_sts <= I40E_GL_FWSTS_FWS1B_EMPR_10);
}

/**
 * i40e_handle_resets - handle EMP resets and PF resets
 * @pf: board private structure
 *
 * Handle both EMP resets and PF resets and conclude whether there are
 * any issues regarding these resets. If there are any issues then
 * generate log entry.
 *
 * Return 0 if NIC is healthy or negative value when there are issues
 * with resets
 **/
static i40e_status i40e_handle_resets(struct i40e_pf *pf)
{
	const i40e_status pfr = i40e_pf_loop_reset(pf);
	const bool is_empr = i40e_check_fw_empr(pf);

	if (is_empr || pfr != I40E_SUCCESS)
		dev_crit(&pf->pdev->dev, "Entering recovery mode due to repeated FW resets. This may take several minutes. Refer to the Intel(R) Ethernet Adapters and Devices User Guide.\n");

	return is_empr ? I40E_ERR_RESET_FAILED : pfr;
}

/**
 * i40e_init_recovery_mode - initialize subsystems needed in recovery mode
 * @pf: board private structure
 * @hw: ptr to the hardware info
 *
 * This function does a minimal setup of all subsystems needed for running
 * recovery mode.
 *
 * Returns 0 on success, negative on failure
 **/
static int i40e_init_recovery_mode(struct i40e_pf *pf, struct i40e_hw *hw)
{
	struct i40e_vsi *vsi;
	int err;
	int v_idx;

	pci_save_state(pf->pdev);

	/* set up periodic task facility */
	timer_setup(&pf->service_timer, i40e_service_timer, 0);
	pf->service_timer_period = HZ;

	INIT_WORK(&pf->service_task, i40e_service_task);
	clear_bit(__I40E_SERVICE_SCHED, pf->state);

	err = i40e_init_interrupt_scheme(pf);
	if (err)
		goto err_switch_setup;

	/* The number of VSIs reported by the FW is the minimum guaranteed
	 * to us; HW supports far more and we share the remaining pool with
	 * the other PFs. We allocate space for more than the guarantee with
	 * the understanding that we might not get them all later.
	 */
	if (pf->hw.func_caps.num_vsis < I40E_MIN_VSI_ALLOC)
		pf->num_alloc_vsi = I40E_MIN_VSI_ALLOC;
	else
		pf->num_alloc_vsi = pf->hw.func_caps.num_vsis;

	/* Set up the vsi struct and our local tracking of the MAIN PF vsi. */
	pf->vsi = kcalloc(pf->num_alloc_vsi, sizeof(struct i40e_vsi *),
			  GFP_KERNEL);
	if (!pf->vsi) {
		err = -ENOMEM;
		goto err_switch_setup;
	}

	/* We allocate one VSI which is needed as absolute minimum
	 * in order to register the netdev
	 */
	v_idx = i40e_vsi_mem_alloc(pf, I40E_VSI_MAIN);
	if (v_idx < 0)
		goto err_switch_setup;
	pf->lan_vsi = v_idx;
	vsi = pf->vsi[v_idx];
	if (!vsi)
		goto err_switch_setup;
	vsi->alloc_queue_pairs = 1;
	err = i40e_config_netdev(vsi);
	if (err)
		goto err_switch_setup;
	err = register_netdev(vsi->netdev);
	if (err)
		goto err_switch_setup;
	vsi->netdev_registered = true;
	i40e_dbg_pf_init(pf);

	err = i40e_setup_misc_vector_for_recovery_mode(pf);
	if (err)
		goto err_switch_setup;

	/* tell the firmware that we're starting */
	i40e_send_version(pf);

	/* since everything's happy, start the service_task timer */
	mod_timer(&pf->service_timer,
		  round_jiffies(jiffies + pf->service_timer_period));

	return 0;

err_switch_setup:
	i40e_reset_interrupt_capability(pf);
	del_timer_sync(&pf->service_timer);
	i40e_shutdown_adminq(hw);
	iounmap(hw->hw_addr);
	pci_disable_pcie_error_reporting(pf->pdev);
	pci_release_mem_regions(pf->pdev);
	pci_disable_device(pf->pdev);
	kfree(pf);

	return err;
}

/**
 * i40e_probe - Device initialization routine
 * @pdev: PCI device information struct
 * @ent: entry in i40e_pci_tbl
 *
 * i40e_probe initializes a PF identified by a pci_dev structure.
 * The OS initialization, configuring of the PF private structure,
 * and a hardware reset occur.
 *
 * Returns 0 on success, negative on failure
 **/
static int i40e_probe(struct pci_dev *pdev, const struct pci_device_id *ent)
{
	struct i40e_aq_get_phy_abilities_resp abilities;
#ifdef CONFIG_I40E_DCB
	enum i40e_get_fw_lldp_status_resp lldp_status;
	i40e_status status;
#endif /* CONFIG_I40E_DCB */
	struct i40e_pf *pf;
	struct i40e_hw *hw;
	static u16 pfs_found;
	u16 wol_nvm_bits;
	u16 link_status;
	int err;
	u32 val;
	u32 i;

	err = pci_enable_device_mem(pdev);
	if (err)
		return err;

	/* set up for high or low dma */
	err = dma_set_mask_and_coherent(&pdev->dev, DMA_BIT_MASK(64));
	if (err) {
		err = dma_set_mask_and_coherent(&pdev->dev, DMA_BIT_MASK(32));
		if (err) {
			dev_err(&pdev->dev,
				"DMA configuration failed: 0x%x\n", err);
			goto err_dma;
		}
	}

	/* set up pci connections */
	err = pci_request_mem_regions(pdev, i40e_driver_name);
	if (err) {
		dev_info(&pdev->dev,
			 "pci_request_selected_regions failed %d\n", err);
		goto err_pci_reg;
	}

	pci_enable_pcie_error_reporting(pdev);
	pci_set_master(pdev);

	/* Now that we have a PCI connection, we need to do the
	 * low level device setup.  This is primarily setting up
	 * the Admin Queue structures and then querying for the
	 * device's current profile information.
	 */
	pf = kzalloc(sizeof(*pf), GFP_KERNEL);
	if (!pf) {
		err = -ENOMEM;
		goto err_pf_alloc;
	}
	pf->next_vsi = 0;
	pf->pdev = pdev;
	set_bit(__I40E_DOWN, pf->state);

	hw = &pf->hw;
	hw->back = pf;

	pf->ioremap_len = min_t(int, pci_resource_len(pdev, 0),
				I40E_MAX_CSR_SPACE);
	/* We believe that the highest register to read is
	 * I40E_GLGEN_STAT_CLEAR, so we check if the BAR size
	 * is not less than that before mapping to prevent a
	 * kernel panic.
	 */
	if (pf->ioremap_len < I40E_GLGEN_STAT_CLEAR) {
		dev_err(&pdev->dev, "Cannot map registers, bar size 0x%X too small, aborting\n",
			pf->ioremap_len);
		err = -ENOMEM;
		goto err_ioremap;
	}
	hw->hw_addr = ioremap(pci_resource_start(pdev, 0), pf->ioremap_len);
	if (!hw->hw_addr) {
		err = -EIO;
		dev_info(&pdev->dev, "ioremap(0x%04x, 0x%04x) failed: 0x%x\n",
			 (unsigned int)pci_resource_start(pdev, 0),
			 pf->ioremap_len, err);
		goto err_ioremap;
	}
	hw->vendor_id = pdev->vendor;
	hw->device_id = pdev->device;
	pci_read_config_byte(pdev, PCI_REVISION_ID, &hw->revision_id);
	hw->subsystem_vendor_id = pdev->subsystem_vendor;
	hw->subsystem_device_id = pdev->subsystem_device;
	hw->bus.device = PCI_SLOT(pdev->devfn);
	hw->bus.func = PCI_FUNC(pdev->devfn);
	hw->bus.bus_id = pdev->bus->number;
	pf->instance = pfs_found;

	/* Select something other than the 802.1ad ethertype for the
	 * switch to use internally and drop on ingress.
	 */
	hw->switch_tag = 0xffff;
	hw->first_tag = ETH_P_8021AD;
	hw->second_tag = ETH_P_8021Q;

	INIT_LIST_HEAD(&pf->l3_flex_pit_list);
	INIT_LIST_HEAD(&pf->l4_flex_pit_list);
	INIT_LIST_HEAD(&pf->ddp_old_prof);

	/* set up the locks for the AQ, do this only once in probe
	 * and destroy them only once in remove
	 */
	mutex_init(&hw->aq.asq_mutex);
	mutex_init(&hw->aq.arq_mutex);

	pf->msg_enable = netif_msg_init(debug,
					NETIF_MSG_DRV |
					NETIF_MSG_PROBE |
					NETIF_MSG_LINK);
	if (debug < -1)
		pf->hw.debug_mask = debug;

	/* do a special CORER for clearing PXE mode once at init */
	if (hw->revision_id == 0 &&
	    (rd32(hw, I40E_GLLAN_RCTL_0) & I40E_GLLAN_RCTL_0_PXE_MODE_MASK)) {
		wr32(hw, I40E_GLGEN_RTRIG, I40E_GLGEN_RTRIG_CORER_MASK);
		i40e_flush(hw);
		msleep(200);
		pf->corer_count++;

		i40e_clear_pxe_mode(hw);
	}

	/* Reset here to make sure all is clean and to define PF 'n' */
	i40e_clear_hw(hw);

	err = i40e_set_mac_type(hw);
	if (err) {
		dev_warn(&pdev->dev, "unidentified MAC or BLANK NVM: %d\n",
			 err);
		goto err_pf_reset;
	}

	err = i40e_handle_resets(pf);
	if (err)
		goto err_pf_reset;

	i40e_check_recovery_mode(pf);

	hw->aq.num_arq_entries = I40E_AQ_LEN;
	hw->aq.num_asq_entries = I40E_AQ_LEN;
	hw->aq.arq_buf_size = I40E_MAX_AQ_BUF_SIZE;
	hw->aq.asq_buf_size = I40E_MAX_AQ_BUF_SIZE;
	pf->adminq_work_limit = I40E_AQ_WORK_LIMIT;

	snprintf(pf->int_name, sizeof(pf->int_name) - 1,
		 "%s-%s:misc",
		 dev_driver_string(&pf->pdev->dev), dev_name(&pdev->dev));

	err = i40e_init_shared_code(hw);
	if (err) {
		dev_warn(&pdev->dev, "unidentified MAC or BLANK NVM: %d\n",
			 err);
		goto err_pf_reset;
	}

	/* set up a default setting for link flow control */
	pf->hw.fc.requested_mode = I40E_FC_NONE;

	err = i40e_init_adminq(hw);
	if (err) {
		if (err == I40E_ERR_FIRMWARE_API_VERSION)
			dev_info(&pdev->dev,
				 "The driver for the device stopped because the NVM image v%u.%u is newer than expected v%u.%u. You must install the most recent version of the network driver.\n",
				 hw->aq.api_maj_ver,
				 hw->aq.api_min_ver,
				 I40E_FW_API_VERSION_MAJOR,
				 I40E_FW_MINOR_VERSION(hw));
		else
			dev_info(&pdev->dev,
				 "The driver for the device stopped because the device firmware failed to init. Try updating your NVM image.\n");

		goto err_pf_reset;
	}
	i40e_get_oem_version(hw);

	/* provide nvm, fw, api versions, vendor:device id, subsys vendor:device id */
	dev_info(&pdev->dev, "fw %d.%d.%05d api %d.%d nvm %s [%04x:%04x] [%04x:%04x]\n",
		 hw->aq.fw_maj_ver, hw->aq.fw_min_ver, hw->aq.fw_build,
		 hw->aq.api_maj_ver, hw->aq.api_min_ver,
		 i40e_nvm_version_str(hw), hw->vendor_id, hw->device_id,
		 hw->subsystem_vendor_id, hw->subsystem_device_id);

	if (hw->aq.api_maj_ver == I40E_FW_API_VERSION_MAJOR &&
	    hw->aq.api_min_ver > I40E_FW_MINOR_VERSION(hw))
		dev_info(&pdev->dev,
			 "The driver for the device detected a newer version of the NVM image v%u.%u than expected v%u.%u. Please install the most recent version of the network driver.\n",
			 hw->aq.api_maj_ver,
			 hw->aq.api_min_ver,
			 I40E_FW_API_VERSION_MAJOR,
			 I40E_FW_MINOR_VERSION(hw));
	else if (hw->aq.api_maj_ver == 1 && hw->aq.api_min_ver < 4)
		dev_info(&pdev->dev,
			 "The driver for the device detected an older version of the NVM image v%u.%u than expected v%u.%u. Please update the NVM image.\n",
			 hw->aq.api_maj_ver,
			 hw->aq.api_min_ver,
			 I40E_FW_API_VERSION_MAJOR,
			 I40E_FW_MINOR_VERSION(hw));

	i40e_verify_eeprom(pf);

	/* Rev 0 hardware was never productized */
	if (hw->revision_id < 1)
		dev_warn(&pdev->dev, "This device is a pre-production adapter/LOM. Please be aware there may be issues with your hardware. If you are experiencing problems please contact your Intel or hardware representative who provided you with this hardware.\n");

	i40e_clear_pxe_mode(hw);

	err = i40e_get_capabilities(pf, i40e_aqc_opc_list_func_capabilities);
	if (err)
		goto err_adminq_setup;

	err = i40e_sw_init(pf);
	if (err) {
		dev_info(&pdev->dev, "sw_init failed: %d\n", err);
		goto err_sw_init;
	}

	if (test_bit(__I40E_RECOVERY_MODE, pf->state))
		return i40e_init_recovery_mode(pf, hw);

	err = i40e_init_lan_hmc(hw, hw->func_caps.num_tx_qp,
				hw->func_caps.num_rx_qp, 0, 0);
	if (err) {
		dev_info(&pdev->dev, "init_lan_hmc failed: %d\n", err);
		goto err_init_lan_hmc;
	}

	err = i40e_configure_lan_hmc(hw, I40E_HMC_MODEL_DIRECT_ONLY);
	if (err) {
		dev_info(&pdev->dev, "configure_lan_hmc failed: %d\n", err);
		err = -ENOENT;
		goto err_configure_lan_hmc;
	}

	/* Disable LLDP for NICs that have firmware versions lower than v4.3.
	 * Ignore error return codes because if it was already disabled via
	 * hardware settings this will fail
	 */
	if (pf->hw_features & I40E_HW_STOP_FW_LLDP) {
		dev_info(&pdev->dev, "Stopping firmware LLDP agent.\n");
		i40e_aq_stop_lldp(hw, true, false, NULL);
	}

	/* allow a platform config to override the HW addr */
	i40e_get_platform_mac_addr(pdev, pf);

	if (!is_valid_ether_addr(hw->mac.addr)) {
		dev_info(&pdev->dev, "invalid MAC address %pM\n", hw->mac.addr);
		err = -EIO;
		goto err_mac_addr;
	}
	dev_info(&pdev->dev, "MAC address: %pM\n", hw->mac.addr);
	ether_addr_copy(hw->mac.perm_addr, hw->mac.addr);
	i40e_get_port_mac_addr(hw, hw->mac.port_addr);
	if (is_valid_ether_addr(hw->mac.port_addr))
		pf->hw_features |= I40E_HW_PORT_ID_VALID;

	pci_set_drvdata(pdev, pf);
	pci_save_state(pdev);

#ifdef CONFIG_I40E_DCB
	status = i40e_get_fw_lldp_status(&pf->hw, &lldp_status);
	(!status &&
	 lldp_status == I40E_GET_FW_LLDP_STATUS_ENABLED) ?
		(pf->flags &= ~I40E_FLAG_DISABLE_FW_LLDP) :
		(pf->flags |= I40E_FLAG_DISABLE_FW_LLDP);
	dev_info(&pdev->dev,
		 (pf->flags & I40E_FLAG_DISABLE_FW_LLDP) ?
			"FW LLDP is disabled\n" :
			"FW LLDP is enabled\n");

	/* Enable FW to write default DCB config on link-up */
	i40e_aq_set_dcb_parameters(hw, true, NULL);

	err = i40e_init_pf_dcb(pf);
	if (err) {
		dev_info(&pdev->dev, "DCB init failed %d, disabled\n", err);
		pf->flags &= ~(I40E_FLAG_DCB_CAPABLE | I40E_FLAG_DCB_ENABLED);
		/* Continue without DCB enabled */
	}
#endif /* CONFIG_I40E_DCB */

	/* set up periodic task facility */
	timer_setup(&pf->service_timer, i40e_service_timer, 0);
	pf->service_timer_period = HZ;

	INIT_WORK(&pf->service_task, i40e_service_task);
	clear_bit(__I40E_SERVICE_SCHED, pf->state);

	/* NVM bit on means WoL disabled for the port */
	i40e_read_nvm_word(hw, I40E_SR_NVM_WAKE_ON_LAN, &wol_nvm_bits);
	if (BIT (hw->port) & wol_nvm_bits || hw->partition_id != 1)
		pf->wol_en = false;
	else
		pf->wol_en = true;
	device_set_wakeup_enable(&pf->pdev->dev, pf->wol_en);

	/* set up the main switch operations */
	i40e_determine_queue_usage(pf);
	err = i40e_init_interrupt_scheme(pf);
	if (err)
		goto err_switch_setup;

	pf->udp_tunnel_nic.set_port = i40e_udp_tunnel_set_port;
	pf->udp_tunnel_nic.unset_port = i40e_udp_tunnel_unset_port;
	pf->udp_tunnel_nic.flags = UDP_TUNNEL_NIC_INFO_MAY_SLEEP;
	pf->udp_tunnel_nic.shared = &pf->udp_tunnel_shared;
	pf->udp_tunnel_nic.tables[0].n_entries = I40E_MAX_PF_UDP_OFFLOAD_PORTS;
	pf->udp_tunnel_nic.tables[0].tunnel_types = UDP_TUNNEL_TYPE_VXLAN |
						    UDP_TUNNEL_TYPE_GENEVE;

	/* The number of VSIs reported by the FW is the minimum guaranteed
	 * to us; HW supports far more and we share the remaining pool with
	 * the other PFs. We allocate space for more than the guarantee with
	 * the understanding that we might not get them all later.
	 */
	if (pf->hw.func_caps.num_vsis < I40E_MIN_VSI_ALLOC)
		pf->num_alloc_vsi = I40E_MIN_VSI_ALLOC;
	else
		pf->num_alloc_vsi = pf->hw.func_caps.num_vsis;
	if (pf->num_alloc_vsi > UDP_TUNNEL_NIC_MAX_SHARING_DEVICES) {
		dev_warn(&pf->pdev->dev,
			 "limiting the VSI count due to UDP tunnel limitation %d > %d\n",
			 pf->num_alloc_vsi, UDP_TUNNEL_NIC_MAX_SHARING_DEVICES);
		pf->num_alloc_vsi = UDP_TUNNEL_NIC_MAX_SHARING_DEVICES;
	}

	/* Set up the *vsi struct and our local tracking of the MAIN PF vsi. */
	pf->vsi = kcalloc(pf->num_alloc_vsi, sizeof(struct i40e_vsi *),
			  GFP_KERNEL);
	if (!pf->vsi) {
		err = -ENOMEM;
		goto err_switch_setup;
	}

#ifdef CONFIG_PCI_IOV
	/* prep for VF support */
	if ((pf->flags & I40E_FLAG_SRIOV_ENABLED) &&
	    (pf->flags & I40E_FLAG_MSIX_ENABLED) &&
	    !test_bit(__I40E_BAD_EEPROM, pf->state)) {
		if (pci_num_vf(pdev))
			pf->flags |= I40E_FLAG_VEB_MODE_ENABLED;
	}
#endif
	err = i40e_setup_pf_switch(pf, false);
	if (err) {
		dev_info(&pdev->dev, "setup_pf_switch failed: %d\n", err);
		goto err_vsis;
	}
	INIT_LIST_HEAD(&pf->vsi[pf->lan_vsi]->ch_list);

	/* if FDIR VSI was set up, start it now */
	for (i = 0; i < pf->num_alloc_vsi; i++) {
		if (pf->vsi[i] && pf->vsi[i]->type == I40E_VSI_FDIR) {
			i40e_vsi_open(pf->vsi[i]);
			break;
		}
	}

	/* The driver only wants link up/down and module qualification
	 * reports from firmware.  Note the negative logic.
	 */
	err = i40e_aq_set_phy_int_mask(&pf->hw,
				       ~(I40E_AQ_EVENT_LINK_UPDOWN |
					 I40E_AQ_EVENT_MEDIA_NA |
					 I40E_AQ_EVENT_MODULE_QUAL_FAIL), NULL);
	if (err)
		dev_info(&pf->pdev->dev, "set phy mask fail, err %s aq_err %s\n",
			 i40e_stat_str(&pf->hw, err),
			 i40e_aq_str(&pf->hw, pf->hw.aq.asq_last_status));

	/* Reconfigure hardware for allowing smaller MSS in the case
	 * of TSO, so that we avoid the MDD being fired and causing
	 * a reset in the case of small MSS+TSO.
	 */
	val = rd32(hw, I40E_REG_MSS);
	if ((val & I40E_REG_MSS_MIN_MASK) > I40E_64BYTE_MSS) {
		val &= ~I40E_REG_MSS_MIN_MASK;
		val |= I40E_64BYTE_MSS;
		wr32(hw, I40E_REG_MSS, val);
	}

	if (pf->hw_features & I40E_HW_RESTART_AUTONEG) {
		msleep(75);
		err = i40e_aq_set_link_restart_an(&pf->hw, true, NULL);
		if (err)
			dev_info(&pf->pdev->dev, "link restart failed, err %s aq_err %s\n",
				 i40e_stat_str(&pf->hw, err),
				 i40e_aq_str(&pf->hw,
					     pf->hw.aq.asq_last_status));
	}
	/* The main driver is (mostly) up and happy. We need to set this state
	 * before setting up the misc vector or we get a race and the vector
	 * ends up disabled forever.
	 */
	clear_bit(__I40E_DOWN, pf->state);

	/* In case of MSIX we are going to setup the misc vector right here
	 * to handle admin queue events etc. In case of legacy and MSI
	 * the misc functionality and queue processing is combined in
	 * the same vector and that gets setup at open.
	 */
	if (pf->flags & I40E_FLAG_MSIX_ENABLED) {
		err = i40e_setup_misc_vector(pf);
		if (err) {
			dev_info(&pdev->dev,
				 "setup of misc vector failed: %d\n", err);
			i40e_cloud_filter_exit(pf);
			i40e_fdir_teardown(pf);
			goto err_vsis;
		}
	}

#ifdef CONFIG_PCI_IOV
	/* prep for VF support */
	if ((pf->flags & I40E_FLAG_SRIOV_ENABLED) &&
	    (pf->flags & I40E_FLAG_MSIX_ENABLED) &&
	    !test_bit(__I40E_BAD_EEPROM, pf->state)) {
		/* disable link interrupts for VFs */
		val = rd32(hw, I40E_PFGEN_PORTMDIO_NUM);
		val &= ~I40E_PFGEN_PORTMDIO_NUM_VFLINK_STAT_ENA_MASK;
		wr32(hw, I40E_PFGEN_PORTMDIO_NUM, val);
		i40e_flush(hw);

		if (pci_num_vf(pdev)) {
			dev_info(&pdev->dev,
				 "Active VFs found, allocating resources.\n");
			err = i40e_alloc_vfs(pf, pci_num_vf(pdev));
			if (err)
				dev_info(&pdev->dev,
					 "Error %d allocating resources for existing VFs\n",
					 err);
		}
	}
#endif /* CONFIG_PCI_IOV */

	if (pf->flags & I40E_FLAG_IWARP_ENABLED) {
		pf->iwarp_base_vector = i40e_get_lump(pf, pf->irq_pile,
						      pf->num_iwarp_msix,
						      I40E_IWARP_IRQ_PILE_ID);
		if (pf->iwarp_base_vector < 0) {
			dev_info(&pdev->dev,
				 "failed to get tracking for %d vectors for IWARP err=%d\n",
				 pf->num_iwarp_msix, pf->iwarp_base_vector);
			pf->flags &= ~I40E_FLAG_IWARP_ENABLED;
		}
	}

	i40e_dbg_pf_init(pf);

	/* tell the firmware that we're starting */
	i40e_send_version(pf);

	/* since everything's happy, start the service_task timer */
	mod_timer(&pf->service_timer,
		  round_jiffies(jiffies + pf->service_timer_period));

	/* add this PF to client device list and launch a client service task */
	if (pf->flags & I40E_FLAG_IWARP_ENABLED) {
		err = i40e_lan_add_device(pf);
		if (err)
			dev_info(&pdev->dev, "Failed to add PF to client API service list: %d\n",
				 err);
	}

#define PCI_SPEED_SIZE 8
#define PCI_WIDTH_SIZE 8
	/* Devices on the IOSF bus do not have this information
	 * and will report PCI Gen 1 x 1 by default so don't bother
	 * checking them.
	 */
	if (!(pf->hw_features & I40E_HW_NO_PCI_LINK_CHECK)) {
		char speed[PCI_SPEED_SIZE] = "Unknown";
		char width[PCI_WIDTH_SIZE] = "Unknown";

		/* Get the negotiated link width and speed from PCI config
		 * space
		 */
		pcie_capability_read_word(pf->pdev, PCI_EXP_LNKSTA,
					  &link_status);

		i40e_set_pci_config_data(hw, link_status);

		switch (hw->bus.speed) {
		case i40e_bus_speed_8000:
			strlcpy(speed, "8.0", PCI_SPEED_SIZE); break;
		case i40e_bus_speed_5000:
			strlcpy(speed, "5.0", PCI_SPEED_SIZE); break;
		case i40e_bus_speed_2500:
			strlcpy(speed, "2.5", PCI_SPEED_SIZE); break;
		default:
			break;
		}
		switch (hw->bus.width) {
		case i40e_bus_width_pcie_x8:
			strlcpy(width, "8", PCI_WIDTH_SIZE); break;
		case i40e_bus_width_pcie_x4:
			strlcpy(width, "4", PCI_WIDTH_SIZE); break;
		case i40e_bus_width_pcie_x2:
			strlcpy(width, "2", PCI_WIDTH_SIZE); break;
		case i40e_bus_width_pcie_x1:
			strlcpy(width, "1", PCI_WIDTH_SIZE); break;
		default:
			break;
		}

		dev_info(&pdev->dev, "PCI-Express: Speed %sGT/s Width x%s\n",
			 speed, width);

		if (hw->bus.width < i40e_bus_width_pcie_x8 ||
		    hw->bus.speed < i40e_bus_speed_8000) {
			dev_warn(&pdev->dev, "PCI-Express bandwidth available for this device may be insufficient for optimal performance.\n");
			dev_warn(&pdev->dev, "Please move the device to a different PCI-e link with more lanes and/or higher transfer rate.\n");
		}
	}

	/* get the requested speeds from the fw */
	err = i40e_aq_get_phy_capabilities(hw, false, false, &abilities, NULL);
	if (err)
		dev_dbg(&pf->pdev->dev, "get requested speeds ret =  %s last_status =  %s\n",
			i40e_stat_str(&pf->hw, err),
			i40e_aq_str(&pf->hw, pf->hw.aq.asq_last_status));
	pf->hw.phy.link_info.requested_speeds = abilities.link_speed;

	/* set the FEC config due to the board capabilities */
	i40e_set_fec_in_flags(abilities.fec_cfg_curr_mod_ext_info, &pf->flags);

	/* get the supported phy types from the fw */
	err = i40e_aq_get_phy_capabilities(hw, false, true, &abilities, NULL);
	if (err)
		dev_dbg(&pf->pdev->dev, "get supported phy types ret =  %s last_status =  %s\n",
			i40e_stat_str(&pf->hw, err),
			i40e_aq_str(&pf->hw, pf->hw.aq.asq_last_status));

	/* make sure the MFS hasn't been set lower than the default */
#define MAX_FRAME_SIZE_DEFAULT 0x2600
	val = (rd32(&pf->hw, I40E_PRTGL_SAH) &
	       I40E_PRTGL_SAH_MFS_MASK) >> I40E_PRTGL_SAH_MFS_SHIFT;
	if (val < MAX_FRAME_SIZE_DEFAULT)
		dev_warn(&pdev->dev, "MFS for port %x has been set below the default: %x\n",
			 i, val);

	/* Add a filter to drop all Flow control frames from any VSI from being
	 * transmitted. By doing so we stop a malicious VF from sending out
	 * PAUSE or PFC frames and potentially controlling traffic for other
	 * PF/VF VSIs.
	 * The FW can still send Flow control frames if enabled.
	 */
	i40e_add_filter_to_drop_tx_flow_control_frames(&pf->hw,
						       pf->main_vsi_seid);
#ifdef CONFIG_I40E_DCB
	if (pf->flags & I40E_FLAG_DISABLE_FW_LLDP)
		i40e_set_lldp_forwarding(pf, true);
#endif /* CONFIG_I40E_DCB */

	if ((pf->hw.device_id == I40E_DEV_ID_10G_BASE_T) ||
		(pf->hw.device_id == I40E_DEV_ID_10G_BASE_T4))
		pf->hw_features |= I40E_HW_PHY_CONTROLS_LEDS;
	if (pf->hw.device_id == I40E_DEV_ID_SFP_I_X722)
		pf->hw_features |= I40E_HW_HAVE_CRT_RETIMER;
	/* print a string summarizing features */
	i40e_print_features(pf);

	return 0;

	/* Unwind what we've done if something failed in the setup */
err_vsis:
	set_bit(__I40E_DOWN, pf->state);
	i40e_clear_interrupt_scheme(pf);
	kfree(pf->vsi);
err_switch_setup:
	i40e_reset_interrupt_capability(pf);
	del_timer_sync(&pf->service_timer);
err_mac_addr:
err_configure_lan_hmc:
	(void)i40e_shutdown_lan_hmc(hw);
err_init_lan_hmc:
	kfree(pf->qp_pile);
err_sw_init:
err_adminq_setup:
err_pf_reset:
	iounmap(hw->hw_addr);
err_ioremap:
	kfree(pf);
err_pf_alloc:
	pci_disable_pcie_error_reporting(pdev);
	pci_release_mem_regions(pdev);
err_pci_reg:
err_dma:
	pci_disable_device(pdev);
	return err;
}

/**
 * i40e_remove - Device removal routine
 * @pdev: PCI device information struct
 *
 * i40e_remove is called by the PCI subsystem to alert the driver
 * that is should release a PCI device.  This could be caused by a
 * Hot-Plug event, or because the driver is going to be removed from
 * memory.
 **/
static void i40e_remove(struct pci_dev *pdev)
{
	struct i40e_pf *pf = pci_get_drvdata(pdev);
	struct i40e_hw *hw = &pf->hw;
	i40e_status ret_code;
	int i;

	i40e_dbg_pf_exit(pf);

	i40e_ptp_stop(pf);

	/* Disable RSS in hw */
	i40e_write_rx_ctl(hw, I40E_PFQF_HENA(0), 0);
	i40e_write_rx_ctl(hw, I40E_PFQF_HENA(1), 0);

	while (test_bit(__I40E_RESET_RECOVERY_PENDING, pf->state))
		usleep_range(1000, 2000);

	if (pf->flags & I40E_FLAG_SRIOV_ENABLED) {
		set_bit(__I40E_VF_RESETS_DISABLED, pf->state);
		i40e_free_vfs(pf);
		pf->flags &= ~I40E_FLAG_SRIOV_ENABLED;
	}
	/* no more scheduling of any task */
	set_bit(__I40E_SUSPENDED, pf->state);
	set_bit(__I40E_DOWN, pf->state);
	if (pf->service_timer.function)
		del_timer_sync(&pf->service_timer);
	if (pf->service_task.func)
		cancel_work_sync(&pf->service_task);

	if (test_bit(__I40E_RECOVERY_MODE, pf->state)) {
		struct i40e_vsi *vsi = pf->vsi[0];

		/* We know that we have allocated only one vsi for this PF,
		 * it was just for registering netdevice, so the interface
		 * could be visible in the 'ifconfig' output
		 */
		unregister_netdev(vsi->netdev);
		free_netdev(vsi->netdev);

		goto unmap;
	}

	/* Client close must be called explicitly here because the timer
	 * has been stopped.
	 */
	i40e_notify_client_of_netdev_close(pf->vsi[pf->lan_vsi], false);

	i40e_fdir_teardown(pf);

	/* If there is a switch structure or any orphans, remove them.
	 * This will leave only the PF's VSI remaining.
	 */
	for (i = 0; i < I40E_MAX_VEB; i++) {
		if (!pf->veb[i])
			continue;

		if (pf->veb[i]->uplink_seid == pf->mac_seid ||
		    pf->veb[i]->uplink_seid == 0)
			i40e_switch_branch_release(pf->veb[i]);
	}

	/* Now we can shutdown the PF's VSI, just before we kill
	 * adminq and hmc.
	 */
	if (pf->vsi[pf->lan_vsi])
		i40e_vsi_release(pf->vsi[pf->lan_vsi]);

	i40e_cloud_filter_exit(pf);

	/* remove attached clients */
	if (pf->flags & I40E_FLAG_IWARP_ENABLED) {
		ret_code = i40e_lan_del_device(pf);
		if (ret_code)
			dev_warn(&pdev->dev, "Failed to delete client device: %d\n",
				 ret_code);
	}

	/* shutdown and destroy the HMC */
	if (hw->hmc.hmc_obj) {
		ret_code = i40e_shutdown_lan_hmc(hw);
		if (ret_code)
			dev_warn(&pdev->dev,
				 "Failed to destroy the HMC resources: %d\n",
				 ret_code);
	}

unmap:
	/* Free MSI/legacy interrupt 0 when in recovery mode. */
	if (test_bit(__I40E_RECOVERY_MODE, pf->state) &&
	    !(pf->flags & I40E_FLAG_MSIX_ENABLED))
		free_irq(pf->pdev->irq, pf);

	/* shutdown the adminq */
	i40e_shutdown_adminq(hw);

	/* destroy the locks only once, here */
	mutex_destroy(&hw->aq.arq_mutex);
	mutex_destroy(&hw->aq.asq_mutex);

	/* Clear all dynamic memory lists of rings, q_vectors, and VSIs */
	rtnl_lock();
	i40e_clear_interrupt_scheme(pf);
	for (i = 0; i < pf->num_alloc_vsi; i++) {
		if (pf->vsi[i]) {
			if (!test_bit(__I40E_RECOVERY_MODE, pf->state))
				i40e_vsi_clear_rings(pf->vsi[i]);
			i40e_vsi_clear(pf->vsi[i]);
			pf->vsi[i] = NULL;
		}
	}
	rtnl_unlock();

	for (i = 0; i < I40E_MAX_VEB; i++) {
		kfree(pf->veb[i]);
		pf->veb[i] = NULL;
	}

	kfree(pf->qp_pile);
	kfree(pf->vsi);

	iounmap(hw->hw_addr);
	kfree(pf);
	pci_release_mem_regions(pdev);

	pci_disable_pcie_error_reporting(pdev);
	pci_disable_device(pdev);
}

/**
 * i40e_pci_error_detected - warning that something funky happened in PCI land
 * @pdev: PCI device information struct
 * @error: the type of PCI error
 *
 * Called to warn that something happened and the error handling steps
 * are in progress.  Allows the driver to quiesce things, be ready for
 * remediation.
 **/
static pci_ers_result_t i40e_pci_error_detected(struct pci_dev *pdev,
						pci_channel_state_t error)
{
	struct i40e_pf *pf = pci_get_drvdata(pdev);

	dev_info(&pdev->dev, "%s: error %d\n", __func__, error);

	if (!pf) {
		dev_info(&pdev->dev,
			 "Cannot recover - error happened during device probe\n");
		return PCI_ERS_RESULT_DISCONNECT;
	}

	/* shutdown all operations */
	if (!test_bit(__I40E_SUSPENDED, pf->state))
		i40e_prep_for_reset(pf);

	/* Request a slot reset */
	return PCI_ERS_RESULT_NEED_RESET;
}

/**
 * i40e_pci_error_slot_reset - a PCI slot reset just happened
 * @pdev: PCI device information struct
 *
 * Called to find if the driver can work with the device now that
 * the pci slot has been reset.  If a basic connection seems good
 * (registers are readable and have sane content) then return a
 * happy little PCI_ERS_RESULT_xxx.
 **/
static pci_ers_result_t i40e_pci_error_slot_reset(struct pci_dev *pdev)
{
	struct i40e_pf *pf = pci_get_drvdata(pdev);
	pci_ers_result_t result;
	u32 reg;

	dev_dbg(&pdev->dev, "%s\n", __func__);
	if (pci_enable_device_mem(pdev)) {
		dev_info(&pdev->dev,
			 "Cannot re-enable PCI device after reset.\n");
		result = PCI_ERS_RESULT_DISCONNECT;
	} else {
		pci_set_master(pdev);
		pci_restore_state(pdev);
		pci_save_state(pdev);
		pci_wake_from_d3(pdev, false);

		reg = rd32(&pf->hw, I40E_GLGEN_RTRIG);
		if (reg == 0)
			result = PCI_ERS_RESULT_RECOVERED;
		else
			result = PCI_ERS_RESULT_DISCONNECT;
	}

	return result;
}

/**
 * i40e_pci_error_reset_prepare - prepare device driver for pci reset
 * @pdev: PCI device information struct
 */
static void i40e_pci_error_reset_prepare(struct pci_dev *pdev)
{
	struct i40e_pf *pf = pci_get_drvdata(pdev);

	i40e_prep_for_reset(pf);
}

/**
 * i40e_pci_error_reset_done - pci reset done, device driver reset can begin
 * @pdev: PCI device information struct
 */
static void i40e_pci_error_reset_done(struct pci_dev *pdev)
{
	struct i40e_pf *pf = pci_get_drvdata(pdev);

	i40e_reset_and_rebuild(pf, false, false);
}

/**
 * i40e_pci_error_resume - restart operations after PCI error recovery
 * @pdev: PCI device information struct
 *
 * Called to allow the driver to bring things back up after PCI error
 * and/or reset recovery has finished.
 **/
static void i40e_pci_error_resume(struct pci_dev *pdev)
{
	struct i40e_pf *pf = pci_get_drvdata(pdev);

	dev_dbg(&pdev->dev, "%s\n", __func__);
	if (test_bit(__I40E_SUSPENDED, pf->state))
		return;

	i40e_handle_reset_warning(pf, false);
}

/**
 * i40e_enable_mc_magic_wake - enable multicast magic packet wake up
 * using the mac_address_write admin q function
 * @pf: pointer to i40e_pf struct
 **/
static void i40e_enable_mc_magic_wake(struct i40e_pf *pf)
{
	struct i40e_hw *hw = &pf->hw;
	i40e_status ret;
	u8 mac_addr[6];
	u16 flags = 0;

	/* Get current MAC address in case it's an LAA */
	if (pf->vsi[pf->lan_vsi] && pf->vsi[pf->lan_vsi]->netdev) {
		ether_addr_copy(mac_addr,
				pf->vsi[pf->lan_vsi]->netdev->dev_addr);
	} else {
		dev_err(&pf->pdev->dev,
			"Failed to retrieve MAC address; using default\n");
		ether_addr_copy(mac_addr, hw->mac.addr);
	}

	/* The FW expects the mac address write cmd to first be called with
	 * one of these flags before calling it again with the multicast
	 * enable flags.
	 */
	flags = I40E_AQC_WRITE_TYPE_LAA_WOL;

	if (hw->func_caps.flex10_enable && hw->partition_id != 1)
		flags = I40E_AQC_WRITE_TYPE_LAA_ONLY;

	ret = i40e_aq_mac_address_write(hw, flags, mac_addr, NULL);
	if (ret) {
		dev_err(&pf->pdev->dev,
			"Failed to update MAC address registers; cannot enable Multicast Magic packet wake up");
		return;
	}

	flags = I40E_AQC_MC_MAG_EN
			| I40E_AQC_WOL_PRESERVE_ON_PFR
			| I40E_AQC_WRITE_TYPE_UPDATE_MC_MAG;
	ret = i40e_aq_mac_address_write(hw, flags, mac_addr, NULL);
	if (ret)
		dev_err(&pf->pdev->dev,
			"Failed to enable Multicast Magic Packet wake up\n");
}

/**
 * i40e_shutdown - PCI callback for shutting down
 * @pdev: PCI device information struct
 **/
static void i40e_shutdown(struct pci_dev *pdev)
{
	struct i40e_pf *pf = pci_get_drvdata(pdev);
	struct i40e_hw *hw = &pf->hw;

	set_bit(__I40E_SUSPENDED, pf->state);
	set_bit(__I40E_DOWN, pf->state);

	del_timer_sync(&pf->service_timer);
	cancel_work_sync(&pf->service_task);
	i40e_cloud_filter_exit(pf);
	i40e_fdir_teardown(pf);

	/* Client close must be called explicitly here because the timer
	 * has been stopped.
	 */
	i40e_notify_client_of_netdev_close(pf->vsi[pf->lan_vsi], false);

	if (pf->wol_en && (pf->hw_features & I40E_HW_WOL_MC_MAGIC_PKT_WAKE))
		i40e_enable_mc_magic_wake(pf);

	i40e_prep_for_reset(pf);

	wr32(hw, I40E_PFPM_APM,
	     (pf->wol_en ? I40E_PFPM_APM_APME_MASK : 0));
	wr32(hw, I40E_PFPM_WUFC,
	     (pf->wol_en ? I40E_PFPM_WUFC_MAG_MASK : 0));

	/* Free MSI/legacy interrupt 0 when in recovery mode. */
	if (test_bit(__I40E_RECOVERY_MODE, pf->state) &&
	    !(pf->flags & I40E_FLAG_MSIX_ENABLED))
		free_irq(pf->pdev->irq, pf);

	/* Since we're going to destroy queues during the
	 * i40e_clear_interrupt_scheme() we should hold the RTNL lock for this
	 * whole section
	 */
	rtnl_lock();
	i40e_clear_interrupt_scheme(pf);
	rtnl_unlock();

	if (system_state == SYSTEM_POWER_OFF) {
		pci_wake_from_d3(pdev, pf->wol_en);
		pci_set_power_state(pdev, PCI_D3hot);
	}
}

/**
 * i40e_suspend - PM callback for moving to D3
 * @dev: generic device information structure
 **/
static int __maybe_unused i40e_suspend(struct device *dev)
{
	struct i40e_pf *pf = dev_get_drvdata(dev);
	struct i40e_hw *hw = &pf->hw;

	/* If we're already suspended, then there is nothing to do */
	if (test_and_set_bit(__I40E_SUSPENDED, pf->state))
		return 0;

	set_bit(__I40E_DOWN, pf->state);

	/* Ensure service task will not be running */
	del_timer_sync(&pf->service_timer);
	cancel_work_sync(&pf->service_task);

	/* Client close must be called explicitly here because the timer
	 * has been stopped.
	 */
	i40e_notify_client_of_netdev_close(pf->vsi[pf->lan_vsi], false);

	if (pf->wol_en && (pf->hw_features & I40E_HW_WOL_MC_MAGIC_PKT_WAKE))
		i40e_enable_mc_magic_wake(pf);

	/* Since we're going to destroy queues during the
	 * i40e_clear_interrupt_scheme() we should hold the RTNL lock for this
	 * whole section
	 */
	rtnl_lock();

	i40e_prep_for_reset(pf);

	wr32(hw, I40E_PFPM_APM, (pf->wol_en ? I40E_PFPM_APM_APME_MASK : 0));
	wr32(hw, I40E_PFPM_WUFC, (pf->wol_en ? I40E_PFPM_WUFC_MAG_MASK : 0));

	/* Clear the interrupt scheme and release our IRQs so that the system
	 * can safely hibernate even when there are a large number of CPUs.
	 * Otherwise hibernation might fail when mapping all the vectors back
	 * to CPU0.
	 */
	i40e_clear_interrupt_scheme(pf);

	rtnl_unlock();

	return 0;
}

/**
 * i40e_resume - PM callback for waking up from D3
 * @dev: generic device information structure
 **/
static int __maybe_unused i40e_resume(struct device *dev)
{
	struct i40e_pf *pf = dev_get_drvdata(dev);
	int err;

	/* If we're not suspended, then there is nothing to do */
	if (!test_bit(__I40E_SUSPENDED, pf->state))
		return 0;

	/* We need to hold the RTNL lock prior to restoring interrupt schemes,
	 * since we're going to be restoring queues
	 */
	rtnl_lock();

	/* We cleared the interrupt scheme when we suspended, so we need to
	 * restore it now to resume device functionality.
	 */
	err = i40e_restore_interrupt_scheme(pf);
	if (err) {
		dev_err(dev, "Cannot restore interrupt scheme: %d\n",
			err);
	}

	clear_bit(__I40E_DOWN, pf->state);
	i40e_reset_and_rebuild(pf, false, true);

	rtnl_unlock();

	/* Clear suspended state last after everything is recovered */
	clear_bit(__I40E_SUSPENDED, pf->state);

	/* Restart the service task */
	mod_timer(&pf->service_timer,
		  round_jiffies(jiffies + pf->service_timer_period));

	return 0;
}

static const struct pci_error_handlers i40e_err_handler = {
	.error_detected = i40e_pci_error_detected,
	.slot_reset = i40e_pci_error_slot_reset,
	.reset_prepare = i40e_pci_error_reset_prepare,
	.reset_done = i40e_pci_error_reset_done,
	.resume = i40e_pci_error_resume,
};

static SIMPLE_DEV_PM_OPS(i40e_pm_ops, i40e_suspend, i40e_resume);

static struct pci_driver i40e_driver = {
	.name     = i40e_driver_name,
	.id_table = i40e_pci_tbl,
	.probe    = i40e_probe,
	.remove   = i40e_remove,
	.driver   = {
		.pm = &i40e_pm_ops,
	},
	.shutdown = i40e_shutdown,
	.err_handler = &i40e_err_handler,
	.sriov_configure = i40e_pci_sriov_configure,
};

/**
 * i40e_init_module - Driver registration routine
 *
 * i40e_init_module is the first routine called when the driver is
 * loaded. All it does is register with the PCI subsystem.
 **/
static int __init i40e_init_module(void)
{
	pr_info("%s: %s\n", i40e_driver_name, i40e_driver_string);
	pr_info("%s: %s\n", i40e_driver_name, i40e_copyright);

	/* There is no need to throttle the number of active tasks because
	 * each device limits its own task using a state bit for scheduling
	 * the service task, and the device tasks do not interfere with each
	 * other, so we don't set a max task limit. We must set WQ_MEM_RECLAIM
	 * since we need to be able to guarantee forward progress even under
	 * memory pressure.
	 */
	i40e_wq = alloc_workqueue("%s", WQ_MEM_RECLAIM, 0, i40e_driver_name);
	if (!i40e_wq) {
		pr_err("%s: Failed to create workqueue\n", i40e_driver_name);
		return -ENOMEM;
	}

	i40e_dbg_init();
	return pci_register_driver(&i40e_driver);
}
module_init(i40e_init_module);

/**
 * i40e_exit_module - Driver exit cleanup routine
 *
 * i40e_exit_module is called just before the driver is removed
 * from memory.
 **/
static void __exit i40e_exit_module(void)
{
	pci_unregister_driver(&i40e_driver);
	destroy_workqueue(i40e_wq);
	i40e_dbg_exit();
}
module_exit(i40e_exit_module);<|MERGE_RESOLUTION|>--- conflicted
+++ resolved
@@ -12644,17 +12644,10 @@
 	struct i40e_hw *hw = &np->vsi->back->hw;
 	u8 type, filter_index;
 	i40e_status ret;
-<<<<<<< HEAD
 
 	type = ti->type == UDP_TUNNEL_TYPE_VXLAN ? I40E_AQC_TUNNEL_TYPE_VXLAN :
 						   I40E_AQC_TUNNEL_TYPE_NGE;
 
-=======
-
-	type = ti->type == UDP_TUNNEL_TYPE_VXLAN ? I40E_AQC_TUNNEL_TYPE_VXLAN :
-						   I40E_AQC_TUNNEL_TYPE_NGE;
-
->>>>>>> f642729d
 	ret = i40e_aq_add_udp_tunnel(hw, ntohs(ti->port), type, &filter_index,
 				     NULL);
 	if (ret) {
@@ -13255,11 +13248,7 @@
 
 	switch (xdp->command) {
 	case XDP_SETUP_PROG:
-<<<<<<< HEAD
-		return i40e_xdp_setup(vsi, xdp->prog);
-=======
 		return i40e_xdp_setup(vsi, xdp->prog, xdp->extack);
->>>>>>> f642729d
 	case XDP_SETUP_XSK_POOL:
 		return i40e_xsk_pool_setup(vsi, xdp->xsk.pool,
 					   xdp->xsk.queue_id);
@@ -13294,11 +13283,6 @@
 	.ndo_set_vf_link_state	= i40e_ndo_set_vf_link_state,
 	.ndo_set_vf_spoofchk	= i40e_ndo_set_vf_spoofchk,
 	.ndo_set_vf_trust	= i40e_ndo_set_vf_trust,
-<<<<<<< HEAD
-	.ndo_udp_tunnel_add	= udp_tunnel_nic_add_port,
-	.ndo_udp_tunnel_del	= udp_tunnel_nic_del_port,
-=======
->>>>>>> f642729d
 	.ndo_get_phys_port_id	= i40e_get_phys_port_id,
 	.ndo_fdb_add		= i40e_ndo_fdb_add,
 	.ndo_features_check	= i40e_features_check,
