/* SPDX-License-Identifier: GPL-2.0-or-later */
/* memcontrol.h - Memory Controller
 *
 * Copyright IBM Corporation, 2007
 * Author Balbir Singh <balbir@linux.vnet.ibm.com>
 *
 * Copyright 2007 OpenVZ SWsoft Inc
 * Author: Pavel Emelianov <xemul@openvz.org>
 */

#ifndef _LINUX_MEMCONTROL_H
#define _LINUX_MEMCONTROL_H
#include <linux/cgroup.h>
#include <linux/vm_event_item.h>
#include <linux/hardirq.h>
#include <linux/jump_label.h>
#include <linux/kernel.h>
#include <linux/page_counter.h>
#include <linux/vmpressure.h>
#include <linux/eventfd.h>
#include <linux/mm.h>
#include <linux/vmstat.h>
#include <linux/writeback.h>
#include <linux/page-flags.h>
#include <linux/shrinker.h>

struct mem_cgroup;
struct obj_cgroup;
struct page;
struct mm_struct;
struct kmem_cache;

/* Cgroup-specific page state, on top of universal node page state */
enum memcg_stat_item {
	MEMCG_SWAP = NR_VM_NODE_STAT_ITEMS,
	MEMCG_SOCK,
	MEMCG_PERCPU_B,
	MEMCG_VMALLOC,
	MEMCG_KMEM,
	MEMCG_ZSWAP_B,
	MEMCG_ZSWAPPED,
	MEMCG_NR_STAT,
};

enum memcg_memory_event {
	MEMCG_LOW,
	MEMCG_HIGH,
	MEMCG_MAX,
	MEMCG_OOM,
	MEMCG_OOM_KILL,
	MEMCG_OOM_GROUP_KILL,
	MEMCG_SWAP_HIGH,
	MEMCG_SWAP_MAX,
	MEMCG_SWAP_FAIL,
	MEMCG_NR_MEMORY_EVENTS,
};

struct mem_cgroup_reclaim_cookie {
	pg_data_t *pgdat;
	unsigned int generation;
};

#ifdef CONFIG_MEMCG

#define MEM_CGROUP_ID_SHIFT	16

struct mem_cgroup_id {
	int id;
	refcount_t ref;
};

struct memcg_vmstats_percpu;
struct memcg_vmstats;
struct lruvec_stats_percpu;
struct lruvec_stats;

struct mem_cgroup_reclaim_iter {
	struct mem_cgroup *position;
	/* scan generation, increased every round-trip */
	unsigned int generation;
};

/*
 * per-node information in memory controller.
 */
struct mem_cgroup_per_node {
	/* Keep the read-only fields at the start */
	struct mem_cgroup	*memcg;		/* Back pointer, we cannot */
						/* use container_of	   */

	struct lruvec_stats_percpu __percpu	*lruvec_stats_percpu;
	struct lruvec_stats			*lruvec_stats;
	struct shrinker_info __rcu	*shrinker_info;

<<<<<<< HEAD
	/*
	 * Memcg-v1 only stuff in middle as buffer between read mostly fields
	 * and update often fields to avoid false sharing. Once v1 stuff is
	 * moved in a separate struct, an explicit padding is needed.
=======
#ifdef CONFIG_MEMCG_V1
	/*
	 * Memcg-v1 only stuff in middle as buffer between read mostly fields
	 * and update often fields to avoid false sharing. If v1 stuff is
	 * not present, an explicit padding is needed.
>>>>>>> e6f9f50b
	 */

	struct rb_node		tree_node;	/* RB tree node */
	unsigned long		usage_in_excess;/* Set to the value by which */
						/* the soft limit is exceeded*/
	bool			on_tree;
<<<<<<< HEAD
=======
#else
	CACHELINE_PADDING(_pad1_);
#endif
>>>>>>> e6f9f50b

	/* Fields which get updated often at the end. */
	struct lruvec		lruvec;
	unsigned long		lru_zone_size[MAX_NR_ZONES][NR_LRU_LISTS];
	struct mem_cgroup_reclaim_iter	iter;
};

struct mem_cgroup_threshold {
	struct eventfd_ctx *eventfd;
	unsigned long threshold;
};

/* For threshold */
struct mem_cgroup_threshold_ary {
	/* An array index points to threshold just below or equal to usage. */
	int current_threshold;
	/* Size of entries[] */
	unsigned int size;
	/* Array of thresholds */
	struct mem_cgroup_threshold entries[] __counted_by(size);
};

struct mem_cgroup_thresholds {
	/* Primary thresholds array */
	struct mem_cgroup_threshold_ary *primary;
	/*
	 * Spare threshold array.
	 * This is needed to make mem_cgroup_unregister_event() "never fail".
	 * It must be able to store at least primary->size - 1 entries.
	 */
	struct mem_cgroup_threshold_ary *spare;
};

/*
 * Remember four most recent foreign writebacks with dirty pages in this
 * cgroup.  Inode sharing is expected to be uncommon and, even if we miss
 * one in a given round, we're likely to catch it later if it keeps
 * foreign-dirtying, so a fairly low count should be enough.
 *
 * See mem_cgroup_track_foreign_dirty_slowpath() for details.
 */
#define MEMCG_CGWB_FRN_CNT	4

struct memcg_cgwb_frn {
	u64 bdi_id;			/* bdi->id of the foreign inode */
	int memcg_id;			/* memcg->css.id of foreign inode */
	u64 at;				/* jiffies_64 at the time of dirtying */
	struct wb_completion done;	/* tracks in-flight foreign writebacks */
};

/*
 * Bucket for arbitrarily byte-sized objects charged to a memory
 * cgroup. The bucket can be reparented in one piece when the cgroup
 * is destroyed, without having to round up the individual references
 * of all live memory objects in the wild.
 */
struct obj_cgroup {
	struct percpu_ref refcnt;
	struct mem_cgroup *memcg;
	atomic_t nr_charged_bytes;
	union {
		struct list_head list; /* protected by objcg_lock */
		struct rcu_head rcu;
	};
};

/*
 * The memory controller data structure. The memory controller controls both
 * page cache and RSS per cgroup. We would eventually like to provide
 * statistics based on the statistics developed by Rik Van Riel for clock-pro,
 * to help the administrator determine what knobs to tune.
 */
struct mem_cgroup {
	struct cgroup_subsys_state css;

	/* Private memcg ID. Used to ID objects that outlive the cgroup */
	struct mem_cgroup_id id;

	/* Accounted resources */
	struct page_counter memory;		/* Both v1 & v2 */

	union {
		struct page_counter swap;	/* v2 only */
		struct page_counter memsw;	/* v1 only */
	};

	/* Range enforcement for interrupt charges */
	struct work_struct high_work;

#ifdef CONFIG_ZSWAP
	unsigned long zswap_max;

	/*
	 * Prevent pages from this memcg from being written back from zswap to
	 * swap, and from being swapped out on zswap store failures.
	 */
	bool zswap_writeback;
#endif

	/* vmpressure notifications */
	struct vmpressure vmpressure;

	/*
	 * Should the OOM killer kill all belonging tasks, had it kill one?
	 */
	bool oom_group;

	int swappiness;

	/* memory.events and memory.events.local */
	struct cgroup_file events_file;
	struct cgroup_file events_local_file;

	/* handle for "memory.swap.events" */
	struct cgroup_file swap_events_file;

	/* memory.stat */
	struct memcg_vmstats	*vmstats;

	/* memory.events */
	atomic_long_t		memory_events[MEMCG_NR_MEMORY_EVENTS];
	atomic_long_t		memory_events_local[MEMCG_NR_MEMORY_EVENTS];

	/*
	 * Hint of reclaim pressure for socket memroy management. Note
	 * that this indicator should NOT be used in legacy cgroup mode
	 * where socket memory is accounted/charged separately.
	 */
	unsigned long		socket_pressure;

	int kmemcg_id;
	/*
	 * memcg->objcg is wiped out as a part of the objcg repaprenting
	 * process. memcg->orig_objcg preserves a pointer (and a reference)
	 * to the original objcg until the end of live of memcg.
	 */
	struct obj_cgroup __rcu	*objcg;
	struct obj_cgroup	*orig_objcg;
	/* list of inherited objcgs, protected by objcg_lock */
	struct list_head objcg_list;

	struct memcg_vmstats_percpu __percpu *vmstats_percpu;

#ifdef CONFIG_CGROUP_WRITEBACK
	struct list_head cgwb_list;
	struct wb_domain cgwb_domain;
	struct memcg_cgwb_frn cgwb_frn[MEMCG_CGWB_FRN_CNT];
#endif

#ifdef CONFIG_TRANSPARENT_HUGEPAGE
	struct deferred_split deferred_split_queue;
#endif

#ifdef CONFIG_LRU_GEN_WALKS_MMU
	/* per-memcg mm_struct list */
	struct lru_gen_mm_list mm_list;
#endif

#ifdef CONFIG_MEMCG_V1
	/* Legacy consumer-oriented counters */
	struct page_counter kmem;		/* v1 only */
	struct page_counter tcpmem;		/* v1 only */

	unsigned long soft_limit;

	/* protected by memcg_oom_lock */
	bool oom_lock;
	int under_oom;

	/* OOM-Killer disable */
	int oom_kill_disable;

	/* protect arrays of thresholds */
	struct mutex thresholds_lock;

	/* thresholds for memory usage. RCU-protected */
	struct mem_cgroup_thresholds thresholds;

	/* thresholds for mem+swap usage. RCU-protected */
	struct mem_cgroup_thresholds memsw_thresholds;

	/* For oom notifier event fd */
	struct list_head oom_notify;

	/*
	 * Should we move charges of a task when a task is moved into this
	 * mem_cgroup ? And what type of charges should we move ?
	 */
	unsigned long move_charge_at_immigrate;
	/* taken only while moving_account > 0 */
	spinlock_t move_lock;
	unsigned long move_lock_flags;

	/* Legacy tcp memory accounting */
	bool tcpmem_active;
	int tcpmem_pressure;

	/*
	 * set > 0 if pages under this cgroup are moving to other cgroup.
	 */
	atomic_t moving_account;
	struct task_struct *move_lock_task;

	/* List of events which userspace want to receive */
	struct list_head event_list;
	spinlock_t event_list_lock;
#endif /* CONFIG_MEMCG_V1 */

	struct mem_cgroup_per_node *nodeinfo[];
};

/*
 * size of first charge trial.
 * TODO: maybe necessary to use big numbers in big irons or dynamic based of the
 * workload.
 */
#define MEMCG_CHARGE_BATCH 64U

extern struct mem_cgroup *root_mem_cgroup;

enum page_memcg_data_flags {
	/* page->memcg_data is a pointer to an slabobj_ext vector */
	MEMCG_DATA_OBJEXTS = (1UL << 0),
	/* page has been accounted as a non-slab kernel page */
	MEMCG_DATA_KMEM = (1UL << 1),
	/* the next bit after the last actual flag */
	__NR_MEMCG_DATA_FLAGS  = (1UL << 2),
};

#define __FIRST_OBJEXT_FLAG	__NR_MEMCG_DATA_FLAGS

#else /* CONFIG_MEMCG */

#define __FIRST_OBJEXT_FLAG	(1UL << 0)

#endif /* CONFIG_MEMCG */

enum objext_flags {
	/* slabobj_ext vector failed to allocate */
	OBJEXTS_ALLOC_FAIL = __FIRST_OBJEXT_FLAG,
	/* the next bit after the last actual flag */
	__NR_OBJEXTS_FLAGS  = (__FIRST_OBJEXT_FLAG << 1),
};

#define OBJEXTS_FLAGS_MASK (__NR_OBJEXTS_FLAGS - 1)

#ifdef CONFIG_MEMCG

static inline bool folio_memcg_kmem(struct folio *folio);

/*
 * After the initialization objcg->memcg is always pointing at
 * a valid memcg, but can be atomically swapped to the parent memcg.
 *
 * The caller must ensure that the returned memcg won't be released:
 * e.g. acquire the rcu_read_lock or css_set_lock.
 */
static inline struct mem_cgroup *obj_cgroup_memcg(struct obj_cgroup *objcg)
{
	return READ_ONCE(objcg->memcg);
}

/*
 * __folio_memcg - Get the memory cgroup associated with a non-kmem folio
 * @folio: Pointer to the folio.
 *
 * Returns a pointer to the memory cgroup associated with the folio,
 * or NULL. This function assumes that the folio is known to have a
 * proper memory cgroup pointer. It's not safe to call this function
 * against some type of folios, e.g. slab folios or ex-slab folios or
 * kmem folios.
 */
static inline struct mem_cgroup *__folio_memcg(struct folio *folio)
{
	unsigned long memcg_data = folio->memcg_data;

	VM_BUG_ON_FOLIO(folio_test_slab(folio), folio);
	VM_BUG_ON_FOLIO(memcg_data & MEMCG_DATA_OBJEXTS, folio);
	VM_BUG_ON_FOLIO(memcg_data & MEMCG_DATA_KMEM, folio);

	return (struct mem_cgroup *)(memcg_data & ~OBJEXTS_FLAGS_MASK);
}

/*
 * __folio_objcg - get the object cgroup associated with a kmem folio.
 * @folio: Pointer to the folio.
 *
 * Returns a pointer to the object cgroup associated with the folio,
 * or NULL. This function assumes that the folio is known to have a
 * proper object cgroup pointer. It's not safe to call this function
 * against some type of folios, e.g. slab folios or ex-slab folios or
 * LRU folios.
 */
static inline struct obj_cgroup *__folio_objcg(struct folio *folio)
{
	unsigned long memcg_data = folio->memcg_data;

	VM_BUG_ON_FOLIO(folio_test_slab(folio), folio);
	VM_BUG_ON_FOLIO(memcg_data & MEMCG_DATA_OBJEXTS, folio);
	VM_BUG_ON_FOLIO(!(memcg_data & MEMCG_DATA_KMEM), folio);

	return (struct obj_cgroup *)(memcg_data & ~OBJEXTS_FLAGS_MASK);
}

/*
 * folio_memcg - Get the memory cgroup associated with a folio.
 * @folio: Pointer to the folio.
 *
 * Returns a pointer to the memory cgroup associated with the folio,
 * or NULL. This function assumes that the folio is known to have a
 * proper memory cgroup pointer. It's not safe to call this function
 * against some type of folios, e.g. slab folios or ex-slab folios.
 *
 * For a non-kmem folio any of the following ensures folio and memcg binding
 * stability:
 *
 * - the folio lock
 * - LRU isolation
 * - folio_memcg_lock()
 * - exclusive reference
 * - mem_cgroup_trylock_pages()
 *
 * For a kmem folio a caller should hold an rcu read lock to protect memcg
 * associated with a kmem folio from being released.
 */
static inline struct mem_cgroup *folio_memcg(struct folio *folio)
{
	if (folio_memcg_kmem(folio))
		return obj_cgroup_memcg(__folio_objcg(folio));
	return __folio_memcg(folio);
}

/**
 * folio_memcg_rcu - Locklessly get the memory cgroup associated with a folio.
 * @folio: Pointer to the folio.
 *
 * This function assumes that the folio is known to have a
 * proper memory cgroup pointer. It's not safe to call this function
 * against some type of folios, e.g. slab folios or ex-slab folios.
 *
 * Return: A pointer to the memory cgroup associated with the folio,
 * or NULL.
 */
static inline struct mem_cgroup *folio_memcg_rcu(struct folio *folio)
{
	unsigned long memcg_data = READ_ONCE(folio->memcg_data);

	VM_BUG_ON_FOLIO(folio_test_slab(folio), folio);
	WARN_ON_ONCE(!rcu_read_lock_held());

	if (memcg_data & MEMCG_DATA_KMEM) {
		struct obj_cgroup *objcg;

		objcg = (void *)(memcg_data & ~OBJEXTS_FLAGS_MASK);
		return obj_cgroup_memcg(objcg);
	}

	return (struct mem_cgroup *)(memcg_data & ~OBJEXTS_FLAGS_MASK);
}

/*
 * folio_memcg_check - Get the memory cgroup associated with a folio.
 * @folio: Pointer to the folio.
 *
 * Returns a pointer to the memory cgroup associated with the folio,
 * or NULL. This function unlike folio_memcg() can take any folio
 * as an argument. It has to be used in cases when it's not known if a folio
 * has an associated memory cgroup pointer or an object cgroups vector or
 * an object cgroup.
 *
 * For a non-kmem folio any of the following ensures folio and memcg binding
 * stability:
 *
 * - the folio lock
 * - LRU isolation
 * - lock_folio_memcg()
 * - exclusive reference
 * - mem_cgroup_trylock_pages()
 *
 * For a kmem folio a caller should hold an rcu read lock to protect memcg
 * associated with a kmem folio from being released.
 */
static inline struct mem_cgroup *folio_memcg_check(struct folio *folio)
{
	/*
	 * Because folio->memcg_data might be changed asynchronously
	 * for slabs, READ_ONCE() should be used here.
	 */
	unsigned long memcg_data = READ_ONCE(folio->memcg_data);

	if (memcg_data & MEMCG_DATA_OBJEXTS)
		return NULL;

	if (memcg_data & MEMCG_DATA_KMEM) {
		struct obj_cgroup *objcg;

		objcg = (void *)(memcg_data & ~OBJEXTS_FLAGS_MASK);
		return obj_cgroup_memcg(objcg);
	}

	return (struct mem_cgroup *)(memcg_data & ~OBJEXTS_FLAGS_MASK);
}

static inline struct mem_cgroup *page_memcg_check(struct page *page)
{
	if (PageTail(page))
		return NULL;
	return folio_memcg_check((struct folio *)page);
}

static inline struct mem_cgroup *get_mem_cgroup_from_objcg(struct obj_cgroup *objcg)
{
	struct mem_cgroup *memcg;

	rcu_read_lock();
retry:
	memcg = obj_cgroup_memcg(objcg);
	if (unlikely(!css_tryget(&memcg->css)))
		goto retry;
	rcu_read_unlock();

	return memcg;
}

/*
 * folio_memcg_kmem - Check if the folio has the memcg_kmem flag set.
 * @folio: Pointer to the folio.
 *
 * Checks if the folio has MemcgKmem flag set. The caller must ensure
 * that the folio has an associated memory cgroup. It's not safe to call
 * this function against some types of folios, e.g. slab folios.
 */
static inline bool folio_memcg_kmem(struct folio *folio)
{
	VM_BUG_ON_PGFLAGS(PageTail(&folio->page), &folio->page);
	VM_BUG_ON_FOLIO(folio->memcg_data & MEMCG_DATA_OBJEXTS, folio);
	return folio->memcg_data & MEMCG_DATA_KMEM;
}

static inline bool PageMemcgKmem(struct page *page)
{
	return folio_memcg_kmem(page_folio(page));
}

static inline bool mem_cgroup_is_root(struct mem_cgroup *memcg)
{
	return (memcg == root_mem_cgroup);
}

static inline bool mem_cgroup_disabled(void)
{
	return !cgroup_subsys_enabled(memory_cgrp_subsys);
}

static inline void mem_cgroup_protection(struct mem_cgroup *root,
					 struct mem_cgroup *memcg,
					 unsigned long *min,
					 unsigned long *low)
{
	*min = *low = 0;

	if (mem_cgroup_disabled())
		return;

	/*
	 * There is no reclaim protection applied to a targeted reclaim.
	 * We are special casing this specific case here because
	 * mem_cgroup_calculate_protection is not robust enough to keep
	 * the protection invariant for calculated effective values for
	 * parallel reclaimers with different reclaim target. This is
	 * especially a problem for tail memcgs (as they have pages on LRU)
	 * which would want to have effective values 0 for targeted reclaim
	 * but a different value for external reclaim.
	 *
	 * Example
	 * Let's have global and A's reclaim in parallel:
	 *  |
	 *  A (low=2G, usage = 3G, max = 3G, children_low_usage = 1.5G)
	 *  |\
	 *  | C (low = 1G, usage = 2.5G)
	 *  B (low = 1G, usage = 0.5G)
	 *
	 * For the global reclaim
	 * A.elow = A.low
	 * B.elow = min(B.usage, B.low) because children_low_usage <= A.elow
	 * C.elow = min(C.usage, C.low)
	 *
	 * With the effective values resetting we have A reclaim
	 * A.elow = 0
	 * B.elow = B.low
	 * C.elow = C.low
	 *
	 * If the global reclaim races with A's reclaim then
	 * B.elow = C.elow = 0 because children_low_usage > A.elow)
	 * is possible and reclaiming B would be violating the protection.
	 *
	 */
	if (root == memcg)
		return;

	*min = READ_ONCE(memcg->memory.emin);
	*low = READ_ONCE(memcg->memory.elow);
}

void mem_cgroup_calculate_protection(struct mem_cgroup *root,
				     struct mem_cgroup *memcg);

static inline bool mem_cgroup_unprotected(struct mem_cgroup *target,
					  struct mem_cgroup *memcg)
{
	/*
	 * The root memcg doesn't account charges, and doesn't support
	 * protection. The target memcg's protection is ignored, see
	 * mem_cgroup_calculate_protection() and mem_cgroup_protection()
	 */
	return mem_cgroup_disabled() || mem_cgroup_is_root(memcg) ||
		memcg == target;
}

static inline bool mem_cgroup_below_low(struct mem_cgroup *target,
					struct mem_cgroup *memcg)
{
	if (mem_cgroup_unprotected(target, memcg))
		return false;

	return READ_ONCE(memcg->memory.elow) >=
		page_counter_read(&memcg->memory);
}

static inline bool mem_cgroup_below_min(struct mem_cgroup *target,
					struct mem_cgroup *memcg)
{
	if (mem_cgroup_unprotected(target, memcg))
		return false;

	return READ_ONCE(memcg->memory.emin) >=
		page_counter_read(&memcg->memory);
}

void mem_cgroup_commit_charge(struct folio *folio, struct mem_cgroup *memcg);

int __mem_cgroup_charge(struct folio *folio, struct mm_struct *mm, gfp_t gfp);

/**
 * mem_cgroup_charge - Charge a newly allocated folio to a cgroup.
 * @folio: Folio to charge.
 * @mm: mm context of the allocating task.
 * @gfp: Reclaim mode.
 *
 * Try to charge @folio to the memcg that @mm belongs to, reclaiming
 * pages according to @gfp if necessary.  If @mm is NULL, try to
 * charge to the active memcg.
 *
 * Do not use this for folios allocated for swapin.
 *
 * Return: 0 on success. Otherwise, an error code is returned.
 */
static inline int mem_cgroup_charge(struct folio *folio, struct mm_struct *mm,
				    gfp_t gfp)
{
	if (mem_cgroup_disabled())
		return 0;
	return __mem_cgroup_charge(folio, mm, gfp);
}

int mem_cgroup_hugetlb_try_charge(struct mem_cgroup *memcg, gfp_t gfp,
		long nr_pages);

int mem_cgroup_swapin_charge_folio(struct folio *folio, struct mm_struct *mm,
				  gfp_t gfp, swp_entry_t entry);
void mem_cgroup_swapin_uncharge_swap(swp_entry_t entry);

void __mem_cgroup_uncharge(struct folio *folio);

/**
 * mem_cgroup_uncharge - Uncharge a folio.
 * @folio: Folio to uncharge.
 *
 * Uncharge a folio previously charged with mem_cgroup_charge().
 */
static inline void mem_cgroup_uncharge(struct folio *folio)
{
	if (mem_cgroup_disabled())
		return;
	__mem_cgroup_uncharge(folio);
}

void __mem_cgroup_uncharge_folios(struct folio_batch *folios);
static inline void mem_cgroup_uncharge_folios(struct folio_batch *folios)
{
	if (mem_cgroup_disabled())
		return;
	__mem_cgroup_uncharge_folios(folios);
}

void mem_cgroup_cancel_charge(struct mem_cgroup *memcg, unsigned int nr_pages);
void mem_cgroup_replace_folio(struct folio *old, struct folio *new);
void mem_cgroup_migrate(struct folio *old, struct folio *new);

/**
 * mem_cgroup_lruvec - get the lru list vector for a memcg & node
 * @memcg: memcg of the wanted lruvec
 * @pgdat: pglist_data
 *
 * Returns the lru list vector holding pages for a given @memcg &
 * @pgdat combination. This can be the node lruvec, if the memory
 * controller is disabled.
 */
static inline struct lruvec *mem_cgroup_lruvec(struct mem_cgroup *memcg,
					       struct pglist_data *pgdat)
{
	struct mem_cgroup_per_node *mz;
	struct lruvec *lruvec;

	if (mem_cgroup_disabled()) {
		lruvec = &pgdat->__lruvec;
		goto out;
	}

	if (!memcg)
		memcg = root_mem_cgroup;

	mz = memcg->nodeinfo[pgdat->node_id];
	lruvec = &mz->lruvec;
out:
	/*
	 * Since a node can be onlined after the mem_cgroup was created,
	 * we have to be prepared to initialize lruvec->pgdat here;
	 * and if offlined then reonlined, we need to reinitialize it.
	 */
	if (unlikely(lruvec->pgdat != pgdat))
		lruvec->pgdat = pgdat;
	return lruvec;
}

/**
 * folio_lruvec - return lruvec for isolating/putting an LRU folio
 * @folio: Pointer to the folio.
 *
 * This function relies on folio->mem_cgroup being stable.
 */
static inline struct lruvec *folio_lruvec(struct folio *folio)
{
	struct mem_cgroup *memcg = folio_memcg(folio);

	VM_WARN_ON_ONCE_FOLIO(!memcg && !mem_cgroup_disabled(), folio);
	return mem_cgroup_lruvec(memcg, folio_pgdat(folio));
}

struct mem_cgroup *mem_cgroup_from_task(struct task_struct *p);

struct mem_cgroup *get_mem_cgroup_from_mm(struct mm_struct *mm);

struct mem_cgroup *get_mem_cgroup_from_current(void);

struct lruvec *folio_lruvec_lock(struct folio *folio);
struct lruvec *folio_lruvec_lock_irq(struct folio *folio);
struct lruvec *folio_lruvec_lock_irqsave(struct folio *folio,
						unsigned long *flags);

#ifdef CONFIG_DEBUG_VM
void lruvec_memcg_debug(struct lruvec *lruvec, struct folio *folio);
#else
static inline
void lruvec_memcg_debug(struct lruvec *lruvec, struct folio *folio)
{
}
#endif

static inline
struct mem_cgroup *mem_cgroup_from_css(struct cgroup_subsys_state *css){
	return css ? container_of(css, struct mem_cgroup, css) : NULL;
}

static inline bool obj_cgroup_tryget(struct obj_cgroup *objcg)
{
	return percpu_ref_tryget(&objcg->refcnt);
}

static inline void obj_cgroup_get(struct obj_cgroup *objcg)
{
	percpu_ref_get(&objcg->refcnt);
}

static inline void obj_cgroup_get_many(struct obj_cgroup *objcg,
				       unsigned long nr)
{
	percpu_ref_get_many(&objcg->refcnt, nr);
}

static inline void obj_cgroup_put(struct obj_cgroup *objcg)
{
	if (objcg)
		percpu_ref_put(&objcg->refcnt);
}

static inline bool mem_cgroup_tryget(struct mem_cgroup *memcg)
{
	return !memcg || css_tryget(&memcg->css);
}

static inline bool mem_cgroup_tryget_online(struct mem_cgroup *memcg)
{
	return !memcg || css_tryget_online(&memcg->css);
}

static inline void mem_cgroup_put(struct mem_cgroup *memcg)
{
	if (memcg)
		css_put(&memcg->css);
}

#define mem_cgroup_from_counter(counter, member)	\
	container_of(counter, struct mem_cgroup, member)

struct mem_cgroup *mem_cgroup_iter(struct mem_cgroup *,
				   struct mem_cgroup *,
				   struct mem_cgroup_reclaim_cookie *);
void mem_cgroup_iter_break(struct mem_cgroup *, struct mem_cgroup *);
void mem_cgroup_scan_tasks(struct mem_cgroup *memcg,
			   int (*)(struct task_struct *, void *), void *arg);

static inline unsigned short mem_cgroup_id(struct mem_cgroup *memcg)
{
	if (mem_cgroup_disabled())
		return 0;

	return memcg->id.id;
}
struct mem_cgroup *mem_cgroup_from_id(unsigned short id);

#ifdef CONFIG_SHRINKER_DEBUG
static inline unsigned long mem_cgroup_ino(struct mem_cgroup *memcg)
{
	return memcg ? cgroup_ino(memcg->css.cgroup) : 0;
}

struct mem_cgroup *mem_cgroup_get_from_ino(unsigned long ino);
#endif

static inline struct mem_cgroup *mem_cgroup_from_seq(struct seq_file *m)
{
	return mem_cgroup_from_css(seq_css(m));
}

static inline struct mem_cgroup *lruvec_memcg(struct lruvec *lruvec)
{
	struct mem_cgroup_per_node *mz;

	if (mem_cgroup_disabled())
		return NULL;

	mz = container_of(lruvec, struct mem_cgroup_per_node, lruvec);
	return mz->memcg;
}

/**
 * parent_mem_cgroup - find the accounting parent of a memcg
 * @memcg: memcg whose parent to find
 *
 * Returns the parent memcg, or NULL if this is the root.
 */
static inline struct mem_cgroup *parent_mem_cgroup(struct mem_cgroup *memcg)
{
	return mem_cgroup_from_css(memcg->css.parent);
}

static inline bool mem_cgroup_is_descendant(struct mem_cgroup *memcg,
			      struct mem_cgroup *root)
{
	if (root == memcg)
		return true;
	return cgroup_is_descendant(memcg->css.cgroup, root->css.cgroup);
}

static inline bool mm_match_cgroup(struct mm_struct *mm,
				   struct mem_cgroup *memcg)
{
	struct mem_cgroup *task_memcg;
	bool match = false;

	rcu_read_lock();
	task_memcg = mem_cgroup_from_task(rcu_dereference(mm->owner));
	if (task_memcg)
		match = mem_cgroup_is_descendant(task_memcg, memcg);
	rcu_read_unlock();
	return match;
}

struct cgroup_subsys_state *mem_cgroup_css_from_folio(struct folio *folio);
ino_t page_cgroup_ino(struct page *page);

static inline bool mem_cgroup_online(struct mem_cgroup *memcg)
{
	if (mem_cgroup_disabled())
		return true;
	return !!(memcg->css.flags & CSS_ONLINE);
}

void mem_cgroup_update_lru_size(struct lruvec *lruvec, enum lru_list lru,
		int zid, int nr_pages);

static inline
unsigned long mem_cgroup_get_zone_lru_size(struct lruvec *lruvec,
		enum lru_list lru, int zone_idx)
{
	struct mem_cgroup_per_node *mz;

	mz = container_of(lruvec, struct mem_cgroup_per_node, lruvec);
	return READ_ONCE(mz->lru_zone_size[zone_idx][lru]);
}

void mem_cgroup_handle_over_high(gfp_t gfp_mask);

unsigned long mem_cgroup_get_max(struct mem_cgroup *memcg);

unsigned long mem_cgroup_size(struct mem_cgroup *memcg);

void mem_cgroup_print_oom_context(struct mem_cgroup *memcg,
				struct task_struct *p);

void mem_cgroup_print_oom_meminfo(struct mem_cgroup *memcg);

struct mem_cgroup *mem_cgroup_get_oom_group(struct task_struct *victim,
					    struct mem_cgroup *oom_domain);
void mem_cgroup_print_oom_group(struct mem_cgroup *memcg);

void __mod_memcg_state(struct mem_cgroup *memcg, enum memcg_stat_item idx,
		       int val);

/* idx can be of type enum memcg_stat_item or node_stat_item */
static inline void mod_memcg_state(struct mem_cgroup *memcg,
				   enum memcg_stat_item idx, int val)
{
	unsigned long flags;

	local_irq_save(flags);
	__mod_memcg_state(memcg, idx, val);
	local_irq_restore(flags);
}

static inline void mod_memcg_page_state(struct page *page,
					enum memcg_stat_item idx, int val)
{
	struct mem_cgroup *memcg;

	if (mem_cgroup_disabled())
		return;

	rcu_read_lock();
	memcg = folio_memcg(page_folio(page));
	if (memcg)
		mod_memcg_state(memcg, idx, val);
	rcu_read_unlock();
}

unsigned long memcg_page_state(struct mem_cgroup *memcg, int idx);
unsigned long lruvec_page_state(struct lruvec *lruvec, enum node_stat_item idx);
unsigned long lruvec_page_state_local(struct lruvec *lruvec,
				      enum node_stat_item idx);

void mem_cgroup_flush_stats(struct mem_cgroup *memcg);
void mem_cgroup_flush_stats_ratelimited(struct mem_cgroup *memcg);

void __mod_lruvec_kmem_state(void *p, enum node_stat_item idx, int val);

static inline void mod_lruvec_kmem_state(void *p, enum node_stat_item idx,
					 int val)
{
	unsigned long flags;

	local_irq_save(flags);
	__mod_lruvec_kmem_state(p, idx, val);
	local_irq_restore(flags);
}

void __count_memcg_events(struct mem_cgroup *memcg, enum vm_event_item idx,
			  unsigned long count);

static inline void count_memcg_events(struct mem_cgroup *memcg,
				      enum vm_event_item idx,
				      unsigned long count)
{
	unsigned long flags;

	local_irq_save(flags);
	__count_memcg_events(memcg, idx, count);
	local_irq_restore(flags);
}

static inline void count_memcg_folio_events(struct folio *folio,
		enum vm_event_item idx, unsigned long nr)
{
	struct mem_cgroup *memcg = folio_memcg(folio);

	if (memcg)
		count_memcg_events(memcg, idx, nr);
}

static inline void count_memcg_event_mm(struct mm_struct *mm,
					enum vm_event_item idx)
{
	struct mem_cgroup *memcg;

	if (mem_cgroup_disabled())
		return;

	rcu_read_lock();
	memcg = mem_cgroup_from_task(rcu_dereference(mm->owner));
	if (likely(memcg))
		count_memcg_events(memcg, idx, 1);
	rcu_read_unlock();
}

static inline void memcg_memory_event(struct mem_cgroup *memcg,
				      enum memcg_memory_event event)
{
	bool swap_event = event == MEMCG_SWAP_HIGH || event == MEMCG_SWAP_MAX ||
			  event == MEMCG_SWAP_FAIL;

	atomic_long_inc(&memcg->memory_events_local[event]);
	if (!swap_event)
		cgroup_file_notify(&memcg->events_local_file);

	do {
		atomic_long_inc(&memcg->memory_events[event]);
		if (swap_event)
			cgroup_file_notify(&memcg->swap_events_file);
		else
			cgroup_file_notify(&memcg->events_file);

		if (!cgroup_subsys_on_dfl(memory_cgrp_subsys))
			break;
		if (cgrp_dfl_root.flags & CGRP_ROOT_MEMORY_LOCAL_EVENTS)
			break;
	} while ((memcg = parent_mem_cgroup(memcg)) &&
		 !mem_cgroup_is_root(memcg));
}

static inline void memcg_memory_event_mm(struct mm_struct *mm,
					 enum memcg_memory_event event)
{
	struct mem_cgroup *memcg;

	if (mem_cgroup_disabled())
		return;

	rcu_read_lock();
	memcg = mem_cgroup_from_task(rcu_dereference(mm->owner));
	if (likely(memcg))
		memcg_memory_event(memcg, event);
	rcu_read_unlock();
}

void split_page_memcg(struct page *head, int old_order, int new_order);

#else /* CONFIG_MEMCG */

#define MEM_CGROUP_ID_SHIFT	0

static inline struct mem_cgroup *folio_memcg(struct folio *folio)
{
	return NULL;
}

static inline struct mem_cgroup *folio_memcg_rcu(struct folio *folio)
{
	WARN_ON_ONCE(!rcu_read_lock_held());
	return NULL;
}

static inline struct mem_cgroup *folio_memcg_check(struct folio *folio)
{
	return NULL;
}

static inline struct mem_cgroup *page_memcg_check(struct page *page)
{
	return NULL;
}

static inline struct mem_cgroup *get_mem_cgroup_from_objcg(struct obj_cgroup *objcg)
{
	return NULL;
}

static inline bool folio_memcg_kmem(struct folio *folio)
{
	return false;
}

static inline bool PageMemcgKmem(struct page *page)
{
	return false;
}

static inline bool mem_cgroup_is_root(struct mem_cgroup *memcg)
{
	return true;
}

static inline bool mem_cgroup_disabled(void)
{
	return true;
}

static inline void memcg_memory_event(struct mem_cgroup *memcg,
				      enum memcg_memory_event event)
{
}

static inline void memcg_memory_event_mm(struct mm_struct *mm,
					 enum memcg_memory_event event)
{
}

static inline void mem_cgroup_protection(struct mem_cgroup *root,
					 struct mem_cgroup *memcg,
					 unsigned long *min,
					 unsigned long *low)
{
	*min = *low = 0;
}

static inline void mem_cgroup_calculate_protection(struct mem_cgroup *root,
						   struct mem_cgroup *memcg)
{
}

static inline bool mem_cgroup_unprotected(struct mem_cgroup *target,
					  struct mem_cgroup *memcg)
{
	return true;
}
static inline bool mem_cgroup_below_low(struct mem_cgroup *target,
					struct mem_cgroup *memcg)
{
	return false;
}

static inline bool mem_cgroup_below_min(struct mem_cgroup *target,
					struct mem_cgroup *memcg)
{
	return false;
}

static inline void mem_cgroup_commit_charge(struct folio *folio,
		struct mem_cgroup *memcg)
{
}

static inline int mem_cgroup_charge(struct folio *folio,
		struct mm_struct *mm, gfp_t gfp)
{
	return 0;
}

static inline int mem_cgroup_hugetlb_try_charge(struct mem_cgroup *memcg,
		gfp_t gfp, long nr_pages)
{
	return 0;
}

static inline int mem_cgroup_swapin_charge_folio(struct folio *folio,
			struct mm_struct *mm, gfp_t gfp, swp_entry_t entry)
{
	return 0;
}

static inline void mem_cgroup_swapin_uncharge_swap(swp_entry_t entry)
{
}

static inline void mem_cgroup_uncharge(struct folio *folio)
{
}

static inline void mem_cgroup_uncharge_folios(struct folio_batch *folios)
{
}

static inline void mem_cgroup_cancel_charge(struct mem_cgroup *memcg,
		unsigned int nr_pages)
{
}

static inline void mem_cgroup_replace_folio(struct folio *old,
		struct folio *new)
{
}

static inline void mem_cgroup_migrate(struct folio *old, struct folio *new)
{
}

static inline struct lruvec *mem_cgroup_lruvec(struct mem_cgroup *memcg,
					       struct pglist_data *pgdat)
{
	return &pgdat->__lruvec;
}

static inline struct lruvec *folio_lruvec(struct folio *folio)
{
	struct pglist_data *pgdat = folio_pgdat(folio);
	return &pgdat->__lruvec;
}

static inline
void lruvec_memcg_debug(struct lruvec *lruvec, struct folio *folio)
{
}

static inline struct mem_cgroup *parent_mem_cgroup(struct mem_cgroup *memcg)
{
	return NULL;
}

static inline bool mm_match_cgroup(struct mm_struct *mm,
		struct mem_cgroup *memcg)
{
	return true;
}

static inline struct mem_cgroup *get_mem_cgroup_from_mm(struct mm_struct *mm)
{
	return NULL;
}

static inline struct mem_cgroup *get_mem_cgroup_from_current(void)
{
	return NULL;
}

static inline
struct mem_cgroup *mem_cgroup_from_css(struct cgroup_subsys_state *css)
{
	return NULL;
}

static inline void obj_cgroup_put(struct obj_cgroup *objcg)
{
}

static inline bool mem_cgroup_tryget(struct mem_cgroup *memcg)
{
	return true;
}

static inline bool mem_cgroup_tryget_online(struct mem_cgroup *memcg)
{
	return true;
}

static inline void mem_cgroup_put(struct mem_cgroup *memcg)
{
}

static inline struct lruvec *folio_lruvec_lock(struct folio *folio)
{
	struct pglist_data *pgdat = folio_pgdat(folio);

	spin_lock(&pgdat->__lruvec.lru_lock);
	return &pgdat->__lruvec;
}

static inline struct lruvec *folio_lruvec_lock_irq(struct folio *folio)
{
	struct pglist_data *pgdat = folio_pgdat(folio);

	spin_lock_irq(&pgdat->__lruvec.lru_lock);
	return &pgdat->__lruvec;
}

static inline struct lruvec *folio_lruvec_lock_irqsave(struct folio *folio,
		unsigned long *flagsp)
{
	struct pglist_data *pgdat = folio_pgdat(folio);

	spin_lock_irqsave(&pgdat->__lruvec.lru_lock, *flagsp);
	return &pgdat->__lruvec;
}

static inline struct mem_cgroup *
mem_cgroup_iter(struct mem_cgroup *root,
		struct mem_cgroup *prev,
		struct mem_cgroup_reclaim_cookie *reclaim)
{
	return NULL;
}

static inline void mem_cgroup_iter_break(struct mem_cgroup *root,
					 struct mem_cgroup *prev)
{
}

static inline void mem_cgroup_scan_tasks(struct mem_cgroup *memcg,
		int (*fn)(struct task_struct *, void *), void *arg)
{
}

static inline unsigned short mem_cgroup_id(struct mem_cgroup *memcg)
{
	return 0;
}

static inline struct mem_cgroup *mem_cgroup_from_id(unsigned short id)
{
	WARN_ON_ONCE(id);
	/* XXX: This should always return root_mem_cgroup */
	return NULL;
}

#ifdef CONFIG_SHRINKER_DEBUG
static inline unsigned long mem_cgroup_ino(struct mem_cgroup *memcg)
{
	return 0;
}

static inline struct mem_cgroup *mem_cgroup_get_from_ino(unsigned long ino)
{
	return NULL;
}
#endif

static inline struct mem_cgroup *mem_cgroup_from_seq(struct seq_file *m)
{
	return NULL;
}

static inline struct mem_cgroup *lruvec_memcg(struct lruvec *lruvec)
{
	return NULL;
}

static inline bool mem_cgroup_online(struct mem_cgroup *memcg)
{
	return true;
}

static inline
unsigned long mem_cgroup_get_zone_lru_size(struct lruvec *lruvec,
		enum lru_list lru, int zone_idx)
{
	return 0;
}

static inline unsigned long mem_cgroup_get_max(struct mem_cgroup *memcg)
{
	return 0;
}

static inline unsigned long mem_cgroup_size(struct mem_cgroup *memcg)
{
	return 0;
}

static inline void
mem_cgroup_print_oom_context(struct mem_cgroup *memcg, struct task_struct *p)
{
}

static inline void
mem_cgroup_print_oom_meminfo(struct mem_cgroup *memcg)
{
}

static inline void mem_cgroup_handle_over_high(gfp_t gfp_mask)
{
}

static inline struct mem_cgroup *mem_cgroup_get_oom_group(
	struct task_struct *victim, struct mem_cgroup *oom_domain)
{
	return NULL;
}

static inline void mem_cgroup_print_oom_group(struct mem_cgroup *memcg)
{
}

static inline void __mod_memcg_state(struct mem_cgroup *memcg,
				     enum memcg_stat_item idx,
				     int nr)
{
}

static inline void mod_memcg_state(struct mem_cgroup *memcg,
				   enum memcg_stat_item idx,
				   int nr)
{
}

static inline void mod_memcg_page_state(struct page *page,
					enum memcg_stat_item idx, int val)
{
}

static inline unsigned long memcg_page_state(struct mem_cgroup *memcg, int idx)
{
	return 0;
}

static inline unsigned long lruvec_page_state(struct lruvec *lruvec,
					      enum node_stat_item idx)
{
	return node_page_state(lruvec_pgdat(lruvec), idx);
}

static inline unsigned long lruvec_page_state_local(struct lruvec *lruvec,
						    enum node_stat_item idx)
{
	return node_page_state(lruvec_pgdat(lruvec), idx);
}

static inline void mem_cgroup_flush_stats(struct mem_cgroup *memcg)
{
}

static inline void mem_cgroup_flush_stats_ratelimited(struct mem_cgroup *memcg)
{
}

static inline void __mod_lruvec_kmem_state(void *p, enum node_stat_item idx,
					   int val)
{
	struct page *page = virt_to_head_page(p);

	__mod_node_page_state(page_pgdat(page), idx, val);
}

static inline void mod_lruvec_kmem_state(void *p, enum node_stat_item idx,
					 int val)
{
	struct page *page = virt_to_head_page(p);

	mod_node_page_state(page_pgdat(page), idx, val);
}

static inline void count_memcg_events(struct mem_cgroup *memcg,
				      enum vm_event_item idx,
				      unsigned long count)
{
}

static inline void __count_memcg_events(struct mem_cgroup *memcg,
					enum vm_event_item idx,
					unsigned long count)
{
}

static inline void count_memcg_folio_events(struct folio *folio,
		enum vm_event_item idx, unsigned long nr)
{
}

static inline
void count_memcg_event_mm(struct mm_struct *mm, enum vm_event_item idx)
{
}

static inline void split_page_memcg(struct page *head, int old_order, int new_order)
{
}
#endif /* CONFIG_MEMCG */

/*
 * Extended information for slab objects stored as an array in page->memcg_data
 * if MEMCG_DATA_OBJEXTS is set.
 */
struct slabobj_ext {
#ifdef CONFIG_MEMCG
	struct obj_cgroup *objcg;
#endif
#ifdef CONFIG_MEM_ALLOC_PROFILING
	union codetag_ref ref;
#endif
} __aligned(8);

static inline void __inc_lruvec_kmem_state(void *p, enum node_stat_item idx)
{
	__mod_lruvec_kmem_state(p, idx, 1);
}

static inline void __dec_lruvec_kmem_state(void *p, enum node_stat_item idx)
{
	__mod_lruvec_kmem_state(p, idx, -1);
}

static inline struct lruvec *parent_lruvec(struct lruvec *lruvec)
{
	struct mem_cgroup *memcg;

	memcg = lruvec_memcg(lruvec);
	if (!memcg)
		return NULL;
	memcg = parent_mem_cgroup(memcg);
	if (!memcg)
		return NULL;
	return mem_cgroup_lruvec(memcg, lruvec_pgdat(lruvec));
}

static inline void unlock_page_lruvec(struct lruvec *lruvec)
{
	spin_unlock(&lruvec->lru_lock);
}

static inline void unlock_page_lruvec_irq(struct lruvec *lruvec)
{
	spin_unlock_irq(&lruvec->lru_lock);
}

static inline void unlock_page_lruvec_irqrestore(struct lruvec *lruvec,
		unsigned long flags)
{
	spin_unlock_irqrestore(&lruvec->lru_lock, flags);
}

/* Test requires a stable folio->memcg binding, see folio_memcg() */
static inline bool folio_matches_lruvec(struct folio *folio,
		struct lruvec *lruvec)
{
	return lruvec_pgdat(lruvec) == folio_pgdat(folio) &&
	       lruvec_memcg(lruvec) == folio_memcg(folio);
}

/* Don't lock again iff page's lruvec locked */
static inline struct lruvec *folio_lruvec_relock_irq(struct folio *folio,
		struct lruvec *locked_lruvec)
{
	if (locked_lruvec) {
		if (folio_matches_lruvec(folio, locked_lruvec))
			return locked_lruvec;

		unlock_page_lruvec_irq(locked_lruvec);
	}

	return folio_lruvec_lock_irq(folio);
}

/* Don't lock again iff folio's lruvec locked */
static inline void folio_lruvec_relock_irqsave(struct folio *folio,
		struct lruvec **lruvecp, unsigned long *flags)
{
	if (*lruvecp) {
		if (folio_matches_lruvec(folio, *lruvecp))
			return;

		unlock_page_lruvec_irqrestore(*lruvecp, *flags);
	}

	*lruvecp = folio_lruvec_lock_irqsave(folio, flags);
}

#ifdef CONFIG_CGROUP_WRITEBACK

struct wb_domain *mem_cgroup_wb_domain(struct bdi_writeback *wb);
void mem_cgroup_wb_stats(struct bdi_writeback *wb, unsigned long *pfilepages,
			 unsigned long *pheadroom, unsigned long *pdirty,
			 unsigned long *pwriteback);

void mem_cgroup_track_foreign_dirty_slowpath(struct folio *folio,
					     struct bdi_writeback *wb);

static inline void mem_cgroup_track_foreign_dirty(struct folio *folio,
						  struct bdi_writeback *wb)
{
	struct mem_cgroup *memcg;

	if (mem_cgroup_disabled())
		return;

	memcg = folio_memcg(folio);
	if (unlikely(memcg && &memcg->css != wb->memcg_css))
		mem_cgroup_track_foreign_dirty_slowpath(folio, wb);
}

void mem_cgroup_flush_foreign(struct bdi_writeback *wb);

#else	/* CONFIG_CGROUP_WRITEBACK */

static inline struct wb_domain *mem_cgroup_wb_domain(struct bdi_writeback *wb)
{
	return NULL;
}

static inline void mem_cgroup_wb_stats(struct bdi_writeback *wb,
				       unsigned long *pfilepages,
				       unsigned long *pheadroom,
				       unsigned long *pdirty,
				       unsigned long *pwriteback)
{
}

static inline void mem_cgroup_track_foreign_dirty(struct folio *folio,
						  struct bdi_writeback *wb)
{
}

static inline void mem_cgroup_flush_foreign(struct bdi_writeback *wb)
{
}

#endif	/* CONFIG_CGROUP_WRITEBACK */

struct sock;
bool mem_cgroup_charge_skmem(struct mem_cgroup *memcg, unsigned int nr_pages,
			     gfp_t gfp_mask);
void mem_cgroup_uncharge_skmem(struct mem_cgroup *memcg, unsigned int nr_pages);
#ifdef CONFIG_MEMCG
extern struct static_key_false memcg_sockets_enabled_key;
#define mem_cgroup_sockets_enabled static_branch_unlikely(&memcg_sockets_enabled_key)
void mem_cgroup_sk_alloc(struct sock *sk);
void mem_cgroup_sk_free(struct sock *sk);
static inline bool mem_cgroup_under_socket_pressure(struct mem_cgroup *memcg)
{
#ifdef CONFIG_MEMCG_V1
	if (!cgroup_subsys_on_dfl(memory_cgrp_subsys))
		return !!memcg->tcpmem_pressure;
#endif /* CONFIG_MEMCG_V1 */
	do {
		if (time_before(jiffies, READ_ONCE(memcg->socket_pressure)))
			return true;
	} while ((memcg = parent_mem_cgroup(memcg)));
	return false;
}

int alloc_shrinker_info(struct mem_cgroup *memcg);
void free_shrinker_info(struct mem_cgroup *memcg);
void set_shrinker_bit(struct mem_cgroup *memcg, int nid, int shrinker_id);
void reparent_shrinker_deferred(struct mem_cgroup *memcg);
#else
#define mem_cgroup_sockets_enabled 0
static inline void mem_cgroup_sk_alloc(struct sock *sk) { };
static inline void mem_cgroup_sk_free(struct sock *sk) { };
static inline bool mem_cgroup_under_socket_pressure(struct mem_cgroup *memcg)
{
	return false;
}

static inline void set_shrinker_bit(struct mem_cgroup *memcg,
				    int nid, int shrinker_id)
{
}
#endif

#ifdef CONFIG_MEMCG
bool mem_cgroup_kmem_disabled(void);
int __memcg_kmem_charge_page(struct page *page, gfp_t gfp, int order);
void __memcg_kmem_uncharge_page(struct page *page, int order);

/*
 * The returned objcg pointer is safe to use without additional
 * protection within a scope. The scope is defined either by
 * the current task (similar to the "current" global variable)
 * or by set_active_memcg() pair.
 * Please, use obj_cgroup_get() to get a reference if the pointer
 * needs to be used outside of the local scope.
 */
struct obj_cgroup *current_obj_cgroup(void);
struct obj_cgroup *get_obj_cgroup_from_folio(struct folio *folio);

static inline struct obj_cgroup *get_obj_cgroup_from_current(void)
{
	struct obj_cgroup *objcg = current_obj_cgroup();

	if (objcg)
		obj_cgroup_get(objcg);

	return objcg;
}

int obj_cgroup_charge(struct obj_cgroup *objcg, gfp_t gfp, size_t size);
void obj_cgroup_uncharge(struct obj_cgroup *objcg, size_t size);

extern struct static_key_false memcg_bpf_enabled_key;
static inline bool memcg_bpf_enabled(void)
{
	return static_branch_likely(&memcg_bpf_enabled_key);
}

extern struct static_key_false memcg_kmem_online_key;

static inline bool memcg_kmem_online(void)
{
	return static_branch_likely(&memcg_kmem_online_key);
}

static inline int memcg_kmem_charge_page(struct page *page, gfp_t gfp,
					 int order)
{
	if (memcg_kmem_online())
		return __memcg_kmem_charge_page(page, gfp, order);
	return 0;
}

static inline void memcg_kmem_uncharge_page(struct page *page, int order)
{
	if (memcg_kmem_online())
		__memcg_kmem_uncharge_page(page, order);
}

/*
 * A helper for accessing memcg's kmem_id, used for getting
 * corresponding LRU lists.
 */
static inline int memcg_kmem_id(struct mem_cgroup *memcg)
{
	return memcg ? memcg->kmemcg_id : -1;
}

struct mem_cgroup *mem_cgroup_from_obj(void *p);
struct mem_cgroup *mem_cgroup_from_slab_obj(void *p);

static inline void count_objcg_event(struct obj_cgroup *objcg,
				     enum vm_event_item idx)
{
	struct mem_cgroup *memcg;

	if (!memcg_kmem_online())
		return;

	rcu_read_lock();
	memcg = obj_cgroup_memcg(objcg);
	count_memcg_events(memcg, idx, 1);
	rcu_read_unlock();
}

#else
static inline bool mem_cgroup_kmem_disabled(void)
{
	return true;
}

static inline int memcg_kmem_charge_page(struct page *page, gfp_t gfp,
					 int order)
{
	return 0;
}

static inline void memcg_kmem_uncharge_page(struct page *page, int order)
{
}

static inline int __memcg_kmem_charge_page(struct page *page, gfp_t gfp,
					   int order)
{
	return 0;
}

static inline void __memcg_kmem_uncharge_page(struct page *page, int order)
{
}

static inline struct obj_cgroup *get_obj_cgroup_from_folio(struct folio *folio)
{
	return NULL;
}

static inline bool memcg_bpf_enabled(void)
{
	return false;
}

static inline bool memcg_kmem_online(void)
{
	return false;
}

static inline int memcg_kmem_id(struct mem_cgroup *memcg)
{
	return -1;
}

static inline struct mem_cgroup *mem_cgroup_from_obj(void *p)
{
	return NULL;
}

static inline struct mem_cgroup *mem_cgroup_from_slab_obj(void *p)
{
	return NULL;
}

static inline void count_objcg_event(struct obj_cgroup *objcg,
				     enum vm_event_item idx)
{
}

#endif /* CONFIG_MEMCG */

#if defined(CONFIG_MEMCG) && defined(CONFIG_ZSWAP)
bool obj_cgroup_may_zswap(struct obj_cgroup *objcg);
void obj_cgroup_charge_zswap(struct obj_cgroup *objcg, size_t size);
void obj_cgroup_uncharge_zswap(struct obj_cgroup *objcg, size_t size);
bool mem_cgroup_zswap_writeback_enabled(struct mem_cgroup *memcg);
#else
static inline bool obj_cgroup_may_zswap(struct obj_cgroup *objcg)
{
	return true;
}
static inline void obj_cgroup_charge_zswap(struct obj_cgroup *objcg,
					   size_t size)
{
}
static inline void obj_cgroup_uncharge_zswap(struct obj_cgroup *objcg,
					     size_t size)
{
}
static inline bool mem_cgroup_zswap_writeback_enabled(struct mem_cgroup *memcg)
{
	/* if zswap is disabled, do not block pages going to the swapping device */
	return true;
}
#endif


/* Cgroup v1-related declarations */

#ifdef CONFIG_MEMCG_V1
unsigned long memcg1_soft_limit_reclaim(pg_data_t *pgdat, int order,
					gfp_t gfp_mask,
					unsigned long *total_scanned);

bool mem_cgroup_oom_synchronize(bool wait);

static inline bool task_in_memcg_oom(struct task_struct *p)
{
	return p->memcg_in_oom;
}

void folio_memcg_lock(struct folio *folio);
void folio_memcg_unlock(struct folio *folio);

/* try to stablize folio_memcg() for all the pages in a memcg */
static inline bool mem_cgroup_trylock_pages(struct mem_cgroup *memcg)
{
	rcu_read_lock();

	if (mem_cgroup_disabled() || !atomic_read(&memcg->moving_account))
		return true;

	rcu_read_unlock();
	return false;
}

static inline void mem_cgroup_unlock_pages(void)
{
	rcu_read_unlock();
}

static inline void mem_cgroup_enter_user_fault(void)
{
	WARN_ON(current->in_user_fault);
	current->in_user_fault = 1;
}

static inline void mem_cgroup_exit_user_fault(void)
{
	WARN_ON(!current->in_user_fault);
	current->in_user_fault = 0;
}

#else /* CONFIG_MEMCG_V1 */
static inline
unsigned long memcg1_soft_limit_reclaim(pg_data_t *pgdat, int order,
					gfp_t gfp_mask,
					unsigned long *total_scanned)
{
	return 0;
}

static inline void folio_memcg_lock(struct folio *folio)
{
}

static inline void folio_memcg_unlock(struct folio *folio)
{
}

static inline bool mem_cgroup_trylock_pages(struct mem_cgroup *memcg)
{
	/* to match folio_memcg_rcu() */
	rcu_read_lock();
	return true;
}

static inline void mem_cgroup_unlock_pages(void)
{
	rcu_read_unlock();
}

static inline bool task_in_memcg_oom(struct task_struct *p)
{
	return false;
}

static inline bool mem_cgroup_oom_synchronize(bool wait)
{
	return false;
}

static inline void mem_cgroup_enter_user_fault(void)
{
}

static inline void mem_cgroup_exit_user_fault(void)
{
}

#endif /* CONFIG_MEMCG_V1 */

#endif /* _LINUX_MEMCONTROL_H */<|MERGE_RESOLUTION|>--- conflicted
+++ resolved
@@ -92,30 +92,20 @@
 	struct lruvec_stats			*lruvec_stats;
 	struct shrinker_info __rcu	*shrinker_info;
 
-<<<<<<< HEAD
-	/*
-	 * Memcg-v1 only stuff in middle as buffer between read mostly fields
-	 * and update often fields to avoid false sharing. Once v1 stuff is
-	 * moved in a separate struct, an explicit padding is needed.
-=======
 #ifdef CONFIG_MEMCG_V1
 	/*
 	 * Memcg-v1 only stuff in middle as buffer between read mostly fields
 	 * and update often fields to avoid false sharing. If v1 stuff is
 	 * not present, an explicit padding is needed.
->>>>>>> e6f9f50b
 	 */
 
 	struct rb_node		tree_node;	/* RB tree node */
 	unsigned long		usage_in_excess;/* Set to the value by which */
 						/* the soft limit is exceeded*/
 	bool			on_tree;
-<<<<<<< HEAD
-=======
 #else
 	CACHELINE_PADDING(_pad1_);
 #endif
->>>>>>> e6f9f50b
 
 	/* Fields which get updated often at the end. */
 	struct lruvec		lruvec;
