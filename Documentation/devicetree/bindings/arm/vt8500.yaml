# SPDX-License-Identifier: GPL-2.0
%YAML 1.2
---
$id: http://devicetree.org/schemas/arm/vt8500.yaml#
$schema: http://devicetree.org/meta-schemas/core.yaml#

title: VIA/Wondermedia VT8500 Platforms Device Tree Bindings

maintainers:
  - Tony Prisk <linux@prisktech.co.nz>
description: test

properties:
  $nodename:
    const: '/'
  compatible:
    items:
      - enum:
          - via,vt8500
          - wm,wm8505
          - wm,wm8650
          - wm,wm8750
          - wm,wm8850
<<<<<<< HEAD
          
additionalProperties: true
=======

additionalProperties: true
>>>>>>> 356006a6
<|MERGE_RESOLUTION|>--- conflicted
+++ resolved
@@ -21,10 +21,5 @@
           - wm,wm8650
           - wm,wm8750
           - wm,wm8850
-<<<<<<< HEAD
-          
-additionalProperties: true
-=======
 
-additionalProperties: true
->>>>>>> 356006a6
+additionalProperties: true