--- conflicted
+++ resolved
@@ -70,23 +70,14 @@
 	  the kernel message buffer.
 
 config SECURITY_APPARMOR_KUNIT_TEST
-<<<<<<< HEAD
 	bool "Build KUnit tests for policy_unpack.c" if !KUNIT_ALL_TESTS
 	depends on KUNIT=y && SECURITY_APPARMOR
 	default KUNIT_ALL_TESTS
-=======
-	bool "Build KUnit tests for policy_unpack.c"
-	depends on KUNIT=y && SECURITY_APPARMOR
->>>>>>> 8ca4a830
 	help
 	  This builds the AppArmor KUnit tests.
 
 	  KUnit tests run during boot and output the results to the debug log
-<<<<<<< HEAD
-	  in TAP format (http://testanything.org/). Only useful for kernel devs
-=======
 	  in TAP format (https://testanything.org/). Only useful for kernel devs
->>>>>>> 8ca4a830
 	  running KUnit test harness and are not for inclusion into a
 	  production build.
 
