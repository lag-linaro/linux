--- conflicted
+++ resolved
@@ -1534,13 +1534,9 @@
 	retval = nfsd4_init_pnfs();
 	if (retval)
 		goto out_free_slabs;
-<<<<<<< HEAD
-	nfsd_stat_init();	/* Statistics */
-=======
 	retval = nfsd_stat_init();	/* Statistics */
 	if (retval)
 		goto out_free_pnfs;
->>>>>>> f642729d
 	retval = nfsd_drc_slab_create();
 	if (retval)
 		goto out_free_stat;
@@ -1565,10 +1561,7 @@
 	nfsd_drc_slab_free();
 out_free_stat:
 	nfsd_stat_shutdown();
-<<<<<<< HEAD
-=======
 out_free_pnfs:
->>>>>>> f642729d
 	nfsd4_exit_pnfs();
 out_free_slabs:
 	nfsd4_free_slabs();
