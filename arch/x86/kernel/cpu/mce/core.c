--- conflicted
+++ resolved
@@ -244,10 +244,7 @@
 	struct mce_evt_llist *l;
 	int apei_err = 0;
 	struct page *p;
-<<<<<<< HEAD
-=======
 	const char *memmsg;
->>>>>>> 396087db
 
 	/*
 	 * Allow instrumentation around external facilities usage. Not that it
