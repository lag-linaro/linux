/* SPDX-License-Identifier: GPL-2.0+ */
/*
 * Copyright 2015-2017 Google, Inc
 *
 * USB Type-C Port Controller Interface.
 */

#ifndef __LINUX_USB_TCPCI_H
#define __LINUX_USB_TCPCI_H

#include <linux/usb/typec.h>

#define TCPC_VENDOR_ID			0x0
#define TCPC_PRODUCT_ID			0x2
#define TCPC_BCD_DEV			0x4
#define TCPC_TC_REV			0x6
#define TCPC_PD_REV			0x8
#define TCPC_PD_INT_REV			0xa

#define TCPC_ALERT			0x10
#define TCPC_ALERT_EXTND		BIT(14)
#define TCPC_ALERT_EXTENDED_STATUS	BIT(13)
#define TCPC_ALERT_VBUS_DISCNCT		BIT(11)
#define TCPC_ALERT_RX_BUF_OVF		BIT(10)
#define TCPC_ALERT_FAULT		BIT(9)
#define TCPC_ALERT_V_ALARM_LO		BIT(8)
#define TCPC_ALERT_V_ALARM_HI		BIT(7)
#define TCPC_ALERT_TX_SUCCESS		BIT(6)
#define TCPC_ALERT_TX_DISCARDED		BIT(5)
#define TCPC_ALERT_TX_FAILED		BIT(4)
#define TCPC_ALERT_RX_HARD_RST		BIT(3)
#define TCPC_ALERT_RX_STATUS		BIT(2)
#define TCPC_ALERT_POWER_STATUS		BIT(1)
#define TCPC_ALERT_CC_STATUS		BIT(0)

#define TCPC_ALERT_MASK			0x12
#define TCPC_POWER_STATUS_MASK		0x14
#define TCPC_FAULT_STATUS_MASK		0x15

#define TCPC_EXTENDED_STATUS_MASK		0x16
#define TCPC_EXTENDED_STATUS_MASK_VSAFE0V	BIT(0)

#define TCPC_ALERT_EXTENDED_MASK	0x17
#define TCPC_SINK_FAST_ROLE_SWAP	BIT(0)

#define TCPC_CONFIG_STD_OUTPUT		0x18

#define TCPC_TCPC_CTRL			0x19
#define TCPC_TCPC_CTRL_ORIENTATION	BIT(0)
#define TCPC_TCPC_CTRL_BIST_TM		BIT(1)

#define TCPC_EXTENDED_STATUS		0x20
#define TCPC_EXTENDED_STATUS_VSAFE0V	BIT(0)

#define TCPC_ROLE_CTRL			0x1a
#define TCPC_ROLE_CTRL_DRP		BIT(6)
#define TCPC_ROLE_CTRL_RP_VAL_SHIFT	4
#define TCPC_ROLE_CTRL_RP_VAL_MASK	0x3
#define TCPC_ROLE_CTRL_RP_VAL_DEF	0x0
#define TCPC_ROLE_CTRL_RP_VAL_1_5	0x1
#define TCPC_ROLE_CTRL_RP_VAL_3_0	0x2
#define TCPC_ROLE_CTRL_CC2_SHIFT	2
#define TCPC_ROLE_CTRL_CC2_MASK		0x3
#define TCPC_ROLE_CTRL_CC1_SHIFT	0
#define TCPC_ROLE_CTRL_CC1_MASK		0x3
#define TCPC_ROLE_CTRL_CC_RA		0x0
#define TCPC_ROLE_CTRL_CC_RP		0x1
#define TCPC_ROLE_CTRL_CC_RD		0x2
#define TCPC_ROLE_CTRL_CC_OPEN		0x3

#define TCPC_FAULT_CTRL			0x1b

#define TCPC_POWER_CTRL			0x1c
#define TCPC_POWER_CTRL_VCONN_ENABLE	BIT(0)
<<<<<<< HEAD
=======
#define TCPC_POWER_CTRL_BLEED_DISCHARGE	BIT(3)
#define TCPC_POWER_CTRL_AUTO_DISCHARGE	BIT(4)
>>>>>>> f642729d
#define TCPC_FAST_ROLE_SWAP_EN		BIT(7)

#define TCPC_CC_STATUS			0x1d
#define TCPC_CC_STATUS_TOGGLING		BIT(5)
#define TCPC_CC_STATUS_TERM		BIT(4)
#define TCPC_CC_STATUS_CC2_SHIFT	2
#define TCPC_CC_STATUS_CC2_MASK		0x3
#define TCPC_CC_STATUS_CC1_SHIFT	0
#define TCPC_CC_STATUS_CC1_MASK		0x3

#define TCPC_POWER_STATUS		0x1e
#define TCPC_POWER_STATUS_UNINIT	BIT(6)
#define TCPC_POWER_STATUS_SOURCING_VBUS	BIT(4)
#define TCPC_POWER_STATUS_VBUS_DET	BIT(3)
#define TCPC_POWER_STATUS_VBUS_PRES	BIT(2)

#define TCPC_FAULT_STATUS		0x1f

#define TCPC_ALERT_EXTENDED		0x21

#define TCPC_COMMAND			0x23
#define TCPC_CMD_WAKE_I2C		0x11
#define TCPC_CMD_DISABLE_VBUS_DETECT	0x22
#define TCPC_CMD_ENABLE_VBUS_DETECT	0x33
#define TCPC_CMD_DISABLE_SINK_VBUS	0x44
#define TCPC_CMD_SINK_VBUS		0x55
#define TCPC_CMD_DISABLE_SRC_VBUS	0x66
#define TCPC_CMD_SRC_VBUS_DEFAULT	0x77
#define TCPC_CMD_SRC_VBUS_HIGH		0x88
#define TCPC_CMD_LOOK4CONNECTION	0x99
#define TCPC_CMD_RXONEMORE		0xAA
#define TCPC_CMD_I2C_IDLE		0xFF

#define TCPC_DEV_CAP_1			0x24
#define TCPC_DEV_CAP_2			0x26
#define TCPC_STD_INPUT_CAP		0x28
#define TCPC_STD_OUTPUT_CAP		0x29

#define TCPC_MSG_HDR_INFO		0x2e
#define TCPC_MSG_HDR_INFO_DATA_ROLE	BIT(3)
#define TCPC_MSG_HDR_INFO_PWR_ROLE	BIT(0)
#define TCPC_MSG_HDR_INFO_REV_SHIFT	1
#define TCPC_MSG_HDR_INFO_REV_MASK	0x3

#define TCPC_RX_DETECT			0x2f
#define TCPC_RX_DETECT_HARD_RESET	BIT(5)
#define TCPC_RX_DETECT_SOP		BIT(0)

#define TCPC_RX_BYTE_CNT		0x30
#define TCPC_RX_BUF_FRAME_TYPE		0x31
#define TCPC_RX_BUF_FRAME_TYPE_SOP	0
#define TCPC_RX_HDR			0x32
#define TCPC_RX_DATA			0x34 /* through 0x4f */

#define TCPC_TRANSMIT			0x50
#define TCPC_TRANSMIT_RETRY_SHIFT	4
#define TCPC_TRANSMIT_RETRY_MASK	0x3
#define TCPC_TRANSMIT_TYPE_SHIFT	0
#define TCPC_TRANSMIT_TYPE_MASK		0x7

#define TCPC_TX_BYTE_CNT		0x51
#define TCPC_TX_HDR			0x52
#define TCPC_TX_DATA			0x54 /* through 0x6f */

#define TCPC_VBUS_VOLTAGE			0x70
#define TCPC_VBUS_SINK_DISCONNECT_THRESH	0x72
#define TCPC_VBUS_SINK_DISCONNECT_THRESH_LSB_MV	25
#define TCPC_VBUS_SINK_DISCONNECT_THRESH_MAX	0x3ff
#define TCPC_VBUS_STOP_DISCHARGE_THRESH		0x74
#define TCPC_VBUS_VOLTAGE_ALARM_HI_CFG		0x76
#define TCPC_VBUS_VOLTAGE_ALARM_LO_CFG		0x78

/* I2C_WRITE_BYTE_COUNT + 1 when TX_BUF_BYTE_x is only accessible I2C_WRITE_BYTE_COUNT */
#define TCPC_TRANSMIT_BUFFER_MAX_LEN		31

<<<<<<< HEAD
/*
 * @TX_BUF_BYTE_x_hidden
 *		optional; Set when TX_BUF_BYTE_x can only be accessed through I2C_WRITE_BYTE_COUNT.
 */
=======
>>>>>>> f642729d
struct tcpci;

/*
 * @TX_BUF_BYTE_x_hidden:
 *		optional; Set when TX_BUF_BYTE_x can only be accessed through I2C_WRITE_BYTE_COUNT.
 * @frs_sourcing_vbus:
 *		Optional; Callback to perform chip specific operations when FRS
 *		is sourcing vbus.
 * @auto_discharge_disconnect:
 *		Optional; Enables TCPC to autonously discharge vbus on disconnect.
 * @vbus_vsafe0v:
 *		optional; Set when TCPC can detect whether vbus is at VSAFE0V.
 * @set_partner_usb_comm_capable:
 *		Optional; The USB Communications Capable bit indicates if port
 *		partner is capable of communication over the USB data lines
 *		(e.g. D+/- or SS Tx/Rx). Called to notify the status of the bit.
 */
struct tcpci_data {
	struct regmap *regmap;
	unsigned char TX_BUF_BYTE_x_hidden:1;
<<<<<<< HEAD
=======
	unsigned char auto_discharge_disconnect:1;
	unsigned char vbus_vsafe0v:1;

>>>>>>> f642729d
	int (*init)(struct tcpci *tcpci, struct tcpci_data *data);
	int (*set_vconn)(struct tcpci *tcpci, struct tcpci_data *data,
			 bool enable);
	int (*start_drp_toggling)(struct tcpci *tcpci, struct tcpci_data *data,
				  enum typec_cc_status cc);
	int (*set_vbus)(struct tcpci *tcpci, struct tcpci_data *data, bool source, bool sink);
<<<<<<< HEAD
=======
	void (*frs_sourcing_vbus)(struct tcpci *tcpci, struct tcpci_data *data);
	void (*set_partner_usb_comm_capable)(struct tcpci *tcpci, struct tcpci_data *data,
					     bool capable);
>>>>>>> f642729d
};

struct tcpci *tcpci_register_port(struct device *dev, struct tcpci_data *data);
void tcpci_unregister_port(struct tcpci *tcpci);
irqreturn_t tcpci_irq(struct tcpci *tcpci);

struct tcpm_port;
struct tcpm_port *tcpci_get_tcpm_port(struct tcpci *tcpci);
#endif /* __LINUX_USB_TCPCI_H */<|MERGE_RESOLUTION|>--- conflicted
+++ resolved
@@ -72,11 +72,8 @@
 
 #define TCPC_POWER_CTRL			0x1c
 #define TCPC_POWER_CTRL_VCONN_ENABLE	BIT(0)
-<<<<<<< HEAD
-=======
 #define TCPC_POWER_CTRL_BLEED_DISCHARGE	BIT(3)
 #define TCPC_POWER_CTRL_AUTO_DISCHARGE	BIT(4)
->>>>>>> f642729d
 #define TCPC_FAST_ROLE_SWAP_EN		BIT(7)
 
 #define TCPC_CC_STATUS			0x1d
@@ -152,13 +149,6 @@
 /* I2C_WRITE_BYTE_COUNT + 1 when TX_BUF_BYTE_x is only accessible I2C_WRITE_BYTE_COUNT */
 #define TCPC_TRANSMIT_BUFFER_MAX_LEN		31
 
-<<<<<<< HEAD
-/*
- * @TX_BUF_BYTE_x_hidden
- *		optional; Set when TX_BUF_BYTE_x can only be accessed through I2C_WRITE_BYTE_COUNT.
- */
-=======
->>>>>>> f642729d
 struct tcpci;
 
 /*
@@ -179,24 +169,18 @@
 struct tcpci_data {
 	struct regmap *regmap;
 	unsigned char TX_BUF_BYTE_x_hidden:1;
-<<<<<<< HEAD
-=======
 	unsigned char auto_discharge_disconnect:1;
 	unsigned char vbus_vsafe0v:1;
 
->>>>>>> f642729d
 	int (*init)(struct tcpci *tcpci, struct tcpci_data *data);
 	int (*set_vconn)(struct tcpci *tcpci, struct tcpci_data *data,
 			 bool enable);
 	int (*start_drp_toggling)(struct tcpci *tcpci, struct tcpci_data *data,
 				  enum typec_cc_status cc);
 	int (*set_vbus)(struct tcpci *tcpci, struct tcpci_data *data, bool source, bool sink);
-<<<<<<< HEAD
-=======
 	void (*frs_sourcing_vbus)(struct tcpci *tcpci, struct tcpci_data *data);
 	void (*set_partner_usb_comm_capable)(struct tcpci *tcpci, struct tcpci_data *data,
 					     bool capable);
->>>>>>> f642729d
 };
 
 struct tcpci *tcpci_register_port(struct device *dev, struct tcpci_data *data);
