// SPDX-License-Identifier: GPL-2.0-only
/*
 * A fairly generic DMA-API to IOMMU-API glue layer.
 *
 * Copyright (C) 2014-2015 ARM Ltd.
 *
 * based in part on arch/arm/mm/dma-mapping.c:
 * Copyright (C) 2000-2004 Russell King
 */

#include <linux/acpi_iort.h>
#include <linux/device.h>
#include <linux/dma-map-ops.h>
#include <linux/dma-iommu.h>
#include <linux/gfp.h>
#include <linux/huge_mm.h>
#include <linux/iommu.h>
#include <linux/iova.h>
#include <linux/irq.h>
#include <linux/mm.h>
#include <linux/mutex.h>
#include <linux/pci.h>
#include <linux/swiotlb.h>
#include <linux/scatterlist.h>
#include <linux/vmalloc.h>
#include <linux/crash_dump.h>
#include <linux/dma-direct.h>

struct iommu_dma_msi_page {
	struct list_head	list;
	dma_addr_t		iova;
	phys_addr_t		phys;
};

enum iommu_dma_cookie_type {
	IOMMU_DMA_IOVA_COOKIE,
	IOMMU_DMA_MSI_COOKIE,
};

struct iommu_dma_cookie {
	enum iommu_dma_cookie_type	type;
	union {
		/* Full allocator for IOMMU_DMA_IOVA_COOKIE */
		struct iova_domain	iovad;
		/* Trivial linear page allocator for IOMMU_DMA_MSI_COOKIE */
		dma_addr_t		msi_iova;
	};
	struct list_head		msi_page_list;

	/* Domain for flush queue callback; NULL if flush queue not in use */
	struct iommu_domain		*fq_domain;
};

static DEFINE_STATIC_KEY_FALSE(iommu_deferred_attach_enabled);

void iommu_dma_free_cpu_cached_iovas(unsigned int cpu,
		struct iommu_domain *domain)
{
	struct iommu_dma_cookie *cookie = domain->iova_cookie;
	struct iova_domain *iovad = &cookie->iovad;

	free_cpu_cached_iovas(cpu, iovad);
}

static void iommu_dma_entry_dtor(unsigned long data)
{
	struct page *freelist = (struct page *)data;

	while (freelist) {
		unsigned long p = (unsigned long)page_address(freelist);

		freelist = freelist->freelist;
		free_page(p);
	}
}

static inline size_t cookie_msi_granule(struct iommu_dma_cookie *cookie)
{
	if (cookie->type == IOMMU_DMA_IOVA_COOKIE)
		return cookie->iovad.granule;
	return PAGE_SIZE;
}

static struct iommu_dma_cookie *cookie_alloc(enum iommu_dma_cookie_type type)
{
	struct iommu_dma_cookie *cookie;

	cookie = kzalloc(sizeof(*cookie), GFP_KERNEL);
	if (cookie) {
		INIT_LIST_HEAD(&cookie->msi_page_list);
		cookie->type = type;
	}
	return cookie;
}

/**
 * iommu_get_dma_cookie - Acquire DMA-API resources for a domain
 * @domain: IOMMU domain to prepare for DMA-API usage
 *
 * IOMMU drivers should normally call this from their domain_alloc
 * callback when domain->type == IOMMU_DOMAIN_DMA.
 */
int iommu_get_dma_cookie(struct iommu_domain *domain)
{
	if (domain->iova_cookie)
		return -EEXIST;

	domain->iova_cookie = cookie_alloc(IOMMU_DMA_IOVA_COOKIE);
	if (!domain->iova_cookie)
		return -ENOMEM;

	return 0;
}
EXPORT_SYMBOL(iommu_get_dma_cookie);

/**
 * iommu_get_msi_cookie - Acquire just MSI remapping resources
 * @domain: IOMMU domain to prepare
 * @base: Start address of IOVA region for MSI mappings
 *
 * Users who manage their own IOVA allocation and do not want DMA API support,
 * but would still like to take advantage of automatic MSI remapping, can use
 * this to initialise their own domain appropriately. Users should reserve a
 * contiguous IOVA region, starting at @base, large enough to accommodate the
 * number of PAGE_SIZE mappings necessary to cover every MSI doorbell address
 * used by the devices attached to @domain.
 */
int iommu_get_msi_cookie(struct iommu_domain *domain, dma_addr_t base)
{
	struct iommu_dma_cookie *cookie;

	if (domain->type != IOMMU_DOMAIN_UNMANAGED)
		return -EINVAL;

	if (domain->iova_cookie)
		return -EEXIST;

	cookie = cookie_alloc(IOMMU_DMA_MSI_COOKIE);
	if (!cookie)
		return -ENOMEM;

	cookie->msi_iova = base;
	domain->iova_cookie = cookie;
	return 0;
}
EXPORT_SYMBOL(iommu_get_msi_cookie);

/**
 * iommu_put_dma_cookie - Release a domain's DMA mapping resources
 * @domain: IOMMU domain previously prepared by iommu_get_dma_cookie() or
 *          iommu_get_msi_cookie()
 *
 * IOMMU drivers should normally call this from their domain_free callback.
 */
void iommu_put_dma_cookie(struct iommu_domain *domain)
{
	struct iommu_dma_cookie *cookie = domain->iova_cookie;
	struct iommu_dma_msi_page *msi, *tmp;

	if (!cookie)
		return;

	if (cookie->type == IOMMU_DMA_IOVA_COOKIE && cookie->iovad.granule)
		put_iova_domain(&cookie->iovad);

	list_for_each_entry_safe(msi, tmp, &cookie->msi_page_list, list) {
		list_del(&msi->list);
		kfree(msi);
	}
	kfree(cookie);
	domain->iova_cookie = NULL;
}
EXPORT_SYMBOL(iommu_put_dma_cookie);

/**
 * iommu_dma_get_resv_regions - Reserved region driver helper
 * @dev: Device from iommu_get_resv_regions()
 * @list: Reserved region list from iommu_get_resv_regions()
 *
 * IOMMU drivers can use this to implement their .get_resv_regions callback
 * for general non-IOMMU-specific reservations. Currently, this covers GICv3
 * ITS region reservation on ACPI based ARM platforms that may require HW MSI
 * reservation.
 */
void iommu_dma_get_resv_regions(struct device *dev, struct list_head *list)
{

	if (!is_of_node(dev_iommu_fwspec_get(dev)->iommu_fwnode))
		iort_iommu_msi_get_resv_regions(dev, list);

}
EXPORT_SYMBOL(iommu_dma_get_resv_regions);

static int cookie_init_hw_msi_region(struct iommu_dma_cookie *cookie,
		phys_addr_t start, phys_addr_t end)
{
	struct iova_domain *iovad = &cookie->iovad;
	struct iommu_dma_msi_page *msi_page;
	int i, num_pages;

	start -= iova_offset(iovad, start);
	num_pages = iova_align(iovad, end - start) >> iova_shift(iovad);

	for (i = 0; i < num_pages; i++) {
		msi_page = kmalloc(sizeof(*msi_page), GFP_KERNEL);
		if (!msi_page)
			return -ENOMEM;

		msi_page->phys = start;
		msi_page->iova = start;
		INIT_LIST_HEAD(&msi_page->list);
		list_add(&msi_page->list, &cookie->msi_page_list);
		start += iovad->granule;
	}

	return 0;
}

static int iova_reserve_pci_windows(struct pci_dev *dev,
		struct iova_domain *iovad)
{
	struct pci_host_bridge *bridge = pci_find_host_bridge(dev->bus);
	struct resource_entry *window;
	unsigned long lo, hi;
	phys_addr_t start = 0, end;

	resource_list_for_each_entry(window, &bridge->windows) {
		if (resource_type(window->res) != IORESOURCE_MEM)
			continue;

		lo = iova_pfn(iovad, window->res->start - window->offset);
		hi = iova_pfn(iovad, window->res->end - window->offset);
		reserve_iova(iovad, lo, hi);
	}

	/* Get reserved DMA windows from host bridge */
	resource_list_for_each_entry(window, &bridge->dma_ranges) {
		end = window->res->start - window->offset;
resv_iova:
		if (end > start) {
			lo = iova_pfn(iovad, start);
			hi = iova_pfn(iovad, end);
			reserve_iova(iovad, lo, hi);
		} else {
			/* dma_ranges list should be sorted */
			dev_err(&dev->dev, "Failed to reserve IOVA\n");
			return -EINVAL;
		}

		start = window->res->end - window->offset + 1;
		/* If window is last entry */
		if (window->node.next == &bridge->dma_ranges &&
		    end != ~(phys_addr_t)0) {
			end = ~(phys_addr_t)0;
			goto resv_iova;
		}
	}

	return 0;
}

static int iova_reserve_iommu_regions(struct device *dev,
		struct iommu_domain *domain)
{
	struct iommu_dma_cookie *cookie = domain->iova_cookie;
	struct iova_domain *iovad = &cookie->iovad;
	struct iommu_resv_region *region;
	LIST_HEAD(resv_regions);
	int ret = 0;

	if (dev_is_pci(dev)) {
		ret = iova_reserve_pci_windows(to_pci_dev(dev), iovad);
		if (ret)
			return ret;
	}

	iommu_get_resv_regions(dev, &resv_regions);
	list_for_each_entry(region, &resv_regions, list) {
		unsigned long lo, hi;

		/* We ARE the software that manages these! */
		if (region->type == IOMMU_RESV_SW_MSI)
			continue;

		lo = iova_pfn(iovad, region->start);
		hi = iova_pfn(iovad, region->start + region->length - 1);
		reserve_iova(iovad, lo, hi);

		if (region->type == IOMMU_RESV_MSI)
			ret = cookie_init_hw_msi_region(cookie, region->start,
					region->start + region->length);
		if (ret)
			break;
	}
	iommu_put_resv_regions(dev, &resv_regions);

	return ret;
}

static void iommu_dma_flush_iotlb_all(struct iova_domain *iovad)
{
	struct iommu_dma_cookie *cookie;
	struct iommu_domain *domain;

	cookie = container_of(iovad, struct iommu_dma_cookie, iovad);
	domain = cookie->fq_domain;
	/*
	 * The IOMMU driver supporting DOMAIN_ATTR_DMA_USE_FLUSH_QUEUE
	 * implies that ops->flush_iotlb_all must be non-NULL.
	 */
	domain->ops->flush_iotlb_all(domain);
}

static bool dev_is_untrusted(struct device *dev)
{
	return dev_is_pci(dev) && to_pci_dev(dev)->untrusted;
}

/**
 * iommu_dma_init_domain - Initialise a DMA mapping domain
 * @domain: IOMMU domain previously prepared by iommu_get_dma_cookie()
 * @base: IOVA at which the mappable address space starts
 * @size: Size of IOVA space
 * @dev: Device the domain is being initialised for
 *
 * @base and @size should be exact multiples of IOMMU page granularity to
 * avoid rounding surprises. If necessary, we reserve the page at address 0
 * to ensure it is an invalid IOVA. It is safe to reinitialise a domain, but
 * any change which could make prior IOVAs invalid will fail.
 */
static int iommu_dma_init_domain(struct iommu_domain *domain, dma_addr_t base,
		u64 size, struct device *dev)
{
	struct iommu_dma_cookie *cookie = domain->iova_cookie;
	unsigned long order, base_pfn;
	struct iova_domain *iovad;
	int attr;

	if (!cookie || cookie->type != IOMMU_DMA_IOVA_COOKIE)
		return -EINVAL;

	iovad = &cookie->iovad;

	/* Use the smallest supported page size for IOVA granularity */
	order = __ffs(domain->pgsize_bitmap);
	base_pfn = max_t(unsigned long, 1, base >> order);

	/* Check the domain allows at least some access to the device... */
	if (domain->geometry.force_aperture) {
		if (base > domain->geometry.aperture_end ||
		    base + size <= domain->geometry.aperture_start) {
			pr_warn("specified DMA range outside IOMMU capability\n");
			return -EFAULT;
		}
		/* ...then finally give it a kicking to make sure it fits */
		base_pfn = max_t(unsigned long, base_pfn,
				domain->geometry.aperture_start >> order);
	}

	/* start_pfn is always nonzero for an already-initialised domain */
	if (iovad->start_pfn) {
		if (1UL << order != iovad->granule ||
		    base_pfn != iovad->start_pfn) {
			pr_warn("Incompatible range for DMA domain\n");
			return -EFAULT;
		}

		return 0;
	}

	init_iova_domain(iovad, 1UL << order, base_pfn);

<<<<<<< HEAD
	if (!cookie->fq_domain && !iommu_domain_get_attr(domain,
			DOMAIN_ATTR_DMA_USE_FLUSH_QUEUE, &attr) && attr) {
		if (init_iova_flush_queue(iovad, iommu_dma_flush_iotlb_all,
					NULL))
=======
	if (!cookie->fq_domain && (!dev || !dev_is_untrusted(dev)) &&
	    !iommu_domain_get_attr(domain, DOMAIN_ATTR_DMA_USE_FLUSH_QUEUE, &attr) &&
	    attr) {
		if (init_iova_flush_queue(iovad, iommu_dma_flush_iotlb_all,
					  iommu_dma_entry_dtor))
>>>>>>> f642729d
			pr_warn("iova flush queue initialization failed\n");
		else
			cookie->fq_domain = domain;
	}

	if (!dev)
		return 0;

	return iova_reserve_iommu_regions(dev, domain);
}

/**
 * dma_info_to_prot - Translate DMA API directions and attributes to IOMMU API
 *                    page flags.
 * @dir: Direction of DMA transfer
 * @coherent: Is the DMA master cache-coherent?
 * @attrs: DMA attributes for the mapping
 *
 * Return: corresponding IOMMU API page protection flags
 */
static int dma_info_to_prot(enum dma_data_direction dir, bool coherent,
		     unsigned long attrs)
{
	int prot = coherent ? IOMMU_CACHE : 0;

	if (attrs & DMA_ATTR_PRIVILEGED)
		prot |= IOMMU_PRIV;

	switch (dir) {
	case DMA_BIDIRECTIONAL:
		return prot | IOMMU_READ | IOMMU_WRITE;
	case DMA_TO_DEVICE:
		return prot | IOMMU_READ;
	case DMA_FROM_DEVICE:
		return prot | IOMMU_WRITE;
	default:
		return 0;
	}
}

static dma_addr_t iommu_dma_alloc_iova(struct iommu_domain *domain,
		size_t size, u64 dma_limit, struct device *dev)
{
	struct iommu_dma_cookie *cookie = domain->iova_cookie;
	struct iova_domain *iovad = &cookie->iovad;
	unsigned long shift, iova_len, iova = 0;

	if (cookie->type == IOMMU_DMA_MSI_COOKIE) {
		cookie->msi_iova += size;
		return cookie->msi_iova - size;
	}

	shift = iova_shift(iovad);
	iova_len = size >> shift;
	/*
	 * Freeing non-power-of-two-sized allocations back into the IOVA caches
	 * will come back to bite us badly, so we have to waste a bit of space
	 * rounding up anything cacheable to make sure that can't happen. The
	 * order of the unadjusted size will still match upon freeing.
	 */
	if (iova_len < (1 << (IOVA_RANGE_CACHE_MAX_SIZE - 1)))
		iova_len = roundup_pow_of_two(iova_len);

	dma_limit = min_not_zero(dma_limit, dev->bus_dma_limit);

	if (domain->geometry.force_aperture)
		dma_limit = min(dma_limit, (u64)domain->geometry.aperture_end);

	/* Try to get PCI devices a SAC address */
	if (dma_limit > DMA_BIT_MASK(32) && dev_is_pci(dev))
		iova = alloc_iova_fast(iovad, iova_len,
				       DMA_BIT_MASK(32) >> shift, false);

	if (!iova)
		iova = alloc_iova_fast(iovad, iova_len, dma_limit >> shift,
				       true);

	return (dma_addr_t)iova << shift;
}

static void iommu_dma_free_iova(struct iommu_dma_cookie *cookie,
		dma_addr_t iova, size_t size, struct page *freelist)
{
	struct iova_domain *iovad = &cookie->iovad;

	/* The MSI case is only ever cleaning up its most recent allocation */
	if (cookie->type == IOMMU_DMA_MSI_COOKIE)
		cookie->msi_iova -= size;
	else if (cookie->fq_domain)	/* non-strict mode */
		queue_iova(iovad, iova_pfn(iovad, iova),
				size >> iova_shift(iovad),
				(unsigned long)freelist);
	else
		free_iova_fast(iovad, iova_pfn(iovad, iova),
				size >> iova_shift(iovad));
}

static void __iommu_dma_unmap(struct device *dev, dma_addr_t dma_addr,
		size_t size)
{
	struct iommu_domain *domain = iommu_get_dma_domain(dev);
	struct iommu_dma_cookie *cookie = domain->iova_cookie;
	struct iova_domain *iovad = &cookie->iovad;
	size_t iova_off = iova_offset(iovad, dma_addr);
	struct iommu_iotlb_gather iotlb_gather;
	size_t unmapped;

	dma_addr -= iova_off;
	size = iova_align(iovad, size + iova_off);
	iommu_iotlb_gather_init(&iotlb_gather);

	unmapped = iommu_unmap_fast(domain, dma_addr, size, &iotlb_gather);
	WARN_ON(unmapped != size);

	if (!cookie->fq_domain)
		iommu_iotlb_sync(domain, &iotlb_gather);
<<<<<<< HEAD
	iommu_dma_free_iova(cookie, dma_addr, size);
=======
	iommu_dma_free_iova(cookie, dma_addr, size, iotlb_gather.freelist);
}

static void __iommu_dma_unmap_swiotlb(struct device *dev, dma_addr_t dma_addr,
		size_t size, enum dma_data_direction dir,
		unsigned long attrs)
{
	struct iommu_domain *domain = iommu_get_dma_domain(dev);
	struct iommu_dma_cookie *cookie = domain->iova_cookie;
	struct iova_domain *iovad = &cookie->iovad;
	phys_addr_t phys;

	phys = iommu_iova_to_phys(domain, dma_addr);
	if (WARN_ON(!phys))
		return;

	__iommu_dma_unmap(dev, dma_addr, size);

	if (unlikely(is_swiotlb_buffer(phys)))
		swiotlb_tbl_unmap_single(dev, phys, size,
				iova_align(iovad, size), dir, attrs);
>>>>>>> f642729d
}

static dma_addr_t __iommu_dma_map(struct device *dev, phys_addr_t phys,
		size_t size, int prot, u64 dma_mask)
{
	struct iommu_domain *domain = iommu_get_dma_domain(dev);
	struct iommu_dma_cookie *cookie = domain->iova_cookie;
	struct iova_domain *iovad = &cookie->iovad;
	size_t iova_off = iova_offset(iovad, phys);
	dma_addr_t iova;

	if (static_branch_unlikely(&iommu_deferred_attach_enabled) &&
	    iommu_deferred_attach(dev, domain))
		return DMA_MAPPING_ERROR;

	size = iova_align(iovad, size + iova_off);

	iova = iommu_dma_alloc_iova(domain, size, dma_mask, dev);
	if (!iova)
		return DMA_MAPPING_ERROR;

	if (iommu_map_atomic(domain, iova, phys - iova_off, size, prot)) {
		iommu_dma_free_iova(cookie, iova, size, NULL);
		return DMA_MAPPING_ERROR;
	}
	return iova + iova_off;
}

static dma_addr_t __iommu_dma_map_swiotlb(struct device *dev, phys_addr_t phys,
		size_t org_size, dma_addr_t dma_mask, bool coherent,
		enum dma_data_direction dir, unsigned long attrs)
{
	int prot = dma_info_to_prot(dir, coherent, attrs);
	struct iommu_domain *domain = iommu_get_dma_domain(dev);
	struct iommu_dma_cookie *cookie = domain->iova_cookie;
	struct iova_domain *iovad = &cookie->iovad;
	size_t aligned_size = org_size;
	void *padding_start;
	size_t padding_size;
	dma_addr_t iova;

	/*
	 * If both the physical buffer start address and size are
	 * page aligned, we don't need to use a bounce page.
	 */
	if (IS_ENABLED(CONFIG_SWIOTLB) && dev_is_untrusted(dev) &&
	    iova_offset(iovad, phys | org_size)) {
		aligned_size = iova_align(iovad, org_size);
		phys = swiotlb_tbl_map_single(dev, phys, org_size,
					      aligned_size, dir, attrs);

		if (phys == DMA_MAPPING_ERROR)
			return DMA_MAPPING_ERROR;

		/* Cleanup the padding area. */
		padding_start = phys_to_virt(phys);
		padding_size = aligned_size;

		if (!(attrs & DMA_ATTR_SKIP_CPU_SYNC) &&
		    (dir == DMA_TO_DEVICE ||
		     dir == DMA_BIDIRECTIONAL)) {
			padding_start += org_size;
			padding_size -= org_size;
		}

		memset(padding_start, 0, padding_size);
	}

	iova = __iommu_dma_map(dev, phys, aligned_size, prot, dma_mask);
	if ((iova == DMA_MAPPING_ERROR) && is_swiotlb_buffer(phys))
		swiotlb_tbl_unmap_single(dev, phys, org_size,
				aligned_size, dir, attrs);

	return iova;
}

static void __iommu_dma_free_pages(struct page **pages, int count)
{
	while (count--)
		__free_page(pages[count]);
	kvfree(pages);
}

static struct page **__iommu_dma_alloc_pages(struct device *dev,
		unsigned int count, unsigned long order_mask, gfp_t gfp)
{
	struct page **pages;
	unsigned int i = 0, nid = dev_to_node(dev);

	order_mask &= (2U << MAX_ORDER) - 1;
	if (!order_mask)
		return NULL;

	pages = kvzalloc(count * sizeof(*pages), GFP_KERNEL);
	if (!pages)
		return NULL;

	/* IOMMU can map any pages, so himem can also be used here */
	gfp |= __GFP_NOWARN | __GFP_HIGHMEM;

	/* It makes no sense to muck about with huge pages */
	gfp &= ~__GFP_COMP;

	while (count) {
		struct page *page = NULL;
		unsigned int order_size;

		/*
		 * Higher-order allocations are a convenience rather
		 * than a necessity, hence using __GFP_NORETRY until
		 * falling back to minimum-order allocations.
		 */
		for (order_mask &= (2U << __fls(count)) - 1;
		     order_mask; order_mask &= ~order_size) {
			unsigned int order = __fls(order_mask);
			gfp_t alloc_flags = gfp;

			order_size = 1U << order;
			if (order_mask > order_size)
				alloc_flags |= __GFP_NORETRY;
			page = alloc_pages_node(nid, alloc_flags, order);
			if (!page)
				continue;
			if (order)
				split_page(page, order);
			break;
		}
		if (!page) {
			__iommu_dma_free_pages(pages, i);
			return NULL;
		}
		count -= order_size;
		while (order_size--)
			pages[i++] = page++;
	}
	return pages;
}

/**
 * iommu_dma_alloc_remap - Allocate and map a buffer contiguous in IOVA space
 * @dev: Device to allocate memory for. Must be a real device
 *	 attached to an iommu_dma_domain
 * @size: Size of buffer in bytes
 * @dma_handle: Out argument for allocated DMA handle
 * @gfp: Allocation flags
 * @prot: pgprot_t to use for the remapped mapping
 * @attrs: DMA attributes for this allocation
 *
 * If @size is less than PAGE_SIZE, then a full CPU page will be allocated,
 * but an IOMMU which supports smaller pages might not map the whole thing.
 *
 * Return: Mapped virtual address, or NULL on failure.
 */
static void *iommu_dma_alloc_remap(struct device *dev, size_t size,
		dma_addr_t *dma_handle, gfp_t gfp, pgprot_t prot,
		unsigned long attrs)
{
	struct iommu_domain *domain = iommu_get_dma_domain(dev);
	struct iommu_dma_cookie *cookie = domain->iova_cookie;
	struct iova_domain *iovad = &cookie->iovad;
	bool coherent = dev_is_dma_coherent(dev);
	int ioprot = dma_info_to_prot(DMA_BIDIRECTIONAL, coherent, attrs);
	unsigned int count, min_size, alloc_sizes = domain->pgsize_bitmap;
	struct page **pages;
	struct sg_table sgt;
	dma_addr_t iova;
	void *vaddr;

	*dma_handle = DMA_MAPPING_ERROR;

	if (static_branch_unlikely(&iommu_deferred_attach_enabled) &&
	    iommu_deferred_attach(dev, domain))
		return NULL;

	min_size = alloc_sizes & -alloc_sizes;
	if (min_size < PAGE_SIZE) {
		min_size = PAGE_SIZE;
		alloc_sizes |= PAGE_SIZE;
	} else {
		size = ALIGN(size, min_size);
	}
	if (attrs & DMA_ATTR_ALLOC_SINGLE_PAGES)
		alloc_sizes = min_size;

	count = PAGE_ALIGN(size) >> PAGE_SHIFT;
	pages = __iommu_dma_alloc_pages(dev, count, alloc_sizes >> PAGE_SHIFT,
					gfp);
	if (!pages)
		return NULL;

	size = iova_align(iovad, size);
	iova = iommu_dma_alloc_iova(domain, size, dev->coherent_dma_mask, dev);
	if (!iova)
		goto out_free_pages;

	if (sg_alloc_table_from_pages(&sgt, pages, count, 0, size, GFP_KERNEL))
		goto out_free_iova;

	if (!(ioprot & IOMMU_CACHE)) {
		struct scatterlist *sg;
		int i;

		for_each_sg(sgt.sgl, sg, sgt.orig_nents, i)
			arch_dma_prep_coherent(sg_page(sg), sg->length);
	}

	if (iommu_map_sg_atomic(domain, iova, sgt.sgl, sgt.orig_nents, ioprot)
			< size)
		goto out_free_sg;

	vaddr = dma_common_pages_remap(pages, size, prot,
			__builtin_return_address(0));
	if (!vaddr)
		goto out_unmap;

	*dma_handle = iova;
	sg_free_table(&sgt);
	return vaddr;

out_unmap:
	__iommu_dma_unmap(dev, iova, size);
out_free_sg:
	sg_free_table(&sgt);
out_free_iova:
	iommu_dma_free_iova(cookie, iova, size, NULL);
out_free_pages:
	__iommu_dma_free_pages(pages, count);
	return NULL;
}

static void iommu_dma_sync_single_for_cpu(struct device *dev,
		dma_addr_t dma_handle, size_t size, enum dma_data_direction dir)
{
	phys_addr_t phys;

	if (dev_is_dma_coherent(dev) && !dev_is_untrusted(dev))
		return;

	phys = iommu_iova_to_phys(iommu_get_dma_domain(dev), dma_handle);
	if (!dev_is_dma_coherent(dev))
		arch_sync_dma_for_cpu(phys, size, dir);

	if (is_swiotlb_buffer(phys))
		swiotlb_tbl_sync_single(dev, phys, size, dir, SYNC_FOR_CPU);
}

static void iommu_dma_sync_single_for_device(struct device *dev,
		dma_addr_t dma_handle, size_t size, enum dma_data_direction dir)
{
	phys_addr_t phys;

	if (dev_is_dma_coherent(dev) && !dev_is_untrusted(dev))
		return;

	phys = iommu_iova_to_phys(iommu_get_dma_domain(dev), dma_handle);
	if (is_swiotlb_buffer(phys))
		swiotlb_tbl_sync_single(dev, phys, size, dir, SYNC_FOR_DEVICE);

	if (!dev_is_dma_coherent(dev))
		arch_sync_dma_for_device(phys, size, dir);
}

static void iommu_dma_sync_sg_for_cpu(struct device *dev,
		struct scatterlist *sgl, int nelems,
		enum dma_data_direction dir)
{
	struct scatterlist *sg;
	int i;

	if (dev_is_dma_coherent(dev) && !dev_is_untrusted(dev))
		return;

	for_each_sg(sgl, sg, nelems, i) {
		if (!dev_is_dma_coherent(dev))
			arch_sync_dma_for_cpu(sg_phys(sg), sg->length, dir);

		if (is_swiotlb_buffer(sg_phys(sg)))
			swiotlb_tbl_sync_single(dev, sg_phys(sg), sg->length,
						dir, SYNC_FOR_CPU);
	}
}

static void iommu_dma_sync_sg_for_device(struct device *dev,
		struct scatterlist *sgl, int nelems,
		enum dma_data_direction dir)
{
	struct scatterlist *sg;
	int i;

	if (dev_is_dma_coherent(dev) && !dev_is_untrusted(dev))
		return;

	for_each_sg(sgl, sg, nelems, i) {
		if (is_swiotlb_buffer(sg_phys(sg)))
			swiotlb_tbl_sync_single(dev, sg_phys(sg), sg->length,
						dir, SYNC_FOR_DEVICE);

		if (!dev_is_dma_coherent(dev))
			arch_sync_dma_for_device(sg_phys(sg), sg->length, dir);
	}
}

static dma_addr_t iommu_dma_map_page(struct device *dev, struct page *page,
		unsigned long offset, size_t size, enum dma_data_direction dir,
		unsigned long attrs)
{
	phys_addr_t phys = page_to_phys(page) + offset;
	bool coherent = dev_is_dma_coherent(dev);
	dma_addr_t dma_handle;

	dma_handle = __iommu_dma_map_swiotlb(dev, phys, size, dma_get_mask(dev),
			coherent, dir, attrs);
	if (!coherent && !(attrs & DMA_ATTR_SKIP_CPU_SYNC) &&
	    dma_handle != DMA_MAPPING_ERROR)
		arch_sync_dma_for_device(phys, size, dir);
	return dma_handle;
}

static void iommu_dma_unmap_page(struct device *dev, dma_addr_t dma_handle,
		size_t size, enum dma_data_direction dir, unsigned long attrs)
{
	if (!(attrs & DMA_ATTR_SKIP_CPU_SYNC))
		iommu_dma_sync_single_for_cpu(dev, dma_handle, size, dir);
	__iommu_dma_unmap_swiotlb(dev, dma_handle, size, dir, attrs);
}

/*
 * Prepare a successfully-mapped scatterlist to give back to the caller.
 *
 * At this point the segments are already laid out by iommu_dma_map_sg() to
 * avoid individually crossing any boundaries, so we merely need to check a
 * segment's start address to avoid concatenating across one.
 */
static int __finalise_sg(struct device *dev, struct scatterlist *sg, int nents,
		dma_addr_t dma_addr)
{
	struct scatterlist *s, *cur = sg;
	unsigned long seg_mask = dma_get_seg_boundary(dev);
	unsigned int cur_len = 0, max_len = dma_get_max_seg_size(dev);
	int i, count = 0;

	for_each_sg(sg, s, nents, i) {
		/* Restore this segment's original unaligned fields first */
		unsigned int s_iova_off = sg_dma_address(s);
		unsigned int s_length = sg_dma_len(s);
		unsigned int s_iova_len = s->length;

		s->offset += s_iova_off;
		s->length = s_length;
		sg_dma_address(s) = DMA_MAPPING_ERROR;
		sg_dma_len(s) = 0;

		/*
		 * Now fill in the real DMA data. If...
		 * - there is a valid output segment to append to
		 * - and this segment starts on an IOVA page boundary
		 * - but doesn't fall at a segment boundary
		 * - and wouldn't make the resulting output segment too long
		 */
		if (cur_len && !s_iova_off && (dma_addr & seg_mask) &&
		    (max_len - cur_len >= s_length)) {
			/* ...then concatenate it with the previous one */
			cur_len += s_length;
		} else {
			/* Otherwise start the next output segment */
			if (i > 0)
				cur = sg_next(cur);
			cur_len = s_length;
			count++;

			sg_dma_address(cur) = dma_addr + s_iova_off;
		}

		sg_dma_len(cur) = cur_len;
		dma_addr += s_iova_len;

		if (s_length + s_iova_off < s_iova_len)
			cur_len = 0;
	}
	return count;
}

/*
 * If mapping failed, then just restore the original list,
 * but making sure the DMA fields are invalidated.
 */
static void __invalidate_sg(struct scatterlist *sg, int nents)
{
	struct scatterlist *s;
	int i;

	for_each_sg(sg, s, nents, i) {
		if (sg_dma_address(s) != DMA_MAPPING_ERROR)
			s->offset += sg_dma_address(s);
		if (sg_dma_len(s))
			s->length = sg_dma_len(s);
		sg_dma_address(s) = DMA_MAPPING_ERROR;
		sg_dma_len(s) = 0;
	}
}

static void iommu_dma_unmap_sg_swiotlb(struct device *dev, struct scatterlist *sg,
		int nents, enum dma_data_direction dir, unsigned long attrs)
{
	struct scatterlist *s;
	int i;

	for_each_sg(sg, s, nents, i)
		__iommu_dma_unmap_swiotlb(dev, sg_dma_address(s),
				sg_dma_len(s), dir, attrs);
}

static int iommu_dma_map_sg_swiotlb(struct device *dev, struct scatterlist *sg,
		int nents, enum dma_data_direction dir, unsigned long attrs)
{
	struct scatterlist *s;
	int i;

	for_each_sg(sg, s, nents, i) {
		sg_dma_address(s) = __iommu_dma_map_swiotlb(dev, sg_phys(s),
				s->length, dma_get_mask(dev),
				dev_is_dma_coherent(dev), dir, attrs);
		if (sg_dma_address(s) == DMA_MAPPING_ERROR)
			goto out_unmap;
		sg_dma_len(s) = s->length;
	}

	return nents;

out_unmap:
	iommu_dma_unmap_sg_swiotlb(dev, sg, i, dir, attrs | DMA_ATTR_SKIP_CPU_SYNC);
	return 0;
}

/*
 * The DMA API client is passing in a scatterlist which could describe
 * any old buffer layout, but the IOMMU API requires everything to be
 * aligned to IOMMU pages. Hence the need for this complicated bit of
 * impedance-matching, to be able to hand off a suitably-aligned list,
 * but still preserve the original offsets and sizes for the caller.
 */
static int iommu_dma_map_sg(struct device *dev, struct scatterlist *sg,
		int nents, enum dma_data_direction dir, unsigned long attrs)
{
	struct iommu_domain *domain = iommu_get_dma_domain(dev);
	struct iommu_dma_cookie *cookie = domain->iova_cookie;
	struct iova_domain *iovad = &cookie->iovad;
	struct scatterlist *s, *prev = NULL;
	int prot = dma_info_to_prot(dir, dev_is_dma_coherent(dev), attrs);
	dma_addr_t iova;
	size_t iova_len = 0;
	unsigned long mask = dma_get_seg_boundary(dev);
	int i;

	if (static_branch_unlikely(&iommu_deferred_attach_enabled) &&
	    iommu_deferred_attach(dev, domain))
		return 0;

	if (!(attrs & DMA_ATTR_SKIP_CPU_SYNC))
		iommu_dma_sync_sg_for_device(dev, sg, nents, dir);

	if (dev_is_untrusted(dev))
		return iommu_dma_map_sg_swiotlb(dev, sg, nents, dir, attrs);

	/*
	 * Work out how much IOVA space we need, and align the segments to
	 * IOVA granules for the IOMMU driver to handle. With some clever
	 * trickery we can modify the list in-place, but reversibly, by
	 * stashing the unaligned parts in the as-yet-unused DMA fields.
	 */
	for_each_sg(sg, s, nents, i) {
		size_t s_iova_off = iova_offset(iovad, s->offset);
		size_t s_length = s->length;
		size_t pad_len = (mask - iova_len + 1) & mask;

		sg_dma_address(s) = s_iova_off;
		sg_dma_len(s) = s_length;
		s->offset -= s_iova_off;
		s_length = iova_align(iovad, s_length + s_iova_off);
		s->length = s_length;

		/*
		 * Due to the alignment of our single IOVA allocation, we can
		 * depend on these assumptions about the segment boundary mask:
		 * - If mask size >= IOVA size, then the IOVA range cannot
		 *   possibly fall across a boundary, so we don't care.
		 * - If mask size < IOVA size, then the IOVA range must start
		 *   exactly on a boundary, therefore we can lay things out
		 *   based purely on segment lengths without needing to know
		 *   the actual addresses beforehand.
		 * - The mask must be a power of 2, so pad_len == 0 if
		 *   iova_len == 0, thus we cannot dereference prev the first
		 *   time through here (i.e. before it has a meaningful value).
		 */
		if (pad_len && pad_len < s_length - 1) {
			prev->length += pad_len;
			iova_len += pad_len;
		}

		iova_len += s_length;
		prev = s;
	}

	iova = iommu_dma_alloc_iova(domain, iova_len, dma_get_mask(dev), dev);
	if (!iova)
		goto out_restore_sg;

	/*
	 * We'll leave any physical concatenation to the IOMMU driver's
	 * implementation - it knows better than we do.
	 */
	if (iommu_map_sg_atomic(domain, iova, sg, nents, prot) < iova_len)
		goto out_free_iova;

	return __finalise_sg(dev, sg, nents, iova);

out_free_iova:
	iommu_dma_free_iova(cookie, iova, iova_len, NULL);
out_restore_sg:
	__invalidate_sg(sg, nents);
	return 0;
}

static void iommu_dma_unmap_sg(struct device *dev, struct scatterlist *sg,
		int nents, enum dma_data_direction dir, unsigned long attrs)
{
	dma_addr_t start, end;
	struct scatterlist *tmp;
	int i;

	if (!(attrs & DMA_ATTR_SKIP_CPU_SYNC))
		iommu_dma_sync_sg_for_cpu(dev, sg, nents, dir);

	if (dev_is_untrusted(dev)) {
		iommu_dma_unmap_sg_swiotlb(dev, sg, nents, dir, attrs);
		return;
	}

	/*
	 * The scatterlist segments are mapped into a single
	 * contiguous IOVA allocation, so this is incredibly easy.
	 */
	start = sg_dma_address(sg);
	for_each_sg(sg_next(sg), tmp, nents - 1, i) {
		if (sg_dma_len(tmp) == 0)
			break;
		sg = tmp;
	}
	end = sg_dma_address(sg) + sg_dma_len(sg);
	__iommu_dma_unmap(dev, start, end - start);
}

static dma_addr_t iommu_dma_map_resource(struct device *dev, phys_addr_t phys,
		size_t size, enum dma_data_direction dir, unsigned long attrs)
{
	return __iommu_dma_map(dev, phys, size,
			dma_info_to_prot(dir, false, attrs) | IOMMU_MMIO,
			dma_get_mask(dev));
}

static void iommu_dma_unmap_resource(struct device *dev, dma_addr_t handle,
		size_t size, enum dma_data_direction dir, unsigned long attrs)
{
	__iommu_dma_unmap(dev, handle, size);
}

static void __iommu_dma_free(struct device *dev, size_t size, void *cpu_addr)
{
	size_t alloc_size = PAGE_ALIGN(size);
	int count = alloc_size >> PAGE_SHIFT;
	struct page *page = NULL, **pages = NULL;

	/* Non-coherent atomic allocation? Easy */
	if (IS_ENABLED(CONFIG_DMA_DIRECT_REMAP) &&
	    dma_free_from_pool(dev, cpu_addr, alloc_size))
		return;

	if (IS_ENABLED(CONFIG_DMA_REMAP) && is_vmalloc_addr(cpu_addr)) {
		/*
		 * If it the address is remapped, then it's either non-coherent
		 * or highmem CMA, or an iommu_dma_alloc_remap() construction.
		 */
		pages = dma_common_find_pages(cpu_addr);
		if (!pages)
			page = vmalloc_to_page(cpu_addr);
		dma_common_free_remap(cpu_addr, alloc_size);
	} else {
		/* Lowmem means a coherent atomic or CMA allocation */
		page = virt_to_page(cpu_addr);
	}

	if (pages)
		__iommu_dma_free_pages(pages, count);
	if (page)
		dma_free_contiguous(dev, page, alloc_size);
}

static void iommu_dma_free(struct device *dev, size_t size, void *cpu_addr,
		dma_addr_t handle, unsigned long attrs)
{
	__iommu_dma_unmap(dev, handle, size);
	__iommu_dma_free(dev, size, cpu_addr);
}

static void *iommu_dma_alloc_pages(struct device *dev, size_t size,
		struct page **pagep, gfp_t gfp, unsigned long attrs)
{
	bool coherent = dev_is_dma_coherent(dev);
	size_t alloc_size = PAGE_ALIGN(size);
	int node = dev_to_node(dev);
	struct page *page = NULL;
	void *cpu_addr;

	page = dma_alloc_contiguous(dev, alloc_size, gfp);
	if (!page)
		page = alloc_pages_node(node, gfp, get_order(alloc_size));
	if (!page)
		return NULL;

	if (IS_ENABLED(CONFIG_DMA_REMAP) && (!coherent || PageHighMem(page))) {
		pgprot_t prot = dma_pgprot(dev, PAGE_KERNEL, attrs);

		cpu_addr = dma_common_contiguous_remap(page, alloc_size,
				prot, __builtin_return_address(0));
		if (!cpu_addr)
			goto out_free_pages;

		if (!coherent)
			arch_dma_prep_coherent(page, size);
	} else {
		cpu_addr = page_address(page);
	}

	*pagep = page;
	memset(cpu_addr, 0, alloc_size);
	return cpu_addr;
out_free_pages:
	dma_free_contiguous(dev, page, alloc_size);
	return NULL;
}

static void *iommu_dma_alloc(struct device *dev, size_t size,
		dma_addr_t *handle, gfp_t gfp, unsigned long attrs)
{
	bool coherent = dev_is_dma_coherent(dev);
	int ioprot = dma_info_to_prot(DMA_BIDIRECTIONAL, coherent, attrs);
	struct page *page = NULL;
	void *cpu_addr;

	gfp |= __GFP_ZERO;

	if (IS_ENABLED(CONFIG_DMA_REMAP) && gfpflags_allow_blocking(gfp) &&
	    !(attrs & DMA_ATTR_FORCE_CONTIGUOUS)) {
		return iommu_dma_alloc_remap(dev, size, handle, gfp,
				dma_pgprot(dev, PAGE_KERNEL, attrs), attrs);
	}

	if (IS_ENABLED(CONFIG_DMA_DIRECT_REMAP) &&
	    !gfpflags_allow_blocking(gfp) && !coherent)
		page = dma_alloc_from_pool(dev, PAGE_ALIGN(size), &cpu_addr,
					       gfp, NULL);
	else
		cpu_addr = iommu_dma_alloc_pages(dev, size, &page, gfp, attrs);
	if (!cpu_addr)
		return NULL;

	*handle = __iommu_dma_map(dev, page_to_phys(page), size, ioprot,
			dev->coherent_dma_mask);
	if (*handle == DMA_MAPPING_ERROR) {
		__iommu_dma_free(dev, size, cpu_addr);
		return NULL;
	}

	return cpu_addr;
}

#ifdef CONFIG_DMA_REMAP
static void *iommu_dma_alloc_noncoherent(struct device *dev, size_t size,
		dma_addr_t *handle, enum dma_data_direction dir, gfp_t gfp)
{
	if (!gfpflags_allow_blocking(gfp)) {
		struct page *page;

		page = dma_common_alloc_pages(dev, size, handle, dir, gfp);
		if (!page)
			return NULL;
		return page_address(page);
	}

	return iommu_dma_alloc_remap(dev, size, handle, gfp | __GFP_ZERO,
				     PAGE_KERNEL, 0);
}

static void iommu_dma_free_noncoherent(struct device *dev, size_t size,
		void *cpu_addr, dma_addr_t handle, enum dma_data_direction dir)
{
	__iommu_dma_unmap(dev, handle, size);
	__iommu_dma_free(dev, size, cpu_addr);
}
#else
#define iommu_dma_alloc_noncoherent		NULL
#define iommu_dma_free_noncoherent		NULL
#endif /* CONFIG_DMA_REMAP */

static int iommu_dma_mmap(struct device *dev, struct vm_area_struct *vma,
		void *cpu_addr, dma_addr_t dma_addr, size_t size,
		unsigned long attrs)
{
	unsigned long nr_pages = PAGE_ALIGN(size) >> PAGE_SHIFT;
	unsigned long pfn, off = vma->vm_pgoff;
	int ret;

	vma->vm_page_prot = dma_pgprot(dev, vma->vm_page_prot, attrs);

	if (dma_mmap_from_dev_coherent(dev, vma, cpu_addr, size, &ret))
		return ret;

	if (off >= nr_pages || vma_pages(vma) > nr_pages - off)
		return -ENXIO;

	if (IS_ENABLED(CONFIG_DMA_REMAP) && is_vmalloc_addr(cpu_addr)) {
		struct page **pages = dma_common_find_pages(cpu_addr);

		if (pages)
			return vm_map_pages(vma, pages, nr_pages);
		pfn = vmalloc_to_pfn(cpu_addr);
	} else {
		pfn = page_to_pfn(virt_to_page(cpu_addr));
	}

	return remap_pfn_range(vma, vma->vm_start, pfn + off,
			       vma->vm_end - vma->vm_start,
			       vma->vm_page_prot);
}

static int iommu_dma_get_sgtable(struct device *dev, struct sg_table *sgt,
		void *cpu_addr, dma_addr_t dma_addr, size_t size,
		unsigned long attrs)
{
	struct page *page;
	int ret;

	if (IS_ENABLED(CONFIG_DMA_REMAP) && is_vmalloc_addr(cpu_addr)) {
		struct page **pages = dma_common_find_pages(cpu_addr);

		if (pages) {
			return sg_alloc_table_from_pages(sgt, pages,
					PAGE_ALIGN(size) >> PAGE_SHIFT,
					0, size, GFP_KERNEL);
		}

		page = vmalloc_to_page(cpu_addr);
	} else {
		page = virt_to_page(cpu_addr);
	}

	ret = sg_alloc_table(sgt, 1, GFP_KERNEL);
	if (!ret)
		sg_set_page(sgt->sgl, page, PAGE_ALIGN(size), 0);
	return ret;
}

static unsigned long iommu_dma_get_merge_boundary(struct device *dev)
{
	struct iommu_domain *domain = iommu_get_dma_domain(dev);

	return (1UL << __ffs(domain->pgsize_bitmap)) - 1;
}

static const struct dma_map_ops iommu_dma_ops = {
	.alloc			= iommu_dma_alloc,
	.free			= iommu_dma_free,
	.alloc_pages		= dma_common_alloc_pages,
	.free_pages		= dma_common_free_pages,
<<<<<<< HEAD
	.alloc_noncoherent	= iommu_dma_alloc_noncoherent,
	.free_noncoherent	= iommu_dma_free_noncoherent,
=======
>>>>>>> f642729d
	.mmap			= iommu_dma_mmap,
	.get_sgtable		= iommu_dma_get_sgtable,
	.map_page		= iommu_dma_map_page,
	.unmap_page		= iommu_dma_unmap_page,
	.map_sg			= iommu_dma_map_sg,
	.unmap_sg		= iommu_dma_unmap_sg,
	.sync_single_for_cpu	= iommu_dma_sync_single_for_cpu,
	.sync_single_for_device	= iommu_dma_sync_single_for_device,
	.sync_sg_for_cpu	= iommu_dma_sync_sg_for_cpu,
	.sync_sg_for_device	= iommu_dma_sync_sg_for_device,
	.map_resource		= iommu_dma_map_resource,
	.unmap_resource		= iommu_dma_unmap_resource,
	.get_merge_boundary	= iommu_dma_get_merge_boundary,
};

/*
 * The IOMMU core code allocates the default DMA domain, which the underlying
 * IOMMU driver needs to support via the dma-iommu layer.
 */
void iommu_setup_dma_ops(struct device *dev, u64 dma_base, u64 size)
{
	struct iommu_domain *domain = iommu_get_domain_for_dev(dev);

	if (!domain)
		goto out_err;

	/*
	 * The IOMMU core code allocates the default DMA domain, which the
	 * underlying IOMMU driver needs to support via the dma-iommu layer.
	 */
	if (domain->type == IOMMU_DOMAIN_DMA) {
		if (iommu_dma_init_domain(domain, dma_base, size, dev))
			goto out_err;
		dev->dma_ops = &iommu_dma_ops;
	}

	return;
out_err:
	 pr_warn("Failed to set up IOMMU for device %s; retaining platform DMA ops\n",
		 dev_name(dev));
}

static struct iommu_dma_msi_page *iommu_dma_get_msi_page(struct device *dev,
		phys_addr_t msi_addr, struct iommu_domain *domain)
{
	struct iommu_dma_cookie *cookie = domain->iova_cookie;
	struct iommu_dma_msi_page *msi_page;
	dma_addr_t iova;
	int prot = IOMMU_WRITE | IOMMU_NOEXEC | IOMMU_MMIO;
	size_t size = cookie_msi_granule(cookie);

	msi_addr &= ~(phys_addr_t)(size - 1);
	list_for_each_entry(msi_page, &cookie->msi_page_list, list)
		if (msi_page->phys == msi_addr)
			return msi_page;

	msi_page = kzalloc(sizeof(*msi_page), GFP_KERNEL);
	if (!msi_page)
		return NULL;

	iova = iommu_dma_alloc_iova(domain, size, dma_get_mask(dev), dev);
	if (!iova)
		goto out_free_page;

	if (iommu_map(domain, iova, msi_addr, size, prot))
		goto out_free_iova;

	INIT_LIST_HEAD(&msi_page->list);
	msi_page->phys = msi_addr;
	msi_page->iova = iova;
	list_add(&msi_page->list, &cookie->msi_page_list);
	return msi_page;

out_free_iova:
	iommu_dma_free_iova(cookie, iova, size, NULL);
out_free_page:
	kfree(msi_page);
	return NULL;
}

int iommu_dma_prepare_msi(struct msi_desc *desc, phys_addr_t msi_addr)
{
	struct device *dev = msi_desc_to_dev(desc);
	struct iommu_domain *domain = iommu_get_domain_for_dev(dev);
	struct iommu_dma_msi_page *msi_page;
	static DEFINE_MUTEX(msi_prepare_lock); /* see below */

	if (!domain || !domain->iova_cookie) {
		desc->iommu_cookie = NULL;
		return 0;
	}

	/*
	 * In fact the whole prepare operation should already be serialised by
	 * irq_domain_mutex further up the callchain, but that's pretty subtle
	 * on its own, so consider this locking as failsafe documentation...
	 */
	mutex_lock(&msi_prepare_lock);
	msi_page = iommu_dma_get_msi_page(dev, msi_addr, domain);
	mutex_unlock(&msi_prepare_lock);

	msi_desc_set_iommu_cookie(desc, msi_page);

	if (!msi_page)
		return -ENOMEM;
	return 0;
}

void iommu_dma_compose_msi_msg(struct msi_desc *desc,
			       struct msi_msg *msg)
{
	struct device *dev = msi_desc_to_dev(desc);
	const struct iommu_domain *domain = iommu_get_domain_for_dev(dev);
	const struct iommu_dma_msi_page *msi_page;

	msi_page = msi_desc_get_iommu_cookie(desc);

	if (!domain || !domain->iova_cookie || WARN_ON(!msi_page))
		return;

	msg->address_hi = upper_32_bits(msi_page->iova);
	msg->address_lo &= cookie_msi_granule(domain->iova_cookie) - 1;
	msg->address_lo += lower_32_bits(msi_page->iova);
}

static int iommu_dma_init(void)
{
	if (is_kdump_kernel())
		static_branch_enable(&iommu_deferred_attach_enabled);

	return iova_cache_get();
}
arch_initcall(iommu_dma_init);<|MERGE_RESOLUTION|>--- conflicted
+++ resolved
@@ -370,18 +370,11 @@
 
 	init_iova_domain(iovad, 1UL << order, base_pfn);
 
-<<<<<<< HEAD
-	if (!cookie->fq_domain && !iommu_domain_get_attr(domain,
-			DOMAIN_ATTR_DMA_USE_FLUSH_QUEUE, &attr) && attr) {
-		if (init_iova_flush_queue(iovad, iommu_dma_flush_iotlb_all,
-					NULL))
-=======
 	if (!cookie->fq_domain && (!dev || !dev_is_untrusted(dev)) &&
 	    !iommu_domain_get_attr(domain, DOMAIN_ATTR_DMA_USE_FLUSH_QUEUE, &attr) &&
 	    attr) {
 		if (init_iova_flush_queue(iovad, iommu_dma_flush_iotlb_all,
 					  iommu_dma_entry_dtor))
->>>>>>> f642729d
 			pr_warn("iova flush queue initialization failed\n");
 		else
 			cookie->fq_domain = domain;
@@ -498,9 +491,6 @@
 
 	if (!cookie->fq_domain)
 		iommu_iotlb_sync(domain, &iotlb_gather);
-<<<<<<< HEAD
-	iommu_dma_free_iova(cookie, dma_addr, size);
-=======
 	iommu_dma_free_iova(cookie, dma_addr, size, iotlb_gather.freelist);
 }
 
@@ -522,7 +512,6 @@
 	if (unlikely(is_swiotlb_buffer(phys)))
 		swiotlb_tbl_unmap_single(dev, phys, size,
 				iova_align(iovad, size), dir, attrs);
->>>>>>> f642729d
 }
 
 static dma_addr_t __iommu_dma_map(struct device *dev, phys_addr_t phys,
@@ -1199,34 +1188,6 @@
 	return cpu_addr;
 }
 
-#ifdef CONFIG_DMA_REMAP
-static void *iommu_dma_alloc_noncoherent(struct device *dev, size_t size,
-		dma_addr_t *handle, enum dma_data_direction dir, gfp_t gfp)
-{
-	if (!gfpflags_allow_blocking(gfp)) {
-		struct page *page;
-
-		page = dma_common_alloc_pages(dev, size, handle, dir, gfp);
-		if (!page)
-			return NULL;
-		return page_address(page);
-	}
-
-	return iommu_dma_alloc_remap(dev, size, handle, gfp | __GFP_ZERO,
-				     PAGE_KERNEL, 0);
-}
-
-static void iommu_dma_free_noncoherent(struct device *dev, size_t size,
-		void *cpu_addr, dma_addr_t handle, enum dma_data_direction dir)
-{
-	__iommu_dma_unmap(dev, handle, size);
-	__iommu_dma_free(dev, size, cpu_addr);
-}
-#else
-#define iommu_dma_alloc_noncoherent		NULL
-#define iommu_dma_free_noncoherent		NULL
-#endif /* CONFIG_DMA_REMAP */
-
 static int iommu_dma_mmap(struct device *dev, struct vm_area_struct *vma,
 		void *cpu_addr, dma_addr_t dma_addr, size_t size,
 		unsigned long attrs)
@@ -1297,11 +1258,6 @@
 	.free			= iommu_dma_free,
 	.alloc_pages		= dma_common_alloc_pages,
 	.free_pages		= dma_common_free_pages,
-<<<<<<< HEAD
-	.alloc_noncoherent	= iommu_dma_alloc_noncoherent,
-	.free_noncoherent	= iommu_dma_free_noncoherent,
-=======
->>>>>>> f642729d
 	.mmap			= iommu_dma_mmap,
 	.get_sgtable		= iommu_dma_get_sgtable,
 	.map_page		= iommu_dma_map_page,
