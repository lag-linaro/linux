--- conflicted
+++ resolved
@@ -86,17 +86,6 @@
 
 # multiprobe errors
 if grep -q "Create/append/" README && grep -q "imm-value" README; then
-<<<<<<< HEAD
-echo 'p:kprobes/testevent kernel_clone' > kprobe_events
-check_error '^r:kprobes/testevent do_exit'	# DIFF_PROBE_TYPE
-
-# Explicitly use printf "%s" to not interpret \1
-printf "%s" 'p:kprobes/testevent kernel_clone abcd=\1' > kprobe_events
-check_error 'p:kprobes/testevent kernel_clone ^bcd=\1'	# DIFF_ARG_TYPE
-check_error 'p:kprobes/testevent kernel_clone ^abcd=\1:u8'	# DIFF_ARG_TYPE
-check_error 'p:kprobes/testevent kernel_clone ^abcd=\"foo"'	# DIFF_ARG_TYPE
-check_error '^p:kprobes/testevent kernel_clone abcd=\1'	# SAME_PROBE
-=======
 echo "p:kprobes/testevent $FUNCTION_FORK" > kprobe_events
 check_error '^r:kprobes/testevent do_exit'	# DIFF_PROBE_TYPE
 
@@ -106,7 +95,6 @@
 check_error "p:kprobes/testevent $FUNCTION_FORK ^abcd=\\1:u8"	# DIFF_ARG_TYPE
 check_error "p:kprobes/testevent $FUNCTION_FORK ^abcd=\\\"foo\"" # DIFF_ARG_TYPE
 check_error "^p:kprobes/testevent $FUNCTION_FORK abcd=\\1"	# SAME_PROBE
->>>>>>> f642729d
 fi
 
 # %return suffix errors
