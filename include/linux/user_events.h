--- conflicted
+++ resolved
@@ -17,16 +17,10 @@
 
 #ifdef CONFIG_USER_EVENTS
 struct user_event_mm {
-<<<<<<< HEAD
-	struct list_head	link;
-	struct list_head	enablers;
-	struct mm_struct	*mm;
-=======
 	struct list_head	mms_link;
 	struct list_head	enablers;
 	struct mm_struct	*mm;
 	/* Used for one-shot lists, protected by event_mutex */
->>>>>>> 64d216d8
 	struct user_event_mm	*next;
 	refcount_t		refcnt;
 	refcount_t		tasks;
