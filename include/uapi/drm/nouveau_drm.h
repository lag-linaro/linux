--- conflicted
+++ resolved
@@ -45,13 +45,8 @@
 #define NOUVEAU_GETPARAM_HAS_BO_USAGE    15
 #define NOUVEAU_GETPARAM_HAS_PAGEFLIP    16
 
-<<<<<<< HEAD
-/**
- * @NOUVEAU_GETPARAM_EXEC_PUSH_MAX
-=======
 /*
  * NOUVEAU_GETPARAM_EXEC_PUSH_MAX - query max pushes through getparam
->>>>>>> 740329d7
  *
  * Query the maximum amount of IBs that can be pushed through a single
  * &drm_nouveau_exec structure and hence a single &DRM_IOCTL_NOUVEAU_EXEC
