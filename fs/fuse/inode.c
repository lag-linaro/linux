/*
  FUSE: Filesystem in Userspace
  Copyright (C) 2001-2008  Miklos Szeredi <miklos@szeredi.hu>

  This program can be distributed under the terms of the GNU GPL.
  See the file COPYING.
*/

#include "fuse_i.h"

#include <linux/pagemap.h>
#include <linux/slab.h>
#include <linux/file.h>
#include <linux/seq_file.h>
#include <linux/init.h>
#include <linux/module.h>
#include <linux/moduleparam.h>
#include <linux/fs_context.h>
#include <linux/fs_parser.h>
#include <linux/statfs.h>
#include <linux/random.h>
#include <linux/sched.h>
#include <linux/exportfs.h>
#include <linux/posix_acl.h>
#include <linux/pid_namespace.h>

MODULE_AUTHOR("Miklos Szeredi <miklos@szeredi.hu>");
MODULE_DESCRIPTION("Filesystem in Userspace");
MODULE_LICENSE("GPL");

static struct kmem_cache *fuse_inode_cachep;
struct list_head fuse_conn_list;
DEFINE_MUTEX(fuse_mutex);

static int set_global_limit(const char *val, const struct kernel_param *kp);

unsigned max_user_bgreq;
module_param_call(max_user_bgreq, set_global_limit, param_get_uint,
		  &max_user_bgreq, 0644);
__MODULE_PARM_TYPE(max_user_bgreq, "uint");
MODULE_PARM_DESC(max_user_bgreq,
 "Global limit for the maximum number of backgrounded requests an "
 "unprivileged user can set");

unsigned max_user_congthresh;
module_param_call(max_user_congthresh, set_global_limit, param_get_uint,
		  &max_user_congthresh, 0644);
__MODULE_PARM_TYPE(max_user_congthresh, "uint");
MODULE_PARM_DESC(max_user_congthresh,
 "Global limit for the maximum congestion threshold an "
 "unprivileged user can set");

#define FUSE_SUPER_MAGIC 0x65735546

#define FUSE_DEFAULT_BLKSIZE 512

/** Maximum number of outstanding background requests */
#define FUSE_DEFAULT_MAX_BACKGROUND 12

/** Congestion starts at 75% of maximum */
#define FUSE_DEFAULT_CONGESTION_THRESHOLD (FUSE_DEFAULT_MAX_BACKGROUND * 3 / 4)

#ifdef CONFIG_BLOCK
static struct file_system_type fuseblk_fs_type;
#endif

struct fuse_forget_link *fuse_alloc_forget(void)
{
	return kzalloc(sizeof(struct fuse_forget_link), GFP_KERNEL_ACCOUNT);
}

static struct inode *fuse_alloc_inode(struct super_block *sb)
{
	struct fuse_inode *fi;

	fi = kmem_cache_alloc(fuse_inode_cachep, GFP_KERNEL);
	if (!fi)
		return NULL;

	fi->i_time = 0;
	fi->inval_mask = 0;
	fi->nodeid = 0;
	fi->nlookup = 0;
	fi->attr_version = 0;
	fi->orig_ino = 0;
	fi->state = 0;
	mutex_init(&fi->mutex);
	init_rwsem(&fi->i_mmap_sem);
	spin_lock_init(&fi->lock);
	fi->forget = fuse_alloc_forget();
	if (!fi->forget)
		goto out_free;

	if (IS_ENABLED(CONFIG_FUSE_DAX) && !fuse_dax_inode_alloc(sb, fi))
		goto out_free_forget;

	return &fi->inode;

out_free_forget:
	kfree(fi->forget);
out_free:
	kmem_cache_free(fuse_inode_cachep, fi);
	return NULL;
}

static void fuse_free_inode(struct inode *inode)
{
	struct fuse_inode *fi = get_fuse_inode(inode);

	mutex_destroy(&fi->mutex);
	kfree(fi->forget);
#ifdef CONFIG_FUSE_DAX
	kfree(fi->dax);
#endif
	kmem_cache_free(fuse_inode_cachep, fi);
}

static void fuse_evict_inode(struct inode *inode)
{
	struct fuse_inode *fi = get_fuse_inode(inode);

	truncate_inode_pages_final(&inode->i_data);
	clear_inode(inode);
	if (inode->i_sb->s_flags & SB_ACTIVE) {
		struct fuse_conn *fc = get_fuse_conn(inode);

		if (FUSE_IS_DAX(inode))
			fuse_dax_inode_cleanup(inode);
		if (fi->nlookup) {
			fuse_queue_forget(fc, fi->forget, fi->nodeid,
					  fi->nlookup);
			fi->forget = NULL;
		}
	}
	if (S_ISREG(inode->i_mode) && !fuse_is_bad(inode)) {
		WARN_ON(!list_empty(&fi->write_files));
		WARN_ON(!list_empty(&fi->queued_writes));
	}
}

static int fuse_reconfigure(struct fs_context *fc)
{
	struct super_block *sb = fc->root->d_sb;

	sync_filesystem(sb);
	if (fc->sb_flags & SB_MANDLOCK)
		return -EINVAL;

	return 0;
}

/*
 * ino_t is 32-bits on 32-bit arch. We have to squash the 64-bit value down
 * so that it will fit.
 */
static ino_t fuse_squash_ino(u64 ino64)
{
	ino_t ino = (ino_t) ino64;
	if (sizeof(ino_t) < sizeof(u64))
		ino ^= ino64 >> (sizeof(u64) - sizeof(ino_t)) * 8;
	return ino;
}

void fuse_change_attributes_common(struct inode *inode, struct fuse_attr *attr,
				   u64 attr_valid)
{
	struct fuse_conn *fc = get_fuse_conn(inode);
	struct fuse_inode *fi = get_fuse_inode(inode);

	lockdep_assert_held(&fi->lock);

	fi->attr_version = atomic64_inc_return(&fc->attr_version);
	fi->i_time = attr_valid;
	WRITE_ONCE(fi->inval_mask, 0);

	inode->i_ino     = fuse_squash_ino(attr->ino);
	inode->i_mode    = (inode->i_mode & S_IFMT) | (attr->mode & 07777);
	set_nlink(inode, attr->nlink);
	inode->i_uid     = make_kuid(fc->user_ns, attr->uid);
	inode->i_gid     = make_kgid(fc->user_ns, attr->gid);
	inode->i_blocks  = attr->blocks;
	inode->i_atime.tv_sec   = attr->atime;
	inode->i_atime.tv_nsec  = attr->atimensec;
	/* mtime from server may be stale due to local buffered write */
	if (!fc->writeback_cache || !S_ISREG(inode->i_mode)) {
		inode->i_mtime.tv_sec   = attr->mtime;
		inode->i_mtime.tv_nsec  = attr->mtimensec;
		inode->i_ctime.tv_sec   = attr->ctime;
		inode->i_ctime.tv_nsec  = attr->ctimensec;
	}

	if (attr->blksize != 0)
		inode->i_blkbits = ilog2(attr->blksize);
	else
		inode->i_blkbits = inode->i_sb->s_blocksize_bits;

	/*
	 * Don't set the sticky bit in i_mode, unless we want the VFS
	 * to check permissions.  This prevents failures due to the
	 * check in may_delete().
	 */
	fi->orig_i_mode = inode->i_mode;
	if (!fc->default_permissions)
		inode->i_mode &= ~S_ISVTX;

	fi->orig_ino = attr->ino;

	/*
	 * We are refreshing inode data and it is possible that another
	 * client set suid/sgid or security.capability xattr. So clear
	 * S_NOSEC. Ideally, we could have cleared it only if suid/sgid
	 * was set or if security.capability xattr was set. But we don't
	 * know if security.capability has been set or not. So clear it
	 * anyway. Its less efficient but should be safe.
	 */
	inode->i_flags &= ~S_NOSEC;
}

void fuse_change_attributes(struct inode *inode, struct fuse_attr *attr,
			    u64 attr_valid, u64 attr_version)
{
	struct fuse_conn *fc = get_fuse_conn(inode);
	struct fuse_inode *fi = get_fuse_inode(inode);
	bool is_wb = fc->writeback_cache;
	loff_t oldsize;
	struct timespec64 old_mtime;

	spin_lock(&fi->lock);
	if ((attr_version != 0 && fi->attr_version > attr_version) ||
	    test_bit(FUSE_I_SIZE_UNSTABLE, &fi->state)) {
		spin_unlock(&fi->lock);
		return;
	}

	old_mtime = inode->i_mtime;
	fuse_change_attributes_common(inode, attr, attr_valid);

	oldsize = inode->i_size;
	/*
	 * In case of writeback_cache enabled, the cached writes beyond EOF
	 * extend local i_size without keeping userspace server in sync. So,
	 * attr->size coming from server can be stale. We cannot trust it.
	 */
	if (!is_wb || !S_ISREG(inode->i_mode))
		i_size_write(inode, attr->size);
	spin_unlock(&fi->lock);

	if (!is_wb && S_ISREG(inode->i_mode)) {
		bool inval = false;

		if (oldsize != attr->size) {
			truncate_pagecache(inode, attr->size);
			if (!fc->explicit_inval_data)
				inval = true;
		} else if (fc->auto_inval_data) {
			struct timespec64 new_mtime = {
				.tv_sec = attr->mtime,
				.tv_nsec = attr->mtimensec,
			};

			/*
			 * Auto inval mode also checks and invalidates if mtime
			 * has changed.
			 */
			if (!timespec64_equal(&old_mtime, &new_mtime))
				inval = true;
		}

		if (inval)
			invalidate_inode_pages2(inode->i_mapping);
	}
}

static void fuse_init_inode(struct inode *inode, struct fuse_attr *attr)
{
	inode->i_mode = attr->mode & S_IFMT;
	inode->i_size = attr->size;
	inode->i_mtime.tv_sec  = attr->mtime;
	inode->i_mtime.tv_nsec = attr->mtimensec;
	inode->i_ctime.tv_sec  = attr->ctime;
	inode->i_ctime.tv_nsec = attr->ctimensec;
	if (S_ISREG(inode->i_mode)) {
		fuse_init_common(inode);
		fuse_init_file_inode(inode);
	} else if (S_ISDIR(inode->i_mode))
		fuse_init_dir(inode);
	else if (S_ISLNK(inode->i_mode))
		fuse_init_symlink(inode);
	else if (S_ISCHR(inode->i_mode) || S_ISBLK(inode->i_mode) ||
		 S_ISFIFO(inode->i_mode) || S_ISSOCK(inode->i_mode)) {
		fuse_init_common(inode);
		init_special_inode(inode, inode->i_mode,
				   new_decode_dev(attr->rdev));
	} else
		BUG();
}

static int fuse_inode_eq(struct inode *inode, void *_nodeidp)
{
	u64 nodeid = *(u64 *) _nodeidp;
	if (get_node_id(inode) == nodeid)
		return 1;
	else
		return 0;
}

static int fuse_inode_set(struct inode *inode, void *_nodeidp)
{
	u64 nodeid = *(u64 *) _nodeidp;
	get_fuse_inode(inode)->nodeid = nodeid;
	return 0;
}

struct inode *fuse_iget(struct super_block *sb, u64 nodeid,
			int generation, struct fuse_attr *attr,
			u64 attr_valid, u64 attr_version)
{
	struct inode *inode;
	struct fuse_inode *fi;
	struct fuse_conn *fc = get_fuse_conn_super(sb);

	/*
	 * Auto mount points get their node id from the submount root, which is
	 * not a unique identifier within this filesystem.
	 *
	 * To avoid conflicts, do not place submount points into the inode hash
	 * table.
	 */
	if (fc->auto_submounts && (attr->flags & FUSE_ATTR_SUBMOUNT) &&
	    S_ISDIR(attr->mode)) {
		inode = new_inode(sb);
		if (!inode)
			return NULL;

		fuse_init_inode(inode, attr);
		get_fuse_inode(inode)->nodeid = nodeid;
		inode->i_flags |= S_AUTOMOUNT;
		goto done;
	}

retry:
	inode = iget5_locked(sb, nodeid, fuse_inode_eq, fuse_inode_set, &nodeid);
	if (!inode)
		return NULL;

	if ((inode->i_state & I_NEW)) {
		inode->i_flags |= S_NOATIME;
		if (!fc->writeback_cache || !S_ISREG(attr->mode))
			inode->i_flags |= S_NOCMTIME;
		inode->i_generation = generation;
		fuse_init_inode(inode, attr);
		unlock_new_inode(inode);
	} else if ((inode->i_mode ^ attr->mode) & S_IFMT) {
		/* Inode has changed type, any I/O on the old should fail */
		fuse_make_bad(inode);
		iput(inode);
		goto retry;
	}
done:
	fi = get_fuse_inode(inode);
	spin_lock(&fi->lock);
	fi->nlookup++;
	spin_unlock(&fi->lock);
	fuse_change_attributes(inode, attr, attr_valid, attr_version);

	return inode;
}

struct inode *fuse_ilookup(struct fuse_conn *fc, u64 nodeid,
			   struct fuse_mount **fm)
{
	struct fuse_mount *fm_iter;
	struct inode *inode;

	WARN_ON(!rwsem_is_locked(&fc->killsb));
	list_for_each_entry(fm_iter, &fc->mounts, fc_entry) {
		if (!fm_iter->sb)
			continue;

		inode = ilookup5(fm_iter->sb, nodeid, fuse_inode_eq, &nodeid);
		if (inode) {
			if (fm)
				*fm = fm_iter;
			return inode;
		}
	}

	return NULL;
}

int fuse_reverse_inval_inode(struct fuse_conn *fc, u64 nodeid,
			     loff_t offset, loff_t len)
{
	struct fuse_inode *fi;
	struct inode *inode;
	pgoff_t pg_start;
	pgoff_t pg_end;

	inode = fuse_ilookup(fc, nodeid, NULL);
	if (!inode)
		return -ENOENT;

	fi = get_fuse_inode(inode);
	spin_lock(&fi->lock);
	fi->attr_version = atomic64_inc_return(&fc->attr_version);
	spin_unlock(&fi->lock);

	fuse_invalidate_attr(inode);
	forget_all_cached_acls(inode);
	if (offset >= 0) {
		pg_start = offset >> PAGE_SHIFT;
		if (len <= 0)
			pg_end = -1;
		else
			pg_end = (offset + len - 1) >> PAGE_SHIFT;
		invalidate_inode_pages2_range(inode->i_mapping,
					      pg_start, pg_end);
	}
	iput(inode);
	return 0;
}

bool fuse_lock_inode(struct inode *inode)
{
	bool locked = false;

	if (!get_fuse_conn(inode)->parallel_dirops) {
		mutex_lock(&get_fuse_inode(inode)->mutex);
		locked = true;
	}

	return locked;
}

void fuse_unlock_inode(struct inode *inode, bool locked)
{
	if (locked)
		mutex_unlock(&get_fuse_inode(inode)->mutex);
}

static void fuse_umount_begin(struct super_block *sb)
{
	struct fuse_conn *fc = get_fuse_conn_super(sb);

	if (!fc->no_force_umount)
		fuse_abort_conn(fc);
}

static void fuse_send_destroy(struct fuse_mount *fm)
{
	if (fm->fc->conn_init) {
		FUSE_ARGS(args);

		args.opcode = FUSE_DESTROY;
		args.force = true;
		args.nocreds = true;
		fuse_simple_request(fm, &args);
	}
}

static void fuse_put_super(struct super_block *sb)
{
	struct fuse_mount *fm = get_fuse_mount_super(sb);

<<<<<<< HEAD
	fuse_mount_put(fm);
=======
	fuse_conn_put(fm->fc);
	kfree(fm);
>>>>>>> f642729d
}

static void convert_fuse_statfs(struct kstatfs *stbuf, struct fuse_kstatfs *attr)
{
	stbuf->f_type    = FUSE_SUPER_MAGIC;
	stbuf->f_bsize   = attr->bsize;
	stbuf->f_frsize  = attr->frsize;
	stbuf->f_blocks  = attr->blocks;
	stbuf->f_bfree   = attr->bfree;
	stbuf->f_bavail  = attr->bavail;
	stbuf->f_files   = attr->files;
	stbuf->f_ffree   = attr->ffree;
	stbuf->f_namelen = attr->namelen;
	/* fsid is left zero */
}

static int fuse_statfs(struct dentry *dentry, struct kstatfs *buf)
{
	struct super_block *sb = dentry->d_sb;
	struct fuse_mount *fm = get_fuse_mount_super(sb);
	FUSE_ARGS(args);
	struct fuse_statfs_out outarg;
	int err;

	if (!fuse_allow_current_process(fm->fc)) {
		buf->f_type = FUSE_SUPER_MAGIC;
		return 0;
	}

	memset(&outarg, 0, sizeof(outarg));
	args.in_numargs = 0;
	args.opcode = FUSE_STATFS;
	args.nodeid = get_node_id(d_inode(dentry));
	args.out_numargs = 1;
	args.out_args[0].size = sizeof(outarg);
	args.out_args[0].value = &outarg;
	err = fuse_simple_request(fm, &args);
	if (!err)
		convert_fuse_statfs(buf, &outarg.st);
	return err;
}

enum {
	OPT_SOURCE,
	OPT_SUBTYPE,
	OPT_FD,
	OPT_ROOTMODE,
	OPT_USER_ID,
	OPT_GROUP_ID,
	OPT_DEFAULT_PERMISSIONS,
	OPT_ALLOW_OTHER,
	OPT_MAX_READ,
	OPT_BLKSIZE,
	OPT_ERR
};

static const struct fs_parameter_spec fuse_fs_parameters[] = {
	fsparam_string	("source",		OPT_SOURCE),
	fsparam_u32	("fd",			OPT_FD),
	fsparam_u32oct	("rootmode",		OPT_ROOTMODE),
	fsparam_u32	("user_id",		OPT_USER_ID),
	fsparam_u32	("group_id",		OPT_GROUP_ID),
	fsparam_flag	("default_permissions",	OPT_DEFAULT_PERMISSIONS),
	fsparam_flag	("allow_other",		OPT_ALLOW_OTHER),
	fsparam_u32	("max_read",		OPT_MAX_READ),
	fsparam_u32	("blksize",		OPT_BLKSIZE),
	fsparam_string	("subtype",		OPT_SUBTYPE),
	{}
};

static int fuse_parse_param(struct fs_context *fc, struct fs_parameter *param)
{
	struct fs_parse_result result;
	struct fuse_fs_context *ctx = fc->fs_private;
	int opt;

	if (fc->purpose == FS_CONTEXT_FOR_RECONFIGURE) {
		/*
		 * Ignore options coming from mount(MS_REMOUNT) for backward
		 * compatibility.
		 */
		if (fc->oldapi)
			return 0;

		return invalfc(fc, "No changes allowed in reconfigure");
	}

	opt = fs_parse(fc, fuse_fs_parameters, param, &result);
	if (opt < 0)
		return opt;

	switch (opt) {
	case OPT_SOURCE:
		if (fc->source)
			return invalfc(fc, "Multiple sources specified");
		fc->source = param->string;
		param->string = NULL;
		break;

	case OPT_SUBTYPE:
		if (ctx->subtype)
			return invalfc(fc, "Multiple subtypes specified");
		ctx->subtype = param->string;
		param->string = NULL;
		return 0;

	case OPT_FD:
		ctx->fd = result.uint_32;
		ctx->fd_present = true;
		break;

	case OPT_ROOTMODE:
		if (!fuse_valid_type(result.uint_32))
			return invalfc(fc, "Invalid rootmode");
		ctx->rootmode = result.uint_32;
		ctx->rootmode_present = true;
		break;

	case OPT_USER_ID:
		ctx->user_id = make_kuid(fc->user_ns, result.uint_32);
		if (!uid_valid(ctx->user_id))
			return invalfc(fc, "Invalid user_id");
		ctx->user_id_present = true;
		break;

	case OPT_GROUP_ID:
		ctx->group_id = make_kgid(fc->user_ns, result.uint_32);
		if (!gid_valid(ctx->group_id))
			return invalfc(fc, "Invalid group_id");
		ctx->group_id_present = true;
		break;

	case OPT_DEFAULT_PERMISSIONS:
		ctx->default_permissions = true;
		break;

	case OPT_ALLOW_OTHER:
		ctx->allow_other = true;
		break;

	case OPT_MAX_READ:
		ctx->max_read = result.uint_32;
		break;

	case OPT_BLKSIZE:
		if (!ctx->is_bdev)
			return invalfc(fc, "blksize only supported for fuseblk");
		ctx->blksize = result.uint_32;
		break;

	default:
		return -EINVAL;
	}

	return 0;
}

static void fuse_free_fc(struct fs_context *fc)
{
	struct fuse_fs_context *ctx = fc->fs_private;

	if (ctx) {
		kfree(ctx->subtype);
		kfree(ctx);
	}
}

static int fuse_show_options(struct seq_file *m, struct dentry *root)
{
	struct super_block *sb = root->d_sb;
	struct fuse_conn *fc = get_fuse_conn_super(sb);

	if (fc->legacy_opts_show) {
		seq_printf(m, ",user_id=%u",
			   from_kuid_munged(fc->user_ns, fc->user_id));
		seq_printf(m, ",group_id=%u",
			   from_kgid_munged(fc->user_ns, fc->group_id));
		if (fc->default_permissions)
			seq_puts(m, ",default_permissions");
		if (fc->allow_other)
			seq_puts(m, ",allow_other");
		if (fc->max_read != ~0)
			seq_printf(m, ",max_read=%u", fc->max_read);
		if (sb->s_bdev && sb->s_blocksize != FUSE_DEFAULT_BLKSIZE)
			seq_printf(m, ",blksize=%lu", sb->s_blocksize);
	}
#ifdef CONFIG_FUSE_DAX
	if (fc->dax)
		seq_puts(m, ",dax");
#endif

	return 0;
}

static void fuse_iqueue_init(struct fuse_iqueue *fiq,
			     const struct fuse_iqueue_ops *ops,
			     void *priv)
{
	memset(fiq, 0, sizeof(struct fuse_iqueue));
	spin_lock_init(&fiq->lock);
	init_waitqueue_head(&fiq->waitq);
	INIT_LIST_HEAD(&fiq->pending);
	INIT_LIST_HEAD(&fiq->interrupts);
	fiq->forget_list_tail = &fiq->forget_list_head;
	fiq->connected = 1;
	fiq->ops = ops;
	fiq->priv = priv;
}

static void fuse_pqueue_init(struct fuse_pqueue *fpq)
{
	unsigned int i;

	spin_lock_init(&fpq->lock);
	for (i = 0; i < FUSE_PQ_HASH_SIZE; i++)
		INIT_LIST_HEAD(&fpq->processing[i]);
	INIT_LIST_HEAD(&fpq->io);
	fpq->connected = 1;
}

void fuse_conn_init(struct fuse_conn *fc, struct fuse_mount *fm,
		    struct user_namespace *user_ns,
		    const struct fuse_iqueue_ops *fiq_ops, void *fiq_priv)
{
	memset(fc, 0, sizeof(*fc));
	spin_lock_init(&fc->lock);
	spin_lock_init(&fc->bg_lock);
	init_rwsem(&fc->killsb);
	refcount_set(&fc->count, 1);
	atomic_set(&fc->dev_count, 1);
	init_waitqueue_head(&fc->blocked_waitq);
	fuse_iqueue_init(&fc->iq, fiq_ops, fiq_priv);
	INIT_LIST_HEAD(&fc->bg_queue);
	INIT_LIST_HEAD(&fc->entry);
	INIT_LIST_HEAD(&fc->devices);
	atomic_set(&fc->num_waiting, 0);
	fc->max_background = FUSE_DEFAULT_MAX_BACKGROUND;
	fc->congestion_threshold = FUSE_DEFAULT_CONGESTION_THRESHOLD;
	atomic64_set(&fc->khctr, 0);
	fc->polled_files = RB_ROOT;
	fc->blocked = 0;
	fc->initialized = 0;
	fc->connected = 1;
	atomic64_set(&fc->attr_version, 1);
	get_random_bytes(&fc->scramble_key, sizeof(fc->scramble_key));
	fc->pid_ns = get_pid_ns(task_active_pid_ns(current));
	fc->user_ns = get_user_ns(user_ns);
	fc->max_pages = FUSE_DEFAULT_MAX_PAGES_PER_REQ;

	INIT_LIST_HEAD(&fc->mounts);
	list_add(&fm->fc_entry, &fc->mounts);
	fm->fc = fc;
<<<<<<< HEAD
	refcount_set(&fm->count, 1);
=======
>>>>>>> f642729d
}
EXPORT_SYMBOL_GPL(fuse_conn_init);

void fuse_conn_put(struct fuse_conn *fc)
{
	if (refcount_dec_and_test(&fc->count)) {
		struct fuse_iqueue *fiq = &fc->iq;

		if (IS_ENABLED(CONFIG_FUSE_DAX))
			fuse_dax_conn_free(fc);
		if (fiq->ops->release)
			fiq->ops->release(fiq);
		put_pid_ns(fc->pid_ns);
		put_user_ns(fc->user_ns);
		fc->release(fc);
	}
}
EXPORT_SYMBOL_GPL(fuse_conn_put);

struct fuse_conn *fuse_conn_get(struct fuse_conn *fc)
{
	refcount_inc(&fc->count);
	return fc;
}
EXPORT_SYMBOL_GPL(fuse_conn_get);

void fuse_mount_put(struct fuse_mount *fm)
{
	if (refcount_dec_and_test(&fm->count)) {
		if (fm->fc)
			fuse_conn_put(fm->fc);
		kfree(fm);
	}
}
EXPORT_SYMBOL_GPL(fuse_mount_put);

struct fuse_mount *fuse_mount_get(struct fuse_mount *fm)
{
	refcount_inc(&fm->count);
	return fm;
}
EXPORT_SYMBOL_GPL(fuse_mount_get);

static struct inode *fuse_get_root_inode(struct super_block *sb, unsigned mode)
{
	struct fuse_attr attr;
	memset(&attr, 0, sizeof(attr));

	attr.mode = mode;
	attr.ino = FUSE_ROOT_ID;
	attr.nlink = 1;
	return fuse_iget(sb, 1, 0, &attr, 0, 0);
}

struct fuse_inode_handle {
	u64 nodeid;
	u32 generation;
};

static struct dentry *fuse_get_dentry(struct super_block *sb,
				      struct fuse_inode_handle *handle)
{
	struct fuse_conn *fc = get_fuse_conn_super(sb);
	struct inode *inode;
	struct dentry *entry;
	int err = -ESTALE;

	if (handle->nodeid == 0)
		goto out_err;

	inode = ilookup5(sb, handle->nodeid, fuse_inode_eq, &handle->nodeid);
	if (!inode) {
		struct fuse_entry_out outarg;
		const struct qstr name = QSTR_INIT(".", 1);

		if (!fc->export_support)
			goto out_err;

		err = fuse_lookup_name(sb, handle->nodeid, &name, &outarg,
				       &inode);
		if (err && err != -ENOENT)
			goto out_err;
		if (err || !inode) {
			err = -ESTALE;
			goto out_err;
		}
		err = -EIO;
		if (get_node_id(inode) != handle->nodeid)
			goto out_iput;
	}
	err = -ESTALE;
	if (inode->i_generation != handle->generation)
		goto out_iput;

	entry = d_obtain_alias(inode);
	if (!IS_ERR(entry) && get_node_id(inode) != FUSE_ROOT_ID)
		fuse_invalidate_entry_cache(entry);

	return entry;

 out_iput:
	iput(inode);
 out_err:
	return ERR_PTR(err);
}

static int fuse_encode_fh(struct inode *inode, u32 *fh, int *max_len,
			   struct inode *parent)
{
	int len = parent ? 6 : 3;
	u64 nodeid;
	u32 generation;

	if (*max_len < len) {
		*max_len = len;
		return  FILEID_INVALID;
	}

	nodeid = get_fuse_inode(inode)->nodeid;
	generation = inode->i_generation;

	fh[0] = (u32)(nodeid >> 32);
	fh[1] = (u32)(nodeid & 0xffffffff);
	fh[2] = generation;

	if (parent) {
		nodeid = get_fuse_inode(parent)->nodeid;
		generation = parent->i_generation;

		fh[3] = (u32)(nodeid >> 32);
		fh[4] = (u32)(nodeid & 0xffffffff);
		fh[5] = generation;
	}

	*max_len = len;
	return parent ? 0x82 : 0x81;
}

static struct dentry *fuse_fh_to_dentry(struct super_block *sb,
		struct fid *fid, int fh_len, int fh_type)
{
	struct fuse_inode_handle handle;

	if ((fh_type != 0x81 && fh_type != 0x82) || fh_len < 3)
		return NULL;

	handle.nodeid = (u64) fid->raw[0] << 32;
	handle.nodeid |= (u64) fid->raw[1];
	handle.generation = fid->raw[2];
	return fuse_get_dentry(sb, &handle);
}

static struct dentry *fuse_fh_to_parent(struct super_block *sb,
		struct fid *fid, int fh_len, int fh_type)
{
	struct fuse_inode_handle parent;

	if (fh_type != 0x82 || fh_len < 6)
		return NULL;

	parent.nodeid = (u64) fid->raw[3] << 32;
	parent.nodeid |= (u64) fid->raw[4];
	parent.generation = fid->raw[5];
	return fuse_get_dentry(sb, &parent);
}

static struct dentry *fuse_get_parent(struct dentry *child)
{
	struct inode *child_inode = d_inode(child);
	struct fuse_conn *fc = get_fuse_conn(child_inode);
	struct inode *inode;
	struct dentry *parent;
	struct fuse_entry_out outarg;
	const struct qstr name = QSTR_INIT("..", 2);
	int err;

	if (!fc->export_support)
		return ERR_PTR(-ESTALE);

	err = fuse_lookup_name(child_inode->i_sb, get_node_id(child_inode),
			       &name, &outarg, &inode);
	if (err) {
		if (err == -ENOENT)
			return ERR_PTR(-ESTALE);
		return ERR_PTR(err);
	}

	parent = d_obtain_alias(inode);
	if (!IS_ERR(parent) && get_node_id(inode) != FUSE_ROOT_ID)
		fuse_invalidate_entry_cache(parent);

	return parent;
}

static const struct export_operations fuse_export_operations = {
	.fh_to_dentry	= fuse_fh_to_dentry,
	.fh_to_parent	= fuse_fh_to_parent,
	.encode_fh	= fuse_encode_fh,
	.get_parent	= fuse_get_parent,
};

static const struct super_operations fuse_super_operations = {
	.alloc_inode    = fuse_alloc_inode,
	.free_inode     = fuse_free_inode,
	.evict_inode	= fuse_evict_inode,
	.write_inode	= fuse_write_inode,
	.drop_inode	= generic_delete_inode,
	.put_super	= fuse_put_super,
	.umount_begin	= fuse_umount_begin,
	.statfs		= fuse_statfs,
	.show_options	= fuse_show_options,
};

static void sanitize_global_limit(unsigned *limit)
{
	/*
	 * The default maximum number of async requests is calculated to consume
	 * 1/2^13 of the total memory, assuming 392 bytes per request.
	 */
	if (*limit == 0)
		*limit = ((totalram_pages() << PAGE_SHIFT) >> 13) / 392;

	if (*limit >= 1 << 16)
		*limit = (1 << 16) - 1;
}

static int set_global_limit(const char *val, const struct kernel_param *kp)
{
	int rv;

	rv = param_set_uint(val, kp);
	if (rv)
		return rv;

	sanitize_global_limit((unsigned *)kp->arg);

	return 0;
}

static void process_init_limits(struct fuse_conn *fc, struct fuse_init_out *arg)
{
	int cap_sys_admin = capable(CAP_SYS_ADMIN);

	if (arg->minor < 13)
		return;

	sanitize_global_limit(&max_user_bgreq);
	sanitize_global_limit(&max_user_congthresh);

	spin_lock(&fc->bg_lock);
	if (arg->max_background) {
		fc->max_background = arg->max_background;

		if (!cap_sys_admin && fc->max_background > max_user_bgreq)
			fc->max_background = max_user_bgreq;
	}
	if (arg->congestion_threshold) {
		fc->congestion_threshold = arg->congestion_threshold;

		if (!cap_sys_admin &&
		    fc->congestion_threshold > max_user_congthresh)
			fc->congestion_threshold = max_user_congthresh;
	}
	spin_unlock(&fc->bg_lock);
}

struct fuse_init_args {
	struct fuse_args args;
	struct fuse_init_in in;
	struct fuse_init_out out;
};

static void process_init_reply(struct fuse_mount *fm, struct fuse_args *args,
			       int error)
{
	struct fuse_conn *fc = fm->fc;
	struct fuse_init_args *ia = container_of(args, typeof(*ia), args);
	struct fuse_init_out *arg = &ia->out;
	bool ok = true;

	if (error || arg->major != FUSE_KERNEL_VERSION)
		ok = false;
	else {
		unsigned long ra_pages;

		process_init_limits(fc, arg);

		if (arg->minor >= 6) {
			ra_pages = arg->max_readahead / PAGE_SIZE;
			if (arg->flags & FUSE_ASYNC_READ)
				fc->async_read = 1;
			if (!(arg->flags & FUSE_POSIX_LOCKS))
				fc->no_lock = 1;
			if (arg->minor >= 17) {
				if (!(arg->flags & FUSE_FLOCK_LOCKS))
					fc->no_flock = 1;
			} else {
				if (!(arg->flags & FUSE_POSIX_LOCKS))
					fc->no_flock = 1;
			}
			if (arg->flags & FUSE_ATOMIC_O_TRUNC)
				fc->atomic_o_trunc = 1;
			if (arg->minor >= 9) {
				/* LOOKUP has dependency on proto version */
				if (arg->flags & FUSE_EXPORT_SUPPORT)
					fc->export_support = 1;
			}
			if (arg->flags & FUSE_BIG_WRITES)
				fc->big_writes = 1;
			if (arg->flags & FUSE_DONT_MASK)
				fc->dont_mask = 1;
			if (arg->flags & FUSE_AUTO_INVAL_DATA)
				fc->auto_inval_data = 1;
			else if (arg->flags & FUSE_EXPLICIT_INVAL_DATA)
				fc->explicit_inval_data = 1;
			if (arg->flags & FUSE_DO_READDIRPLUS) {
				fc->do_readdirplus = 1;
				if (arg->flags & FUSE_READDIRPLUS_AUTO)
					fc->readdirplus_auto = 1;
			}
			if (arg->flags & FUSE_ASYNC_DIO)
				fc->async_dio = 1;
			if (arg->flags & FUSE_WRITEBACK_CACHE)
				fc->writeback_cache = 1;
			if (arg->flags & FUSE_PARALLEL_DIROPS)
				fc->parallel_dirops = 1;
			if (arg->flags & FUSE_HANDLE_KILLPRIV)
				fc->handle_killpriv = 1;
			if (arg->time_gran && arg->time_gran <= 1000000000)
				fm->sb->s_time_gran = arg->time_gran;
			if ((arg->flags & FUSE_POSIX_ACL)) {
				fc->default_permissions = 1;
				fc->posix_acl = 1;
				fm->sb->s_xattr = fuse_acl_xattr_handlers;
			}
			if (arg->flags & FUSE_CACHE_SYMLINKS)
				fc->cache_symlinks = 1;
			if (arg->flags & FUSE_ABORT_ERROR)
				fc->abort_err = 1;
			if (arg->flags & FUSE_MAX_PAGES) {
				fc->max_pages =
					min_t(unsigned int, FUSE_MAX_MAX_PAGES,
					max_t(unsigned int, arg->max_pages, 1));
			}
			if (IS_ENABLED(CONFIG_FUSE_DAX) &&
			    arg->flags & FUSE_MAP_ALIGNMENT &&
			    !fuse_dax_check_alignment(fc, arg->map_alignment)) {
				ok = false;
			}
<<<<<<< HEAD
=======
			if (arg->flags & FUSE_HANDLE_KILLPRIV_V2) {
				fc->handle_killpriv_v2 = 1;
				fm->sb->s_flags |= SB_NOSEC;
			}
>>>>>>> f642729d
		} else {
			ra_pages = fc->max_read / PAGE_SIZE;
			fc->no_lock = 1;
			fc->no_flock = 1;
		}

		fm->sb->s_bdi->ra_pages =
				min(fm->sb->s_bdi->ra_pages, ra_pages);
		fc->minor = arg->minor;
		fc->max_write = arg->minor < 5 ? 4096 : arg->max_write;
		fc->max_write = max_t(unsigned, 4096, fc->max_write);
		fc->conn_init = 1;
	}
	kfree(ia);

	if (!ok) {
		fc->conn_init = 0;
		fc->conn_error = 1;
	}

	fuse_set_initialized(fc);
	wake_up_all(&fc->blocked_waitq);
}

void fuse_send_init(struct fuse_mount *fm)
{
	struct fuse_init_args *ia;

	ia = kzalloc(sizeof(*ia), GFP_KERNEL | __GFP_NOFAIL);

	ia->in.major = FUSE_KERNEL_VERSION;
	ia->in.minor = FUSE_KERNEL_MINOR_VERSION;
	ia->in.max_readahead = fm->sb->s_bdi->ra_pages * PAGE_SIZE;
	ia->in.flags |=
		FUSE_ASYNC_READ | FUSE_POSIX_LOCKS | FUSE_ATOMIC_O_TRUNC |
		FUSE_EXPORT_SUPPORT | FUSE_BIG_WRITES | FUSE_DONT_MASK |
		FUSE_SPLICE_WRITE | FUSE_SPLICE_MOVE | FUSE_SPLICE_READ |
		FUSE_FLOCK_LOCKS | FUSE_HAS_IOCTL_DIR | FUSE_AUTO_INVAL_DATA |
		FUSE_DO_READDIRPLUS | FUSE_READDIRPLUS_AUTO | FUSE_ASYNC_DIO |
		FUSE_WRITEBACK_CACHE | FUSE_NO_OPEN_SUPPORT |
		FUSE_PARALLEL_DIROPS | FUSE_HANDLE_KILLPRIV | FUSE_POSIX_ACL |
		FUSE_ABORT_ERROR | FUSE_MAX_PAGES | FUSE_CACHE_SYMLINKS |
<<<<<<< HEAD
		FUSE_NO_OPENDIR_SUPPORT | FUSE_EXPLICIT_INVAL_DATA;
=======
		FUSE_NO_OPENDIR_SUPPORT | FUSE_EXPLICIT_INVAL_DATA |
		FUSE_HANDLE_KILLPRIV_V2;
>>>>>>> f642729d
#ifdef CONFIG_FUSE_DAX
	if (fm->fc->dax)
		ia->in.flags |= FUSE_MAP_ALIGNMENT;
#endif
	if (fm->fc->auto_submounts)
		ia->in.flags |= FUSE_SUBMOUNTS;

	ia->args.opcode = FUSE_INIT;
	ia->args.in_numargs = 1;
	ia->args.in_args[0].size = sizeof(ia->in);
	ia->args.in_args[0].value = &ia->in;
	ia->args.out_numargs = 1;
	/* Variable length argument used for backward compatibility
	   with interface version < 7.5.  Rest of init_out is zeroed
	   by do_get_request(), so a short reply is not a problem */
	ia->args.out_argvar = true;
	ia->args.out_args[0].size = sizeof(ia->out);
	ia->args.out_args[0].value = &ia->out;
	ia->args.force = true;
	ia->args.nocreds = true;
	ia->args.end = process_init_reply;

	if (fuse_simple_background(fm, &ia->args, GFP_KERNEL) != 0)
		process_init_reply(fm, &ia->args, -ENOTCONN);
}
EXPORT_SYMBOL_GPL(fuse_send_init);

void fuse_free_conn(struct fuse_conn *fc)
{
	WARN_ON(!list_empty(&fc->devices));
	kfree_rcu(fc, rcu);
}
EXPORT_SYMBOL_GPL(fuse_free_conn);

static int fuse_bdi_init(struct fuse_conn *fc, struct super_block *sb)
{
	int err;
	char *suffix = "";

	if (sb->s_bdev) {
		suffix = "-fuseblk";
		/*
		 * sb->s_bdi points to blkdev's bdi however we want to redirect
		 * it to our private bdi...
		 */
		bdi_put(sb->s_bdi);
		sb->s_bdi = &noop_backing_dev_info;
	}
	err = super_setup_bdi_name(sb, "%u:%u%s", MAJOR(fc->dev),
				   MINOR(fc->dev), suffix);
	if (err)
		return err;

	/* fuse does it's own writeback accounting */
	sb->s_bdi->capabilities &= ~BDI_CAP_WRITEBACK_ACCT;
	sb->s_bdi->capabilities |= BDI_CAP_STRICTLIMIT;

	/*
	 * For a single fuse filesystem use max 1% of dirty +
	 * writeback threshold.
	 *
	 * This gives about 1M of write buffer for memory maps on a
	 * machine with 1G and 10% dirty_ratio, which should be more
	 * than enough.
	 *
	 * Privileged users can raise it by writing to
	 *
	 *    /sys/class/bdi/<bdi>/max_ratio
	 */
	bdi_set_max_ratio(sb->s_bdi, 1);

	return 0;
}

struct fuse_dev *fuse_dev_alloc(void)
{
	struct fuse_dev *fud;
	struct list_head *pq;

	fud = kzalloc(sizeof(struct fuse_dev), GFP_KERNEL);
	if (!fud)
		return NULL;

	pq = kcalloc(FUSE_PQ_HASH_SIZE, sizeof(struct list_head), GFP_KERNEL);
	if (!pq) {
		kfree(fud);
		return NULL;
	}

	fud->pq.processing = pq;
	fuse_pqueue_init(&fud->pq);

	return fud;
}
EXPORT_SYMBOL_GPL(fuse_dev_alloc);

void fuse_dev_install(struct fuse_dev *fud, struct fuse_conn *fc)
{
	fud->fc = fuse_conn_get(fc);
	spin_lock(&fc->lock);
	list_add_tail(&fud->entry, &fc->devices);
	spin_unlock(&fc->lock);
}
EXPORT_SYMBOL_GPL(fuse_dev_install);

struct fuse_dev *fuse_dev_alloc_install(struct fuse_conn *fc)
{
	struct fuse_dev *fud;

	fud = fuse_dev_alloc();
	if (!fud)
		return NULL;

	fuse_dev_install(fud, fc);
	return fud;
}
EXPORT_SYMBOL_GPL(fuse_dev_alloc_install);

void fuse_dev_free(struct fuse_dev *fud)
{
	struct fuse_conn *fc = fud->fc;

	if (fc) {
		spin_lock(&fc->lock);
		list_del(&fud->entry);
		spin_unlock(&fc->lock);

		fuse_conn_put(fc);
	}
	kfree(fud->pq.processing);
	kfree(fud);
}
EXPORT_SYMBOL_GPL(fuse_dev_free);

static void fuse_fill_attr_from_inode(struct fuse_attr *attr,
				      const struct fuse_inode *fi)
{
	*attr = (struct fuse_attr){
		.ino		= fi->inode.i_ino,
		.size		= fi->inode.i_size,
		.blocks		= fi->inode.i_blocks,
		.atime		= fi->inode.i_atime.tv_sec,
		.mtime		= fi->inode.i_mtime.tv_sec,
		.ctime		= fi->inode.i_ctime.tv_sec,
		.atimensec	= fi->inode.i_atime.tv_nsec,
		.mtimensec	= fi->inode.i_mtime.tv_nsec,
		.ctimensec	= fi->inode.i_ctime.tv_nsec,
		.mode		= fi->inode.i_mode,
		.nlink		= fi->inode.i_nlink,
		.uid		= fi->inode.i_uid.val,
		.gid		= fi->inode.i_gid.val,
		.rdev		= fi->inode.i_rdev,
		.blksize	= 1u << fi->inode.i_blkbits,
	};
}

static void fuse_sb_defaults(struct super_block *sb)
{
	sb->s_magic = FUSE_SUPER_MAGIC;
	sb->s_op = &fuse_super_operations;
	sb->s_xattr = fuse_xattr_handlers;
	sb->s_maxbytes = MAX_LFS_FILESIZE;
	sb->s_time_gran = 1;
	sb->s_export_op = &fuse_export_operations;
	sb->s_iflags |= SB_I_IMA_UNVERIFIABLE_SIGNATURE;
	if (sb->s_user_ns != &init_user_ns)
		sb->s_iflags |= SB_I_UNTRUSTED_MOUNTER;
	sb->s_flags &= ~(SB_NOSEC | SB_I_VERSION);

	/*
	 * If we are not in the initial user namespace posix
	 * acls must be translated.
	 */
	if (sb->s_user_ns != &init_user_ns)
		sb->s_xattr = fuse_no_acl_xattr_handlers;
}

int fuse_fill_super_submount(struct super_block *sb,
			     struct fuse_inode *parent_fi)
{
	struct fuse_mount *fm = get_fuse_mount_super(sb);
	struct super_block *parent_sb = parent_fi->inode.i_sb;
	struct fuse_attr root_attr;
	struct inode *root;

	fuse_sb_defaults(sb);
	fm->sb = sb;

	WARN_ON(sb->s_bdi != &noop_backing_dev_info);
	sb->s_bdi = bdi_get(parent_sb->s_bdi);

	sb->s_xattr = parent_sb->s_xattr;
	sb->s_time_gran = parent_sb->s_time_gran;
	sb->s_blocksize = parent_sb->s_blocksize;
	sb->s_blocksize_bits = parent_sb->s_blocksize_bits;
	sb->s_subtype = kstrdup(parent_sb->s_subtype, GFP_KERNEL);
	if (parent_sb->s_subtype && !sb->s_subtype)
		return -ENOMEM;

	fuse_fill_attr_from_inode(&root_attr, parent_fi);
	root = fuse_iget(sb, parent_fi->nodeid, 0, &root_attr, 0, 0);
	/*
	 * This inode is just a duplicate, so it is not looked up and
	 * its nlookup should not be incremented.  fuse_iget() does
	 * that, though, so undo it here.
	 */
	get_fuse_inode(root)->nlookup--;
	sb->s_d_op = &fuse_dentry_operations;
	sb->s_root = d_make_root(root);
	if (!sb->s_root)
		return -ENOMEM;

	return 0;
}

int fuse_fill_super_common(struct super_block *sb, struct fuse_fs_context *ctx)
{
	struct fuse_dev *fud = NULL;
	struct fuse_mount *fm = get_fuse_mount_super(sb);
	struct fuse_conn *fc = fm->fc;
	struct inode *root;
	struct dentry *root_dentry;
	int err;

	err = -EINVAL;
	if (sb->s_flags & SB_MANDLOCK)
		goto err;

	fuse_sb_defaults(sb);

	if (ctx->is_bdev) {
#ifdef CONFIG_BLOCK
		err = -EINVAL;
		if (!sb_set_blocksize(sb, ctx->blksize))
			goto err;
#endif
	} else {
		sb->s_blocksize = PAGE_SIZE;
		sb->s_blocksize_bits = PAGE_SHIFT;
	}

	sb->s_subtype = ctx->subtype;
	ctx->subtype = NULL;
	if (IS_ENABLED(CONFIG_FUSE_DAX)) {
		err = fuse_dax_conn_alloc(fc, ctx->dax_dev);
		if (err)
			goto err;
	}

	if (ctx->fudptr) {
		err = -ENOMEM;
		fud = fuse_dev_alloc_install(fc);
		if (!fud)
			goto err_free_dax;
	}

	fc->dev = sb->s_dev;
	fm->sb = sb;
	err = fuse_bdi_init(fc, sb);
	if (err)
		goto err_dev_free;

	/* Handle umasking inside the fuse code */
	if (sb->s_flags & SB_POSIXACL)
		fc->dont_mask = 1;
	sb->s_flags |= SB_POSIXACL;

	fc->default_permissions = ctx->default_permissions;
	fc->allow_other = ctx->allow_other;
	fc->user_id = ctx->user_id;
	fc->group_id = ctx->group_id;
	fc->legacy_opts_show = ctx->legacy_opts_show;
	fc->max_read = max_t(unsigned int, 4096, ctx->max_read);
	fc->destroy = ctx->destroy;
	fc->no_control = ctx->no_control;
	fc->no_force_umount = ctx->no_force_umount;

	err = -ENOMEM;
	root = fuse_get_root_inode(sb, ctx->rootmode);
	sb->s_d_op = &fuse_root_dentry_operations;
	root_dentry = d_make_root(root);
	if (!root_dentry)
		goto err_dev_free;
	/* Root dentry doesn't have .d_revalidate */
	sb->s_d_op = &fuse_dentry_operations;

	mutex_lock(&fuse_mutex);
	err = -EINVAL;
	if (ctx->fudptr && *ctx->fudptr)
		goto err_unlock;

	err = fuse_ctl_add_conn(fc);
	if (err)
		goto err_unlock;

	list_add_tail(&fc->entry, &fuse_conn_list);
	sb->s_root = root_dentry;
	if (ctx->fudptr)
		*ctx->fudptr = fud;
	mutex_unlock(&fuse_mutex);
	return 0;

 err_unlock:
	mutex_unlock(&fuse_mutex);
	dput(root_dentry);
 err_dev_free:
	if (fud)
		fuse_dev_free(fud);
 err_free_dax:
	if (IS_ENABLED(CONFIG_FUSE_DAX))
		fuse_dax_conn_free(fc);
 err:
	return err;
}
EXPORT_SYMBOL_GPL(fuse_fill_super_common);

static int fuse_fill_super(struct super_block *sb, struct fs_context *fsc)
{
	struct fuse_fs_context *ctx = fsc->fs_private;
	struct file *file;
	int err;
	struct fuse_conn *fc;
	struct fuse_mount *fm;

	err = -EINVAL;
	file = fget(ctx->fd);
	if (!file)
		goto err;

	/*
	 * Require mount to happen from the same user namespace which
	 * opened /dev/fuse to prevent potential attacks.
	 */
	if ((file->f_op != &fuse_dev_operations) ||
	    (file->f_cred->user_ns != sb->s_user_ns))
		goto err_fput;
	ctx->fudptr = &file->private_data;

	fc = kmalloc(sizeof(*fc), GFP_KERNEL);
	err = -ENOMEM;
	if (!fc)
		goto err_fput;

	fm = kzalloc(sizeof(*fm), GFP_KERNEL);
	if (!fm) {
		kfree(fc);
		goto err_fput;
	}

	fuse_conn_init(fc, fm, sb->s_user_ns, &fuse_dev_fiq_ops, NULL);
	fc->release = fuse_free_conn;

	sb->s_fs_info = fm;

	err = fuse_fill_super_common(sb, ctx);
	if (err)
		goto err_put_conn;
	/*
	 * atomic_dec_and_test() in fput() provides the necessary
	 * memory barrier for file->private_data to be visible on all
	 * CPUs after this
	 */
	fput(file);
	fuse_send_init(get_fuse_mount_super(sb));
	return 0;

 err_put_conn:
<<<<<<< HEAD
	fuse_mount_put(fm);
=======
	fuse_conn_put(fc);
	kfree(fm);
>>>>>>> f642729d
	sb->s_fs_info = NULL;
 err_fput:
	fput(file);
 err:
	return err;
}

static int fuse_get_tree(struct fs_context *fc)
{
	struct fuse_fs_context *ctx = fc->fs_private;

	if (!ctx->fd_present || !ctx->rootmode_present ||
	    !ctx->user_id_present || !ctx->group_id_present)
		return -EINVAL;

#ifdef CONFIG_BLOCK
	if (ctx->is_bdev)
		return get_tree_bdev(fc, fuse_fill_super);
#endif

	return get_tree_nodev(fc, fuse_fill_super);
}

static const struct fs_context_operations fuse_context_ops = {
	.free		= fuse_free_fc,
	.parse_param	= fuse_parse_param,
	.reconfigure	= fuse_reconfigure,
	.get_tree	= fuse_get_tree,
};

/*
 * Set up the filesystem mount context.
 */
static int fuse_init_fs_context(struct fs_context *fc)
{
	struct fuse_fs_context *ctx;

	ctx = kzalloc(sizeof(struct fuse_fs_context), GFP_KERNEL);
	if (!ctx)
		return -ENOMEM;

	ctx->max_read = ~0;
	ctx->blksize = FUSE_DEFAULT_BLKSIZE;
	ctx->legacy_opts_show = true;

#ifdef CONFIG_BLOCK
	if (fc->fs_type == &fuseblk_fs_type) {
		ctx->is_bdev = true;
		ctx->destroy = true;
	}
#endif

	fc->fs_private = ctx;
	fc->ops = &fuse_context_ops;
	return 0;
}

bool fuse_mount_remove(struct fuse_mount *fm)
{
	struct fuse_conn *fc = fm->fc;
	bool last = false;

	down_write(&fc->killsb);
	list_del_init(&fm->fc_entry);
	if (list_empty(&fc->mounts))
		last = true;
	up_write(&fc->killsb);

	return last;
}
EXPORT_SYMBOL_GPL(fuse_mount_remove);
<<<<<<< HEAD

void fuse_conn_destroy(struct fuse_mount *fm)
{
	struct fuse_conn *fc = fm->fc;

	if (fc->destroy)
		fuse_send_destroy(fm);

	fuse_abort_conn(fc);
	fuse_wait_aborted(fc);

	if (!list_empty(&fc->entry)) {
		mutex_lock(&fuse_mutex);
		list_del(&fc->entry);
		fuse_ctl_remove_conn(fc);
		mutex_unlock(&fuse_mutex);
=======

void fuse_conn_destroy(struct fuse_mount *fm)
{
	struct fuse_conn *fc = fm->fc;

	if (fc->destroy)
		fuse_send_destroy(fm);

	fuse_abort_conn(fc);
	fuse_wait_aborted(fc);

	if (!list_empty(&fc->entry)) {
		mutex_lock(&fuse_mutex);
		list_del(&fc->entry);
		fuse_ctl_remove_conn(fc);
		mutex_unlock(&fuse_mutex);
	}
}
EXPORT_SYMBOL_GPL(fuse_conn_destroy);

static void fuse_sb_destroy(struct super_block *sb)
{
	struct fuse_mount *fm = get_fuse_mount_super(sb);
	bool last;

	if (fm) {
		last = fuse_mount_remove(fm);
		if (last)
			fuse_conn_destroy(fm);
>>>>>>> f642729d
	}
}
EXPORT_SYMBOL_GPL(fuse_conn_destroy);

static void fuse_kill_sb_anon(struct super_block *sb)
{
	struct fuse_mount *fm = get_fuse_mount_super(sb);
	bool last;

	if (fm) {
		last = fuse_mount_remove(fm);
		if (last)
			fuse_conn_destroy(fm);
	}
	kill_anon_super(sb);
}

static struct file_system_type fuse_fs_type = {
	.owner		= THIS_MODULE,
	.name		= "fuse",
	.fs_flags	= FS_HAS_SUBTYPE | FS_USERNS_MOUNT,
	.init_fs_context = fuse_init_fs_context,
	.parameters	= fuse_fs_parameters,
	.kill_sb	= fuse_kill_sb_anon,
};
MODULE_ALIAS_FS("fuse");

#ifdef CONFIG_BLOCK
static void fuse_kill_sb_blk(struct super_block *sb)
{
	struct fuse_mount *fm = get_fuse_mount_super(sb);
	bool last;

	if (fm) {
		last = fuse_mount_remove(fm);
		if (last)
			fuse_conn_destroy(fm);
	}
	kill_block_super(sb);
}

static struct file_system_type fuseblk_fs_type = {
	.owner		= THIS_MODULE,
	.name		= "fuseblk",
	.init_fs_context = fuse_init_fs_context,
	.parameters	= fuse_fs_parameters,
	.kill_sb	= fuse_kill_sb_blk,
	.fs_flags	= FS_REQUIRES_DEV | FS_HAS_SUBTYPE,
};
MODULE_ALIAS_FS("fuseblk");

static inline int register_fuseblk(void)
{
	return register_filesystem(&fuseblk_fs_type);
}

static inline void unregister_fuseblk(void)
{
	unregister_filesystem(&fuseblk_fs_type);
}
#else
static inline int register_fuseblk(void)
{
	return 0;
}

static inline void unregister_fuseblk(void)
{
}
#endif

static void fuse_inode_init_once(void *foo)
{
	struct inode *inode = foo;

	inode_init_once(inode);
}

static int __init fuse_fs_init(void)
{
	int err;

	fuse_inode_cachep = kmem_cache_create("fuse_inode",
			sizeof(struct fuse_inode), 0,
			SLAB_HWCACHE_ALIGN|SLAB_ACCOUNT|SLAB_RECLAIM_ACCOUNT,
			fuse_inode_init_once);
	err = -ENOMEM;
	if (!fuse_inode_cachep)
		goto out;

	err = register_fuseblk();
	if (err)
		goto out2;

	err = register_filesystem(&fuse_fs_type);
	if (err)
		goto out3;

	return 0;

 out3:
	unregister_fuseblk();
 out2:
	kmem_cache_destroy(fuse_inode_cachep);
 out:
	return err;
}

static void fuse_fs_cleanup(void)
{
	unregister_filesystem(&fuse_fs_type);
	unregister_fuseblk();

	/*
	 * Make sure all delayed rcu free inodes are flushed before we
	 * destroy cache.
	 */
	rcu_barrier();
	kmem_cache_destroy(fuse_inode_cachep);
}

static struct kobject *fuse_kobj;

static int fuse_sysfs_init(void)
{
	int err;

	fuse_kobj = kobject_create_and_add("fuse", fs_kobj);
	if (!fuse_kobj) {
		err = -ENOMEM;
		goto out_err;
	}

	err = sysfs_create_mount_point(fuse_kobj, "connections");
	if (err)
		goto out_fuse_unregister;

	return 0;

 out_fuse_unregister:
	kobject_put(fuse_kobj);
 out_err:
	return err;
}

static void fuse_sysfs_cleanup(void)
{
	sysfs_remove_mount_point(fuse_kobj, "connections");
	kobject_put(fuse_kobj);
}

static int __init fuse_init(void)
{
	int res;

	pr_info("init (API version %i.%i)\n",
		FUSE_KERNEL_VERSION, FUSE_KERNEL_MINOR_VERSION);

	INIT_LIST_HEAD(&fuse_conn_list);
	res = fuse_fs_init();
	if (res)
		goto err;

	res = fuse_dev_init();
	if (res)
		goto err_fs_cleanup;

	res = fuse_sysfs_init();
	if (res)
		goto err_dev_cleanup;

	res = fuse_ctl_init();
	if (res)
		goto err_sysfs_cleanup;

	sanitize_global_limit(&max_user_bgreq);
	sanitize_global_limit(&max_user_congthresh);

	return 0;

 err_sysfs_cleanup:
	fuse_sysfs_cleanup();
 err_dev_cleanup:
	fuse_dev_cleanup();
 err_fs_cleanup:
	fuse_fs_cleanup();
 err:
	return res;
}

static void __exit fuse_exit(void)
{
	pr_debug("exit\n");

	fuse_ctl_cleanup();
	fuse_sysfs_cleanup();
	fuse_fs_cleanup();
	fuse_dev_cleanup();
}

module_init(fuse_init);
module_exit(fuse_exit);<|MERGE_RESOLUTION|>--- conflicted
+++ resolved
@@ -462,12 +462,8 @@
 {
 	struct fuse_mount *fm = get_fuse_mount_super(sb);
 
-<<<<<<< HEAD
-	fuse_mount_put(fm);
-=======
 	fuse_conn_put(fm->fc);
 	kfree(fm);
->>>>>>> f642729d
 }
 
 static void convert_fuse_statfs(struct kstatfs *stbuf, struct fuse_kstatfs *attr)
@@ -720,10 +716,6 @@
 	INIT_LIST_HEAD(&fc->mounts);
 	list_add(&fm->fc_entry, &fc->mounts);
 	fm->fc = fc;
-<<<<<<< HEAD
-	refcount_set(&fm->count, 1);
-=======
->>>>>>> f642729d
 }
 EXPORT_SYMBOL_GPL(fuse_conn_init);
 
@@ -749,23 +741,6 @@
 	return fc;
 }
 EXPORT_SYMBOL_GPL(fuse_conn_get);
-
-void fuse_mount_put(struct fuse_mount *fm)
-{
-	if (refcount_dec_and_test(&fm->count)) {
-		if (fm->fc)
-			fuse_conn_put(fm->fc);
-		kfree(fm);
-	}
-}
-EXPORT_SYMBOL_GPL(fuse_mount_put);
-
-struct fuse_mount *fuse_mount_get(struct fuse_mount *fm)
-{
-	refcount_inc(&fm->count);
-	return fm;
-}
-EXPORT_SYMBOL_GPL(fuse_mount_get);
 
 static struct inode *fuse_get_root_inode(struct super_block *sb, unsigned mode)
 {
@@ -1073,13 +1048,10 @@
 			    !fuse_dax_check_alignment(fc, arg->map_alignment)) {
 				ok = false;
 			}
-<<<<<<< HEAD
-=======
 			if (arg->flags & FUSE_HANDLE_KILLPRIV_V2) {
 				fc->handle_killpriv_v2 = 1;
 				fm->sb->s_flags |= SB_NOSEC;
 			}
->>>>>>> f642729d
 		} else {
 			ra_pages = fc->max_read / PAGE_SIZE;
 			fc->no_lock = 1;
@@ -1122,12 +1094,8 @@
 		FUSE_WRITEBACK_CACHE | FUSE_NO_OPEN_SUPPORT |
 		FUSE_PARALLEL_DIROPS | FUSE_HANDLE_KILLPRIV | FUSE_POSIX_ACL |
 		FUSE_ABORT_ERROR | FUSE_MAX_PAGES | FUSE_CACHE_SYMLINKS |
-<<<<<<< HEAD
-		FUSE_NO_OPENDIR_SUPPORT | FUSE_EXPLICIT_INVAL_DATA;
-=======
 		FUSE_NO_OPENDIR_SUPPORT | FUSE_EXPLICIT_INVAL_DATA |
 		FUSE_HANDLE_KILLPRIV_V2;
->>>>>>> f642729d
 #ifdef CONFIG_FUSE_DAX
 	if (fm->fc->dax)
 		ia->in.flags |= FUSE_MAP_ALIGNMENT;
@@ -1495,12 +1463,8 @@
 	return 0;
 
  err_put_conn:
-<<<<<<< HEAD
-	fuse_mount_put(fm);
-=======
 	fuse_conn_put(fc);
 	kfree(fm);
->>>>>>> f642729d
 	sb->s_fs_info = NULL;
  err_fput:
 	fput(file);
@@ -1572,7 +1536,6 @@
 	return last;
 }
 EXPORT_SYMBOL_GPL(fuse_mount_remove);
-<<<<<<< HEAD
 
 void fuse_conn_destroy(struct fuse_mount *fm)
 {
@@ -1589,23 +1552,6 @@
 		list_del(&fc->entry);
 		fuse_ctl_remove_conn(fc);
 		mutex_unlock(&fuse_mutex);
-=======
-
-void fuse_conn_destroy(struct fuse_mount *fm)
-{
-	struct fuse_conn *fc = fm->fc;
-
-	if (fc->destroy)
-		fuse_send_destroy(fm);
-
-	fuse_abort_conn(fc);
-	fuse_wait_aborted(fc);
-
-	if (!list_empty(&fc->entry)) {
-		mutex_lock(&fuse_mutex);
-		list_del(&fc->entry);
-		fuse_ctl_remove_conn(fc);
-		mutex_unlock(&fuse_mutex);
 	}
 }
 EXPORT_SYMBOL_GPL(fuse_conn_destroy);
@@ -1619,21 +1565,12 @@
 		last = fuse_mount_remove(fm);
 		if (last)
 			fuse_conn_destroy(fm);
->>>>>>> f642729d
-	}
-}
-EXPORT_SYMBOL_GPL(fuse_conn_destroy);
+	}
+}
 
 static void fuse_kill_sb_anon(struct super_block *sb)
 {
-	struct fuse_mount *fm = get_fuse_mount_super(sb);
-	bool last;
-
-	if (fm) {
-		last = fuse_mount_remove(fm);
-		if (last)
-			fuse_conn_destroy(fm);
-	}
+	fuse_sb_destroy(sb);
 	kill_anon_super(sb);
 }
 
@@ -1650,14 +1587,7 @@
 #ifdef CONFIG_BLOCK
 static void fuse_kill_sb_blk(struct super_block *sb)
 {
-	struct fuse_mount *fm = get_fuse_mount_super(sb);
-	bool last;
-
-	if (fm) {
-		last = fuse_mount_remove(fm);
-		if (last)
-			fuse_conn_destroy(fm);
-	}
+	fuse_sb_destroy(sb);
 	kill_block_super(sb);
 }
 
