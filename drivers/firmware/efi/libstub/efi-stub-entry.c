// SPDX-License-Identifier: GPL-2.0-only

#include <linux/efi.h>
#include <asm/efi.h>

#include "efistub.h"

<<<<<<< HEAD
#ifndef CONFIG_ARM
static struct screen_info *si;

struct screen_info *alloc_screen_info(void)
{
	return si;
}

void free_screen_info(struct screen_info *si)
{
}
#endif
=======
static struct screen_info *setup_graphics(void)
{
	unsigned long size;
	efi_status_t status;
	efi_guid_t gop_proto = EFI_GRAPHICS_OUTPUT_PROTOCOL_GUID;
	void **gop_handle = NULL;
	struct screen_info *si = NULL;

	size = 0;
	status = efi_bs_call(locate_handle, EFI_LOCATE_BY_PROTOCOL,
			     &gop_proto, NULL, &size, gop_handle);
	if (status == EFI_BUFFER_TOO_SMALL) {
		si = alloc_screen_info();
		if (!si)
			return NULL;
		status = efi_setup_gop(si, &gop_proto, size);
		if (status != EFI_SUCCESS) {
			free_screen_info(si);
			return NULL;
		}
	}
	return si;
}
>>>>>>> 3d5fd184

/*
 * EFI entry point for the generic EFI stub used by ARM, arm64, RISC-V and
 * LoongArch. This is the entrypoint that is described in the PE/COFF header
 * of the core kernel.
 */
efi_status_t __efiapi efi_pe_entry(efi_handle_t handle,
				   efi_system_table_t *systab)
{
	efi_loaded_image_t *image;
	efi_status_t status;
	unsigned long image_addr;
	unsigned long image_size = 0;
	/* addr/point and size pairs for memory management*/
	char *cmdline_ptr = NULL;
	efi_guid_t loaded_image_proto = LOADED_IMAGE_PROTOCOL_GUID;
	unsigned long reserve_addr = 0;
	unsigned long reserve_size = 0;
	struct screen_info *si;

	WRITE_ONCE(efi_system_table, systab);

	/* Check if we were booted by the EFI firmware */
	if (efi_system_table->hdr.signature != EFI_SYSTEM_TABLE_SIGNATURE)
		return EFI_INVALID_PARAMETER;

	/*
	 * Get a handle to the loaded image protocol.  This is used to get
	 * information about the running image, such as size and the command
	 * line.
	 */
	status = efi_bs_call(handle_protocol, handle, &loaded_image_proto,
			     (void *)&image);
	if (status != EFI_SUCCESS) {
		efi_err("Failed to get loaded image protocol\n");
		return status;
	}

	status = efi_handle_cmdline(image, &cmdline_ptr);
	if (status != EFI_SUCCESS)
		return status;

	efi_info("Booting Linux Kernel...\n");

	si = setup_graphics();

	status = handle_kernel_image(&image_addr, &image_size,
				     &reserve_addr,
				     &reserve_size,
				     image, handle);
	if (status != EFI_SUCCESS) {
		efi_err("Failed to relocate kernel\n");
		return status;
	}

#ifndef CONFIG_ARM
	/* point si to the relocated copy of struct screen_info */
	si = (void *)&screen_info + image_addr - (unsigned long)image->image_base;
#endif

	status = efi_stub_common(handle, image, image_addr, cmdline_ptr);

	free_screen_info(si);

	efi_free(image_size, image_addr);
	efi_free(reserve_size, reserve_addr);

	return status;
}<|MERGE_RESOLUTION|>--- conflicted
+++ resolved
@@ -5,7 +5,6 @@
 
 #include "efistub.h"
 
-<<<<<<< HEAD
 #ifndef CONFIG_ARM
 static struct screen_info *si;
 
@@ -18,7 +17,7 @@
 {
 }
 #endif
-=======
+
 static struct screen_info *setup_graphics(void)
 {
 	unsigned long size;
@@ -42,7 +41,6 @@
 	}
 	return si;
 }
->>>>>>> 3d5fd184
 
 /*
  * EFI entry point for the generic EFI stub used by ARM, arm64, RISC-V and
