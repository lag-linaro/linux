# SPDX-License-Identifier: GPL-2.0
#
# Makefile for ppc-specific library files..
#

ccflags-$(CONFIG_PPC64)	:= $(NO_MINIMAL_TOC)

CFLAGS_code-patching.o += -fno-stack-protector
CFLAGS_feature-fixups.o += -fno-stack-protector

CFLAGS_REMOVE_code-patching.o = $(CC_FLAGS_FTRACE)
CFLAGS_REMOVE_feature-fixups.o = $(CC_FLAGS_FTRACE)

KASAN_SANITIZE_code-patching.o := n
KASAN_SANITIZE_feature-fixups.o := n

ifdef CONFIG_KASAN
CFLAGS_code-patching.o += -DDISABLE_BRANCH_PROFILING
CFLAGS_feature-fixups.o += -DDISABLE_BRANCH_PROFILING
endif

CFLAGS_code-patching.o += $(DISABLE_LATENT_ENTROPY_PLUGIN)
CFLAGS_feature-fixups.o += $(DISABLE_LATENT_ENTROPY_PLUGIN)

obj-y += alloc.o code-patching.o feature-fixups.o pmem.o inst.o test_code-patching.o

ifndef CONFIG_KASAN
obj-y	+=	string.o memcmp_$(BITS).o
obj-$(CONFIG_PPC32)	+= strlen_32.o
endif

obj-$(CONFIG_PPC32)	+= div64.o copy_32.o crtsavres.o

obj-$(CONFIG_FUNCTION_ERROR_INJECTION)	+= error-inject.o

# See corresponding test in arch/powerpc/Makefile
# 64-bit linker creates .sfpr on demand for final link (vmlinux),
# so it is only needed for modules, and only for older linkers which
# do not support --save-restore-funcs
<<<<<<< HEAD
ifeq ($(call ld-ifversion, -lt, 22500, y),y)
extra-$(CONFIG_PPC64)	+= crtsavres.o
=======
ifeq ($(call ld-ifversion, -lt, 225000000, y),y)
always-$(CONFIG_PPC64)	+= crtsavres.o
>>>>>>> 16ad71c2
endif

obj-$(CONFIG_PPC_BOOK3S_64) += copyuser_power7.o copypage_power7.o \
			       memcpy_power7.o

obj64-y	+= copypage_64.o copyuser_64.o mem_64.o hweight_64.o \
	   memcpy_64.o copy_mc_64.o

ifndef CONFIG_PPC_QUEUED_SPINLOCKS
obj64-$(CONFIG_SMP)	+= locks.o
endif

obj64-$(CONFIG_ALTIVEC)	+= vmx-helper.o
obj64-$(CONFIG_KPROBES_SANITY_TEST)	+= test_emulate_step.o \
					   test_emulate_step_exec_instr.o

obj-y			+= checksum_$(BITS).o checksum_wrappers.o \
			   string_$(BITS).o

obj-y			+= sstep.o
obj-$(CONFIG_PPC_FPU)	+= ldstfp.o
obj64-y			+= quad.o

obj-$(CONFIG_PPC_LIB_RHEAP) += rheap.o

obj-$(CONFIG_FTR_FIXUP_SELFTEST) += feature-fixups-test.o

obj-$(CONFIG_ALTIVEC)	+= xor_vmx.o xor_vmx_glue.o
CFLAGS_xor_vmx.o += -maltivec $(call cc-option,-mabi=altivec)

obj-$(CONFIG_PPC64) += $(obj64-y)<|MERGE_RESOLUTION|>--- conflicted
+++ resolved
@@ -37,13 +37,8 @@
 # 64-bit linker creates .sfpr on demand for final link (vmlinux),
 # so it is only needed for modules, and only for older linkers which
 # do not support --save-restore-funcs
-<<<<<<< HEAD
 ifeq ($(call ld-ifversion, -lt, 22500, y),y)
-extra-$(CONFIG_PPC64)	+= crtsavres.o
-=======
-ifeq ($(call ld-ifversion, -lt, 225000000, y),y)
 always-$(CONFIG_PPC64)	+= crtsavres.o
->>>>>>> 16ad71c2
 endif
 
 obj-$(CONFIG_PPC_BOOK3S_64) += copyuser_power7.o copypage_power7.o \
