--- conflicted
+++ resolved
@@ -415,11 +415,7 @@
 	node_dst = find_node_by_addr_A(&port->hsr->node_db,
 				       eth_hdr(skb)->h_dest);
 	if (!node_dst) {
-<<<<<<< HEAD
-		if (net_ratelimit() && port->hsr->prot_version != PRP_V1)
-=======
 		if (port->hsr->prot_version != PRP_V1 && net_ratelimit())
->>>>>>> bcc85868
 			netdev_err(skb->dev, "%s: Unknown node\n", __func__);
 		return;
 	}
