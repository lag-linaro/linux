--- conflicted
+++ resolved
@@ -30,11 +30,8 @@
 					       resource_size_t stolen_offset,
 					       resource_size_t size);
 
-<<<<<<< HEAD
-=======
 bool i915_gem_object_is_stolen(const struct drm_i915_gem_object *obj);
 
->>>>>>> f642729d
 #define I915_GEM_STOLEN_BIAS SZ_128K
 
 #endif /* __I915_GEM_STOLEN_H__ */