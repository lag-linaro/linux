--- conflicted
+++ resolved
@@ -183,7 +183,7 @@
  *
  * Return: false if the passed refcount is 0, true otherwise
  */
-static inline __must_check bool __refcount_add_not_zero(int i, refcount_t *r, int *oldp)
+static inline __must_check bool refcount_add_not_zero(int i, refcount_t *r)
 {
 	return __refcount_add_not_zero(i, r, NULL);
 }
@@ -194,12 +194,6 @@
 
 	if (oldp)
 		*oldp = old;
-<<<<<<< HEAD
-
-	if (unlikely(old < 0 || old + i < 0))
-		refcount_warn_saturate(r, REFCOUNT_ADD_NOT_ZERO_OVF);
-=======
->>>>>>> f642729d
 
 	if (unlikely(!old))
 		refcount_warn_saturate(r, REFCOUNT_ADD_UAF);
@@ -207,11 +201,6 @@
 		refcount_warn_saturate(r, REFCOUNT_ADD_OVF);
 }
 
-static inline __must_check bool refcount_add_not_zero(int i, refcount_t *r)
-{
-	return __refcount_add_not_zero(i, r, NULL);
-}
-
 /**
  * refcount_add - add a value to a refcount
  * @i: the value to add to the refcount
@@ -228,29 +217,14 @@
  * cases, refcount_inc(), or one of its variants, should instead be used to
  * increment a reference count.
  */
-static inline void __refcount_add(int i, refcount_t *r, int *oldp)
+static inline void refcount_add(int i, refcount_t *r)
 {
 	__refcount_add(i, r, NULL);
 }
 
-<<<<<<< HEAD
-	if (oldp)
-		*oldp = old;
-
-	if (unlikely(!old))
-		refcount_warn_saturate(r, REFCOUNT_ADD_UAF);
-	else if (unlikely(old < 0 || old + i < 0))
-		refcount_warn_saturate(r, REFCOUNT_ADD_OVF);
-=======
 static inline __must_check bool __refcount_inc_not_zero(refcount_t *r, int *oldp)
 {
 	return __refcount_add_not_zero(1, r, oldp);
->>>>>>> f642729d
-}
-
-static inline void refcount_add(int i, refcount_t *r)
-{
-	__refcount_add(i, r, NULL);
 }
 
 /**
@@ -266,22 +240,14 @@
  *
  * Return: true if the increment was successful, false otherwise
  */
-static inline __must_check bool __refcount_inc_not_zero(refcount_t *r, int *oldp)
-{
-	return __refcount_add_not_zero(1, r, oldp);
-}
-
 static inline __must_check bool refcount_inc_not_zero(refcount_t *r)
 {
 	return __refcount_inc_not_zero(r, NULL);
-<<<<<<< HEAD
-=======
 }
 
 static inline void __refcount_inc(refcount_t *r, int *oldp)
 {
 	__refcount_add(1, r, oldp);
->>>>>>> f642729d
 }
 
 /**
@@ -296,16 +262,9 @@
  * Will WARN if the refcount is 0, as this represents a possible use-after-free
  * condition.
  */
-static inline void __refcount_inc(refcount_t *r, int *oldp)
-{
-	__refcount_add(1, r, oldp);
-}
-
 static inline void refcount_inc(refcount_t *r)
 {
 	__refcount_inc(r, NULL);
-<<<<<<< HEAD
-=======
 }
 
 static inline __must_check bool __refcount_sub_and_test(int i, refcount_t *r, int *oldp)
@@ -324,7 +283,6 @@
 		refcount_warn_saturate(r, REFCOUNT_SUB_UAF);
 
 	return false;
->>>>>>> f642729d
 }
 
 /**
@@ -347,34 +305,14 @@
  *
  * Return: true if the resulting refcount is 0, false otherwise
  */
-static inline __must_check bool __refcount_sub_and_test(int i, refcount_t *r, int *oldp)
-{
-<<<<<<< HEAD
-	int old = atomic_fetch_sub_release(i, &r->refs);
-
-	if (oldp)
-		*oldp = old;
-
-	if (old == i) {
-		smp_acquire__after_ctrl_dep();
-		return true;
-	}
-
-	if (unlikely(old < 0 || old - i < 0))
-		refcount_warn_saturate(r, REFCOUNT_SUB_UAF);
-=======
+static inline __must_check bool refcount_sub_and_test(int i, refcount_t *r)
+{
 	return __refcount_sub_and_test(i, r, NULL);
 }
->>>>>>> f642729d
 
 static inline __must_check bool __refcount_dec_and_test(refcount_t *r, int *oldp)
 {
 	return __refcount_sub_and_test(1, r, oldp);
-}
-
-static inline __must_check bool refcount_sub_and_test(int i, refcount_t *r)
-{
-	return __refcount_sub_and_test(i, r, NULL);
 }
 
 /**
@@ -390,16 +328,9 @@
  *
  * Return: true if the resulting refcount is 0, false otherwise
  */
-static inline __must_check bool __refcount_dec_and_test(refcount_t *r, int *oldp)
-{
-	return __refcount_sub_and_test(1, r, oldp);
-}
-
 static inline __must_check bool refcount_dec_and_test(refcount_t *r)
 {
 	return __refcount_dec_and_test(r, NULL);
-<<<<<<< HEAD
-=======
 }
 
 static inline void __refcount_dec(refcount_t *r, int *oldp)
@@ -411,7 +342,6 @@
 
 	if (unlikely(old <= 1))
 		refcount_warn_saturate(r, REFCOUNT_DEC_LEAK);
->>>>>>> f642729d
 }
 
 /**
@@ -424,21 +354,6 @@
  * Provides release memory ordering, such that prior loads and stores are done
  * before.
  */
-static inline void __refcount_dec(refcount_t *r, int *oldp)
-{
-<<<<<<< HEAD
-	int old = atomic_fetch_sub_release(1, &r->refs);
-
-	if (oldp)
-		*oldp = old;
-
-	if (unlikely(old <= 1))
-		refcount_warn_saturate(r, REFCOUNT_DEC_LEAK);
-=======
-	__refcount_dec(r, NULL);
->>>>>>> f642729d
-}
-
 static inline void refcount_dec(refcount_t *r)
 {
 	__refcount_dec(r, NULL);
