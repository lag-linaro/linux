--- conflicted
+++ resolved
@@ -469,12 +469,9 @@
 	if (try_emulate_armv8_deprecated(regs, insn))
 		return;
 
-<<<<<<< HEAD
 	trace_android_rvh_do_undefinstr(regs);
-	BUG_ON(!user_mode(regs));
-=======
+
 out_err:
->>>>>>> 00c03985
 	force_signal_inject(SIGILL, ILL_ILLOPC, regs->pc, 0);
 }
 
@@ -513,13 +510,8 @@
 	 * Unexpected FPAC exception in the kernel: kill the task before it
 	 * does any more harm.
 	 */
-<<<<<<< HEAD
 	trace_android_rvh_do_ptrauth_fault(regs, esr);
-	BUG_ON(!user_mode(regs));
-	force_signal_inject(SIGILL, ILL_ILLOPN, regs->pc, esr);
-=======
 	die("Oops - FPAC", regs, esr);
->>>>>>> 00c03985
 }
 
 #define __user_cache_maint(insn, address, res)			\
