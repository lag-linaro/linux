--- conflicted
+++ resolved
@@ -448,11 +448,7 @@
 		n = ip_neigh_gw4(dev, pkey);
 	}
 
-<<<<<<< HEAD
-	if (n && !refcount_inc_not_zero(&n->refcnt))
-=======
 	if (!IS_ERR(n) && !refcount_inc_not_zero(&n->refcnt))
->>>>>>> 4ff96fb5
 		n = NULL;
 
 	rcu_read_unlock_bh();
@@ -1584,11 +1580,7 @@
 		ip_dst_init_metrics(&rt->dst, fi->fib_metrics);
 
 #ifdef CONFIG_IP_ROUTE_CLASSID
-<<<<<<< HEAD
-		{
-=======
 		if (nhc->nhc_family == AF_INET) {
->>>>>>> 4ff96fb5
 			struct fib_nh *nh;
 
 			nh = container_of(nhc, struct fib_nh, nh_common);
@@ -2169,20 +2161,6 @@
 	RT_CACHE_STAT_INC(in_brd);
 
 local_input:
-<<<<<<< HEAD
-	do_cache = false;
-	if (res->fi) {
-		if (!itag) {
-			struct fib_nh_common *nhc = FIB_RES_NHC(*res);
-
-			rth = rcu_dereference(nhc->nhc_rth_input);
-			if (rt_cache_valid(rth)) {
-				skb_dst_set_noref(skb, &rth->dst);
-				err = 0;
-				goto out;
-			}
-			do_cache = true;
-=======
 	do_cache &= res->fi && !itag;
 	if (do_cache) {
 		struct fib_nh_common *nhc = FIB_RES_NHC(*res);
@@ -2192,7 +2170,6 @@
 			skb_dst_set_noref(skb, &rth->dst);
 			err = 0;
 			goto out;
->>>>>>> 4ff96fb5
 		}
 	}
 
