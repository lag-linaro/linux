--- conflicted
+++ resolved
@@ -889,58 +889,10 @@
 	return ihid->ops->power_up(ihid->ops);
 }
 
-<<<<<<< HEAD
-static void i2c_hid_acpi_enable_wakeup(struct device *dev)
-{
-	if (acpi_gbl_FADT.flags & ACPI_FADT_LOW_POWER_S0) {
-		device_set_wakeup_capable(dev, true);
-		device_set_wakeup_enable(dev, false);
-	}
-}
-
-static const struct acpi_device_id i2c_hid_acpi_match[] = {
-	{"ACPI0C50", 0 },
-	{"PNP0C50", 0 },
-	{ },
-};
-MODULE_DEVICE_TABLE(acpi, i2c_hid_acpi_match);
-#else
-static inline int i2c_hid_acpi_pdata(struct i2c_client *client,
-		struct i2c_hid_platform_data *pdata)
-{
-	return -ENODEV;
-}
-
-static inline void i2c_hid_acpi_fix_up_power(struct device *dev) {}
-
-static inline void i2c_hid_acpi_enable_wakeup(struct device *dev) {}
-#endif
-
-#ifdef CONFIG_OF
-static int i2c_hid_of_probe(struct i2c_client *client,
-		struct i2c_hid_platform_data *pdata)
-{
-	struct device *dev = &client->dev;
-	u32 val;
-	int ret;
-
-	ret = of_property_read_u32(dev->of_node, "hid-descr-addr", &val);
-	if (ret) {
-		dev_err(&client->dev, "HID register address not provided\n");
-		return -ENODEV;
-	}
-	if (val >> 16) {
-		dev_err(&client->dev, "Bad HID register address: 0x%08x\n",
-			val);
-		return -EINVAL;
-	}
-	pdata->hid_descriptor_address = val;
-=======
 static void i2c_hid_core_power_down(struct i2c_hid *ihid)
 {
 	if (!ihid->ops->power_down)
 		return;
->>>>>>> f642729d
 
 	ihid->ops->power_down(ihid->ops);
 }
@@ -1000,8 +952,6 @@
 	ret = i2c_hid_alloc_buffers(ihid, HID_MIN_BUFFER_SIZE);
 	if (ret < 0)
 		goto err_powered;
-
-	i2c_hid_acpi_enable_wakeup(&client->dev);
 
 	device_enable_async_suspend(&client->dev);
 
@@ -1178,36 +1128,8 @@
 }
 #endif
 
-<<<<<<< HEAD
-static const struct dev_pm_ops i2c_hid_pm = {
-	SET_SYSTEM_SLEEP_PM_OPS(i2c_hid_suspend, i2c_hid_resume)
-};
-
-static const struct i2c_device_id i2c_hid_id_table[] = {
-	{ "hid", 0 },
-	{ "hid-over-i2c", 0 },
-	{ },
-};
-MODULE_DEVICE_TABLE(i2c, i2c_hid_id_table);
-
-
-static struct i2c_driver i2c_hid_driver = {
-	.driver = {
-		.name	= "i2c_hid",
-		.pm	= &i2c_hid_pm,
-		.probe_type = PROBE_PREFER_ASYNCHRONOUS,
-		.acpi_match_table = ACPI_PTR(i2c_hid_acpi_match),
-		.of_match_table = of_match_ptr(i2c_hid_of_match),
-	},
-
-	.probe		= i2c_hid_probe,
-	.remove		= i2c_hid_remove,
-	.shutdown	= i2c_hid_shutdown,
-	.id_table	= i2c_hid_id_table,
-=======
 const struct dev_pm_ops i2c_hid_core_pm = {
 	SET_SYSTEM_SLEEP_PM_OPS(i2c_hid_core_suspend, i2c_hid_core_resume)
->>>>>>> f642729d
 };
 EXPORT_SYMBOL_GPL(i2c_hid_core_pm);
 
