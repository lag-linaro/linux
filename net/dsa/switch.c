--- conflicted
+++ resolved
@@ -137,18 +137,6 @@
 		}
 	}
 	if (unset_vlan_filtering) {
-<<<<<<< HEAD
-		struct switchdev_trans trans;
-
-		trans.ph_prepare = true;
-		err = dsa_port_vlan_filtering(dsa_to_port(ds, info->port),
-					      false, &trans);
-		if (err && err != EOPNOTSUPP)
-			return err;
-
-		trans.ph_prepare = false;
-=======
->>>>>>> f642729d
 		err = dsa_port_vlan_filtering(dsa_to_port(ds, info->port),
 					      false, &extack);
 		if (extack._msg)
@@ -317,10 +305,6 @@
 	return 0;
 }
 
-<<<<<<< HEAD
-static bool dsa_switch_vlan_match(struct dsa_switch *ds, int port,
-				  struct dsa_notifier_vlan_info *info)
-=======
 static int dsa_switch_vlan_del(struct dsa_switch *ds,
 			       struct dsa_notifier_vlan_info *info)
 {
@@ -390,7 +374,6 @@
 
 static bool dsa_switch_mrp_match(struct dsa_switch *ds, int port,
 				 struct dsa_notifier_mrp_info *info)
->>>>>>> f642729d
 {
 	if (ds->index == info->sw_index && port == info->port)
 		return true;
@@ -411,17 +394,10 @@
 		return -EOPNOTSUPP;
 
 	for (port = 0; port < ds->num_ports; port++) {
-<<<<<<< HEAD
-		if (dsa_switch_vlan_match(ds, port, info)) {
-			err = ds->ops->port_vlan_prepare(ds, port, info->vlan);
-			if (err)
-				return err;
-=======
 		if (dsa_switch_mrp_match(ds, port, info)) {
 			err = ds->ops->port_mrp_add(ds, port, info->mrp);
 			if (err)
 				break;
->>>>>>> f642729d
 		}
 	}
 
