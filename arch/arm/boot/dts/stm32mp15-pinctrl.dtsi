--- conflicted
+++ resolved
@@ -1818,17 +1818,6 @@
 	};
 
 	uart8_rtscts_pins_a: uart8rtscts-0 {
-<<<<<<< HEAD
-		pins {
-			pinmux = <STM32_PINMUX('G', 7, AF8)>, /* UART8_RTS */
-				 <STM32_PINMUX('G', 10, AF8)>; /* UART8_CTS */
-			bias-disable;
-		};
-	};
-
-	spi4_pins_a: spi4-0 {
-=======
->>>>>>> f642729d
 		pins {
 			pinmux = <STM32_PINMUX('G', 7, AF8)>, /* UART8_RTS */
 				 <STM32_PINMUX('G', 10, AF8)>; /* UART8_CTS */
