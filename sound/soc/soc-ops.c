// SPDX-License-Identifier: GPL-2.0+
//
// soc-ops.c  --  Generic ASoC operations
//
// Copyright 2005 Wolfson Microelectronics PLC.
// Copyright 2005 Openedhand Ltd.
// Copyright (C) 2010 Slimlogic Ltd.
// Copyright (C) 2010 Texas Instruments Inc.
//
// Author: Liam Girdwood <lrg@slimlogic.co.uk>
//         with code, comments and ideas from :-
//         Richard Purdie <richard@openedhand.com>

#include <linux/module.h>
#include <linux/moduleparam.h>
#include <linux/init.h>
#include <linux/delay.h>
#include <linux/pm.h>
#include <linux/bitops.h>
#include <linux/ctype.h>
#include <linux/slab.h>
#include <sound/core.h>
#include <sound/jack.h>
#include <sound/pcm.h>
#include <sound/pcm_params.h>
#include <sound/soc.h>
#include <sound/soc-dpcm.h>
#include <sound/initval.h>

/**
 * snd_soc_info_enum_double - enumerated double mixer info callback
 * @kcontrol: mixer control
 * @uinfo: control element information
 *
 * Callback to provide information about a double enumerated
 * mixer control.
 *
 * Returns 0 for success.
 */
int snd_soc_info_enum_double(struct snd_kcontrol *kcontrol,
	struct snd_ctl_elem_info *uinfo)
{
	struct soc_enum *e = (struct soc_enum *)kcontrol->private_value;

	return snd_ctl_enum_info(uinfo, e->shift_l == e->shift_r ? 1 : 2,
				 e->items, e->texts);
}
EXPORT_SYMBOL_GPL(snd_soc_info_enum_double);

/**
 * snd_soc_get_enum_double - enumerated double mixer get callback
 * @kcontrol: mixer control
 * @ucontrol: control element information
 *
 * Callback to get the value of a double enumerated mixer.
 *
 * Returns 0 for success.
 */
int snd_soc_get_enum_double(struct snd_kcontrol *kcontrol,
	struct snd_ctl_elem_value *ucontrol)
{
	struct snd_soc_component *component = snd_kcontrol_chip(kcontrol);
	struct soc_enum *e = (struct soc_enum *)kcontrol->private_value;
	unsigned int val, item;
	unsigned int reg_val;

	reg_val = snd_soc_component_read(component, e->reg);
	val = (reg_val >> e->shift_l) & e->mask;
	item = snd_soc_enum_val_to_item(e, val);
	ucontrol->value.enumerated.item[0] = item;
	if (e->shift_l != e->shift_r) {
		val = (reg_val >> e->shift_r) & e->mask;
		item = snd_soc_enum_val_to_item(e, val);
		ucontrol->value.enumerated.item[1] = item;
	}

	return 0;
}
EXPORT_SYMBOL_GPL(snd_soc_get_enum_double);

/**
 * snd_soc_put_enum_double - enumerated double mixer put callback
 * @kcontrol: mixer control
 * @ucontrol: control element information
 *
 * Callback to set the value of a double enumerated mixer.
 *
 * Returns 0 for success.
 */
int snd_soc_put_enum_double(struct snd_kcontrol *kcontrol,
	struct snd_ctl_elem_value *ucontrol)
{
	struct snd_soc_component *component = snd_kcontrol_chip(kcontrol);
	struct soc_enum *e = (struct soc_enum *)kcontrol->private_value;
	unsigned int *item = ucontrol->value.enumerated.item;
	unsigned int val;
	unsigned int mask;

	if (item[0] >= e->items)
		return -EINVAL;
	val = snd_soc_enum_item_to_val(e, item[0]) << e->shift_l;
	mask = e->mask << e->shift_l;
	if (e->shift_l != e->shift_r) {
		if (item[1] >= e->items)
			return -EINVAL;
		val |= snd_soc_enum_item_to_val(e, item[1]) << e->shift_r;
		mask |= e->mask << e->shift_r;
	}

	return snd_soc_component_update_bits(component, e->reg, mask, val);
}
EXPORT_SYMBOL_GPL(snd_soc_put_enum_double);

/**
 * snd_soc_read_signed - Read a codec register and interpret as signed value
 * @component: component
 * @reg: Register to read
 * @mask: Mask to use after shifting the register value
 * @shift: Right shift of register value
 * @sign_bit: Bit that describes if a number is negative or not.
 * @signed_val: Pointer to where the read value should be stored
 *
 * This functions reads a codec register. The register value is shifted right
 * by 'shift' bits and masked with the given 'mask'. Afterwards it translates
 * the given registervalue into a signed integer if sign_bit is non-zero.
 *
 * Returns 0 on sucess, otherwise an error value
 */
static int snd_soc_read_signed(struct snd_soc_component *component,
	unsigned int reg, unsigned int mask, unsigned int shift,
	unsigned int sign_bit, int *signed_val)
{
	int ret;
	unsigned int val;

	val = snd_soc_component_read(component, reg);
	val = (val >> shift) & mask;

	if (!sign_bit) {
		*signed_val = val;
		return 0;
	}

	/* non-negative number */
	if (!(val & BIT(sign_bit))) {
		*signed_val = val;
		return 0;
	}

	ret = val;

	/*
	 * The register most probably does not contain a full-sized int.
	 * Instead we have an arbitrary number of bits in a signed
	 * representation which has to be translated into a full-sized int.
	 * This is done by filling up all bits above the sign-bit.
	 */
	ret |= ~((int)(BIT(sign_bit) - 1));

	*signed_val = ret;

	return 0;
}

/**
 * snd_soc_info_volsw - single mixer info callback
 * @kcontrol: mixer control
 * @uinfo: control element information
 *
 * Callback to provide information about a single mixer control, or a double
 * mixer control that spans 2 registers.
 *
 * Returns 0 for success.
 */
int snd_soc_info_volsw(struct snd_kcontrol *kcontrol,
	struct snd_ctl_elem_info *uinfo)
{
	struct soc_mixer_control *mc =
		(struct soc_mixer_control *)kcontrol->private_value;
	int platform_max;

	if (!mc->platform_max)
		mc->platform_max = mc->max;
	platform_max = mc->platform_max;

	if (platform_max == 1 && !strstr(kcontrol->id.name, " Volume"))
		uinfo->type = SNDRV_CTL_ELEM_TYPE_BOOLEAN;
	else
		uinfo->type = SNDRV_CTL_ELEM_TYPE_INTEGER;

	uinfo->count = snd_soc_volsw_is_stereo(mc) ? 2 : 1;
	uinfo->value.integer.min = 0;
	uinfo->value.integer.max = platform_max - mc->min;
	return 0;
}
EXPORT_SYMBOL_GPL(snd_soc_info_volsw);

/**
 * snd_soc_info_volsw_sx - Mixer info callback for SX TLV controls
 * @kcontrol: mixer control
 * @uinfo: control element information
 *
 * Callback to provide information about a single mixer control, or a double
 * mixer control that spans 2 registers of the SX TLV type. SX TLV controls
 * have a range that represents both positive and negative values either side
 * of zero but without a sign bit.
 *
 * Returns 0 for success.
 */
int snd_soc_info_volsw_sx(struct snd_kcontrol *kcontrol,
			  struct snd_ctl_elem_info *uinfo)
{
	struct soc_mixer_control *mc =
		(struct soc_mixer_control *)kcontrol->private_value;

	snd_soc_info_volsw(kcontrol, uinfo);
	/* Max represents the number of levels in an SX control not the
	 * maximum value, so add the minimum value back on
	 */
	uinfo->value.integer.max += mc->min;

	return 0;
}
EXPORT_SYMBOL_GPL(snd_soc_info_volsw_sx);

/**
 * snd_soc_get_volsw - single mixer get callback
 * @kcontrol: mixer control
 * @ucontrol: control element information
 *
 * Callback to get the value of a single mixer control, or a double mixer
 * control that spans 2 registers.
 *
 * Returns 0 for success.
 */
int snd_soc_get_volsw(struct snd_kcontrol *kcontrol,
	struct snd_ctl_elem_value *ucontrol)
{
	struct snd_soc_component *component = snd_kcontrol_chip(kcontrol);
	struct soc_mixer_control *mc =
		(struct soc_mixer_control *)kcontrol->private_value;
	unsigned int reg = mc->reg;
	unsigned int reg2 = mc->rreg;
	unsigned int shift = mc->shift;
	unsigned int rshift = mc->rshift;
	int max = mc->max;
	int min = mc->min;
	int sign_bit = mc->sign_bit;
	unsigned int mask = (1 << fls(max)) - 1;
	unsigned int invert = mc->invert;
	int val;
	int ret;

	if (sign_bit)
		mask = BIT(sign_bit + 1) - 1;

	ret = snd_soc_read_signed(component, reg, mask, shift, sign_bit, &val);
	if (ret)
		return ret;

	ucontrol->value.integer.value[0] = val - min;
	if (invert)
		ucontrol->value.integer.value[0] =
			max - ucontrol->value.integer.value[0];

	if (snd_soc_volsw_is_stereo(mc)) {
		if (reg == reg2)
			ret = snd_soc_read_signed(component, reg, mask, rshift,
				sign_bit, &val);
		else
			ret = snd_soc_read_signed(component, reg2, mask, shift,
				sign_bit, &val);
		if (ret)
			return ret;

		ucontrol->value.integer.value[1] = val - min;
		if (invert)
			ucontrol->value.integer.value[1] =
				max - ucontrol->value.integer.value[1];
	}

	return 0;
}
EXPORT_SYMBOL_GPL(snd_soc_get_volsw);

/**
 * snd_soc_put_volsw - single mixer put callback
 * @kcontrol: mixer control
 * @ucontrol: control element information
 *
 * Callback to set the value of a single mixer control, or a double mixer
 * control that spans 2 registers.
 *
 * Returns 0 for success.
 */
int snd_soc_put_volsw(struct snd_kcontrol *kcontrol,
	struct snd_ctl_elem_value *ucontrol)
{
	struct snd_soc_component *component = snd_kcontrol_chip(kcontrol);
	struct soc_mixer_control *mc =
		(struct soc_mixer_control *)kcontrol->private_value;
	unsigned int reg = mc->reg;
	unsigned int reg2 = mc->rreg;
	unsigned int shift = mc->shift;
	unsigned int rshift = mc->rshift;
	int max = mc->max;
	int min = mc->min;
	unsigned int sign_bit = mc->sign_bit;
	unsigned int mask = (1 << fls(max)) - 1;
	unsigned int invert = mc->invert;
	int err, ret;
	bool type_2r = false;
	unsigned int val2 = 0;
	unsigned int val, val_mask;

	if (sign_bit)
		mask = BIT(sign_bit + 1) - 1;

	if (ucontrol->value.integer.value[0] < 0)
		return -EINVAL;
	val = ucontrol->value.integer.value[0];
<<<<<<< HEAD
	if (mc->platform_max && val > mc->platform_max)
=======
	if (mc->platform_max && ((int)val + min) > mc->platform_max)
>>>>>>> 95cd2cdc
		return -EINVAL;
	if (val > max - min)
		return -EINVAL;
	val = (val + min) & mask;
	if (invert)
		val = max - val;
	val_mask = mask << shift;
	val = val << shift;
	if (snd_soc_volsw_is_stereo(mc)) {
		if (ucontrol->value.integer.value[1] < 0)
			return -EINVAL;
		val2 = ucontrol->value.integer.value[1];
<<<<<<< HEAD
		if (mc->platform_max && val2 > mc->platform_max)
=======
		if (mc->platform_max && ((int)val2 + min) > mc->platform_max)
>>>>>>> 95cd2cdc
			return -EINVAL;
		if (val2 > max - min)
			return -EINVAL;
		val2 = (val2 + min) & mask;
		if (invert)
			val2 = max - val2;
		if (reg == reg2) {
			val_mask |= mask << rshift;
			val |= val2 << rshift;
		} else {
			val2 = val2 << shift;
			type_2r = true;
		}
	}
	err = snd_soc_component_update_bits(component, reg, val_mask, val);
	if (err < 0)
		return err;
	ret = err;

	if (type_2r) {
		err = snd_soc_component_update_bits(component, reg2, val_mask,
						    val2);
		/* Don't discard any error code or drop change flag */
		if (ret == 0 || err < 0) {
			ret = err;
		}
	}

	return ret;
}
EXPORT_SYMBOL_GPL(snd_soc_put_volsw);

/**
 * snd_soc_get_volsw_sx - single mixer get callback
 * @kcontrol: mixer control
 * @ucontrol: control element information
 *
 * Callback to get the value of a single mixer control, or a double mixer
 * control that spans 2 registers.
 *
 * Returns 0 for success.
 */
int snd_soc_get_volsw_sx(struct snd_kcontrol *kcontrol,
		      struct snd_ctl_elem_value *ucontrol)
{
	struct snd_soc_component *component = snd_kcontrol_chip(kcontrol);
	struct soc_mixer_control *mc =
	    (struct soc_mixer_control *)kcontrol->private_value;
	unsigned int reg = mc->reg;
	unsigned int reg2 = mc->rreg;
	unsigned int shift = mc->shift;
	unsigned int rshift = mc->rshift;
	int max = mc->max;
	int min = mc->min;
	unsigned int mask = (1U << (fls(min + max) - 1)) - 1;
	unsigned int val;

	val = snd_soc_component_read(component, reg);
	ucontrol->value.integer.value[0] = ((val >> shift) - min) & mask;

	if (snd_soc_volsw_is_stereo(mc)) {
		val = snd_soc_component_read(component, reg2);
		val = ((val >> rshift) - min) & mask;
		ucontrol->value.integer.value[1] = val;
	}

	return 0;
}
EXPORT_SYMBOL_GPL(snd_soc_get_volsw_sx);

/**
 * snd_soc_put_volsw_sx - double mixer set callback
 * @kcontrol: mixer control
 * @ucontrol: control element information
 *
 * Callback to set the value of a double mixer control that spans 2 registers.
 *
 * Returns 0 for success.
 */
int snd_soc_put_volsw_sx(struct snd_kcontrol *kcontrol,
			 struct snd_ctl_elem_value *ucontrol)
{
	struct snd_soc_component *component = snd_kcontrol_chip(kcontrol);
	struct soc_mixer_control *mc =
	    (struct soc_mixer_control *)kcontrol->private_value;

	unsigned int reg = mc->reg;
	unsigned int reg2 = mc->rreg;
	unsigned int shift = mc->shift;
	unsigned int rshift = mc->rshift;
	int max = mc->max;
	int min = mc->min;
	unsigned int mask = (1U << (fls(min + max) - 1)) - 1;
	int err = 0;
	int ret;
	unsigned int val, val_mask;

	if (ucontrol->value.integer.value[0] < 0)
		return -EINVAL;
	val = ucontrol->value.integer.value[0];
	if (mc->platform_max && val > mc->platform_max)
		return -EINVAL;
	if (val > max - min)
		return -EINVAL;
	val_mask = mask << shift;
	val = (val + min) & mask;
	val = val << shift;

	err = snd_soc_component_update_bits(component, reg, val_mask, val);
	if (err < 0)
		return err;
	ret = err;

	if (snd_soc_volsw_is_stereo(mc)) {
		unsigned int val2;

		val_mask = mask << rshift;
		val2 = (ucontrol->value.integer.value[1] + min) & mask;
		val2 = val2 << rshift;

		err = snd_soc_component_update_bits(component, reg2, val_mask,
			val2);

		/* Don't discard any error code or drop change flag */
		if (ret == 0 || err < 0) {
			ret = err;
		}
	}
	return err;
}
EXPORT_SYMBOL_GPL(snd_soc_put_volsw_sx);

/**
 * snd_soc_info_volsw_range - single mixer info callback with range.
 * @kcontrol: mixer control
 * @uinfo: control element information
 *
 * Callback to provide information, within a range, about a single
 * mixer control.
 *
 * returns 0 for success.
 */
int snd_soc_info_volsw_range(struct snd_kcontrol *kcontrol,
	struct snd_ctl_elem_info *uinfo)
{
	struct soc_mixer_control *mc =
		(struct soc_mixer_control *)kcontrol->private_value;
	int platform_max;
	int min = mc->min;

	if (!mc->platform_max)
		mc->platform_max = mc->max;
	platform_max = mc->platform_max;

	uinfo->type = SNDRV_CTL_ELEM_TYPE_INTEGER;
	uinfo->count = snd_soc_volsw_is_stereo(mc) ? 2 : 1;
	uinfo->value.integer.min = 0;
	uinfo->value.integer.max = platform_max - min;

	return 0;
}
EXPORT_SYMBOL_GPL(snd_soc_info_volsw_range);

/**
 * snd_soc_put_volsw_range - single mixer put value callback with range.
 * @kcontrol: mixer control
 * @ucontrol: control element information
 *
 * Callback to set the value, within a range, for a single mixer control.
 *
 * Returns 0 for success.
 */
int snd_soc_put_volsw_range(struct snd_kcontrol *kcontrol,
	struct snd_ctl_elem_value *ucontrol)
{
	struct soc_mixer_control *mc =
		(struct soc_mixer_control *)kcontrol->private_value;
	struct snd_soc_component *component = snd_kcontrol_chip(kcontrol);
	unsigned int reg = mc->reg;
	unsigned int rreg = mc->rreg;
	unsigned int shift = mc->shift;
	int min = mc->min;
	int max = mc->max;
	unsigned int mask = (1 << fls(max)) - 1;
	unsigned int invert = mc->invert;
	unsigned int val, val_mask;
	int err, ret;

	if (invert)
		val = (max - ucontrol->value.integer.value[0]) & mask;
	else
		val = ((ucontrol->value.integer.value[0] + min) & mask);
	val_mask = mask << shift;
	val = val << shift;

	err = snd_soc_component_update_bits(component, reg, val_mask, val);
	if (err < 0)
		return err;
	ret = err;

	if (snd_soc_volsw_is_stereo(mc)) {
		if (invert)
			val = (max - ucontrol->value.integer.value[1]) & mask;
		else
			val = ((ucontrol->value.integer.value[1] + min) & mask);
		val_mask = mask << shift;
		val = val << shift;

		err = snd_soc_component_update_bits(component, rreg, val_mask,
			val);
		/* Don't discard any error code or drop change flag */
		if (ret == 0 || err < 0) {
			ret = err;
		}
	}

	return ret;
}
EXPORT_SYMBOL_GPL(snd_soc_put_volsw_range);

/**
 * snd_soc_get_volsw_range - single mixer get callback with range
 * @kcontrol: mixer control
 * @ucontrol: control element information
 *
 * Callback to get the value, within a range, of a single mixer control.
 *
 * Returns 0 for success.
 */
int snd_soc_get_volsw_range(struct snd_kcontrol *kcontrol,
	struct snd_ctl_elem_value *ucontrol)
{
	struct snd_soc_component *component = snd_kcontrol_chip(kcontrol);
	struct soc_mixer_control *mc =
		(struct soc_mixer_control *)kcontrol->private_value;
	unsigned int reg = mc->reg;
	unsigned int rreg = mc->rreg;
	unsigned int shift = mc->shift;
	int min = mc->min;
	int max = mc->max;
	unsigned int mask = (1 << fls(max)) - 1;
	unsigned int invert = mc->invert;
	unsigned int val;

	val = snd_soc_component_read(component, reg);
	ucontrol->value.integer.value[0] = (val >> shift) & mask;
	if (invert)
		ucontrol->value.integer.value[0] =
			max - ucontrol->value.integer.value[0];
	else
		ucontrol->value.integer.value[0] =
			ucontrol->value.integer.value[0] - min;

	if (snd_soc_volsw_is_stereo(mc)) {
		val = snd_soc_component_read(component, rreg);
		ucontrol->value.integer.value[1] = (val >> shift) & mask;
		if (invert)
			ucontrol->value.integer.value[1] =
				max - ucontrol->value.integer.value[1];
		else
			ucontrol->value.integer.value[1] =
				ucontrol->value.integer.value[1] - min;
	}

	return 0;
}
EXPORT_SYMBOL_GPL(snd_soc_get_volsw_range);

/**
 * snd_soc_limit_volume - Set new limit to an existing volume control.
 *
 * @card: where to look for the control
 * @name: Name of the control
 * @max: new maximum limit
 *
 * Return 0 for success, else error.
 */
int snd_soc_limit_volume(struct snd_soc_card *card,
	const char *name, int max)
{
	struct snd_kcontrol *kctl;
	int ret = -EINVAL;

	/* Sanity check for name and max */
	if (unlikely(!name || max <= 0))
		return -EINVAL;

	kctl = snd_soc_card_get_kcontrol(card, name);
	if (kctl) {
		struct soc_mixer_control *mc = (struct soc_mixer_control *)kctl->private_value;
		if (max <= mc->max) {
			mc->platform_max = max;
			ret = 0;
		}
	}
	return ret;
}
EXPORT_SYMBOL_GPL(snd_soc_limit_volume);

int snd_soc_bytes_info(struct snd_kcontrol *kcontrol,
		       struct snd_ctl_elem_info *uinfo)
{
	struct snd_soc_component *component = snd_kcontrol_chip(kcontrol);
	struct soc_bytes *params = (void *)kcontrol->private_value;

	uinfo->type = SNDRV_CTL_ELEM_TYPE_BYTES;
	uinfo->count = params->num_regs * component->val_bytes;

	return 0;
}
EXPORT_SYMBOL_GPL(snd_soc_bytes_info);

int snd_soc_bytes_get(struct snd_kcontrol *kcontrol,
		      struct snd_ctl_elem_value *ucontrol)
{
	struct snd_soc_component *component = snd_kcontrol_chip(kcontrol);
	struct soc_bytes *params = (void *)kcontrol->private_value;
	int ret;

	if (component->regmap)
		ret = regmap_raw_read(component->regmap, params->base,
				      ucontrol->value.bytes.data,
				      params->num_regs * component->val_bytes);
	else
		ret = -EINVAL;

	/* Hide any masked bytes to ensure consistent data reporting */
	if (ret == 0 && params->mask) {
		switch (component->val_bytes) {
		case 1:
			ucontrol->value.bytes.data[0] &= ~params->mask;
			break;
		case 2:
			((u16 *)(&ucontrol->value.bytes.data))[0]
				&= cpu_to_be16(~params->mask);
			break;
		case 4:
			((u32 *)(&ucontrol->value.bytes.data))[0]
				&= cpu_to_be32(~params->mask);
			break;
		default:
			return -EINVAL;
		}
	}

	return ret;
}
EXPORT_SYMBOL_GPL(snd_soc_bytes_get);

int snd_soc_bytes_put(struct snd_kcontrol *kcontrol,
		      struct snd_ctl_elem_value *ucontrol)
{
	struct snd_soc_component *component = snd_kcontrol_chip(kcontrol);
	struct soc_bytes *params = (void *)kcontrol->private_value;
	int ret, len;
	unsigned int val, mask;
	void *data;

	if (!component->regmap || !params->num_regs)
		return -EINVAL;

	len = params->num_regs * component->val_bytes;

	data = kmemdup(ucontrol->value.bytes.data, len, GFP_KERNEL | GFP_DMA);
	if (!data)
		return -ENOMEM;

	/*
	 * If we've got a mask then we need to preserve the register
	 * bits.  We shouldn't modify the incoming data so take a
	 * copy.
	 */
	if (params->mask) {
		ret = regmap_read(component->regmap, params->base, &val);
		if (ret != 0)
			goto out;

		val &= params->mask;

		switch (component->val_bytes) {
		case 1:
			((u8 *)data)[0] &= ~params->mask;
			((u8 *)data)[0] |= val;
			break;
		case 2:
			mask = ~params->mask;
			ret = regmap_parse_val(component->regmap,
							&mask, &mask);
			if (ret != 0)
				goto out;

			((u16 *)data)[0] &= mask;

			ret = regmap_parse_val(component->regmap,
							&val, &val);
			if (ret != 0)
				goto out;

			((u16 *)data)[0] |= val;
			break;
		case 4:
			mask = ~params->mask;
			ret = regmap_parse_val(component->regmap,
							&mask, &mask);
			if (ret != 0)
				goto out;

			((u32 *)data)[0] &= mask;

			ret = regmap_parse_val(component->regmap,
							&val, &val);
			if (ret != 0)
				goto out;

			((u32 *)data)[0] |= val;
			break;
		default:
			ret = -EINVAL;
			goto out;
		}
	}

	ret = regmap_raw_write(component->regmap, params->base,
			       data, len);

out:
	kfree(data);

	return ret;
}
EXPORT_SYMBOL_GPL(snd_soc_bytes_put);

int snd_soc_bytes_info_ext(struct snd_kcontrol *kcontrol,
			struct snd_ctl_elem_info *ucontrol)
{
	struct soc_bytes_ext *params = (void *)kcontrol->private_value;

	ucontrol->type = SNDRV_CTL_ELEM_TYPE_BYTES;
	ucontrol->count = params->max;

	return 0;
}
EXPORT_SYMBOL_GPL(snd_soc_bytes_info_ext);

int snd_soc_bytes_tlv_callback(struct snd_kcontrol *kcontrol, int op_flag,
				unsigned int size, unsigned int __user *tlv)
{
	struct soc_bytes_ext *params = (void *)kcontrol->private_value;
	unsigned int count = size < params->max ? size : params->max;
	int ret = -ENXIO;

	switch (op_flag) {
	case SNDRV_CTL_TLV_OP_READ:
		if (params->get)
			ret = params->get(kcontrol, tlv, count);
		break;
	case SNDRV_CTL_TLV_OP_WRITE:
		if (params->put)
			ret = params->put(kcontrol, tlv, count);
		break;
	}
	return ret;
}
EXPORT_SYMBOL_GPL(snd_soc_bytes_tlv_callback);

/**
 * snd_soc_info_xr_sx - signed multi register info callback
 * @kcontrol: mreg control
 * @uinfo: control element information
 *
 * Callback to provide information of a control that can
 * span multiple codec registers which together
 * forms a single signed value in a MSB/LSB manner.
 *
 * Returns 0 for success.
 */
int snd_soc_info_xr_sx(struct snd_kcontrol *kcontrol,
	struct snd_ctl_elem_info *uinfo)
{
	struct soc_mreg_control *mc =
		(struct soc_mreg_control *)kcontrol->private_value;
	uinfo->type = SNDRV_CTL_ELEM_TYPE_INTEGER;
	uinfo->count = 1;
	uinfo->value.integer.min = mc->min;
	uinfo->value.integer.max = mc->max;

	return 0;
}
EXPORT_SYMBOL_GPL(snd_soc_info_xr_sx);

/**
 * snd_soc_get_xr_sx - signed multi register get callback
 * @kcontrol: mreg control
 * @ucontrol: control element information
 *
 * Callback to get the value of a control that can span
 * multiple codec registers which together forms a single
 * signed value in a MSB/LSB manner. The control supports
 * specifying total no of bits used to allow for bitfields
 * across the multiple codec registers.
 *
 * Returns 0 for success.
 */
int snd_soc_get_xr_sx(struct snd_kcontrol *kcontrol,
	struct snd_ctl_elem_value *ucontrol)
{
	struct snd_soc_component *component = snd_kcontrol_chip(kcontrol);
	struct soc_mreg_control *mc =
		(struct soc_mreg_control *)kcontrol->private_value;
	unsigned int regbase = mc->regbase;
	unsigned int regcount = mc->regcount;
	unsigned int regwshift = component->val_bytes * BITS_PER_BYTE;
	unsigned int regwmask = (1UL<<regwshift)-1;
	unsigned int invert = mc->invert;
	unsigned long mask = (1UL<<mc->nbits)-1;
	long min = mc->min;
	long max = mc->max;
	long val = 0;
	unsigned int i;

	for (i = 0; i < regcount; i++) {
		unsigned int regval = snd_soc_component_read(component, regbase+i);
		val |= (regval & regwmask) << (regwshift*(regcount-i-1));
	}
	val &= mask;
	if (min < 0 && val > max)
		val |= ~mask;
	if (invert)
		val = max - val;
	ucontrol->value.integer.value[0] = val;

	return 0;
}
EXPORT_SYMBOL_GPL(snd_soc_get_xr_sx);

/**
 * snd_soc_put_xr_sx - signed multi register get callback
 * @kcontrol: mreg control
 * @ucontrol: control element information
 *
 * Callback to set the value of a control that can span
 * multiple codec registers which together forms a single
 * signed value in a MSB/LSB manner. The control supports
 * specifying total no of bits used to allow for bitfields
 * across the multiple codec registers.
 *
 * Returns 0 for success.
 */
int snd_soc_put_xr_sx(struct snd_kcontrol *kcontrol,
	struct snd_ctl_elem_value *ucontrol)
{
	struct snd_soc_component *component = snd_kcontrol_chip(kcontrol);
	struct soc_mreg_control *mc =
		(struct soc_mreg_control *)kcontrol->private_value;
	unsigned int regbase = mc->regbase;
	unsigned int regcount = mc->regcount;
	unsigned int regwshift = component->val_bytes * BITS_PER_BYTE;
	unsigned int regwmask = (1UL<<regwshift)-1;
	unsigned int invert = mc->invert;
	unsigned long mask = (1UL<<mc->nbits)-1;
	long max = mc->max;
	long val = ucontrol->value.integer.value[0];
	int ret = 0;
	unsigned int i;

	if (val < mc->min || val > mc->max)
		return -EINVAL;
	if (invert)
		val = max - val;
	val &= mask;
	for (i = 0; i < regcount; i++) {
		unsigned int regval = (val >> (regwshift*(regcount-i-1))) & regwmask;
		unsigned int regmask = (mask >> (regwshift*(regcount-i-1))) & regwmask;
		int err = snd_soc_component_update_bits(component, regbase+i,
							regmask, regval);
		if (err < 0)
			return err;
		if (err > 0)
			ret = err;
	}

	return ret;
}
EXPORT_SYMBOL_GPL(snd_soc_put_xr_sx);

/**
 * snd_soc_get_strobe - strobe get callback
 * @kcontrol: mixer control
 * @ucontrol: control element information
 *
 * Callback get the value of a strobe mixer control.
 *
 * Returns 0 for success.
 */
int snd_soc_get_strobe(struct snd_kcontrol *kcontrol,
	struct snd_ctl_elem_value *ucontrol)
{
	struct snd_soc_component *component = snd_kcontrol_chip(kcontrol);
	struct soc_mixer_control *mc =
		(struct soc_mixer_control *)kcontrol->private_value;
	unsigned int reg = mc->reg;
	unsigned int shift = mc->shift;
	unsigned int mask = 1 << shift;
	unsigned int invert = mc->invert != 0;
	unsigned int val;

	val = snd_soc_component_read(component, reg);
	val &= mask;

	if (shift != 0 && val != 0)
		val = val >> shift;
	ucontrol->value.enumerated.item[0] = val ^ invert;

	return 0;
}
EXPORT_SYMBOL_GPL(snd_soc_get_strobe);

/**
 * snd_soc_put_strobe - strobe put callback
 * @kcontrol: mixer control
 * @ucontrol: control element information
 *
 * Callback strobe a register bit to high then low (or the inverse)
 * in one pass of a single mixer enum control.
 *
 * Returns 1 for success.
 */
int snd_soc_put_strobe(struct snd_kcontrol *kcontrol,
	struct snd_ctl_elem_value *ucontrol)
{
	struct snd_soc_component *component = snd_kcontrol_chip(kcontrol);
	struct soc_mixer_control *mc =
		(struct soc_mixer_control *)kcontrol->private_value;
	unsigned int reg = mc->reg;
	unsigned int shift = mc->shift;
	unsigned int mask = 1 << shift;
	unsigned int invert = mc->invert != 0;
	unsigned int strobe = ucontrol->value.enumerated.item[0] != 0;
	unsigned int val1 = (strobe ^ invert) ? mask : 0;
	unsigned int val2 = (strobe ^ invert) ? 0 : mask;
	int err;

	err = snd_soc_component_update_bits(component, reg, mask, val1);
	if (err < 0)
		return err;

	return snd_soc_component_update_bits(component, reg, mask, val2);
}
EXPORT_SYMBOL_GPL(snd_soc_put_strobe);<|MERGE_RESOLUTION|>--- conflicted
+++ resolved
@@ -319,11 +319,7 @@
 	if (ucontrol->value.integer.value[0] < 0)
 		return -EINVAL;
 	val = ucontrol->value.integer.value[0];
-<<<<<<< HEAD
-	if (mc->platform_max && val > mc->platform_max)
-=======
 	if (mc->platform_max && ((int)val + min) > mc->platform_max)
->>>>>>> 95cd2cdc
 		return -EINVAL;
 	if (val > max - min)
 		return -EINVAL;
@@ -336,11 +332,7 @@
 		if (ucontrol->value.integer.value[1] < 0)
 			return -EINVAL;
 		val2 = ucontrol->value.integer.value[1];
-<<<<<<< HEAD
-		if (mc->platform_max && val2 > mc->platform_max)
-=======
 		if (mc->platform_max && ((int)val2 + min) > mc->platform_max)
->>>>>>> 95cd2cdc
 			return -EINVAL;
 		if (val2 > max - min)
 			return -EINVAL;
