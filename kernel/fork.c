// SPDX-License-Identifier: GPL-2.0-only
/*
 *  linux/kernel/fork.c
 *
 *  Copyright (C) 1991, 1992  Linus Torvalds
 */

/*
 *  'fork.c' contains the help-routines for the 'fork' system call
 * (see also entry.S and others).
 * Fork is rather simple, once you get the hang of it, but the memory
 * management can be a bitch. See 'mm/memory.c': 'copy_page_range()'
 */

#include <linux/anon_inodes.h>
#include <linux/slab.h>
#include <linux/sched/autogroup.h>
#include <linux/sched/mm.h>
#include <linux/sched/coredump.h>
#include <linux/sched/user.h>
#include <linux/sched/numa_balancing.h>
#include <linux/sched/stat.h>
#include <linux/sched/task.h>
#include <linux/sched/task_stack.h>
#include <linux/sched/cputime.h>
#include <linux/seq_file.h>
#include <linux/rtmutex.h>
#include <linux/init.h>
#include <linux/unistd.h>
#include <linux/module.h>
#include <linux/vmalloc.h>
#include <linux/completion.h>
#include <linux/personality.h>
#include <linux/mempolicy.h>
#include <linux/sem.h>
#include <linux/file.h>
#include <linux/fdtable.h>
#include <linux/iocontext.h>
#include <linux/key.h>
#include <linux/kmsan.h>
#include <linux/binfmts.h>
#include <linux/mman.h>
#include <linux/mmu_notifier.h>
#include <linux/fs.h>
#include <linux/mm.h>
#include <linux/mm_inline.h>
#include <linux/nsproxy.h>
#include <linux/capability.h>
#include <linux/cpu.h>
#include <linux/cgroup.h>
#include <linux/security.h>
#include <linux/hugetlb.h>
#include <linux/seccomp.h>
#include <linux/swap.h>
#include <linux/syscalls.h>
#include <linux/jiffies.h>
#include <linux/futex.h>
#include <linux/compat.h>
#include <linux/kthread.h>
#include <linux/task_io_accounting_ops.h>
#include <linux/rcupdate.h>
#include <linux/ptrace.h>
#include <linux/mount.h>
#include <linux/audit.h>
#include <linux/memcontrol.h>
#include <linux/ftrace.h>
#include <linux/proc_fs.h>
#include <linux/profile.h>
#include <linux/rmap.h>
#include <linux/ksm.h>
#include <linux/acct.h>
#include <linux/userfaultfd_k.h>
#include <linux/tsacct_kern.h>
#include <linux/cn_proc.h>
#include <linux/freezer.h>
#include <linux/delayacct.h>
#include <linux/taskstats_kern.h>
#include <linux/tty.h>
#include <linux/fs_struct.h>
#include <linux/magic.h>
#include <linux/perf_event.h>
#include <linux/posix-timers.h>
#include <linux/user-return-notifier.h>
#include <linux/oom.h>
#include <linux/khugepaged.h>
#include <linux/signalfd.h>
#include <linux/uprobes.h>
#include <linux/aio.h>
#include <linux/compiler.h>
#include <linux/sysctl.h>
#include <linux/kcov.h>
#include <linux/livepatch.h>
#include <linux/thread_info.h>
#include <linux/stackleak.h>
#include <linux/kasan.h>
#include <linux/scs.h>
#include <linux/io_uring.h>
#include <linux/bpf.h>
#include <linux/stackprotector.h>
#include <linux/cpufreq_times.h>

#include <asm/pgalloc.h>
#include <linux/uaccess.h>
#include <asm/mmu_context.h>
#include <asm/cacheflush.h>
#include <asm/tlbflush.h>

#include <trace/events/sched.h>

#define CREATE_TRACE_POINTS
#include <trace/events/task.h>

#undef CREATE_TRACE_POINTS
#include <trace/hooks/sched.h>
/*
 * Minimum number of threads to boot the kernel
 */
#define MIN_THREADS 20

/*
 * Maximum number of threads
 */
#define MAX_THREADS FUTEX_TID_MASK

EXPORT_TRACEPOINT_SYMBOL_GPL(task_newtask);

/*
 * Protected counters by write_lock_irq(&tasklist_lock)
 */
unsigned long total_forks;	/* Handle normal Linux uptimes. */
int nr_threads;			/* The idle threads do not count.. */

static int max_threads;		/* tunable limit on nr_threads */

#define NAMED_ARRAY_INDEX(x)	[x] = __stringify(x)

static const char * const resident_page_types[] = {
	NAMED_ARRAY_INDEX(MM_FILEPAGES),
	NAMED_ARRAY_INDEX(MM_ANONPAGES),
	NAMED_ARRAY_INDEX(MM_SWAPENTS),
	NAMED_ARRAY_INDEX(MM_SHMEMPAGES),
};

DEFINE_PER_CPU(unsigned long, process_counts) = 0;

__cacheline_aligned DEFINE_RWLOCK(tasklist_lock);  /* outer */
EXPORT_SYMBOL_GPL(tasklist_lock);

#ifdef CONFIG_PROVE_RCU
int lockdep_tasklist_lock_is_held(void)
{
	return lockdep_is_held(&tasklist_lock);
}
EXPORT_SYMBOL_GPL(lockdep_tasklist_lock_is_held);
#endif /* #ifdef CONFIG_PROVE_RCU */

int nr_processes(void)
{
	int cpu;
	int total = 0;

	for_each_possible_cpu(cpu)
		total += per_cpu(process_counts, cpu);

	return total;
}

void __weak arch_release_task_struct(struct task_struct *tsk)
{
}

#ifndef CONFIG_ARCH_TASK_STRUCT_ALLOCATOR
static struct kmem_cache *task_struct_cachep;

static inline struct task_struct *alloc_task_struct_node(int node)
{
	return kmem_cache_alloc_node(task_struct_cachep, GFP_KERNEL, node);
}

static inline void free_task_struct(struct task_struct *tsk)
{
	kmem_cache_free(task_struct_cachep, tsk);
}
#endif

#ifndef CONFIG_ARCH_THREAD_STACK_ALLOCATOR

/*
 * Allocate pages if THREAD_SIZE is >= PAGE_SIZE, otherwise use a
 * kmemcache based allocator.
 */
# if THREAD_SIZE >= PAGE_SIZE || defined(CONFIG_VMAP_STACK)

#  ifdef CONFIG_VMAP_STACK
/*
 * vmalloc() is a bit slow, and calling vfree() enough times will force a TLB
 * flush.  Try to minimize the number of calls by caching stacks.
 */
#define NR_CACHED_STACKS 2
static DEFINE_PER_CPU(struct vm_struct *, cached_stacks[NR_CACHED_STACKS]);

struct vm_stack {
	struct rcu_head rcu;
	struct vm_struct *stack_vm_area;
};

static bool try_release_thread_stack_to_cache(struct vm_struct *vm)
{
	unsigned int i;

	for (i = 0; i < NR_CACHED_STACKS; i++) {
		if (this_cpu_cmpxchg(cached_stacks[i], NULL, vm) != NULL)
			continue;
		return true;
	}
	return false;
}

static void thread_stack_free_rcu(struct rcu_head *rh)
{
	struct vm_stack *vm_stack = container_of(rh, struct vm_stack, rcu);

	if (try_release_thread_stack_to_cache(vm_stack->stack_vm_area))
		return;

	vfree(vm_stack);
}

static void thread_stack_delayed_free(struct task_struct *tsk)
{
	struct vm_stack *vm_stack = tsk->stack;

	vm_stack->stack_vm_area = tsk->stack_vm_area;
	call_rcu(&vm_stack->rcu, thread_stack_free_rcu);
}

static int free_vm_stack_cache(unsigned int cpu)
{
	struct vm_struct **cached_vm_stacks = per_cpu_ptr(cached_stacks, cpu);
	int i;

	for (i = 0; i < NR_CACHED_STACKS; i++) {
		struct vm_struct *vm_stack = cached_vm_stacks[i];

		if (!vm_stack)
			continue;

		vfree(vm_stack->addr);
		cached_vm_stacks[i] = NULL;
	}

	return 0;
}

static int memcg_charge_kernel_stack(struct vm_struct *vm)
{
	int i;
	int ret;

	BUILD_BUG_ON(IS_ENABLED(CONFIG_VMAP_STACK) && PAGE_SIZE % 1024 != 0);
	BUG_ON(vm->nr_pages != THREAD_SIZE / PAGE_SIZE);

	for (i = 0; i < THREAD_SIZE / PAGE_SIZE; i++) {
		ret = memcg_kmem_charge_page(vm->pages[i], GFP_KERNEL, 0);
		if (ret)
			goto err;
	}
	return 0;
err:
	/*
	 * If memcg_kmem_charge_page() fails, page's memory cgroup pointer is
	 * NULL, and memcg_kmem_uncharge_page() in free_thread_stack() will
	 * ignore this page.
	 */
	for (i = 0; i < THREAD_SIZE / PAGE_SIZE; i++)
		memcg_kmem_uncharge_page(vm->pages[i], 0);
	return ret;
}

static int alloc_thread_stack_node(struct task_struct *tsk, int node)
{
	struct vm_struct *vm;
	void *stack;
	int i;

	for (i = 0; i < NR_CACHED_STACKS; i++) {
		struct vm_struct *s;

		s = this_cpu_xchg(cached_stacks[i], NULL);

		if (!s)
			continue;

		/* Reset stack metadata. */
		kasan_unpoison_range(s->addr, THREAD_SIZE);

		stack = kasan_reset_tag(s->addr);

		/* Clear stale pointers from reused stack. */
		memset(stack, 0, THREAD_SIZE);

		if (memcg_charge_kernel_stack(s)) {
			vfree(s->addr);
			return -ENOMEM;
		}

		tsk->stack_vm_area = s;
		tsk->stack = stack;
		return 0;
	}

	/*
	 * Allocated stacks are cached and later reused by new threads,
	 * so memcg accounting is performed manually on assigning/releasing
	 * stacks to tasks. Drop __GFP_ACCOUNT.
	 */
	stack = __vmalloc_node_range(THREAD_SIZE, THREAD_ALIGN,
				     VMALLOC_START, VMALLOC_END,
				     THREADINFO_GFP & ~__GFP_ACCOUNT,
				     PAGE_KERNEL,
				     0, node, __builtin_return_address(0));
	if (!stack)
		return -ENOMEM;

	vm = find_vm_area(stack);
	if (memcg_charge_kernel_stack(vm)) {
		vfree(stack);
		return -ENOMEM;
	}
	/*
	 * We can't call find_vm_area() in interrupt context, and
	 * free_thread_stack() can be called in interrupt context,
	 * so cache the vm_struct.
	 */
	tsk->stack_vm_area = vm;
	stack = kasan_reset_tag(stack);
	tsk->stack = stack;
	return 0;
}

static void free_thread_stack(struct task_struct *tsk)
{
	if (!try_release_thread_stack_to_cache(tsk->stack_vm_area))
		thread_stack_delayed_free(tsk);

	tsk->stack = NULL;
	tsk->stack_vm_area = NULL;
}

#  else /* !CONFIG_VMAP_STACK */

static void thread_stack_free_rcu(struct rcu_head *rh)
{
	__free_pages(virt_to_page(rh), THREAD_SIZE_ORDER);
}

static void thread_stack_delayed_free(struct task_struct *tsk)
{
	struct rcu_head *rh = tsk->stack;

	call_rcu(rh, thread_stack_free_rcu);
}

static int alloc_thread_stack_node(struct task_struct *tsk, int node)
{
	struct page *page = alloc_pages_node(node, THREADINFO_GFP,
					     THREAD_SIZE_ORDER);

	if (likely(page)) {
		tsk->stack = kasan_reset_tag(page_address(page));
		return 0;
	}
	return -ENOMEM;
}

static void free_thread_stack(struct task_struct *tsk)
{
	thread_stack_delayed_free(tsk);
	tsk->stack = NULL;
}

#  endif /* CONFIG_VMAP_STACK */
# else /* !(THREAD_SIZE >= PAGE_SIZE || defined(CONFIG_VMAP_STACK)) */

static struct kmem_cache *thread_stack_cache;

static void thread_stack_free_rcu(struct rcu_head *rh)
{
	kmem_cache_free(thread_stack_cache, rh);
}

static void thread_stack_delayed_free(struct task_struct *tsk)
{
	struct rcu_head *rh = tsk->stack;

	call_rcu(rh, thread_stack_free_rcu);
}

static int alloc_thread_stack_node(struct task_struct *tsk, int node)
{
	unsigned long *stack;
	stack = kmem_cache_alloc_node(thread_stack_cache, THREADINFO_GFP, node);
	stack = kasan_reset_tag(stack);
	tsk->stack = stack;
	return stack ? 0 : -ENOMEM;
}

static void free_thread_stack(struct task_struct *tsk)
{
	thread_stack_delayed_free(tsk);
	tsk->stack = NULL;
}

void thread_stack_cache_init(void)
{
	thread_stack_cache = kmem_cache_create_usercopy("thread_stack",
					THREAD_SIZE, THREAD_SIZE, 0, 0,
					THREAD_SIZE, NULL);
	BUG_ON(thread_stack_cache == NULL);
}

# endif /* THREAD_SIZE >= PAGE_SIZE || defined(CONFIG_VMAP_STACK) */
#else /* CONFIG_ARCH_THREAD_STACK_ALLOCATOR */

static int alloc_thread_stack_node(struct task_struct *tsk, int node)
{
	unsigned long *stack;

	stack = arch_alloc_thread_stack_node(tsk, node);
	tsk->stack = stack;
	return stack ? 0 : -ENOMEM;
}

static void free_thread_stack(struct task_struct *tsk)
{
	arch_free_thread_stack(tsk);
	tsk->stack = NULL;
}

#endif /* !CONFIG_ARCH_THREAD_STACK_ALLOCATOR */

/* SLAB cache for signal_struct structures (tsk->signal) */
static struct kmem_cache *signal_cachep;

/* SLAB cache for sighand_struct structures (tsk->sighand) */
struct kmem_cache *sighand_cachep;

/* SLAB cache for files_struct structures (tsk->files) */
struct kmem_cache *files_cachep;

/* SLAB cache for fs_struct structures (tsk->fs) */
struct kmem_cache *fs_cachep;

/* SLAB cache for vm_area_struct structures */
static struct kmem_cache *vm_area_cachep;

/* SLAB cache for mm_struct structures (tsk->mm) */
static struct kmem_cache *mm_cachep;

struct vm_area_struct *vm_area_alloc(struct mm_struct *mm)
{
	struct vm_area_struct *vma;

	vma = kmem_cache_alloc(vm_area_cachep, GFP_KERNEL);
	if (vma)
		vma_init(vma, mm);
	return vma;
}

struct vm_area_struct *vm_area_dup(struct vm_area_struct *orig)
{
	struct vm_area_struct *new = kmem_cache_alloc(vm_area_cachep, GFP_KERNEL);

	if (new) {
		ASSERT_EXCLUSIVE_WRITER(orig->vm_flags);
		ASSERT_EXCLUSIVE_WRITER(orig->vm_file);
		/*
		 * orig->shared.rb may be modified concurrently, but the clone
		 * will be reinitialized.
		 */
		data_race(memcpy(new, orig, sizeof(*new)));
		INIT_LIST_HEAD(&new->anon_vma_chain);
		dup_anon_vma_name(orig, new);
	}
	return new;
}

void vm_area_free(struct vm_area_struct *vma)
{
	free_anon_vma_name(vma);
	kmem_cache_free(vm_area_cachep, vma);
}

static void account_kernel_stack(struct task_struct *tsk, int account)
{
	if (IS_ENABLED(CONFIG_VMAP_STACK)) {
		struct vm_struct *vm = task_stack_vm_area(tsk);
		int i;

		for (i = 0; i < THREAD_SIZE / PAGE_SIZE; i++)
			mod_lruvec_page_state(vm->pages[i], NR_KERNEL_STACK_KB,
					      account * (PAGE_SIZE / 1024));
	} else {
		void *stack = task_stack_page(tsk);

		/* All stack pages are in the same node. */
		mod_lruvec_kmem_state(stack, NR_KERNEL_STACK_KB,
				      account * (THREAD_SIZE / 1024));
	}
}

void exit_task_stack_account(struct task_struct *tsk)
{
	account_kernel_stack(tsk, -1);

	if (IS_ENABLED(CONFIG_VMAP_STACK)) {
		struct vm_struct *vm;
		int i;

		vm = task_stack_vm_area(tsk);
		for (i = 0; i < THREAD_SIZE / PAGE_SIZE; i++)
			memcg_kmem_uncharge_page(vm->pages[i], 0);
	}
}

static void release_task_stack(struct task_struct *tsk)
{
	if (WARN_ON(READ_ONCE(tsk->__state) != TASK_DEAD))
		return;  /* Better to leak the stack than to free prematurely */

	free_thread_stack(tsk);
}

#ifdef CONFIG_THREAD_INFO_IN_TASK
void put_task_stack(struct task_struct *tsk)
{
	if (refcount_dec_and_test(&tsk->stack_refcount))
		release_task_stack(tsk);
}
#endif

void free_task(struct task_struct *tsk)
{
#ifdef CONFIG_SECCOMP
	WARN_ON_ONCE(tsk->seccomp.filter);
#endif
	cpufreq_task_times_exit(tsk);
	release_user_cpus_ptr(tsk);
	scs_release(tsk);

	trace_android_vh_free_task(tsk);
#ifndef CONFIG_THREAD_INFO_IN_TASK
	/*
	 * The task is finally done with both the stack and thread_info,
	 * so free both.
	 */
	release_task_stack(tsk);
#else
	/*
	 * If the task had a separate stack allocation, it should be gone
	 * by now.
	 */
	WARN_ON_ONCE(refcount_read(&tsk->stack_refcount) != 0);
#endif
	rt_mutex_debug_task_free(tsk);
	ftrace_graph_exit_task(tsk);
	arch_release_task_struct(tsk);
	if (tsk->flags & PF_KTHREAD)
		free_kthread_struct(tsk);
	free_task_struct(tsk);
}
EXPORT_SYMBOL(free_task);

static void dup_mm_exe_file(struct mm_struct *mm, struct mm_struct *oldmm)
{
	struct file *exe_file;

	exe_file = get_mm_exe_file(oldmm);
	RCU_INIT_POINTER(mm->exe_file, exe_file);
	/*
	 * We depend on the oldmm having properly denied write access to the
	 * exe_file already.
	 */
	if (exe_file && deny_write_access(exe_file))
		pr_warn_once("deny_write_access() failed in %s\n", __func__);
}

#ifdef CONFIG_MMU
static __latent_entropy int dup_mmap(struct mm_struct *mm,
					struct mm_struct *oldmm)
{
	struct vm_area_struct *mpnt, *tmp;
	int retval;
	unsigned long charge = 0;
	LIST_HEAD(uf);
	VMA_ITERATOR(old_vmi, oldmm, 0);
	VMA_ITERATOR(vmi, mm, 0);

	uprobe_start_dup_mmap();
	if (mmap_write_lock_killable(oldmm)) {
		retval = -EINTR;
		goto fail_uprobe_end;
	}
	flush_cache_dup_mm(oldmm);
	uprobe_dup_mmap(oldmm, mm);
	/*
	 * Not linked in yet - no deadlock potential:
	 */
	mmap_write_lock_nested(mm, SINGLE_DEPTH_NESTING);

	/* No ordering required: file already has been exposed. */
	dup_mm_exe_file(mm, oldmm);

	mm->total_vm = oldmm->total_vm;
	mm->data_vm = oldmm->data_vm;
	mm->exec_vm = oldmm->exec_vm;
	mm->stack_vm = oldmm->stack_vm;

	retval = ksm_fork(mm, oldmm);
	if (retval)
		goto out;
	khugepaged_fork(mm, oldmm);

	retval = vma_iter_bulk_alloc(&vmi, oldmm->map_count);
	if (retval)
		goto out;

	mt_clear_in_rcu(vmi.mas.tree);
	for_each_vma(old_vmi, mpnt) {
		struct file *file;

		if (mpnt->vm_flags & VM_DONTCOPY) {
			vm_stat_account(mm, mpnt->vm_flags, -vma_pages(mpnt));
			continue;
		}
		charge = 0;
		/*
		 * Don't duplicate many vmas if we've been oom-killed (for
		 * example)
		 */
		if (fatal_signal_pending(current)) {
			retval = -EINTR;
			goto loop_out;
		}
		if (mpnt->vm_flags & VM_ACCOUNT) {
			unsigned long len = vma_pages(mpnt);

			if (security_vm_enough_memory_mm(oldmm, len)) /* sic */
				goto fail_nomem;
			charge = len;
		}
		tmp = vm_area_dup(mpnt);
		if (!tmp)
			goto fail_nomem;
		retval = vma_dup_policy(mpnt, tmp);
		if (retval)
			goto fail_nomem_policy;
		tmp->vm_mm = mm;
		retval = dup_userfaultfd(tmp, &uf);
		if (retval)
			goto fail_nomem_anon_vma_fork;
		if (tmp->vm_flags & VM_WIPEONFORK) {
			/*
			 * VM_WIPEONFORK gets a clean slate in the child.
			 * Don't prepare anon_vma until fault since we don't
			 * copy page for current vma.
			 */
			tmp->anon_vma = NULL;
		} else if (anon_vma_fork(tmp, mpnt))
			goto fail_nomem_anon_vma_fork;
		vm_flags_clear(tmp, VM_LOCKED_MASK);
		file = tmp->vm_file;
		if (file) {
			struct address_space *mapping = file->f_mapping;

			get_file(file);
			i_mmap_lock_write(mapping);
			if (tmp->vm_flags & VM_SHARED)
				mapping_allow_writable(mapping);
			flush_dcache_mmap_lock(mapping);
			/* insert tmp into the share list, just after mpnt */
			vma_interval_tree_insert_after(tmp, mpnt,
					&mapping->i_mmap);
			flush_dcache_mmap_unlock(mapping);
			i_mmap_unlock_write(mapping);
		}

		/*
		 * Copy/update hugetlb private vma information.
		 */
		if (is_vm_hugetlb_page(tmp))
			hugetlb_dup_vma_private(tmp);

		/* Link the vma into the MT */
		if (vma_iter_bulk_store(&vmi, tmp))
			goto fail_nomem_vmi_store;

		mm->map_count++;
		if (!(tmp->vm_flags & VM_WIPEONFORK))
			retval = copy_page_range(tmp, mpnt);

		if (tmp->vm_ops && tmp->vm_ops->open)
			tmp->vm_ops->open(tmp);

		if (retval)
			goto loop_out;
	}
	/* a new mm has just been created */
	retval = arch_dup_mmap(oldmm, mm);
loop_out:
	vma_iter_free(&vmi);
	if (!retval)
		mt_set_in_rcu(vmi.mas.tree);
out:
	mmap_write_unlock(mm);
	flush_tlb_mm(oldmm);
	mmap_write_unlock(oldmm);
	dup_userfaultfd_complete(&uf);
fail_uprobe_end:
	uprobe_end_dup_mmap();
	return retval;

fail_nomem_vmi_store:
	unlink_anon_vmas(tmp);
fail_nomem_anon_vma_fork:
	mpol_put(vma_policy(tmp));
fail_nomem_policy:
	vm_area_free(tmp);
fail_nomem:
	retval = -ENOMEM;
	vm_unacct_memory(charge);
	goto loop_out;
}

static inline int mm_alloc_pgd(struct mm_struct *mm)
{
	mm->pgd = pgd_alloc(mm);
	if (unlikely(!mm->pgd))
		return -ENOMEM;
	return 0;
}

static inline void mm_free_pgd(struct mm_struct *mm)
{
	pgd_free(mm, mm->pgd);
}
#else
static int dup_mmap(struct mm_struct *mm, struct mm_struct *oldmm)
{
	mmap_write_lock(oldmm);
	dup_mm_exe_file(mm, oldmm);
	mmap_write_unlock(oldmm);
	return 0;
}
#define mm_alloc_pgd(mm)	(0)
#define mm_free_pgd(mm)
#endif /* CONFIG_MMU */

static void check_mm(struct mm_struct *mm)
{
	int i;

	BUILD_BUG_ON_MSG(ARRAY_SIZE(resident_page_types) != NR_MM_COUNTERS,
			 "Please make sure 'struct resident_page_types[]' is updated as well");

	for (i = 0; i < NR_MM_COUNTERS; i++) {
		long x = percpu_counter_sum(&mm->rss_stat[i]);

		if (unlikely(x))
			pr_alert("BUG: Bad rss-counter state mm:%p type:%s val:%ld\n",
				 mm, resident_page_types[i], x);
	}

	if (mm_pgtables_bytes(mm))
		pr_alert("BUG: non-zero pgtables_bytes on freeing mm: %ld\n",
				mm_pgtables_bytes(mm));

#if defined(CONFIG_TRANSPARENT_HUGEPAGE) && !USE_SPLIT_PMD_PTLOCKS
	VM_BUG_ON_MM(mm->pmd_huge_pte, mm);
#endif
}

#define allocate_mm()	(kmem_cache_alloc(mm_cachep, GFP_KERNEL))
#define free_mm(mm)	(kmem_cache_free(mm_cachep, (mm)))

/*
 * Called when the last reference to the mm
 * is dropped: either by a lazy thread or by
 * mmput. Free the page directory and the mm.
 */
void __mmdrop(struct mm_struct *mm)
{
	int i;

	BUG_ON(mm == &init_mm);
	WARN_ON_ONCE(mm == current->mm);
	WARN_ON_ONCE(mm == current->active_mm);
	mm_free_pgd(mm);
	destroy_context(mm);
	mmu_notifier_subscriptions_destroy(mm);
	check_mm(mm);
	put_user_ns(mm->user_ns);
	mm_pasid_drop(mm);

	for (i = 0; i < NR_MM_COUNTERS; i++)
		percpu_counter_destroy(&mm->rss_stat[i]);
	free_mm(mm);
}
EXPORT_SYMBOL_GPL(__mmdrop);

static void mmdrop_async_fn(struct work_struct *work)
{
	struct mm_struct *mm;

	mm = container_of(work, struct mm_struct, async_put_work);
	__mmdrop(mm);
}

static void mmdrop_async(struct mm_struct *mm)
{
	if (unlikely(atomic_dec_and_test(&mm->mm_count))) {
		INIT_WORK(&mm->async_put_work, mmdrop_async_fn);
		schedule_work(&mm->async_put_work);
	}
}

static inline void free_signal_struct(struct signal_struct *sig)
{
	taskstats_tgid_free(sig);
	sched_autogroup_exit(sig);
	/*
	 * __mmdrop is not safe to call from softirq context on x86 due to
	 * pgd_dtor so postpone it to the async context
	 */
	if (sig->oom_mm)
		mmdrop_async(sig->oom_mm);
	kmem_cache_free(signal_cachep, sig);
}

static inline void put_signal_struct(struct signal_struct *sig)
{
	if (refcount_dec_and_test(&sig->sigcnt))
		free_signal_struct(sig);
}

void __put_task_struct(struct task_struct *tsk)
{
	WARN_ON(!tsk->exit_state);
	WARN_ON(refcount_read(&tsk->usage));
	WARN_ON(tsk == current);

	io_uring_free(tsk);
	cgroup_free(tsk);
	task_numa_free(tsk, true);
	security_task_free(tsk);
	bpf_task_storage_free(tsk);
	exit_creds(tsk);
	delayacct_tsk_free(tsk);
	put_signal_struct(tsk->signal);
	sched_core_free(tsk);
	free_task(tsk);
}
EXPORT_SYMBOL_GPL(__put_task_struct);

void __init __weak arch_task_cache_init(void) { }

/*
 * set_max_threads
 */
static void set_max_threads(unsigned int max_threads_suggested)
{
	u64 threads;
	unsigned long nr_pages = totalram_pages();

	/*
	 * The number of threads shall be limited such that the thread
	 * structures may only consume a small part of the available memory.
	 */
	if (fls64(nr_pages) + fls64(PAGE_SIZE) > 64)
		threads = MAX_THREADS;
	else
		threads = div64_u64((u64) nr_pages * (u64) PAGE_SIZE,
				    (u64) THREAD_SIZE * 8UL);

	if (threads > max_threads_suggested)
		threads = max_threads_suggested;

	max_threads = clamp_t(u64, threads, MIN_THREADS, MAX_THREADS);
}

#ifdef CONFIG_ARCH_WANTS_DYNAMIC_TASK_STRUCT
/* Initialized by the architecture: */
int arch_task_struct_size __read_mostly;
#endif

#ifndef CONFIG_ARCH_TASK_STRUCT_ALLOCATOR
static void task_struct_whitelist(unsigned long *offset, unsigned long *size)
{
	/* Fetch thread_struct whitelist for the architecture. */
	arch_thread_struct_whitelist(offset, size);

	/*
	 * Handle zero-sized whitelist or empty thread_struct, otherwise
	 * adjust offset to position of thread_struct in task_struct.
	 */
	if (unlikely(*size == 0))
		*offset = 0;
	else
		*offset += offsetof(struct task_struct, thread);
}
#endif /* CONFIG_ARCH_TASK_STRUCT_ALLOCATOR */

void __init fork_init(void)
{
	int i;
#ifndef CONFIG_ARCH_TASK_STRUCT_ALLOCATOR
#ifndef ARCH_MIN_TASKALIGN
#define ARCH_MIN_TASKALIGN	0
#endif
	int align = max_t(int, L1_CACHE_BYTES, ARCH_MIN_TASKALIGN);
	unsigned long useroffset, usersize;

	/* create a slab on which task_structs can be allocated */
	task_struct_whitelist(&useroffset, &usersize);
	task_struct_cachep = kmem_cache_create_usercopy("task_struct",
			arch_task_struct_size, align,
			SLAB_PANIC|SLAB_ACCOUNT,
			useroffset, usersize, NULL);
#endif

	/* do the arch specific task caches init */
	arch_task_cache_init();

	set_max_threads(MAX_THREADS);

	init_task.signal->rlim[RLIMIT_NPROC].rlim_cur = max_threads/2;
	init_task.signal->rlim[RLIMIT_NPROC].rlim_max = max_threads/2;
	init_task.signal->rlim[RLIMIT_SIGPENDING] =
		init_task.signal->rlim[RLIMIT_NPROC];

	for (i = 0; i < UCOUNT_COUNTS; i++)
		init_user_ns.ucount_max[i] = max_threads/2;

	set_userns_rlimit_max(&init_user_ns, UCOUNT_RLIMIT_NPROC,      RLIM_INFINITY);
	set_userns_rlimit_max(&init_user_ns, UCOUNT_RLIMIT_MSGQUEUE,   RLIM_INFINITY);
	set_userns_rlimit_max(&init_user_ns, UCOUNT_RLIMIT_SIGPENDING, RLIM_INFINITY);
	set_userns_rlimit_max(&init_user_ns, UCOUNT_RLIMIT_MEMLOCK,    RLIM_INFINITY);

#ifdef CONFIG_VMAP_STACK
	cpuhp_setup_state(CPUHP_BP_PREPARE_DYN, "fork:vm_stack_cache",
			  NULL, free_vm_stack_cache);
#endif

	scs_init();

	lockdep_init_task(&init_task);
	uprobes_init();
}

int __weak arch_dup_task_struct(struct task_struct *dst,
					       struct task_struct *src)
{
	*dst = *src;
	return 0;
}

void set_task_stack_end_magic(struct task_struct *tsk)
{
	unsigned long *stackend;

	stackend = end_of_stack(tsk);
	*stackend = STACK_END_MAGIC;	/* for overflow detection */
}

static struct task_struct *dup_task_struct(struct task_struct *orig, int node)
{
	struct task_struct *tsk;
	int err;

	if (node == NUMA_NO_NODE)
		node = tsk_fork_get_node(orig);
	tsk = alloc_task_struct_node(node);
	if (!tsk)
		return NULL;

	err = arch_dup_task_struct(tsk, orig);
	if (err)
		goto free_tsk;

	err = alloc_thread_stack_node(tsk, node);
	if (err)
		goto free_tsk;

#ifdef CONFIG_THREAD_INFO_IN_TASK
	refcount_set(&tsk->stack_refcount, 1);
#endif
	account_kernel_stack(tsk, 1);

	err = scs_prepare(tsk, node);
	if (err)
		goto free_stack;

#ifdef CONFIG_SECCOMP
	/*
	 * We must handle setting up seccomp filters once we're under
	 * the sighand lock in case orig has changed between now and
	 * then. Until then, filter must be NULL to avoid messing up
	 * the usage counts on the error path calling free_task.
	 */
	tsk->seccomp.filter = NULL;
#endif

	setup_thread_stack(tsk, orig);
	clear_user_return_notifier(tsk);
	clear_tsk_need_resched(tsk);
	set_task_stack_end_magic(tsk);
	clear_syscall_work_syscall_user_dispatch(tsk);

#ifdef CONFIG_STACKPROTECTOR
	tsk->stack_canary = get_random_canary();
#endif
	if (orig->cpus_ptr == &orig->cpus_mask)
		tsk->cpus_ptr = &tsk->cpus_mask;
	dup_user_cpus_ptr(tsk, orig, node);

	/*
	 * One for the user space visible state that goes away when reaped.
	 * One for the scheduler.
	 */
	refcount_set(&tsk->rcu_users, 2);
	/* One for the rcu users */
	refcount_set(&tsk->usage, 1);
#ifdef CONFIG_BLK_DEV_IO_TRACE
	tsk->btrace_seq = 0;
#endif
	tsk->splice_pipe = NULL;
	tsk->task_frag.page = NULL;
	tsk->wake_q.next = NULL;
	tsk->worker_private = NULL;

	kcov_task_init(tsk);
	kmsan_task_create(tsk);
	kmap_local_fork(tsk);

#ifdef CONFIG_FAULT_INJECTION
	tsk->fail_nth = 0;
#endif

#ifdef CONFIG_BLK_CGROUP
	tsk->throttle_disk = NULL;
	tsk->use_memdelay = 0;
#endif

#ifdef CONFIG_IOMMU_SVA
	tsk->pasid_activated = 0;
#endif

#ifdef CONFIG_MEMCG
	tsk->active_memcg = NULL;
#endif

#ifdef CONFIG_CPU_SUP_INTEL
	tsk->reported_split_lock = 0;
#endif

#ifdef CONFIG_SCHED_MM_CID
	tsk->mm_cid = -1;
	tsk->mm_cid_active = 0;
#endif
	android_init_vendor_data(tsk, 1);
	android_init_oem_data(tsk, 1);

	return tsk;

free_stack:
	exit_task_stack_account(tsk);
	free_thread_stack(tsk);
free_tsk:
	free_task_struct(tsk);
	return NULL;
}

__cacheline_aligned_in_smp DEFINE_SPINLOCK(mmlist_lock);

static unsigned long default_dump_filter = MMF_DUMP_FILTER_DEFAULT;

static int __init coredump_filter_setup(char *s)
{
	default_dump_filter =
		(simple_strtoul(s, NULL, 0) << MMF_DUMP_FILTER_SHIFT) &
		MMF_DUMP_FILTER_MASK;
	return 1;
}

__setup("coredump_filter=", coredump_filter_setup);

#include <linux/init_task.h>

static void mm_init_aio(struct mm_struct *mm)
{
#ifdef CONFIG_AIO
	spin_lock_init(&mm->ioctx_lock);
	mm->ioctx_table = NULL;
#endif
}

static __always_inline void mm_clear_owner(struct mm_struct *mm,
					   struct task_struct *p)
{
#ifdef CONFIG_MEMCG
	if (mm->owner == p)
		WRITE_ONCE(mm->owner, NULL);
#endif
}

static void mm_init_owner(struct mm_struct *mm, struct task_struct *p)
{
#ifdef CONFIG_MEMCG
	mm->owner = p;
#endif
}

static void mm_init_uprobes_state(struct mm_struct *mm)
{
#ifdef CONFIG_UPROBES
	mm->uprobes_state.xol_area = NULL;
#endif
}

static struct mm_struct *mm_init(struct mm_struct *mm, struct task_struct *p,
	struct user_namespace *user_ns)
{
	int i;

	mt_init_flags(&mm->mm_mt, MM_MT_FLAGS);
	mt_set_external_lock(&mm->mm_mt, &mm->mmap_lock);
	atomic_set(&mm->mm_users, 1);
	atomic_set(&mm->mm_count, 1);
	seqcount_init(&mm->write_protect_seq);
	mmap_init_lock(mm);
	INIT_LIST_HEAD(&mm->mmlist);
	mm_pgtables_bytes_init(mm);
	mm->map_count = 0;
	mm->locked_vm = 0;
	atomic64_set(&mm->pinned_vm, 0);
	memset(&mm->rss_stat, 0, sizeof(mm->rss_stat));
	spin_lock_init(&mm->page_table_lock);
	spin_lock_init(&mm->arg_lock);
	mm_init_cpumask(mm);
	mm_init_aio(mm);
	mm_init_owner(mm, p);
	mm_pasid_init(mm);
	RCU_INIT_POINTER(mm->exe_file, NULL);
	mmu_notifier_subscriptions_init(mm);
	init_tlb_flush_pending(mm);
#if defined(CONFIG_TRANSPARENT_HUGEPAGE) && !USE_SPLIT_PMD_PTLOCKS
	mm->pmd_huge_pte = NULL;
#endif
	mm_init_uprobes_state(mm);
	hugetlb_count_init(mm);

	if (current->mm) {
		mm->flags = current->mm->flags & MMF_INIT_MASK;
		mm->def_flags = current->mm->def_flags & VM_INIT_DEF_MASK;
	} else {
		mm->flags = default_dump_filter;
		mm->def_flags = 0;
	}

	if (mm_alloc_pgd(mm))
		goto fail_nopgd;

	if (init_new_context(p, mm))
		goto fail_nocontext;

	for (i = 0; i < NR_MM_COUNTERS; i++)
		if (percpu_counter_init(&mm->rss_stat[i], 0, GFP_KERNEL_ACCOUNT))
			goto fail_pcpu;

	mm->user_ns = get_user_ns(user_ns);
	lru_gen_init_mm(mm);
	mm_init_cid(mm);
	return mm;

fail_pcpu:
	while (i > 0)
		percpu_counter_destroy(&mm->rss_stat[--i]);
	destroy_context(mm);
fail_nocontext:
	mm_free_pgd(mm);
fail_nopgd:
	free_mm(mm);
	return NULL;
}

/*
 * Allocate and initialize an mm_struct.
 */
struct mm_struct *mm_alloc(void)
{
	struct mm_struct *mm;

	mm = allocate_mm();
	if (!mm)
		return NULL;

	memset(mm, 0, sizeof(*mm));
	return mm_init(mm, current, current_user_ns());
}

static inline void __mmput(struct mm_struct *mm)
{
	VM_BUG_ON(atomic_read(&mm->mm_users));

	uprobe_clear_state(mm);
	exit_aio(mm);
	ksm_exit(mm);
	khugepaged_exit(mm); /* must run before exit_mmap */
	exit_mmap(mm);
	mm_put_huge_zero_page(mm);
	set_mm_exe_file(mm, NULL);
	if (!list_empty(&mm->mmlist)) {
		spin_lock(&mmlist_lock);
		list_del(&mm->mmlist);
		spin_unlock(&mmlist_lock);
	}
	if (mm->binfmt)
		module_put(mm->binfmt->module);
	lru_gen_del_mm(mm);
	mmdrop(mm);
}

/*
 * Decrement the use count and release all resources for an mm.
 */
void mmput(struct mm_struct *mm)
{
	might_sleep();

	if (atomic_dec_and_test(&mm->mm_users))
		__mmput(mm);
}
EXPORT_SYMBOL_GPL(mmput);

#ifdef CONFIG_MMU
static void mmput_async_fn(struct work_struct *work)
{
	struct mm_struct *mm = container_of(work, struct mm_struct,
					    async_put_work);

	__mmput(mm);
}

void mmput_async(struct mm_struct *mm)
{
	if (atomic_dec_and_test(&mm->mm_users)) {
		INIT_WORK(&mm->async_put_work, mmput_async_fn);
		schedule_work(&mm->async_put_work);
	}
}
EXPORT_SYMBOL_GPL(mmput_async);
#endif

/**
 * set_mm_exe_file - change a reference to the mm's executable file
 *
 * This changes mm's executable file (shown as symlink /proc/[pid]/exe).
 *
 * Main users are mmput() and sys_execve(). Callers prevent concurrent
 * invocations: in mmput() nobody alive left, in execve task is single
 * threaded.
 *
 * Can only fail if new_exe_file != NULL.
 */
int set_mm_exe_file(struct mm_struct *mm, struct file *new_exe_file)
{
	struct file *old_exe_file;

	/*
	 * It is safe to dereference the exe_file without RCU as
	 * this function is only called if nobody else can access
	 * this mm -- see comment above for justification.
	 */
	old_exe_file = rcu_dereference_raw(mm->exe_file);

	if (new_exe_file) {
		/*
		 * We expect the caller (i.e., sys_execve) to already denied
		 * write access, so this is unlikely to fail.
		 */
		if (unlikely(deny_write_access(new_exe_file)))
			return -EACCES;
		get_file(new_exe_file);
	}
	rcu_assign_pointer(mm->exe_file, new_exe_file);
	if (old_exe_file) {
		allow_write_access(old_exe_file);
		fput(old_exe_file);
	}
	return 0;
}

/**
 * replace_mm_exe_file - replace a reference to the mm's executable file
 *
 * This changes mm's executable file (shown as symlink /proc/[pid]/exe),
 * dealing with concurrent invocation and without grabbing the mmap lock in
 * write mode.
 *
 * Main user is sys_prctl(PR_SET_MM_MAP/EXE_FILE).
 */
int replace_mm_exe_file(struct mm_struct *mm, struct file *new_exe_file)
{
	struct vm_area_struct *vma;
	struct file *old_exe_file;
	int ret = 0;

	/* Forbid mm->exe_file change if old file still mapped. */
	old_exe_file = get_mm_exe_file(mm);
	if (old_exe_file) {
		VMA_ITERATOR(vmi, mm, 0);
		mmap_read_lock(mm);
		for_each_vma(vmi, vma) {
			if (!vma->vm_file)
				continue;
			if (path_equal(&vma->vm_file->f_path,
				       &old_exe_file->f_path)) {
				ret = -EBUSY;
				break;
			}
		}
		mmap_read_unlock(mm);
		fput(old_exe_file);
		if (ret)
			return ret;
	}

	/* set the new file, lockless */
	ret = deny_write_access(new_exe_file);
	if (ret)
		return -EACCES;
	get_file(new_exe_file);

	old_exe_file = xchg(&mm->exe_file, new_exe_file);
	if (old_exe_file) {
		/*
		 * Don't race with dup_mmap() getting the file and disallowing
		 * write access while someone might open the file writable.
		 */
		mmap_read_lock(mm);
		allow_write_access(old_exe_file);
		fput(old_exe_file);
		mmap_read_unlock(mm);
	}
	return 0;
}

/**
 * get_mm_exe_file - acquire a reference to the mm's executable file
 *
 * Returns %NULL if mm has no associated executable file.
 * User must release file via fput().
 */
struct file *get_mm_exe_file(struct mm_struct *mm)
{
	struct file *exe_file;

	rcu_read_lock();
	exe_file = rcu_dereference(mm->exe_file);
	if (exe_file && !get_file_rcu(exe_file))
		exe_file = NULL;
	rcu_read_unlock();
	return exe_file;
}

/**
 * get_task_exe_file - acquire a reference to the task's executable file
 *
 * Returns %NULL if task's mm (if any) has no associated executable file or
 * this is a kernel thread with borrowed mm (see the comment above get_task_mm).
 * User must release file via fput().
 */
struct file *get_task_exe_file(struct task_struct *task)
{
	struct file *exe_file = NULL;
	struct mm_struct *mm;

	task_lock(task);
	mm = task->mm;
	if (mm) {
		if (!(task->flags & PF_KTHREAD))
			exe_file = get_mm_exe_file(mm);
	}
	task_unlock(task);
	return exe_file;
}

/**
 * get_task_mm - acquire a reference to the task's mm
 *
 * Returns %NULL if the task has no mm.  Checks PF_KTHREAD (meaning
 * this kernel workthread has transiently adopted a user mm with use_mm,
 * to do its AIO) is not set and if so returns a reference to it, after
 * bumping up the use count.  User must release the mm via mmput()
 * after use.  Typically used by /proc and ptrace.
 */
struct mm_struct *get_task_mm(struct task_struct *task)
{
	struct mm_struct *mm;

	task_lock(task);
	mm = task->mm;
	if (mm) {
		if (task->flags & PF_KTHREAD)
			mm = NULL;
		else
			mmget(mm);
	}
	task_unlock(task);
	return mm;
}
EXPORT_SYMBOL_GPL(get_task_mm);

struct mm_struct *mm_access(struct task_struct *task, unsigned int mode)
{
	struct mm_struct *mm;
	int err;

	err =  down_read_killable(&task->signal->exec_update_lock);
	if (err)
		return ERR_PTR(err);

	mm = get_task_mm(task);
	if (mm && mm != current->mm &&
			!ptrace_may_access(task, mode)) {
		mmput(mm);
		mm = ERR_PTR(-EACCES);
	}
	up_read(&task->signal->exec_update_lock);

	return mm;
}

static void complete_vfork_done(struct task_struct *tsk)
{
	struct completion *vfork;

	task_lock(tsk);
	vfork = tsk->vfork_done;
	if (likely(vfork)) {
		tsk->vfork_done = NULL;
		complete(vfork);
	}
	task_unlock(tsk);
}

static int wait_for_vfork_done(struct task_struct *child,
				struct completion *vfork)
{
	unsigned int state = TASK_UNINTERRUPTIBLE|TASK_KILLABLE|TASK_FREEZABLE;
	int killed;

	cgroup_enter_frozen();
	killed = wait_for_completion_state(vfork, state);
	cgroup_leave_frozen(false);

	if (killed) {
		task_lock(child);
		child->vfork_done = NULL;
		task_unlock(child);
	}

	put_task_struct(child);
	return killed;
}

/* Please note the differences between mmput and mm_release.
 * mmput is called whenever we stop holding onto a mm_struct,
 * error success whatever.
 *
 * mm_release is called after a mm_struct has been removed
 * from the current process.
 *
 * This difference is important for error handling, when we
 * only half set up a mm_struct for a new process and need to restore
 * the old one.  Because we mmput the new mm_struct before
 * restoring the old one. . .
 * Eric Biederman 10 January 1998
 */
static void mm_release(struct task_struct *tsk, struct mm_struct *mm)
{
	uprobe_free_utask(tsk);

	/* Get rid of any cached register state */
	deactivate_mm(tsk, mm);

	/*
	 * Signal userspace if we're not exiting with a core dump
	 * because we want to leave the value intact for debugging
	 * purposes.
	 */
	if (tsk->clear_child_tid) {
		if (atomic_read(&mm->mm_users) > 1) {
			/*
			 * We don't check the error code - if userspace has
			 * not set up a proper pointer then tough luck.
			 */
			put_user(0, tsk->clear_child_tid);
			do_futex(tsk->clear_child_tid, FUTEX_WAKE,
					1, NULL, NULL, 0, 0);
		}
		tsk->clear_child_tid = NULL;
	}

	/*
	 * All done, finally we can wake up parent and return this mm to him.
	 * Also kthread_stop() uses this completion for synchronization.
	 */
	if (tsk->vfork_done)
		complete_vfork_done(tsk);
}

void exit_mm_release(struct task_struct *tsk, struct mm_struct *mm)
{
	futex_exit_release(tsk);
	mm_release(tsk, mm);
}

void exec_mm_release(struct task_struct *tsk, struct mm_struct *mm)
{
	futex_exec_release(tsk);
	mm_release(tsk, mm);
}

/**
 * dup_mm() - duplicates an existing mm structure
 * @tsk: the task_struct with which the new mm will be associated.
 * @oldmm: the mm to duplicate.
 *
 * Allocates a new mm structure and duplicates the provided @oldmm structure
 * content into it.
 *
 * Return: the duplicated mm or NULL on failure.
 */
static struct mm_struct *dup_mm(struct task_struct *tsk,
				struct mm_struct *oldmm)
{
	struct mm_struct *mm;
	int err;

	mm = allocate_mm();
	if (!mm)
		goto fail_nomem;

	memcpy(mm, oldmm, sizeof(*mm));

	if (!mm_init(mm, tsk, mm->user_ns))
		goto fail_nomem;

	err = dup_mmap(mm, oldmm);
	if (err)
		goto free_pt;

	mm->hiwater_rss = get_mm_rss(mm);
	mm->hiwater_vm = mm->total_vm;

	if (mm->binfmt && !try_module_get(mm->binfmt->module))
		goto free_pt;

	return mm;

free_pt:
	/* don't put binfmt in mmput, we haven't got module yet */
	mm->binfmt = NULL;
	mm_init_owner(mm, NULL);
	mmput(mm);

fail_nomem:
	return NULL;
}

static int copy_mm(unsigned long clone_flags, struct task_struct *tsk)
{
	struct mm_struct *mm, *oldmm;

	tsk->min_flt = tsk->maj_flt = 0;
	tsk->nvcsw = tsk->nivcsw = 0;
#ifdef CONFIG_DETECT_HUNG_TASK
	tsk->last_switch_count = tsk->nvcsw + tsk->nivcsw;
	tsk->last_switch_time = 0;
#endif

	tsk->mm = NULL;
	tsk->active_mm = NULL;

	/*
	 * Are we cloning a kernel thread?
	 *
	 * We need to steal a active VM for that..
	 */
	oldmm = current->mm;
	if (!oldmm)
		return 0;

	if (clone_flags & CLONE_VM) {
		mmget(oldmm);
		mm = oldmm;
	} else {
		mm = dup_mm(tsk, current->mm);
		if (!mm)
			return -ENOMEM;
	}

	tsk->mm = mm;
	tsk->active_mm = mm;
	sched_mm_cid_fork(tsk);
	return 0;
}

static int copy_fs(unsigned long clone_flags, struct task_struct *tsk)
{
	struct fs_struct *fs = current->fs;
	if (clone_flags & CLONE_FS) {
		/* tsk->fs is already what we want */
		spin_lock(&fs->lock);
		if (fs->in_exec) {
			spin_unlock(&fs->lock);
			return -EAGAIN;
		}
		fs->users++;
		spin_unlock(&fs->lock);
		return 0;
	}
	tsk->fs = copy_fs_struct(fs);
	if (!tsk->fs)
		return -ENOMEM;
	return 0;
}

static int copy_files(unsigned long clone_flags, struct task_struct *tsk,
		      int no_files)
{
	struct files_struct *oldf, *newf;
	int error = 0;

	/*
	 * A background process may not have any files ...
	 */
	oldf = current->files;
	if (!oldf)
		goto out;

	if (no_files) {
		tsk->files = NULL;
		goto out;
	}

	if (clone_flags & CLONE_FILES) {
		atomic_inc(&oldf->count);
		goto out;
	}

	newf = dup_fd(oldf, NR_OPEN_MAX, &error);
	if (!newf)
		goto out;

	tsk->files = newf;
	error = 0;
out:
	return error;
}

static int copy_sighand(unsigned long clone_flags, struct task_struct *tsk)
{
	struct sighand_struct *sig;

	if (clone_flags & CLONE_SIGHAND) {
		refcount_inc(&current->sighand->count);
		return 0;
	}
	sig = kmem_cache_alloc(sighand_cachep, GFP_KERNEL);
	RCU_INIT_POINTER(tsk->sighand, sig);
	if (!sig)
		return -ENOMEM;

	refcount_set(&sig->count, 1);
	spin_lock_irq(&current->sighand->siglock);
	memcpy(sig->action, current->sighand->action, sizeof(sig->action));
	spin_unlock_irq(&current->sighand->siglock);

	/* Reset all signal handler not set to SIG_IGN to SIG_DFL. */
	if (clone_flags & CLONE_CLEAR_SIGHAND)
		flush_signal_handlers(tsk, 0);

	return 0;
}

void __cleanup_sighand(struct sighand_struct *sighand)
{
	if (refcount_dec_and_test(&sighand->count)) {
		signalfd_cleanup(sighand);
		/*
		 * sighand_cachep is SLAB_TYPESAFE_BY_RCU so we can free it
		 * without an RCU grace period, see __lock_task_sighand().
		 */
		kmem_cache_free(sighand_cachep, sighand);
	}
}

/*
 * Initialize POSIX timer handling for a thread group.
 */
static void posix_cpu_timers_init_group(struct signal_struct *sig)
{
	struct posix_cputimers *pct = &sig->posix_cputimers;
	unsigned long cpu_limit;

	cpu_limit = READ_ONCE(sig->rlim[RLIMIT_CPU].rlim_cur);
	posix_cputimers_group_init(pct, cpu_limit);
}

static int copy_signal(unsigned long clone_flags, struct task_struct *tsk)
{
	struct signal_struct *sig;

	if (clone_flags & CLONE_THREAD)
		return 0;

	sig = kmem_cache_zalloc(signal_cachep, GFP_KERNEL);
	tsk->signal = sig;
	if (!sig)
		return -ENOMEM;

	sig->nr_threads = 1;
	sig->quick_threads = 1;
	atomic_set(&sig->live, 1);
	refcount_set(&sig->sigcnt, 1);

	/* list_add(thread_node, thread_head) without INIT_LIST_HEAD() */
	sig->thread_head = (struct list_head)LIST_HEAD_INIT(tsk->thread_node);
	tsk->thread_node = (struct list_head)LIST_HEAD_INIT(sig->thread_head);

	init_waitqueue_head(&sig->wait_chldexit);
	sig->curr_target = tsk;
	init_sigpending(&sig->shared_pending);
	INIT_HLIST_HEAD(&sig->multiprocess);
	seqlock_init(&sig->stats_lock);
	prev_cputime_init(&sig->prev_cputime);

#ifdef CONFIG_POSIX_TIMERS
	INIT_LIST_HEAD(&sig->posix_timers);
	hrtimer_init(&sig->real_timer, CLOCK_MONOTONIC, HRTIMER_MODE_REL);
	sig->real_timer.function = it_real_fn;
#endif

	task_lock(current->group_leader);
	memcpy(sig->rlim, current->signal->rlim, sizeof sig->rlim);
	task_unlock(current->group_leader);

	posix_cpu_timers_init_group(sig);

	tty_audit_fork(sig);
	sched_autogroup_fork(sig);

	sig->oom_score_adj = current->signal->oom_score_adj;
	sig->oom_score_adj_min = current->signal->oom_score_adj_min;

	mutex_init(&sig->cred_guard_mutex);
	init_rwsem(&sig->exec_update_lock);

	return 0;
}

static void copy_seccomp(struct task_struct *p)
{
#ifdef CONFIG_SECCOMP
	/*
	 * Must be called with sighand->lock held, which is common to
	 * all threads in the group. Holding cred_guard_mutex is not
	 * needed because this new task is not yet running and cannot
	 * be racing exec.
	 */
	assert_spin_locked(&current->sighand->siglock);

	/* Ref-count the new filter user, and assign it. */
	get_seccomp_filter(current);
	p->seccomp = current->seccomp;

	/*
	 * Explicitly enable no_new_privs here in case it got set
	 * between the task_struct being duplicated and holding the
	 * sighand lock. The seccomp state and nnp must be in sync.
	 */
	if (task_no_new_privs(current))
		task_set_no_new_privs(p);

	/*
	 * If the parent gained a seccomp mode after copying thread
	 * flags and between before we held the sighand lock, we have
	 * to manually enable the seccomp thread flag here.
	 */
	if (p->seccomp.mode != SECCOMP_MODE_DISABLED)
		set_task_syscall_work(p, SECCOMP);
#endif
}

SYSCALL_DEFINE1(set_tid_address, int __user *, tidptr)
{
	current->clear_child_tid = tidptr;

	return task_pid_vnr(current);
}

static void rt_mutex_init_task(struct task_struct *p)
{
	raw_spin_lock_init(&p->pi_lock);
#ifdef CONFIG_RT_MUTEXES
	p->pi_waiters = RB_ROOT_CACHED;
	p->pi_top_task = NULL;
	p->pi_blocked_on = NULL;
#endif
}

static inline void init_task_pid_links(struct task_struct *task)
{
	enum pid_type type;

	for (type = PIDTYPE_PID; type < PIDTYPE_MAX; ++type)
		INIT_HLIST_NODE(&task->pid_links[type]);
}

static inline void
init_task_pid(struct task_struct *task, enum pid_type type, struct pid *pid)
{
	if (type == PIDTYPE_PID)
		task->thread_pid = pid;
	else
		task->signal->pids[type] = pid;
}

static inline void rcu_copy_process(struct task_struct *p)
{
#ifdef CONFIG_PREEMPT_RCU
	p->rcu_read_lock_nesting = 0;
	p->rcu_read_unlock_special.s = 0;
	p->rcu_blocked_node = NULL;
	INIT_LIST_HEAD(&p->rcu_node_entry);
#endif /* #ifdef CONFIG_PREEMPT_RCU */
#ifdef CONFIG_TASKS_RCU
	p->rcu_tasks_holdout = false;
	INIT_LIST_HEAD(&p->rcu_tasks_holdout_list);
	p->rcu_tasks_idle_cpu = -1;
#endif /* #ifdef CONFIG_TASKS_RCU */
#ifdef CONFIG_TASKS_TRACE_RCU
	p->trc_reader_nesting = 0;
	p->trc_reader_special.s = 0;
	INIT_LIST_HEAD(&p->trc_holdout_list);
	INIT_LIST_HEAD(&p->trc_blkd_node);
#endif /* #ifdef CONFIG_TASKS_TRACE_RCU */
}

struct pid *pidfd_pid(const struct file *file)
{
	if (file->f_op == &pidfd_fops)
		return file->private_data;

	return ERR_PTR(-EBADF);
}

static int pidfd_release(struct inode *inode, struct file *file)
{
	struct pid *pid = file->private_data;

	file->private_data = NULL;
	put_pid(pid);
	return 0;
}

#ifdef CONFIG_PROC_FS
/**
 * pidfd_show_fdinfo - print information about a pidfd
 * @m: proc fdinfo file
 * @f: file referencing a pidfd
 *
 * Pid:
 * This function will print the pid that a given pidfd refers to in the
 * pid namespace of the procfs instance.
 * If the pid namespace of the process is not a descendant of the pid
 * namespace of the procfs instance 0 will be shown as its pid. This is
 * similar to calling getppid() on a process whose parent is outside of
 * its pid namespace.
 *
 * NSpid:
 * If pid namespaces are supported then this function will also print
 * the pid of a given pidfd refers to for all descendant pid namespaces
 * starting from the current pid namespace of the instance, i.e. the
 * Pid field and the first entry in the NSpid field will be identical.
 * If the pid namespace of the process is not a descendant of the pid
 * namespace of the procfs instance 0 will be shown as its first NSpid
 * entry and no others will be shown.
 * Note that this differs from the Pid and NSpid fields in
 * /proc/<pid>/status where Pid and NSpid are always shown relative to
 * the  pid namespace of the procfs instance. The difference becomes
 * obvious when sending around a pidfd between pid namespaces from a
 * different branch of the tree, i.e. where no ancestral relation is
 * present between the pid namespaces:
 * - create two new pid namespaces ns1 and ns2 in the initial pid
 *   namespace (also take care to create new mount namespaces in the
 *   new pid namespace and mount procfs)
 * - create a process with a pidfd in ns1
 * - send pidfd from ns1 to ns2
 * - read /proc/self/fdinfo/<pidfd> and observe that both Pid and NSpid
 *   have exactly one entry, which is 0
 */
static void pidfd_show_fdinfo(struct seq_file *m, struct file *f)
{
	struct pid *pid = f->private_data;
	struct pid_namespace *ns;
	pid_t nr = -1;

	if (likely(pid_has_task(pid, PIDTYPE_PID))) {
		ns = proc_pid_ns(file_inode(m->file)->i_sb);
		nr = pid_nr_ns(pid, ns);
	}

	seq_put_decimal_ll(m, "Pid:\t", nr);

#ifdef CONFIG_PID_NS
	seq_put_decimal_ll(m, "\nNSpid:\t", nr);
	if (nr > 0) {
		int i;

		/* If nr is non-zero it means that 'pid' is valid and that
		 * ns, i.e. the pid namespace associated with the procfs
		 * instance, is in the pid namespace hierarchy of pid.
		 * Start at one below the already printed level.
		 */
		for (i = ns->level + 1; i <= pid->level; i++)
			seq_put_decimal_ll(m, "\t", pid->numbers[i].nr);
	}
#endif
	seq_putc(m, '\n');
}
#endif

/*
 * Poll support for process exit notification.
 */
static __poll_t pidfd_poll(struct file *file, struct poll_table_struct *pts)
{
	struct pid *pid = file->private_data;
	__poll_t poll_flags = 0;

	poll_wait(file, &pid->wait_pidfd, pts);

	/*
	 * Inform pollers only when the whole thread group exits.
	 * If the thread group leader exits before all other threads in the
	 * group, then poll(2) should block, similar to the wait(2) family.
	 */
	if (thread_group_exited(pid))
		poll_flags = EPOLLIN | EPOLLRDNORM;

	return poll_flags;
}

const struct file_operations pidfd_fops = {
	.release = pidfd_release,
	.poll = pidfd_poll,
#ifdef CONFIG_PROC_FS
	.show_fdinfo = pidfd_show_fdinfo,
#endif
};

static void __delayed_free_task(struct rcu_head *rhp)
{
	struct task_struct *tsk = container_of(rhp, struct task_struct, rcu);

	free_task(tsk);
}

static __always_inline void delayed_free_task(struct task_struct *tsk)
{
	if (IS_ENABLED(CONFIG_MEMCG))
		call_rcu(&tsk->rcu, __delayed_free_task);
	else
		free_task(tsk);
}

static void copy_oom_score_adj(u64 clone_flags, struct task_struct *tsk)
{
	/* Skip if kernel thread */
	if (!tsk->mm)
		return;

	/* Skip if spawning a thread or using vfork */
	if ((clone_flags & (CLONE_VM | CLONE_THREAD | CLONE_VFORK)) != CLONE_VM)
		return;

	/* We need to synchronize with __set_oom_adj */
	mutex_lock(&oom_adj_mutex);
	set_bit(MMF_MULTIPROCESS, &tsk->mm->flags);
	/* Update the values in case they were changed after copy_signal */
	tsk->signal->oom_score_adj = current->signal->oom_score_adj;
	tsk->signal->oom_score_adj_min = current->signal->oom_score_adj_min;
	mutex_unlock(&oom_adj_mutex);
}

#ifdef CONFIG_RV
static void rv_task_fork(struct task_struct *p)
{
	int i;

	for (i = 0; i < RV_PER_TASK_MONITORS; i++)
		p->rv[i].da_mon.monitoring = false;
}
#else
#define rv_task_fork(p) do {} while (0)
#endif

/*
 * This creates a new process as a copy of the old one,
 * but does not actually start it yet.
 *
 * It copies the registers, and all the appropriate
 * parts of the process environment (as per the clone
 * flags). The actual kick-off is left to the caller.
 */
__latent_entropy struct task_struct *copy_process(
					struct pid *pid,
					int trace,
					int node,
					struct kernel_clone_args *args)
{
	int pidfd = -1, retval;
	struct task_struct *p;
	struct multiprocess_signals delayed;
	struct file *pidfile = NULL;
	const u64 clone_flags = args->flags;
	struct nsproxy *nsp = current->nsproxy;

	/*
	 * Don't allow sharing the root directory with processes in a different
	 * namespace
	 */
	if ((clone_flags & (CLONE_NEWNS|CLONE_FS)) == (CLONE_NEWNS|CLONE_FS))
		return ERR_PTR(-EINVAL);

	if ((clone_flags & (CLONE_NEWUSER|CLONE_FS)) == (CLONE_NEWUSER|CLONE_FS))
		return ERR_PTR(-EINVAL);

	/*
	 * Thread groups must share signals as well, and detached threads
	 * can only be started up within the thread group.
	 */
	if ((clone_flags & CLONE_THREAD) && !(clone_flags & CLONE_SIGHAND))
		return ERR_PTR(-EINVAL);

	/*
	 * Shared signal handlers imply shared VM. By way of the above,
	 * thread groups also imply shared VM. Blocking this case allows
	 * for various simplifications in other code.
	 */
	if ((clone_flags & CLONE_SIGHAND) && !(clone_flags & CLONE_VM))
		return ERR_PTR(-EINVAL);

	/*
	 * Siblings of global init remain as zombies on exit since they are
	 * not reaped by their parent (swapper). To solve this and to avoid
	 * multi-rooted process trees, prevent global and container-inits
	 * from creating siblings.
	 */
	if ((clone_flags & CLONE_PARENT) &&
				current->signal->flags & SIGNAL_UNKILLABLE)
		return ERR_PTR(-EINVAL);

	/*
	 * If the new process will be in a different pid or user namespace
	 * do not allow it to share a thread group with the forking task.
	 */
	if (clone_flags & CLONE_THREAD) {
		if ((clone_flags & (CLONE_NEWUSER | CLONE_NEWPID)) ||
		    (task_active_pid_ns(current) != nsp->pid_ns_for_children))
			return ERR_PTR(-EINVAL);
	}

	if (clone_flags & CLONE_PIDFD) {
		/*
		 * - CLONE_DETACHED is blocked so that we can potentially
		 *   reuse it later for CLONE_PIDFD.
		 * - CLONE_THREAD is blocked until someone really needs it.
		 */
		if (clone_flags & (CLONE_DETACHED | CLONE_THREAD))
			return ERR_PTR(-EINVAL);
	}

	/*
	 * Force any signals received before this point to be delivered
	 * before the fork happens.  Collect up signals sent to multiple
	 * processes that happen during the fork and delay them so that
	 * they appear to happen after the fork.
	 */
	sigemptyset(&delayed.signal);
	INIT_HLIST_NODE(&delayed.node);

	spin_lock_irq(&current->sighand->siglock);
	if (!(clone_flags & CLONE_THREAD))
		hlist_add_head(&delayed.node, &current->signal->multiprocess);
	recalc_sigpending();
	spin_unlock_irq(&current->sighand->siglock);
	retval = -ERESTARTNOINTR;
	if (task_sigpending(current))
		goto fork_out;

	retval = -ENOMEM;
	p = dup_task_struct(current, node);
	if (!p)
		goto fork_out;
	p->flags &= ~PF_KTHREAD;
	if (args->kthread)
		p->flags |= PF_KTHREAD;
	if (args->user_worker)
		p->flags |= PF_USER_WORKER;
	if (args->io_thread) {
		/*
		 * Mark us an IO worker, and block any signal that isn't
		 * fatal or STOP
		 */
		p->flags |= PF_IO_WORKER;
		siginitsetinv(&p->blocked, sigmask(SIGKILL)|sigmask(SIGSTOP));
	}

<<<<<<< HEAD
	cpufreq_task_times_init(p);
=======
	if (args->name)
		strscpy_pad(p->comm, args->name, sizeof(p->comm));
>>>>>>> 3323ddce

	p->set_child_tid = (clone_flags & CLONE_CHILD_SETTID) ? args->child_tid : NULL;
	/*
	 * Clear TID on mm_release()?
	 */
	p->clear_child_tid = (clone_flags & CLONE_CHILD_CLEARTID) ? args->child_tid : NULL;

	ftrace_graph_init_task(p);

	rt_mutex_init_task(p);

	lockdep_assert_irqs_enabled();
#ifdef CONFIG_PROVE_LOCKING
	DEBUG_LOCKS_WARN_ON(!p->softirqs_enabled);
#endif
	retval = copy_creds(p, clone_flags);
	if (retval < 0)
		goto bad_fork_free;

	retval = -EAGAIN;
	if (is_rlimit_overlimit(task_ucounts(p), UCOUNT_RLIMIT_NPROC, rlimit(RLIMIT_NPROC))) {
		if (p->real_cred->user != INIT_USER &&
		    !capable(CAP_SYS_RESOURCE) && !capable(CAP_SYS_ADMIN))
			goto bad_fork_cleanup_count;
	}
	current->flags &= ~PF_NPROC_EXCEEDED;

	/*
	 * If multiple threads are within copy_process(), then this check
	 * triggers too late. This doesn't hurt, the check is only there
	 * to stop root fork bombs.
	 */
	retval = -EAGAIN;
	if (data_race(nr_threads >= max_threads))
		goto bad_fork_cleanup_count;

	delayacct_tsk_init(p);	/* Must remain after dup_task_struct() */
	p->flags &= ~(PF_SUPERPRIV | PF_WQ_WORKER | PF_IDLE | PF_NO_SETAFFINITY);
	p->flags |= PF_FORKNOEXEC;
	INIT_LIST_HEAD(&p->children);
	INIT_LIST_HEAD(&p->sibling);
	rcu_copy_process(p);
	p->vfork_done = NULL;
	spin_lock_init(&p->alloc_lock);

	init_sigpending(&p->pending);

	p->utime = p->stime = p->gtime = 0;
#ifdef CONFIG_ARCH_HAS_SCALED_CPUTIME
	p->utimescaled = p->stimescaled = 0;
#endif
	prev_cputime_init(&p->prev_cputime);

#ifdef CONFIG_VIRT_CPU_ACCOUNTING_GEN
	seqcount_init(&p->vtime.seqcount);
	p->vtime.starttime = 0;
	p->vtime.state = VTIME_INACTIVE;
#endif

#ifdef CONFIG_IO_URING
	p->io_uring = NULL;
#endif

#if defined(SPLIT_RSS_COUNTING)
	memset(&p->rss_stat, 0, sizeof(p->rss_stat));
#endif

	p->default_timer_slack_ns = current->timer_slack_ns;

#ifdef CONFIG_PSI
	p->psi_flags = 0;
#endif

	task_io_accounting_init(&p->ioac);
	acct_clear_integrals(p);

	posix_cputimers_init(&p->posix_cputimers);

	p->io_context = NULL;
	audit_set_context(p, NULL);
	cgroup_fork(p);
	if (args->kthread) {
		if (!set_kthread_struct(p))
			goto bad_fork_cleanup_delayacct;
	}
#ifdef CONFIG_NUMA
	p->mempolicy = mpol_dup(p->mempolicy);
	if (IS_ERR(p->mempolicy)) {
		retval = PTR_ERR(p->mempolicy);
		p->mempolicy = NULL;
		goto bad_fork_cleanup_delayacct;
	}
#endif
#ifdef CONFIG_CPUSETS
	p->cpuset_mem_spread_rotor = NUMA_NO_NODE;
	p->cpuset_slab_spread_rotor = NUMA_NO_NODE;
	seqcount_spinlock_init(&p->mems_allowed_seq, &p->alloc_lock);
#endif
#ifdef CONFIG_TRACE_IRQFLAGS
	memset(&p->irqtrace, 0, sizeof(p->irqtrace));
	p->irqtrace.hardirq_disable_ip	= _THIS_IP_;
	p->irqtrace.softirq_enable_ip	= _THIS_IP_;
	p->softirqs_enabled		= 1;
	p->softirq_context		= 0;
#endif

	p->pagefault_disabled = 0;

#ifdef CONFIG_LOCKDEP
	lockdep_init_task(p);
#endif

#ifdef CONFIG_DEBUG_MUTEXES
	p->blocked_on = NULL; /* not blocked yet */
#endif
#ifdef CONFIG_BCACHE
	p->sequential_io	= 0;
	p->sequential_io_avg	= 0;
#endif
#ifdef CONFIG_BPF_SYSCALL
	RCU_INIT_POINTER(p->bpf_storage, NULL);
	p->bpf_ctx = NULL;
#endif

	/* Perform scheduler related setup. Assign this task to a CPU. */
	retval = sched_fork(clone_flags, p);
	if (retval)
		goto bad_fork_cleanup_policy;

	retval = perf_event_init_task(p, clone_flags);
	if (retval)
		goto bad_fork_cleanup_policy;
	retval = audit_alloc(p);
	if (retval)
		goto bad_fork_cleanup_perf;
	/* copy all the process information */
	shm_init_task(p);
	retval = security_task_alloc(p, clone_flags);
	if (retval)
		goto bad_fork_cleanup_audit;
	retval = copy_semundo(clone_flags, p);
	if (retval)
		goto bad_fork_cleanup_security;
	retval = copy_files(clone_flags, p, args->no_files);
	if (retval)
		goto bad_fork_cleanup_semundo;
	retval = copy_fs(clone_flags, p);
	if (retval)
		goto bad_fork_cleanup_files;
	retval = copy_sighand(clone_flags, p);
	if (retval)
		goto bad_fork_cleanup_fs;
	retval = copy_signal(clone_flags, p);
	if (retval)
		goto bad_fork_cleanup_sighand;
	retval = copy_mm(clone_flags, p);
	if (retval)
		goto bad_fork_cleanup_signal;
	retval = copy_namespaces(clone_flags, p);
	if (retval)
		goto bad_fork_cleanup_mm;
	retval = copy_io(clone_flags, p);
	if (retval)
		goto bad_fork_cleanup_namespaces;
	retval = copy_thread(p, args);
	if (retval)
		goto bad_fork_cleanup_io;

	if (args->ignore_signals)
		ignore_signals(p);

	stackleak_task_init(p);

	if (pid != &init_struct_pid) {
		pid = alloc_pid(p->nsproxy->pid_ns_for_children, args->set_tid,
				args->set_tid_size);
		if (IS_ERR(pid)) {
			retval = PTR_ERR(pid);
			goto bad_fork_cleanup_thread;
		}
	}

	/*
	 * This has to happen after we've potentially unshared the file
	 * descriptor table (so that the pidfd doesn't leak into the child
	 * if the fd table isn't shared).
	 */
	if (clone_flags & CLONE_PIDFD) {
		retval = get_unused_fd_flags(O_RDWR | O_CLOEXEC);
		if (retval < 0)
			goto bad_fork_free_pid;

		pidfd = retval;

		pidfile = anon_inode_getfile("[pidfd]", &pidfd_fops, pid,
					      O_RDWR | O_CLOEXEC);
		if (IS_ERR(pidfile)) {
			put_unused_fd(pidfd);
			retval = PTR_ERR(pidfile);
			goto bad_fork_free_pid;
		}
		get_pid(pid);	/* held by pidfile now */

		retval = put_user(pidfd, args->pidfd);
		if (retval)
			goto bad_fork_put_pidfd;
	}

#ifdef CONFIG_BLOCK
	p->plug = NULL;
#endif
	futex_init_task(p);

	/*
	 * sigaltstack should be cleared when sharing the same VM
	 */
	if ((clone_flags & (CLONE_VM|CLONE_VFORK)) == CLONE_VM)
		sas_ss_reset(p);

	/*
	 * Syscall tracing and stepping should be turned off in the
	 * child regardless of CLONE_PTRACE.
	 */
	user_disable_single_step(p);
	clear_task_syscall_work(p, SYSCALL_TRACE);
#if defined(CONFIG_GENERIC_ENTRY) || defined(TIF_SYSCALL_EMU)
	clear_task_syscall_work(p, SYSCALL_EMU);
#endif
	clear_tsk_latency_tracing(p);

	/* ok, now we should be set up.. */
	p->pid = pid_nr(pid);
	if (clone_flags & CLONE_THREAD) {
		p->group_leader = current->group_leader;
		p->tgid = current->tgid;
	} else {
		p->group_leader = p;
		p->tgid = p->pid;
	}

	p->nr_dirtied = 0;
	p->nr_dirtied_pause = 128 >> (PAGE_SHIFT - 10);
	p->dirty_paused_when = 0;

	p->pdeath_signal = 0;
	INIT_LIST_HEAD(&p->thread_group);
	p->task_works = NULL;
	clear_posix_cputimers_work(p);

#ifdef CONFIG_KRETPROBES
	p->kretprobe_instances.first = NULL;
#endif
#ifdef CONFIG_RETHOOK
	p->rethooks.first = NULL;
#endif

	/*
	 * Ensure that the cgroup subsystem policies allow the new process to be
	 * forked. It should be noted that the new process's css_set can be changed
	 * between here and cgroup_post_fork() if an organisation operation is in
	 * progress.
	 */
	retval = cgroup_can_fork(p, args);
	if (retval)
		goto bad_fork_put_pidfd;

	/*
	 * Now that the cgroups are pinned, re-clone the parent cgroup and put
	 * the new task on the correct runqueue. All this *before* the task
	 * becomes visible.
	 *
	 * This isn't part of ->can_fork() because while the re-cloning is
	 * cgroup specific, it unconditionally needs to place the task on a
	 * runqueue.
	 */
	sched_cgroup_fork(p, args);

	/*
	 * From this point on we must avoid any synchronous user-space
	 * communication until we take the tasklist-lock. In particular, we do
	 * not want user-space to be able to predict the process start-time by
	 * stalling fork(2) after we recorded the start_time but before it is
	 * visible to the system.
	 */

	p->start_time = ktime_get_ns();
	p->start_boottime = ktime_get_boottime_ns();

	/*
	 * Make it visible to the rest of the system, but dont wake it up yet.
	 * Need tasklist lock for parent etc handling!
	 */
	write_lock_irq(&tasklist_lock);

	/* CLONE_PARENT re-uses the old parent */
	if (clone_flags & (CLONE_PARENT|CLONE_THREAD)) {
		p->real_parent = current->real_parent;
		p->parent_exec_id = current->parent_exec_id;
		if (clone_flags & CLONE_THREAD)
			p->exit_signal = -1;
		else
			p->exit_signal = current->group_leader->exit_signal;
	} else {
		p->real_parent = current;
		p->parent_exec_id = current->self_exec_id;
		p->exit_signal = args->exit_signal;
	}

	klp_copy_process(p);

	sched_core_fork(p);

	spin_lock(&current->sighand->siglock);

	rv_task_fork(p);

	rseq_fork(p, clone_flags);

	/* Don't start children in a dying pid namespace */
	if (unlikely(!(ns_of_pid(pid)->pid_allocated & PIDNS_ADDING))) {
		retval = -ENOMEM;
		goto bad_fork_cancel_cgroup;
	}

	/* Let kill terminate clone/fork in the middle */
	if (fatal_signal_pending(current)) {
		retval = -EINTR;
		goto bad_fork_cancel_cgroup;
	}

	/* No more failure paths after this point. */

	/*
	 * Copy seccomp details explicitly here, in case they were changed
	 * before holding sighand lock.
	 */
	copy_seccomp(p);

	init_task_pid_links(p);
	if (likely(p->pid)) {
		ptrace_init_task(p, (clone_flags & CLONE_PTRACE) || trace);

		init_task_pid(p, PIDTYPE_PID, pid);
		if (thread_group_leader(p)) {
			init_task_pid(p, PIDTYPE_TGID, pid);
			init_task_pid(p, PIDTYPE_PGID, task_pgrp(current));
			init_task_pid(p, PIDTYPE_SID, task_session(current));

			if (is_child_reaper(pid)) {
				ns_of_pid(pid)->child_reaper = p;
				p->signal->flags |= SIGNAL_UNKILLABLE;
			}
			p->signal->shared_pending.signal = delayed.signal;
			p->signal->tty = tty_kref_get(current->signal->tty);
			/*
			 * Inherit has_child_subreaper flag under the same
			 * tasklist_lock with adding child to the process tree
			 * for propagate_has_child_subreaper optimization.
			 */
			p->signal->has_child_subreaper = p->real_parent->signal->has_child_subreaper ||
							 p->real_parent->signal->is_child_subreaper;
			list_add_tail(&p->sibling, &p->real_parent->children);
			list_add_tail_rcu(&p->tasks, &init_task.tasks);
			attach_pid(p, PIDTYPE_TGID);
			attach_pid(p, PIDTYPE_PGID);
			attach_pid(p, PIDTYPE_SID);
			__this_cpu_inc(process_counts);
		} else {
			current->signal->nr_threads++;
			current->signal->quick_threads++;
			atomic_inc(&current->signal->live);
			refcount_inc(&current->signal->sigcnt);
			task_join_group_stop(p);
			list_add_tail_rcu(&p->thread_group,
					  &p->group_leader->thread_group);
			list_add_tail_rcu(&p->thread_node,
					  &p->signal->thread_head);
		}
		attach_pid(p, PIDTYPE_PID);
		nr_threads++;
	}
	total_forks++;
	hlist_del_init(&delayed.node);
	spin_unlock(&current->sighand->siglock);
	syscall_tracepoint_update(p);
	write_unlock_irq(&tasklist_lock);

	if (pidfile)
		fd_install(pidfd, pidfile);

	proc_fork_connector(p);
	sched_post_fork(p);
	cgroup_post_fork(p, args);
	perf_event_fork(p);

	trace_task_newtask(p, clone_flags);
	uprobe_copy_process(p, clone_flags);

	copy_oom_score_adj(clone_flags, p);

	return p;

bad_fork_cancel_cgroup:
	sched_core_free(p);
	spin_unlock(&current->sighand->siglock);
	write_unlock_irq(&tasklist_lock);
	cgroup_cancel_fork(p, args);
bad_fork_put_pidfd:
	if (clone_flags & CLONE_PIDFD) {
		fput(pidfile);
		put_unused_fd(pidfd);
	}
bad_fork_free_pid:
	if (pid != &init_struct_pid)
		free_pid(pid);
bad_fork_cleanup_thread:
	exit_thread(p);
bad_fork_cleanup_io:
	if (p->io_context)
		exit_io_context(p);
bad_fork_cleanup_namespaces:
	exit_task_namespaces(p);
bad_fork_cleanup_mm:
	if (p->mm) {
		mm_clear_owner(p->mm, p);
		mmput(p->mm);
	}
bad_fork_cleanup_signal:
	if (!(clone_flags & CLONE_THREAD))
		free_signal_struct(p->signal);
bad_fork_cleanup_sighand:
	__cleanup_sighand(p->sighand);
bad_fork_cleanup_fs:
	exit_fs(p); /* blocking */
bad_fork_cleanup_files:
	exit_files(p); /* blocking */
bad_fork_cleanup_semundo:
	exit_sem(p);
bad_fork_cleanup_security:
	security_task_free(p);
bad_fork_cleanup_audit:
	audit_free(p);
bad_fork_cleanup_perf:
	perf_event_free_task(p);
bad_fork_cleanup_policy:
	lockdep_free_task(p);
#ifdef CONFIG_NUMA
	mpol_put(p->mempolicy);
#endif
bad_fork_cleanup_delayacct:
	delayacct_tsk_free(p);
bad_fork_cleanup_count:
	dec_rlimit_ucounts(task_ucounts(p), UCOUNT_RLIMIT_NPROC, 1);
	exit_creds(p);
bad_fork_free:
	WRITE_ONCE(p->__state, TASK_DEAD);
	exit_task_stack_account(p);
	put_task_stack(p);
	delayed_free_task(p);
fork_out:
	spin_lock_irq(&current->sighand->siglock);
	hlist_del_init(&delayed.node);
	spin_unlock_irq(&current->sighand->siglock);
	return ERR_PTR(retval);
}

static inline void init_idle_pids(struct task_struct *idle)
{
	enum pid_type type;

	for (type = PIDTYPE_PID; type < PIDTYPE_MAX; ++type) {
		INIT_HLIST_NODE(&idle->pid_links[type]); /* not really needed */
		init_task_pid(idle, type, &init_struct_pid);
	}
}

static int idle_dummy(void *dummy)
{
	/* This function is never called */
	return 0;
}

struct task_struct * __init fork_idle(int cpu)
{
	struct task_struct *task;
	struct kernel_clone_args args = {
		.flags		= CLONE_VM,
		.fn		= &idle_dummy,
		.fn_arg		= NULL,
		.kthread	= 1,
		.idle		= 1,
	};

	task = copy_process(&init_struct_pid, 0, cpu_to_node(cpu), &args);
	if (!IS_ERR(task)) {
		init_idle_pids(task);
		init_idle(task, cpu);
	}

	return task;
}

/*
 * This is like kernel_clone(), but shaved down and tailored to just
 * creating io_uring workers. It returns a created task, or an error pointer.
 * The returned task is inactive, and the caller must fire it up through
 * wake_up_new_task(p). All signals are blocked in the created task.
 */
struct task_struct *create_io_thread(int (*fn)(void *), void *arg, int node)
{
	unsigned long flags = CLONE_FS|CLONE_FILES|CLONE_SIGHAND|CLONE_THREAD|
				CLONE_IO;
	struct kernel_clone_args args = {
		.flags		= ((lower_32_bits(flags) | CLONE_VM |
				    CLONE_UNTRACED) & ~CSIGNAL),
		.exit_signal	= (lower_32_bits(flags) & CSIGNAL),
		.fn		= fn,
		.fn_arg		= arg,
		.io_thread	= 1,
		.user_worker	= 1,
	};

	return copy_process(NULL, 0, node, &args);
}

/*
 *  Ok, this is the main fork-routine.
 *
 * It copies the process, and if successful kick-starts
 * it and waits for it to finish using the VM if required.
 *
 * args->exit_signal is expected to be checked for sanity by the caller.
 */
pid_t kernel_clone(struct kernel_clone_args *args)
{
	u64 clone_flags = args->flags;
	struct completion vfork;
	struct pid *pid;
	struct task_struct *p;
	int trace = 0;
	pid_t nr;

	/*
	 * For legacy clone() calls, CLONE_PIDFD uses the parent_tid argument
	 * to return the pidfd. Hence, CLONE_PIDFD and CLONE_PARENT_SETTID are
	 * mutually exclusive. With clone3() CLONE_PIDFD has grown a separate
	 * field in struct clone_args and it still doesn't make sense to have
	 * them both point at the same memory location. Performing this check
	 * here has the advantage that we don't need to have a separate helper
	 * to check for legacy clone().
	 */
	if ((args->flags & CLONE_PIDFD) &&
	    (args->flags & CLONE_PARENT_SETTID) &&
	    (args->pidfd == args->parent_tid))
		return -EINVAL;

	/*
	 * Determine whether and which event to report to ptracer.  When
	 * called from kernel_thread or CLONE_UNTRACED is explicitly
	 * requested, no event is reported; otherwise, report if the event
	 * for the type of forking is enabled.
	 */
	if (!(clone_flags & CLONE_UNTRACED)) {
		if (clone_flags & CLONE_VFORK)
			trace = PTRACE_EVENT_VFORK;
		else if (args->exit_signal != SIGCHLD)
			trace = PTRACE_EVENT_CLONE;
		else
			trace = PTRACE_EVENT_FORK;

		if (likely(!ptrace_event_enabled(current, trace)))
			trace = 0;
	}

	p = copy_process(NULL, trace, NUMA_NO_NODE, args);
	add_latent_entropy();

	if (IS_ERR(p))
		return PTR_ERR(p);

	cpufreq_task_times_alloc(p);

	/*
	 * Do this prior waking up the new thread - the thread pointer
	 * might get invalid after that point, if the thread exits quickly.
	 */
	trace_sched_process_fork(current, p);

	pid = get_task_pid(p, PIDTYPE_PID);
	nr = pid_vnr(pid);

	if (clone_flags & CLONE_PARENT_SETTID)
		put_user(nr, args->parent_tid);

	if (clone_flags & CLONE_VFORK) {
		p->vfork_done = &vfork;
		init_completion(&vfork);
		get_task_struct(p);
	}

	if (IS_ENABLED(CONFIG_LRU_GEN) && !(clone_flags & CLONE_VM)) {
		/* lock the task to synchronize with memcg migration */
		task_lock(p);
		lru_gen_add_mm(p->mm);
		task_unlock(p);
	}

	wake_up_new_task(p);

	/* forking complete and child started to run, tell ptracer */
	if (unlikely(trace))
		ptrace_event_pid(trace, pid);

	if (clone_flags & CLONE_VFORK) {
		if (!wait_for_vfork_done(p, &vfork))
			ptrace_event_pid(PTRACE_EVENT_VFORK_DONE, pid);
	}

	put_pid(pid);
	return nr;
}

/*
 * Create a kernel thread.
 */
pid_t kernel_thread(int (*fn)(void *), void *arg, const char *name,
		    unsigned long flags)
{
	struct kernel_clone_args args = {
		.flags		= ((lower_32_bits(flags) | CLONE_VM |
				    CLONE_UNTRACED) & ~CSIGNAL),
		.exit_signal	= (lower_32_bits(flags) & CSIGNAL),
		.fn		= fn,
		.fn_arg		= arg,
		.name		= name,
		.kthread	= 1,
	};

	return kernel_clone(&args);
}

/*
 * Create a user mode thread.
 */
pid_t user_mode_thread(int (*fn)(void *), void *arg, unsigned long flags)
{
	struct kernel_clone_args args = {
		.flags		= ((lower_32_bits(flags) | CLONE_VM |
				    CLONE_UNTRACED) & ~CSIGNAL),
		.exit_signal	= (lower_32_bits(flags) & CSIGNAL),
		.fn		= fn,
		.fn_arg		= arg,
	};

	return kernel_clone(&args);
}

#ifdef __ARCH_WANT_SYS_FORK
SYSCALL_DEFINE0(fork)
{
#ifdef CONFIG_MMU
	struct kernel_clone_args args = {
		.exit_signal = SIGCHLD,
	};

	return kernel_clone(&args);
#else
	/* can not support in nommu mode */
	return -EINVAL;
#endif
}
#endif

#ifdef __ARCH_WANT_SYS_VFORK
SYSCALL_DEFINE0(vfork)
{
	struct kernel_clone_args args = {
		.flags		= CLONE_VFORK | CLONE_VM,
		.exit_signal	= SIGCHLD,
	};

	return kernel_clone(&args);
}
#endif

#ifdef __ARCH_WANT_SYS_CLONE
#ifdef CONFIG_CLONE_BACKWARDS
SYSCALL_DEFINE5(clone, unsigned long, clone_flags, unsigned long, newsp,
		 int __user *, parent_tidptr,
		 unsigned long, tls,
		 int __user *, child_tidptr)
#elif defined(CONFIG_CLONE_BACKWARDS2)
SYSCALL_DEFINE5(clone, unsigned long, newsp, unsigned long, clone_flags,
		 int __user *, parent_tidptr,
		 int __user *, child_tidptr,
		 unsigned long, tls)
#elif defined(CONFIG_CLONE_BACKWARDS3)
SYSCALL_DEFINE6(clone, unsigned long, clone_flags, unsigned long, newsp,
		int, stack_size,
		int __user *, parent_tidptr,
		int __user *, child_tidptr,
		unsigned long, tls)
#else
SYSCALL_DEFINE5(clone, unsigned long, clone_flags, unsigned long, newsp,
		 int __user *, parent_tidptr,
		 int __user *, child_tidptr,
		 unsigned long, tls)
#endif
{
	struct kernel_clone_args args = {
		.flags		= (lower_32_bits(clone_flags) & ~CSIGNAL),
		.pidfd		= parent_tidptr,
		.child_tid	= child_tidptr,
		.parent_tid	= parent_tidptr,
		.exit_signal	= (lower_32_bits(clone_flags) & CSIGNAL),
		.stack		= newsp,
		.tls		= tls,
	};

	return kernel_clone(&args);
}
#endif

#ifdef __ARCH_WANT_SYS_CLONE3

noinline static int copy_clone_args_from_user(struct kernel_clone_args *kargs,
					      struct clone_args __user *uargs,
					      size_t usize)
{
	int err;
	struct clone_args args;
	pid_t *kset_tid = kargs->set_tid;

	BUILD_BUG_ON(offsetofend(struct clone_args, tls) !=
		     CLONE_ARGS_SIZE_VER0);
	BUILD_BUG_ON(offsetofend(struct clone_args, set_tid_size) !=
		     CLONE_ARGS_SIZE_VER1);
	BUILD_BUG_ON(offsetofend(struct clone_args, cgroup) !=
		     CLONE_ARGS_SIZE_VER2);
	BUILD_BUG_ON(sizeof(struct clone_args) != CLONE_ARGS_SIZE_VER2);

	if (unlikely(usize > PAGE_SIZE))
		return -E2BIG;
	if (unlikely(usize < CLONE_ARGS_SIZE_VER0))
		return -EINVAL;

	err = copy_struct_from_user(&args, sizeof(args), uargs, usize);
	if (err)
		return err;

	if (unlikely(args.set_tid_size > MAX_PID_NS_LEVEL))
		return -EINVAL;

	if (unlikely(!args.set_tid && args.set_tid_size > 0))
		return -EINVAL;

	if (unlikely(args.set_tid && args.set_tid_size == 0))
		return -EINVAL;

	/*
	 * Verify that higher 32bits of exit_signal are unset and that
	 * it is a valid signal
	 */
	if (unlikely((args.exit_signal & ~((u64)CSIGNAL)) ||
		     !valid_signal(args.exit_signal)))
		return -EINVAL;

	if ((args.flags & CLONE_INTO_CGROUP) &&
	    (args.cgroup > INT_MAX || usize < CLONE_ARGS_SIZE_VER2))
		return -EINVAL;

	*kargs = (struct kernel_clone_args){
		.flags		= args.flags,
		.pidfd		= u64_to_user_ptr(args.pidfd),
		.child_tid	= u64_to_user_ptr(args.child_tid),
		.parent_tid	= u64_to_user_ptr(args.parent_tid),
		.exit_signal	= args.exit_signal,
		.stack		= args.stack,
		.stack_size	= args.stack_size,
		.tls		= args.tls,
		.set_tid_size	= args.set_tid_size,
		.cgroup		= args.cgroup,
	};

	if (args.set_tid &&
		copy_from_user(kset_tid, u64_to_user_ptr(args.set_tid),
			(kargs->set_tid_size * sizeof(pid_t))))
		return -EFAULT;

	kargs->set_tid = kset_tid;

	return 0;
}

/**
 * clone3_stack_valid - check and prepare stack
 * @kargs: kernel clone args
 *
 * Verify that the stack arguments userspace gave us are sane.
 * In addition, set the stack direction for userspace since it's easy for us to
 * determine.
 */
static inline bool clone3_stack_valid(struct kernel_clone_args *kargs)
{
	if (kargs->stack == 0) {
		if (kargs->stack_size > 0)
			return false;
	} else {
		if (kargs->stack_size == 0)
			return false;

		if (!access_ok((void __user *)kargs->stack, kargs->stack_size))
			return false;

#if !defined(CONFIG_STACK_GROWSUP) && !defined(CONFIG_IA64)
		kargs->stack += kargs->stack_size;
#endif
	}

	return true;
}

static bool clone3_args_valid(struct kernel_clone_args *kargs)
{
	/* Verify that no unknown flags are passed along. */
	if (kargs->flags &
	    ~(CLONE_LEGACY_FLAGS | CLONE_CLEAR_SIGHAND | CLONE_INTO_CGROUP))
		return false;

	/*
	 * - make the CLONE_DETACHED bit reusable for clone3
	 * - make the CSIGNAL bits reusable for clone3
	 */
	if (kargs->flags & (CLONE_DETACHED | (CSIGNAL & (~CLONE_NEWTIME))))
		return false;

	if ((kargs->flags & (CLONE_SIGHAND | CLONE_CLEAR_SIGHAND)) ==
	    (CLONE_SIGHAND | CLONE_CLEAR_SIGHAND))
		return false;

	if ((kargs->flags & (CLONE_THREAD | CLONE_PARENT)) &&
	    kargs->exit_signal)
		return false;

	if (!clone3_stack_valid(kargs))
		return false;

	return true;
}

/**
 * clone3 - create a new process with specific properties
 * @uargs: argument structure
 * @size:  size of @uargs
 *
 * clone3() is the extensible successor to clone()/clone2().
 * It takes a struct as argument that is versioned by its size.
 *
 * Return: On success, a positive PID for the child process.
 *         On error, a negative errno number.
 */
SYSCALL_DEFINE2(clone3, struct clone_args __user *, uargs, size_t, size)
{
	int err;

	struct kernel_clone_args kargs;
	pid_t set_tid[MAX_PID_NS_LEVEL];

	kargs.set_tid = set_tid;

	err = copy_clone_args_from_user(&kargs, uargs, size);
	if (err)
		return err;

	if (!clone3_args_valid(&kargs))
		return -EINVAL;

	return kernel_clone(&kargs);
}
#endif

void walk_process_tree(struct task_struct *top, proc_visitor visitor, void *data)
{
	struct task_struct *leader, *parent, *child;
	int res;

	read_lock(&tasklist_lock);
	leader = top = top->group_leader;
down:
	for_each_thread(leader, parent) {
		list_for_each_entry(child, &parent->children, sibling) {
			res = visitor(child, data);
			if (res) {
				if (res < 0)
					goto out;
				leader = child;
				goto down;
			}
up:
			;
		}
	}

	if (leader != top) {
		child = leader;
		parent = child->real_parent;
		leader = parent->group_leader;
		goto up;
	}
out:
	read_unlock(&tasklist_lock);
}

#ifndef ARCH_MIN_MMSTRUCT_ALIGN
#define ARCH_MIN_MMSTRUCT_ALIGN 0
#endif

static void sighand_ctor(void *data)
{
	struct sighand_struct *sighand = data;

	spin_lock_init(&sighand->siglock);
	init_waitqueue_head(&sighand->signalfd_wqh);
}

void __init mm_cache_init(void)
{
	unsigned int mm_size;

	/*
	 * The mm_cpumask is located at the end of mm_struct, and is
	 * dynamically sized based on the maximum CPU number this system
	 * can have, taking hotplug into account (nr_cpu_ids).
	 */
	mm_size = sizeof(struct mm_struct) + cpumask_size() + mm_cid_size();

	mm_cachep = kmem_cache_create_usercopy("mm_struct",
			mm_size, ARCH_MIN_MMSTRUCT_ALIGN,
			SLAB_HWCACHE_ALIGN|SLAB_PANIC|SLAB_ACCOUNT,
			offsetof(struct mm_struct, saved_auxv),
			sizeof_field(struct mm_struct, saved_auxv),
			NULL);
}

void __init proc_caches_init(void)
{
	sighand_cachep = kmem_cache_create("sighand_cache",
			sizeof(struct sighand_struct), 0,
			SLAB_HWCACHE_ALIGN|SLAB_PANIC|SLAB_TYPESAFE_BY_RCU|
			SLAB_ACCOUNT, sighand_ctor);
	signal_cachep = kmem_cache_create("signal_cache",
			sizeof(struct signal_struct), 0,
			SLAB_HWCACHE_ALIGN|SLAB_PANIC|SLAB_ACCOUNT,
			NULL);
	files_cachep = kmem_cache_create("files_cache",
			sizeof(struct files_struct), 0,
			SLAB_HWCACHE_ALIGN|SLAB_PANIC|SLAB_ACCOUNT,
			NULL);
	fs_cachep = kmem_cache_create("fs_cache",
			sizeof(struct fs_struct), 0,
			SLAB_HWCACHE_ALIGN|SLAB_PANIC|SLAB_ACCOUNT,
			NULL);

	vm_area_cachep = KMEM_CACHE(vm_area_struct, SLAB_PANIC|SLAB_ACCOUNT);
	mmap_init();
	nsproxy_cache_init();
}

/*
 * Check constraints on flags passed to the unshare system call.
 */
static int check_unshare_flags(unsigned long unshare_flags)
{
	if (unshare_flags & ~(CLONE_THREAD|CLONE_FS|CLONE_NEWNS|CLONE_SIGHAND|
				CLONE_VM|CLONE_FILES|CLONE_SYSVSEM|
				CLONE_NEWUTS|CLONE_NEWIPC|CLONE_NEWNET|
				CLONE_NEWUSER|CLONE_NEWPID|CLONE_NEWCGROUP|
				CLONE_NEWTIME))
		return -EINVAL;
	/*
	 * Not implemented, but pretend it works if there is nothing
	 * to unshare.  Note that unsharing the address space or the
	 * signal handlers also need to unshare the signal queues (aka
	 * CLONE_THREAD).
	 */
	if (unshare_flags & (CLONE_THREAD | CLONE_SIGHAND | CLONE_VM)) {
		if (!thread_group_empty(current))
			return -EINVAL;
	}
	if (unshare_flags & (CLONE_SIGHAND | CLONE_VM)) {
		if (refcount_read(&current->sighand->count) > 1)
			return -EINVAL;
	}
	if (unshare_flags & CLONE_VM) {
		if (!current_is_single_threaded())
			return -EINVAL;
	}

	return 0;
}

/*
 * Unshare the filesystem structure if it is being shared
 */
static int unshare_fs(unsigned long unshare_flags, struct fs_struct **new_fsp)
{
	struct fs_struct *fs = current->fs;

	if (!(unshare_flags & CLONE_FS) || !fs)
		return 0;

	/* don't need lock here; in the worst case we'll do useless copy */
	if (fs->users == 1)
		return 0;

	*new_fsp = copy_fs_struct(fs);
	if (!*new_fsp)
		return -ENOMEM;

	return 0;
}

/*
 * Unshare file descriptor table if it is being shared
 */
int unshare_fd(unsigned long unshare_flags, unsigned int max_fds,
	       struct files_struct **new_fdp)
{
	struct files_struct *fd = current->files;
	int error = 0;

	if ((unshare_flags & CLONE_FILES) &&
	    (fd && atomic_read(&fd->count) > 1)) {
		*new_fdp = dup_fd(fd, max_fds, &error);
		if (!*new_fdp)
			return error;
	}

	return 0;
}

/*
 * unshare allows a process to 'unshare' part of the process
 * context which was originally shared using clone.  copy_*
 * functions used by kernel_clone() cannot be used here directly
 * because they modify an inactive task_struct that is being
 * constructed. Here we are modifying the current, active,
 * task_struct.
 */
int ksys_unshare(unsigned long unshare_flags)
{
	struct fs_struct *fs, *new_fs = NULL;
	struct files_struct *new_fd = NULL;
	struct cred *new_cred = NULL;
	struct nsproxy *new_nsproxy = NULL;
	int do_sysvsem = 0;
	int err;

	/*
	 * If unsharing a user namespace must also unshare the thread group
	 * and unshare the filesystem root and working directories.
	 */
	if (unshare_flags & CLONE_NEWUSER)
		unshare_flags |= CLONE_THREAD | CLONE_FS;
	/*
	 * If unsharing vm, must also unshare signal handlers.
	 */
	if (unshare_flags & CLONE_VM)
		unshare_flags |= CLONE_SIGHAND;
	/*
	 * If unsharing a signal handlers, must also unshare the signal queues.
	 */
	if (unshare_flags & CLONE_SIGHAND)
		unshare_flags |= CLONE_THREAD;
	/*
	 * If unsharing namespace, must also unshare filesystem information.
	 */
	if (unshare_flags & CLONE_NEWNS)
		unshare_flags |= CLONE_FS;

	err = check_unshare_flags(unshare_flags);
	if (err)
		goto bad_unshare_out;
	/*
	 * CLONE_NEWIPC must also detach from the undolist: after switching
	 * to a new ipc namespace, the semaphore arrays from the old
	 * namespace are unreachable.
	 */
	if (unshare_flags & (CLONE_NEWIPC|CLONE_SYSVSEM))
		do_sysvsem = 1;
	err = unshare_fs(unshare_flags, &new_fs);
	if (err)
		goto bad_unshare_out;
	err = unshare_fd(unshare_flags, NR_OPEN_MAX, &new_fd);
	if (err)
		goto bad_unshare_cleanup_fs;
	err = unshare_userns(unshare_flags, &new_cred);
	if (err)
		goto bad_unshare_cleanup_fd;
	err = unshare_nsproxy_namespaces(unshare_flags, &new_nsproxy,
					 new_cred, new_fs);
	if (err)
		goto bad_unshare_cleanup_cred;

	if (new_cred) {
		err = set_cred_ucounts(new_cred);
		if (err)
			goto bad_unshare_cleanup_cred;
	}

	if (new_fs || new_fd || do_sysvsem || new_cred || new_nsproxy) {
		if (do_sysvsem) {
			/*
			 * CLONE_SYSVSEM is equivalent to sys_exit().
			 */
			exit_sem(current);
		}
		if (unshare_flags & CLONE_NEWIPC) {
			/* Orphan segments in old ns (see sem above). */
			exit_shm(current);
			shm_init_task(current);
		}

		if (new_nsproxy)
			switch_task_namespaces(current, new_nsproxy);

		task_lock(current);

		if (new_fs) {
			fs = current->fs;
			spin_lock(&fs->lock);
			current->fs = new_fs;
			if (--fs->users)
				new_fs = NULL;
			else
				new_fs = fs;
			spin_unlock(&fs->lock);
		}

		if (new_fd)
			swap(current->files, new_fd);

		task_unlock(current);

		if (new_cred) {
			/* Install the new user namespace */
			commit_creds(new_cred);
			new_cred = NULL;
		}
	}

	perf_event_namespaces(current);

bad_unshare_cleanup_cred:
	if (new_cred)
		put_cred(new_cred);
bad_unshare_cleanup_fd:
	if (new_fd)
		put_files_struct(new_fd);

bad_unshare_cleanup_fs:
	if (new_fs)
		free_fs_struct(new_fs);

bad_unshare_out:
	return err;
}

SYSCALL_DEFINE1(unshare, unsigned long, unshare_flags)
{
	return ksys_unshare(unshare_flags);
}

/*
 *	Helper to unshare the files of the current task.
 *	We don't want to expose copy_files internals to
 *	the exec layer of the kernel.
 */

int unshare_files(void)
{
	struct task_struct *task = current;
	struct files_struct *old, *copy = NULL;
	int error;

	error = unshare_fd(CLONE_FILES, NR_OPEN_MAX, &copy);
	if (error || !copy)
		return error;

	old = task->files;
	task_lock(task);
	task->files = copy;
	task_unlock(task);
	put_files_struct(old);
	return 0;
}

int sysctl_max_threads(struct ctl_table *table, int write,
		       void *buffer, size_t *lenp, loff_t *ppos)
{
	struct ctl_table t;
	int ret;
	int threads = max_threads;
	int min = 1;
	int max = MAX_THREADS;

	t = *table;
	t.data = &threads;
	t.extra1 = &min;
	t.extra2 = &max;

	ret = proc_dointvec_minmax(&t, write, buffer, lenp, ppos);
	if (ret || !write)
		return ret;

	max_threads = threads;

	return 0;
}<|MERGE_RESOLUTION|>--- conflicted
+++ resolved
@@ -2130,12 +2130,10 @@
 		siginitsetinv(&p->blocked, sigmask(SIGKILL)|sigmask(SIGSTOP));
 	}
 
-<<<<<<< HEAD
 	cpufreq_task_times_init(p);
-=======
+
 	if (args->name)
 		strscpy_pad(p->comm, args->name, sizeof(p->comm));
->>>>>>> 3323ddce
 
 	p->set_child_tid = (clone_flags & CLONE_CHILD_SETTID) ? args->child_tid : NULL;
 	/*
