--- conflicted
+++ resolved
@@ -1,12 +1,7 @@
 // SPDX-License-Identifier: GPL-2.0
 /*
-<<<<<<< HEAD
- * Device Tree Source for the HiHope RZ/G2[MN] main board
- * Rev.[2.0/3.0/4.0] common parts
-=======
  * Device Tree Source for the HiHope RZ/G2H Rev.4.0 and
  * HiHope RZ/G2[MN] Rev.[2.0/3.0/4.0] main board common parts
->>>>>>> 7d0a3251
  *
  * Copyright (C) 2019 Renesas Electronics Corp.
  */
