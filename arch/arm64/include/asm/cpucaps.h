/* SPDX-License-Identifier: GPL-2.0-only */
/*
 * arch/arm64/include/asm/cpucaps.h
 *
 * Copyright (C) 2016 ARM Ltd.
 */
#ifndef __ASM_CPUCAPS_H
#define __ASM_CPUCAPS_H

#define ARM64_WORKAROUND_CLEAN_CACHE		0
#define ARM64_WORKAROUND_DEVICE_LOAD_ACQUIRE	1
#define ARM64_WORKAROUND_845719			2
#define ARM64_HAS_SYSREG_GIC_CPUIF		3
#define ARM64_HAS_PAN				4
#define ARM64_HAS_LSE_ATOMICS			5
#define ARM64_WORKAROUND_CAVIUM_23154		6
#define ARM64_WORKAROUND_834220			7
#define ARM64_HAS_NO_HW_PREFETCH		8
#define ARM64_HAS_UAO				9
#define ARM64_ALT_PAN_NOT_UAO			10
#define ARM64_HAS_VIRT_HOST_EXTN		11
#define ARM64_WORKAROUND_CAVIUM_27456		12
#define ARM64_HAS_32BIT_EL0			13
#define ARM64_HARDEN_EL2_VECTORS		14
#define ARM64_HAS_CNP				15
#define ARM64_HAS_NO_FPSIMD			16
#define ARM64_WORKAROUND_REPEAT_TLBI		17
#define ARM64_WORKAROUND_QCOM_FALKOR_E1003	18
#define ARM64_WORKAROUND_858921			19
#define ARM64_WORKAROUND_CAVIUM_30115		20
#define ARM64_HAS_DCPOP				21
#define ARM64_SVE				22
#define ARM64_UNMAP_KERNEL_AT_EL0		23
#define ARM64_HARDEN_BRANCH_PREDICTOR		24
#define ARM64_HAS_RAS_EXTN			25
#define ARM64_WORKAROUND_843419			26
#define ARM64_HAS_CACHE_IDC			27
#define ARM64_HAS_CACHE_DIC			28
#define ARM64_HW_DBM				29
#define ARM64_SSBD				30
#define ARM64_MISMATCHED_CACHE_TYPE		31
#define ARM64_HAS_STAGE2_FWB			32
#define ARM64_HAS_CRC32				33
#define ARM64_SSBS				34
#define ARM64_WORKAROUND_1418040		35
#define ARM64_HAS_SB				36
#define ARM64_WORKAROUND_1165522		37
#define ARM64_HAS_ADDRESS_AUTH_ARCH		38
#define ARM64_HAS_ADDRESS_AUTH_IMP_DEF		39
#define ARM64_HAS_GENERIC_AUTH_ARCH		40
#define ARM64_HAS_GENERIC_AUTH_IMP_DEF		41
#define ARM64_HAS_IRQ_PRIO_MASKING		42
#define ARM64_HAS_DCPODP			43
#define ARM64_WORKAROUND_1463225		44
#define ARM64_WORKAROUND_CAVIUM_TX2_219_TVM	45
#define ARM64_WORKAROUND_CAVIUM_TX2_219_PRFM	46
#define ARM64_WORKAROUND_1542419		47
<<<<<<< HEAD
#define ARM64_HAS_AMU_EXTN			48

/* kabi: reserve 49 - 62 for future cpu capabilities */
#define ARM64_NCAPS				62
=======
#define ARM64_SPECTRE_BHB			48

#define ARM64_NCAPS				49
>>>>>>> 8e24ff11

#endif /* __ASM_CPUCAPS_H */<|MERGE_RESOLUTION|>--- conflicted
+++ resolved
@@ -55,15 +55,10 @@
 #define ARM64_WORKAROUND_CAVIUM_TX2_219_TVM	45
 #define ARM64_WORKAROUND_CAVIUM_TX2_219_PRFM	46
 #define ARM64_WORKAROUND_1542419		47
-<<<<<<< HEAD
 #define ARM64_HAS_AMU_EXTN			48
+#define ARM64_SPECTRE_BHB			49
 
-/* kabi: reserve 49 - 62 for future cpu capabilities */
+/* kabi: reserve 50 - 62 for future cpu capabilities */
 #define ARM64_NCAPS				62
-=======
-#define ARM64_SPECTRE_BHB			48
-
-#define ARM64_NCAPS				49
->>>>>>> 8e24ff11
 
 #endif /* __ASM_CPUCAPS_H */