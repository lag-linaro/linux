// SPDX-License-Identifier: GPL-2.0-or-later
/*
 * elf.c - ELF access library
 *
 * Adapted from kpatch (https://github.com/dynup/kpatch):
 * Copyright (C) 2013-2015 Josh Poimboeuf <jpoimboe@redhat.com>
 * Copyright (C) 2014 Seth Jennings <sjenning@redhat.com>
 */

#include <sys/types.h>
#include <sys/stat.h>
#include <fcntl.h>
#include <stdio.h>
#include <stdlib.h>
#include <string.h>
#include <unistd.h>
#include <errno.h>
#include "builtin.h"

#include "elf.h"
#include "warn.h"

#define MAX_NAME_LEN 128

static inline u32 str_hash(const char *str)
{
	return jhash(str, strlen(str), 0);
}

static inline int elf_hash_bits(void)
{
	return vmlinux ? ELF_HASH_BITS : 16;
}

#define elf_hash_add(hashtable, node, key) \
	hlist_add_head(node, &hashtable[hash_min(key, elf_hash_bits())])

static void elf_hash_init(struct hlist_head *table)
{
	__hash_init(table, 1U << elf_hash_bits());
}

#define elf_hash_for_each_possible(name, obj, member, key)			\
	hlist_for_each_entry(obj, &name[hash_min(key, elf_hash_bits())], member)

static void rb_add(struct rb_root *tree, struct rb_node *node,
		   int (*cmp)(struct rb_node *, const struct rb_node *))
{
	struct rb_node **link = &tree->rb_node;
	struct rb_node *parent = NULL;

	while (*link) {
		parent = *link;
		if (cmp(node, parent) < 0)
			link = &parent->rb_left;
		else
			link = &parent->rb_right;
	}

	rb_link_node(node, parent, link);
	rb_insert_color(node, tree);
}

static struct rb_node *rb_find_first(const struct rb_root *tree, const void *key,
			       int (*cmp)(const void *key, const struct rb_node *))
{
	struct rb_node *node = tree->rb_node;
	struct rb_node *match = NULL;

	while (node) {
		int c = cmp(key, node);
		if (c <= 0) {
			if (!c)
				match = node;
			node = node->rb_left;
		} else if (c > 0) {
			node = node->rb_right;
		}
	}

	return match;
}

static struct rb_node *rb_next_match(struct rb_node *node, const void *key,
				    int (*cmp)(const void *key, const struct rb_node *))
{
	node = rb_next(node);
	if (node && cmp(key, node))
		node = NULL;
	return node;
}

#define rb_for_each(tree, node, key, cmp) \
	for ((node) = rb_find_first((tree), (key), (cmp)); \
	     (node); (node) = rb_next_match((node), (key), (cmp)))

static int symbol_to_offset(struct rb_node *a, const struct rb_node *b)
{
	struct symbol *sa = rb_entry(a, struct symbol, node);
	struct symbol *sb = rb_entry(b, struct symbol, node);

	if (sa->offset < sb->offset)
		return -1;
	if (sa->offset > sb->offset)
		return 1;

	if (sa->len < sb->len)
		return -1;
	if (sa->len > sb->len)
		return 1;

	sa->alias = sb;

	return 0;
}

static int symbol_by_offset(const void *key, const struct rb_node *node)
{
	const struct symbol *s = rb_entry(node, struct symbol, node);
	const unsigned long *o = key;

	if (*o < s->offset)
		return -1;
	if (*o >= s->offset + s->len)
		return 1;

	return 0;
}

struct section *find_section_by_name(const struct elf *elf, const char *name)
{
	struct section *sec;

	elf_hash_for_each_possible(elf->section_name_hash, sec, name_hash, str_hash(name))
		if (!strcmp(sec->name, name))
			return sec;

	return NULL;
}

static struct section *find_section_by_index(struct elf *elf,
					     unsigned int idx)
{
	struct section *sec;

	elf_hash_for_each_possible(elf->section_hash, sec, hash, idx)
		if (sec->idx == idx)
			return sec;

	return NULL;
}

static struct symbol *find_symbol_by_index(struct elf *elf, unsigned int idx)
{
	struct symbol *sym;

	elf_hash_for_each_possible(elf->symbol_hash, sym, hash, idx)
		if (sym->idx == idx)
			return sym;

	return NULL;
}

struct symbol *find_symbol_by_offset(struct section *sec, unsigned long offset)
{
	struct rb_node *node;

	rb_for_each(&sec->symbol_tree, node, &offset, symbol_by_offset) {
		struct symbol *s = rb_entry(node, struct symbol, node);

		if (s->offset == offset && s->type != STT_SECTION)
			return s;
	}

	return NULL;
}

struct symbol *find_func_by_offset(struct section *sec, unsigned long offset)
{
	struct rb_node *node;

	rb_for_each(&sec->symbol_tree, node, &offset, symbol_by_offset) {
		struct symbol *s = rb_entry(node, struct symbol, node);

		if (s->offset == offset && s->type == STT_FUNC)
			return s;
	}

	return NULL;
}

struct symbol *find_symbol_containing(const struct section *sec, unsigned long offset)
{
	struct rb_node *node;

	rb_for_each(&sec->symbol_tree, node, &offset, symbol_by_offset) {
		struct symbol *s = rb_entry(node, struct symbol, node);

		if (s->type != STT_SECTION)
			return s;
	}

	return NULL;
}

struct symbol *find_func_containing(struct section *sec, unsigned long offset)
{
	struct rb_node *node;

	rb_for_each(&sec->symbol_tree, node, &offset, symbol_by_offset) {
		struct symbol *s = rb_entry(node, struct symbol, node);

		if (s->type == STT_FUNC)
			return s;
	}

	return NULL;
}

struct symbol *find_symbol_by_name(const struct elf *elf, const char *name)
{
	struct symbol *sym;

	elf_hash_for_each_possible(elf->symbol_name_hash, sym, name_hash, str_hash(name))
		if (!strcmp(sym->name, name))
			return sym;

	return NULL;
}

struct reloc *find_reloc_by_dest_range(const struct elf *elf, struct section *sec,
				     unsigned long offset, unsigned int len)
{
	struct reloc *reloc, *r = NULL;
	unsigned long o;

	if (!sec->reloc)
		return NULL;

	sec = sec->reloc;

	for_offset_range(o, offset, offset + len) {
		elf_hash_for_each_possible(elf->reloc_hash, reloc, hash,
				       sec_offset_hash(sec, o)) {
			if (reloc->sec != sec)
				continue;

			if (reloc->offset >= offset && reloc->offset < offset + len) {
				if (!r || reloc->offset < r->offset)
					r = reloc;
			}
		}
		if (r)
			return r;
	}

	return NULL;
}

struct reloc *find_reloc_by_dest(const struct elf *elf, struct section *sec, unsigned long offset)
{
	return find_reloc_by_dest_range(elf, sec, offset, 1);
}

static int read_sections(struct elf *elf)
{
	Elf_Scn *s = NULL;
	struct section *sec;
	size_t shstrndx, sections_nr;
	int i;

	if (elf_getshdrnum(elf->elf, &sections_nr)) {
		WARN_ELF("elf_getshdrnum");
		return -1;
	}

	if (elf_getshdrstrndx(elf->elf, &shstrndx)) {
		WARN_ELF("elf_getshdrstrndx");
		return -1;
	}

	for (i = 0; i < sections_nr; i++) {
		sec = malloc(sizeof(*sec));
		if (!sec) {
			perror("malloc");
			return -1;
		}
		memset(sec, 0, sizeof(*sec));

		INIT_LIST_HEAD(&sec->symbol_list);
		INIT_LIST_HEAD(&sec->reloc_list);

		s = elf_getscn(elf->elf, i);
		if (!s) {
			WARN_ELF("elf_getscn");
			return -1;
		}

		sec->idx = elf_ndxscn(s);

		if (!gelf_getshdr(s, &sec->sh)) {
			WARN_ELF("gelf_getshdr");
			return -1;
		}

		sec->name = elf_strptr(elf->elf, shstrndx, sec->sh.sh_name);
		if (!sec->name) {
			WARN_ELF("elf_strptr");
			return -1;
		}

		if (sec->sh.sh_size != 0) {
			sec->data = elf_getdata(s, NULL);
			if (!sec->data) {
				WARN_ELF("elf_getdata");
				return -1;
			}
			if (sec->data->d_off != 0 ||
			    sec->data->d_size != sec->sh.sh_size) {
				WARN("unexpected data attributes for %s",
				     sec->name);
				return -1;
			}
		}
		sec->len = sec->sh.sh_size;

		list_add_tail(&sec->list, &elf->sections);
		elf_hash_add(elf->section_hash, &sec->hash, sec->idx);
		elf_hash_add(elf->section_name_hash, &sec->name_hash, str_hash(sec->name));
	}

	if (stats)
		printf("nr_sections: %lu\n", (unsigned long)sections_nr);

	/* sanity check, one more call to elf_nextscn() should return NULL */
	if (elf_nextscn(elf->elf, s)) {
		WARN("section entry mismatch");
		return -1;
	}

	return 0;
}

static int read_symbols(struct elf *elf)
{
	struct section *symtab, *symtab_shndx, *sec;
	struct symbol *sym, *pfunc;
	struct list_head *entry;
	struct rb_node *pnode;
	int symbols_nr, i;
	char *coldstr;
	Elf_Data *shndx_data = NULL;
	Elf32_Word shndx;

	symtab = find_section_by_name(elf, ".symtab");
	if (!symtab) {
		WARN("missing symbol table");
		return -1;
	}

	symtab_shndx = find_section_by_name(elf, ".symtab_shndx");
	if (symtab_shndx)
		shndx_data = symtab_shndx->data;

	symbols_nr = symtab->sh.sh_size / symtab->sh.sh_entsize;

	for (i = 0; i < symbols_nr; i++) {
		sym = malloc(sizeof(*sym));
		if (!sym) {
			perror("malloc");
			return -1;
		}
		memset(sym, 0, sizeof(*sym));
		sym->alias = sym;

		sym->idx = i;

		if (!gelf_getsymshndx(symtab->data, shndx_data, i, &sym->sym,
				      &shndx)) {
			WARN_ELF("gelf_getsymshndx");
			goto err;
		}

		sym->name = elf_strptr(elf->elf, symtab->sh.sh_link,
				       sym->sym.st_name);
		if (!sym->name) {
			WARN_ELF("elf_strptr");
			goto err;
		}

		sym->type = GELF_ST_TYPE(sym->sym.st_info);
		sym->bind = GELF_ST_BIND(sym->sym.st_info);

		if ((sym->sym.st_shndx > SHN_UNDEF &&
		     sym->sym.st_shndx < SHN_LORESERVE) ||
		    (shndx_data && sym->sym.st_shndx == SHN_XINDEX)) {
			if (sym->sym.st_shndx != SHN_XINDEX)
				shndx = sym->sym.st_shndx;

			sym->sec = find_section_by_index(elf, shndx);
			if (!sym->sec) {
				WARN("couldn't find section for symbol %s",
				     sym->name);
				goto err;
			}
			if (sym->type == STT_SECTION) {
				sym->name = sym->sec->name;
				sym->sec->sym = sym;
			}
		} else
			sym->sec = find_section_by_index(elf, 0);

		sym->offset = sym->sym.st_value;
		sym->len = sym->sym.st_size;

		rb_add(&sym->sec->symbol_tree, &sym->node, symbol_to_offset);
		pnode = rb_prev(&sym->node);
		if (pnode)
			entry = &rb_entry(pnode, struct symbol, node)->list;
		else
			entry = &sym->sec->symbol_list;
		list_add(&sym->list, entry);
		elf_hash_add(elf->symbol_hash, &sym->hash, sym->idx);
		elf_hash_add(elf->symbol_name_hash, &sym->name_hash, str_hash(sym->name));
	}

	if (stats)
		printf("nr_symbols: %lu\n", (unsigned long)symbols_nr);

	/* Create parent/child links for any cold subfunctions */
	list_for_each_entry(sec, &elf->sections, list) {
		list_for_each_entry(sym, &sec->symbol_list, list) {
			char pname[MAX_NAME_LEN + 1];
			size_t pnamelen;
			if (sym->type != STT_FUNC)
				continue;

			if (sym->pfunc == NULL)
				sym->pfunc = sym;

			if (sym->cfunc == NULL)
				sym->cfunc = sym;

			coldstr = strstr(sym->name, ".cold");
			if (!coldstr)
				continue;

			pnamelen = coldstr - sym->name;
			if (pnamelen > MAX_NAME_LEN) {
				WARN("%s(): parent function name exceeds maximum length of %d characters",
				     sym->name, MAX_NAME_LEN);
				return -1;
			}

			strncpy(pname, sym->name, pnamelen);
			pname[pnamelen] = '\0';
			pfunc = find_symbol_by_name(elf, pname);

			if (!pfunc) {
				WARN("%s(): can't find parent function",
				     sym->name);
				return -1;
			}

			sym->pfunc = pfunc;
			pfunc->cfunc = sym;

			/*
			 * Unfortunately, -fnoreorder-functions puts the child
			 * inside the parent.  Remove the overlap so we can
			 * have sane assumptions.
			 *
			 * Note that pfunc->len now no longer matches
			 * pfunc->sym.st_size.
			 */
			if (sym->sec == pfunc->sec &&
			    sym->offset >= pfunc->offset &&
			    sym->offset + sym->len == pfunc->offset + pfunc->len) {
				pfunc->len -= sym->len;
			}
		}
	}

	return 0;

err:
	free(sym);
	return -1;
}

void elf_add_reloc(struct elf *elf, struct reloc *reloc)
{
	struct section *sec = reloc->sec;

	list_add_tail(&reloc->list, &sec->reloc_list);
	elf_hash_add(elf->reloc_hash, &reloc->hash, reloc_hash(reloc));
}

static int read_rel_reloc(struct section *sec, int i, struct reloc *reloc, unsigned int *symndx)
{
	if (!gelf_getrel(sec->data, i, &reloc->rel)) {
		WARN_ELF("gelf_getrel");
		return -1;
	}
	reloc->type = GELF_R_TYPE(reloc->rel.r_info);
	reloc->addend = 0;
	reloc->offset = reloc->rel.r_offset;
	*symndx = GELF_R_SYM(reloc->rel.r_info);
	return 0;
}

static int read_rela_reloc(struct section *sec, int i, struct reloc *reloc, unsigned int *symndx)
{
	if (!gelf_getrela(sec->data, i, &reloc->rela)) {
		WARN_ELF("gelf_getrela");
		return -1;
	}
	reloc->type = GELF_R_TYPE(reloc->rela.r_info);
	reloc->addend = reloc->rela.r_addend;
	reloc->offset = reloc->rela.r_offset;
	*symndx = GELF_R_SYM(reloc->rela.r_info);
	return 0;
}

static int read_relocs(struct elf *elf)
{
	struct section *sec;
	struct reloc *reloc;
	int i;
	unsigned int symndx;
	unsigned long nr_reloc, max_reloc = 0, tot_reloc = 0;

	list_for_each_entry(sec, &elf->sections, list) {
		if ((sec->sh.sh_type != SHT_RELA) &&
		    (sec->sh.sh_type != SHT_REL))
			continue;

		sec->base = find_section_by_index(elf, sec->sh.sh_info);
		if (!sec->base) {
			WARN("can't find base section for reloc section %s",
			     sec->name);
			return -1;
		}

		sec->base->reloc = sec;

		nr_reloc = 0;
		for (i = 0; i < sec->sh.sh_size / sec->sh.sh_entsize; i++) {
			reloc = malloc(sizeof(*reloc));
			if (!reloc) {
				perror("malloc");
				return -1;
			}
			memset(reloc, 0, sizeof(*reloc));
			switch (sec->sh.sh_type) {
			case SHT_REL:
				if (read_rel_reloc(sec, i, reloc, &symndx))
					return -1;
				break;
			case SHT_RELA:
				if (read_rela_reloc(sec, i, reloc, &symndx))
					return -1;
				break;
			default: return -1;
			}

<<<<<<< HEAD
			rela->type = GELF_R_TYPE(rela->rela.r_info);
			rela->addend = rela->rela.r_addend;
			rela->offset = rela->rela.r_offset;
			symndx = GELF_R_SYM(rela->rela.r_info);
			rela->sec = sec;
			rela->idx = i;
			rela->sym = find_symbol_by_index(elf, symndx);
			if (!rela->sym) {
				WARN("can't find rela entry symbol %d for %s",
=======
			reloc->sec = sec;
			reloc->idx = i;
			reloc->sym = find_symbol_by_index(elf, symndx);
			if (!reloc->sym) {
				WARN("can't find reloc entry symbol %d for %s",
>>>>>>> 1c145871
				     symndx, sec->name);
				return -1;
			}

			elf_add_reloc(elf, reloc);
			nr_reloc++;
		}
		max_reloc = max(max_reloc, nr_reloc);
		tot_reloc += nr_reloc;
	}

	if (stats) {
		printf("max_reloc: %lu\n", max_reloc);
		printf("tot_reloc: %lu\n", tot_reloc);
	}

	return 0;
}

struct elf *elf_open_read(const char *name, int flags)
{
	struct elf *elf;
	Elf_Cmd cmd;

	elf_version(EV_CURRENT);

	elf = malloc(sizeof(*elf));
	if (!elf) {
		perror("malloc");
		return NULL;
	}
	memset(elf, 0, offsetof(struct elf, sections));

	INIT_LIST_HEAD(&elf->sections);

	elf_hash_init(elf->symbol_hash);
	elf_hash_init(elf->symbol_name_hash);
	elf_hash_init(elf->section_hash);
	elf_hash_init(elf->section_name_hash);
	elf_hash_init(elf->reloc_hash);

	elf->fd = open(name, flags);
	if (elf->fd == -1) {
		fprintf(stderr, "objtool: Can't open '%s': %s\n",
			name, strerror(errno));
		goto err;
	}

	if ((flags & O_ACCMODE) == O_RDONLY)
		cmd = ELF_C_READ_MMAP;
	else if ((flags & O_ACCMODE) == O_RDWR)
		cmd = ELF_C_RDWR;
	else /* O_WRONLY */
		cmd = ELF_C_WRITE;

	elf->elf = elf_begin(elf->fd, cmd, NULL);
	if (!elf->elf) {
		WARN_ELF("elf_begin");
		goto err;
	}

	if (!gelf_getehdr(elf->elf, &elf->ehdr)) {
		WARN_ELF("gelf_getehdr");
		goto err;
	}

	if (read_sections(elf))
		goto err;

	if (read_symbols(elf))
		goto err;

	if (read_relocs(elf))
		goto err;

	return elf;

err:
	elf_close(elf);
	return NULL;
}

struct section *elf_create_section(struct elf *elf, const char *name,
				   size_t entsize, int nr)
{
	struct section *sec, *shstrtab;
	size_t size = entsize * nr;
	Elf_Scn *s;
	Elf_Data *data;

	sec = malloc(sizeof(*sec));
	if (!sec) {
		perror("malloc");
		return NULL;
	}
	memset(sec, 0, sizeof(*sec));

	INIT_LIST_HEAD(&sec->symbol_list);
	INIT_LIST_HEAD(&sec->reloc_list);

	s = elf_newscn(elf->elf);
	if (!s) {
		WARN_ELF("elf_newscn");
		return NULL;
	}

	sec->name = strdup(name);
	if (!sec->name) {
		perror("strdup");
		return NULL;
	}

	sec->idx = elf_ndxscn(s);
	sec->len = size;
	sec->changed = true;

	sec->data = elf_newdata(s);
	if (!sec->data) {
		WARN_ELF("elf_newdata");
		return NULL;
	}

	sec->data->d_size = size;
	sec->data->d_align = 1;

	if (size) {
		sec->data->d_buf = malloc(size);
		if (!sec->data->d_buf) {
			perror("malloc");
			return NULL;
		}
		memset(sec->data->d_buf, 0, size);
	}

	if (!gelf_getshdr(s, &sec->sh)) {
		WARN_ELF("gelf_getshdr");
		return NULL;
	}

	sec->sh.sh_size = size;
	sec->sh.sh_entsize = entsize;
	sec->sh.sh_type = SHT_PROGBITS;
	sec->sh.sh_addralign = 1;
	sec->sh.sh_flags = SHF_ALLOC;


	/* Add section name to .shstrtab (or .strtab for Clang) */
	shstrtab = find_section_by_name(elf, ".shstrtab");
	if (!shstrtab)
		shstrtab = find_section_by_name(elf, ".strtab");
	if (!shstrtab) {
		WARN("can't find .shstrtab or .strtab section");
		return NULL;
	}

	s = elf_getscn(elf->elf, shstrtab->idx);
	if (!s) {
		WARN_ELF("elf_getscn");
		return NULL;
	}

	data = elf_newdata(s);
	if (!data) {
		WARN_ELF("elf_newdata");
		return NULL;
	}

	data->d_buf = sec->name;
	data->d_size = strlen(name) + 1;
	data->d_align = 1;

	sec->sh.sh_name = shstrtab->len;

	shstrtab->len += strlen(name) + 1;
	shstrtab->changed = true;

	list_add_tail(&sec->list, &elf->sections);
	elf_hash_add(elf->section_hash, &sec->hash, sec->idx);
	elf_hash_add(elf->section_name_hash, &sec->name_hash, str_hash(sec->name));

	elf->changed = true;

	return sec;
}

static struct section *elf_create_rel_reloc_section(struct elf *elf, struct section *base)
{
	char *relocname;
	struct section *sec;

	relocname = malloc(strlen(base->name) + strlen(".rel") + 1);
	if (!relocname) {
		perror("malloc");
		return NULL;
	}
	strcpy(relocname, ".rel");
	strcat(relocname, base->name);

	sec = elf_create_section(elf, relocname, sizeof(GElf_Rel), 0);
	free(relocname);
	if (!sec)
		return NULL;

	base->reloc = sec;
	sec->base = base;

	sec->sh.sh_type = SHT_REL;
	sec->sh.sh_addralign = 8;
	sec->sh.sh_link = find_section_by_name(elf, ".symtab")->idx;
	sec->sh.sh_info = base->idx;
	sec->sh.sh_flags = SHF_INFO_LINK;

	return sec;
}

static struct section *elf_create_rela_reloc_section(struct elf *elf, struct section *base)
{
	char *relocname;
	struct section *sec;

	relocname = malloc(strlen(base->name) + strlen(".rela") + 1);
	if (!relocname) {
		perror("malloc");
		return NULL;
	}
	strcpy(relocname, ".rela");
	strcat(relocname, base->name);

	sec = elf_create_section(elf, relocname, sizeof(GElf_Rela), 0);
	free(relocname);
	if (!sec)
		return NULL;

	base->reloc = sec;
	sec->base = base;

	sec->sh.sh_type = SHT_RELA;
	sec->sh.sh_addralign = 8;
	sec->sh.sh_link = find_section_by_name(elf, ".symtab")->idx;
	sec->sh.sh_info = base->idx;
	sec->sh.sh_flags = SHF_INFO_LINK;

	return sec;
}

<<<<<<< HEAD
int elf_rebuild_rela_section(struct elf *elf, struct section *sec)
=======
struct section *elf_create_reloc_section(struct elf *elf,
					 struct section *base,
					 int reltype)
>>>>>>> 1c145871
{
	switch (reltype) {
	case SHT_REL:  return elf_create_rel_reloc_section(elf, base);
	case SHT_RELA: return elf_create_rela_reloc_section(elf, base);
	default:       return NULL;
	}
}

static int elf_rebuild_rel_reloc_section(struct section *sec, int nr)
{
	struct reloc *reloc;
	int idx = 0, size;
	GElf_Rel *relocs;

	/* Allocate a buffer for relocations */
	size = nr * sizeof(*relocs);
	relocs = malloc(size);
	if (!relocs) {
		perror("malloc");
		return -1;
	}

	sec->data->d_buf = relocs;
	sec->data->d_size = size;

	sec->sh.sh_size = size;

	idx = 0;
	list_for_each_entry(reloc, &sec->reloc_list, list) {
		relocs[idx].r_offset = reloc->offset;
		relocs[idx].r_info = GELF_R_INFO(reloc->sym->idx, reloc->type);
		idx++;
	}

	return 0;
}

static int elf_rebuild_rela_reloc_section(struct section *sec, int nr)
{
	struct reloc *reloc;
	int idx = 0, size;
	GElf_Rela *relocs;

	/* Allocate a buffer for relocations with addends */
	size = nr * sizeof(*relocs);
	relocs = malloc(size);
	if (!relocs) {
		perror("malloc");
		return -1;
	}

<<<<<<< HEAD
	sec->changed = true;
	elf->changed = true;

	sec->data->d_buf = relas;
=======
	sec->data->d_buf = relocs;
>>>>>>> 1c145871
	sec->data->d_size = size;

	sec->sh.sh_size = size;

	idx = 0;
	list_for_each_entry(reloc, &sec->reloc_list, list) {
		relocs[idx].r_offset = reloc->offset;
		relocs[idx].r_addend = reloc->addend;
		relocs[idx].r_info = GELF_R_INFO(reloc->sym->idx, reloc->type);
		idx++;
	}

	return 0;
}

<<<<<<< HEAD
=======
int elf_rebuild_reloc_section(struct elf *elf, struct section *sec)
{
	struct reloc *reloc;
	int nr;

	sec->changed = true;
	elf->changed = true;

	nr = 0;
	list_for_each_entry(reloc, &sec->reloc_list, list)
		nr++;

	switch (sec->sh.sh_type) {
	case SHT_REL:  return elf_rebuild_rel_reloc_section(sec, nr);
	case SHT_RELA: return elf_rebuild_rela_reloc_section(sec, nr);
	default:       return -1;
	}
}

>>>>>>> 1c145871
int elf_write_insn(struct elf *elf, struct section *sec,
		   unsigned long offset, unsigned int len,
		   const char *insn)
{
	Elf_Data *data = sec->data;

	if (data->d_type != ELF_T_BYTE || data->d_off) {
		WARN("write to unexpected data for section: %s", sec->name);
		return -1;
	}

	memcpy(data->d_buf + offset, insn, len);
	elf_flagdata(data, ELF_C_SET, ELF_F_DIRTY);

	elf->changed = true;

	return 0;
}

<<<<<<< HEAD
int elf_write_rela(struct elf *elf, struct rela *rela)
{
	struct section *sec = rela->sec;

	rela->rela.r_info = GELF_R_INFO(rela->sym->idx, rela->type);
	rela->rela.r_addend = rela->addend;
	rela->rela.r_offset = rela->offset;

	if (!gelf_update_rela(sec->data, rela->idx, &rela->rela)) {
		WARN_ELF("gelf_update_rela");
		return -1;
=======
int elf_write_reloc(struct elf *elf, struct reloc *reloc)
{
	struct section *sec = reloc->sec;

	if (sec->sh.sh_type == SHT_REL) {
		reloc->rel.r_info = GELF_R_INFO(reloc->sym->idx, reloc->type);
		reloc->rel.r_offset = reloc->offset;

		if (!gelf_update_rel(sec->data, reloc->idx, &reloc->rel)) {
			WARN_ELF("gelf_update_rel");
			return -1;
		}
	} else {
		reloc->rela.r_info = GELF_R_INFO(reloc->sym->idx, reloc->type);
		reloc->rela.r_addend = reloc->addend;
		reloc->rela.r_offset = reloc->offset;

		if (!gelf_update_rela(sec->data, reloc->idx, &reloc->rela)) {
			WARN_ELF("gelf_update_rela");
			return -1;
		}
>>>>>>> 1c145871
	}

	elf->changed = true;

	return 0;
}

int elf_write(struct elf *elf)
{
	struct section *sec;
	Elf_Scn *s;

	/* Update section headers for changed sections: */
	list_for_each_entry(sec, &elf->sections, list) {
		if (sec->changed) {
			s = elf_getscn(elf->elf, sec->idx);
			if (!s) {
				WARN_ELF("elf_getscn");
				return -1;
			}
			if (!gelf_update_shdr(s, &sec->sh)) {
				WARN_ELF("gelf_update_shdr");
				return -1;
			}

			sec->changed = false;
		}
	}

	/* Make sure the new section header entries get updated properly. */
	elf_flagelf(elf->elf, ELF_C_SET, ELF_F_DIRTY);

	/* Write all changes to the file. */
	if (elf_update(elf->elf, ELF_C_WRITE) < 0) {
		WARN_ELF("elf_update");
		return -1;
	}

	elf->changed = false;

	return 0;
}

void elf_close(struct elf *elf)
{
	struct section *sec, *tmpsec;
	struct symbol *sym, *tmpsym;
	struct reloc *reloc, *tmpreloc;

	if (elf->elf)
		elf_end(elf->elf);

	if (elf->fd > 0)
		close(elf->fd);

	list_for_each_entry_safe(sec, tmpsec, &elf->sections, list) {
		list_for_each_entry_safe(sym, tmpsym, &sec->symbol_list, list) {
			list_del(&sym->list);
			hash_del(&sym->hash);
			free(sym);
		}
		list_for_each_entry_safe(reloc, tmpreloc, &sec->reloc_list, list) {
			list_del(&reloc->list);
			hash_del(&reloc->hash);
			free(reloc);
		}
		list_del(&sec->list);
		free(sec);
	}

	free(elf);
}<|MERGE_RESOLUTION|>--- conflicted
+++ resolved
@@ -564,23 +564,11 @@
 			default: return -1;
 			}
 
-<<<<<<< HEAD
-			rela->type = GELF_R_TYPE(rela->rela.r_info);
-			rela->addend = rela->rela.r_addend;
-			rela->offset = rela->rela.r_offset;
-			symndx = GELF_R_SYM(rela->rela.r_info);
-			rela->sec = sec;
-			rela->idx = i;
-			rela->sym = find_symbol_by_index(elf, symndx);
-			if (!rela->sym) {
-				WARN("can't find rela entry symbol %d for %s",
-=======
 			reloc->sec = sec;
 			reloc->idx = i;
 			reloc->sym = find_symbol_by_index(elf, symndx);
 			if (!reloc->sym) {
 				WARN("can't find reloc entry symbol %d for %s",
->>>>>>> 1c145871
 				     symndx, sec->name);
 				return -1;
 			}
@@ -826,13 +814,9 @@
 	return sec;
 }
 
-<<<<<<< HEAD
-int elf_rebuild_rela_section(struct elf *elf, struct section *sec)
-=======
 struct section *elf_create_reloc_section(struct elf *elf,
 					 struct section *base,
 					 int reltype)
->>>>>>> 1c145871
 {
 	switch (reltype) {
 	case SHT_REL:  return elf_create_rel_reloc_section(elf, base);
@@ -884,14 +868,7 @@
 		return -1;
 	}
 
-<<<<<<< HEAD
-	sec->changed = true;
-	elf->changed = true;
-
-	sec->data->d_buf = relas;
-=======
 	sec->data->d_buf = relocs;
->>>>>>> 1c145871
 	sec->data->d_size = size;
 
 	sec->sh.sh_size = size;
@@ -907,8 +884,6 @@
 	return 0;
 }
 
-<<<<<<< HEAD
-=======
 int elf_rebuild_reloc_section(struct elf *elf, struct section *sec)
 {
 	struct reloc *reloc;
@@ -928,7 +903,6 @@
 	}
 }
 
->>>>>>> 1c145871
 int elf_write_insn(struct elf *elf, struct section *sec,
 		   unsigned long offset, unsigned int len,
 		   const char *insn)
@@ -948,19 +922,6 @@
 	return 0;
 }
 
-<<<<<<< HEAD
-int elf_write_rela(struct elf *elf, struct rela *rela)
-{
-	struct section *sec = rela->sec;
-
-	rela->rela.r_info = GELF_R_INFO(rela->sym->idx, rela->type);
-	rela->rela.r_addend = rela->addend;
-	rela->rela.r_offset = rela->offset;
-
-	if (!gelf_update_rela(sec->data, rela->idx, &rela->rela)) {
-		WARN_ELF("gelf_update_rela");
-		return -1;
-=======
 int elf_write_reloc(struct elf *elf, struct reloc *reloc)
 {
 	struct section *sec = reloc->sec;
@@ -982,7 +943,6 @@
 			WARN_ELF("gelf_update_rela");
 			return -1;
 		}
->>>>>>> 1c145871
 	}
 
 	elf->changed = true;
