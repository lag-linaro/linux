// SPDX-License-Identifier: GPL-2.0-only
/*
 * Contains CPU feature definitions
 *
 * Copyright (C) 2015 ARM Ltd.
 *
 * A note for the weary kernel hacker: the code here is confusing and hard to
 * follow! That's partly because it's solving a nasty problem, but also because
 * there's a little bit of over-abstraction that tends to obscure what's going
 * on behind a maze of helper functions and macros.
 *
 * The basic problem is that hardware folks have started gluing together CPUs
 * with distinct architectural features; in some cases even creating SoCs where
 * user-visible instructions are available only on a subset of the available
 * cores. We try to address this by snapshotting the feature registers of the
 * boot CPU and comparing these with the feature registers of each secondary
 * CPU when bringing them up. If there is a mismatch, then we update the
 * snapshot state to indicate the lowest-common denominator of the feature,
 * known as the "safe" value. This snapshot state can be queried to view the
 * "sanitised" value of a feature register.
 *
 * The sanitised register values are used to decide which capabilities we
 * have in the system. These may be in the form of traditional "hwcaps"
 * advertised to userspace or internal "cpucaps" which are used to configure
 * things like alternative patching and static keys. While a feature mismatch
 * may result in a TAINT_CPU_OUT_OF_SPEC kernel taint, a capability mismatch
 * may prevent a CPU from being onlined at all.
 *
 * Some implementation details worth remembering:
 *
 * - Mismatched features are *always* sanitised to a "safe" value, which
 *   usually indicates that the feature is not supported.
 *
 * - A mismatched feature marked with FTR_STRICT will cause a "SANITY CHECK"
 *   warning when onlining an offending CPU and the kernel will be tainted
 *   with TAINT_CPU_OUT_OF_SPEC.
 *
 * - Features marked as FTR_VISIBLE have their sanitised value visible to
 *   userspace. FTR_VISIBLE features in registers that are only visible
 *   to EL0 by trapping *must* have a corresponding HWCAP so that late
 *   onlining of CPUs cannot lead to features disappearing at runtime.
 *
 * - A "feature" is typically a 4-bit register field. A "capability" is the
 *   high-level description derived from the sanitised field value.
 *
 * - Read the Arm ARM (DDI 0487F.a) section D13.1.3 ("Principles of the ID
 *   scheme for fields in ID registers") to understand when feature fields
 *   may be signed or unsigned (FTR_SIGNED and FTR_UNSIGNED accordingly).
 *
 * - KVM exposes its own view of the feature registers to guest operating
 *   systems regardless of FTR_VISIBLE. This is typically driven from the
 *   sanitised register values to allow virtual CPUs to be migrated between
 *   arbitrary physical CPUs, but some features not present on the host are
 *   also advertised and emulated. Look at sys_reg_descs[] for the gory
 *   details.
 *
 * - If the arm64_ftr_bits[] for a register has a missing field, then this
 *   field is treated as STRICT RES0, including for read_sanitised_ftr_reg().
 *   This is stronger than FTR_HIDDEN and can be used to hide features from
 *   KVM guests.
 */

#define pr_fmt(fmt) "CPU features: " fmt

#include <linux/bsearch.h>
#include <linux/cpumask.h>
#include <linux/crash_dump.h>
#include <linux/sort.h>
#include <linux/stop_machine.h>
#include <linux/sysfs.h>
#include <linux/types.h>
#include <linux/minmax.h>
#include <linux/mm.h>
#include <linux/cpu.h>
#include <linux/kasan.h>
#include <linux/percpu.h>

#include <asm/cpu.h>
#include <asm/cpufeature.h>
#include <asm/cpu_ops.h>
#include <asm/fpsimd.h>
#include <asm/insn.h>
#include <asm/kvm_host.h>
#include <asm/mmu_context.h>
#include <asm/mte.h>
#include <asm/processor.h>
#include <asm/smp.h>
#include <asm/sysreg.h>
#include <asm/traps.h>
#include <asm/vectors.h>
#include <asm/virt.h>

/* Kernel representation of AT_HWCAP and AT_HWCAP2 */
static unsigned long elf_hwcap __read_mostly;

#ifdef CONFIG_COMPAT
#define COMPAT_ELF_HWCAP_DEFAULT	\
				(COMPAT_HWCAP_HALF|COMPAT_HWCAP_THUMB|\
				 COMPAT_HWCAP_FAST_MULT|COMPAT_HWCAP_EDSP|\
				 COMPAT_HWCAP_TLS|COMPAT_HWCAP_IDIV|\
				 COMPAT_HWCAP_LPAE)
unsigned int compat_elf_hwcap __read_mostly = COMPAT_ELF_HWCAP_DEFAULT;
unsigned int compat_elf_hwcap2 __read_mostly;
#endif

DECLARE_BITMAP(cpu_hwcaps, ARM64_NCAPS);
EXPORT_SYMBOL(cpu_hwcaps);
static struct arm64_cpu_capabilities const __ro_after_init *cpu_hwcaps_ptrs[ARM64_NCAPS];

/* Need also bit for ARM64_CB_PATCH */
DECLARE_BITMAP(boot_capabilities, ARM64_NPATCHABLE);

bool arm64_use_ng_mappings = false;
EXPORT_SYMBOL(arm64_use_ng_mappings);

DEFINE_PER_CPU_READ_MOSTLY(const char *, this_cpu_vector) = vectors;

/*
 * Permit PER_LINUX32 and execve() of 32-bit binaries even if not all CPUs
 * support it?
 */
static bool __read_mostly allow_mismatched_32bit_el0;

/*
 * Static branch enabled only if allow_mismatched_32bit_el0 is set and we have
 * seen at least one CPU capable of 32-bit EL0.
 */
DEFINE_STATIC_KEY_FALSE(arm64_mismatched_32bit_el0);

/*
 * Mask of CPUs supporting 32-bit EL0.
 * Only valid if arm64_mismatched_32bit_el0 is enabled.
 */
static cpumask_var_t cpu_32bit_el0_mask __cpumask_var_read_mostly;

/*
 * Flag to indicate if we have computed the system wide
 * capabilities based on the boot time active CPUs. This
 * will be used to determine if a new booting CPU should
 * go through the verification process to make sure that it
 * supports the system capabilities, without using a hotplug
 * notifier. This is also used to decide if we could use
 * the fast path for checking constant CPU caps.
 */
DEFINE_STATIC_KEY_FALSE(arm64_const_caps_ready);
EXPORT_SYMBOL(arm64_const_caps_ready);
static inline void finalize_system_capabilities(void)
{
	static_branch_enable(&arm64_const_caps_ready);
}

void dump_cpu_features(void)
{
	/* file-wide pr_fmt adds "CPU features: " prefix */
	pr_emerg("0x%*pb\n", ARM64_NCAPS, &cpu_hwcaps);
}

DEFINE_STATIC_KEY_ARRAY_FALSE(cpu_hwcap_keys, ARM64_NCAPS);
EXPORT_SYMBOL(cpu_hwcap_keys);

#define __ARM64_FTR_BITS(SIGNED, VISIBLE, STRICT, TYPE, SHIFT, WIDTH, SAFE_VAL) \
	{						\
		.sign = SIGNED,				\
		.visible = VISIBLE,			\
		.strict = STRICT,			\
		.type = TYPE,				\
		.shift = SHIFT,				\
		.width = WIDTH,				\
		.safe_val = SAFE_VAL,			\
	}

/* Define a feature with unsigned values */
#define ARM64_FTR_BITS(VISIBLE, STRICT, TYPE, SHIFT, WIDTH, SAFE_VAL) \
	__ARM64_FTR_BITS(FTR_UNSIGNED, VISIBLE, STRICT, TYPE, SHIFT, WIDTH, SAFE_VAL)

/* Define a feature with a signed value */
#define S_ARM64_FTR_BITS(VISIBLE, STRICT, TYPE, SHIFT, WIDTH, SAFE_VAL) \
	__ARM64_FTR_BITS(FTR_SIGNED, VISIBLE, STRICT, TYPE, SHIFT, WIDTH, SAFE_VAL)

#define ARM64_FTR_END					\
	{						\
		.width = 0,				\
	}

static void cpu_enable_cnp(struct arm64_cpu_capabilities const *cap);

static bool __system_matches_cap(unsigned int n);

/*
 * NOTE: Any changes to the visibility of features should be kept in
 * sync with the documentation of the CPU feature register ABI.
 */
static const struct arm64_ftr_bits ftr_id_aa64isar0[] = {
	ARM64_FTR_BITS(FTR_VISIBLE, FTR_STRICT, FTR_LOWER_SAFE, ID_AA64ISAR0_RNDR_SHIFT, 4, 0),
	ARM64_FTR_BITS(FTR_HIDDEN, FTR_STRICT, FTR_LOWER_SAFE, ID_AA64ISAR0_TLB_SHIFT, 4, 0),
	ARM64_FTR_BITS(FTR_VISIBLE, FTR_STRICT, FTR_LOWER_SAFE, ID_AA64ISAR0_TS_SHIFT, 4, 0),
	ARM64_FTR_BITS(FTR_VISIBLE, FTR_STRICT, FTR_LOWER_SAFE, ID_AA64ISAR0_FHM_SHIFT, 4, 0),
	ARM64_FTR_BITS(FTR_VISIBLE, FTR_STRICT, FTR_LOWER_SAFE, ID_AA64ISAR0_DP_SHIFT, 4, 0),
	ARM64_FTR_BITS(FTR_VISIBLE, FTR_STRICT, FTR_LOWER_SAFE, ID_AA64ISAR0_SM4_SHIFT, 4, 0),
	ARM64_FTR_BITS(FTR_VISIBLE, FTR_STRICT, FTR_LOWER_SAFE, ID_AA64ISAR0_SM3_SHIFT, 4, 0),
	ARM64_FTR_BITS(FTR_VISIBLE, FTR_STRICT, FTR_LOWER_SAFE, ID_AA64ISAR0_SHA3_SHIFT, 4, 0),
	ARM64_FTR_BITS(FTR_VISIBLE, FTR_STRICT, FTR_LOWER_SAFE, ID_AA64ISAR0_RDM_SHIFT, 4, 0),
	ARM64_FTR_BITS(FTR_VISIBLE, FTR_STRICT, FTR_LOWER_SAFE, ID_AA64ISAR0_ATOMICS_SHIFT, 4, 0),
	ARM64_FTR_BITS(FTR_VISIBLE, FTR_STRICT, FTR_LOWER_SAFE, ID_AA64ISAR0_CRC32_SHIFT, 4, 0),
	ARM64_FTR_BITS(FTR_VISIBLE, FTR_STRICT, FTR_LOWER_SAFE, ID_AA64ISAR0_SHA2_SHIFT, 4, 0),
	ARM64_FTR_BITS(FTR_VISIBLE, FTR_STRICT, FTR_LOWER_SAFE, ID_AA64ISAR0_SHA1_SHIFT, 4, 0),
	ARM64_FTR_BITS(FTR_VISIBLE, FTR_STRICT, FTR_LOWER_SAFE, ID_AA64ISAR0_AES_SHIFT, 4, 0),
	ARM64_FTR_END,
};

static const struct arm64_ftr_bits ftr_id_aa64isar1[] = {
	ARM64_FTR_BITS(FTR_VISIBLE, FTR_STRICT, FTR_LOWER_SAFE, ID_AA64ISAR1_I8MM_SHIFT, 4, 0),
	ARM64_FTR_BITS(FTR_VISIBLE, FTR_STRICT, FTR_LOWER_SAFE, ID_AA64ISAR1_DGH_SHIFT, 4, 0),
	ARM64_FTR_BITS(FTR_VISIBLE, FTR_STRICT, FTR_LOWER_SAFE, ID_AA64ISAR1_BF16_SHIFT, 4, 0),
	ARM64_FTR_BITS(FTR_HIDDEN, FTR_STRICT, FTR_LOWER_SAFE, ID_AA64ISAR1_SPECRES_SHIFT, 4, 0),
	ARM64_FTR_BITS(FTR_VISIBLE, FTR_STRICT, FTR_LOWER_SAFE, ID_AA64ISAR1_SB_SHIFT, 4, 0),
	ARM64_FTR_BITS(FTR_VISIBLE, FTR_STRICT, FTR_LOWER_SAFE, ID_AA64ISAR1_FRINTTS_SHIFT, 4, 0),
	ARM64_FTR_BITS(FTR_VISIBLE_IF_IS_ENABLED(CONFIG_ARM64_PTR_AUTH),
		       FTR_STRICT, FTR_LOWER_SAFE, ID_AA64ISAR1_GPI_SHIFT, 4, 0),
	ARM64_FTR_BITS(FTR_VISIBLE_IF_IS_ENABLED(CONFIG_ARM64_PTR_AUTH),
		       FTR_STRICT, FTR_LOWER_SAFE, ID_AA64ISAR1_GPA_SHIFT, 4, 0),
	ARM64_FTR_BITS(FTR_VISIBLE, FTR_STRICT, FTR_LOWER_SAFE, ID_AA64ISAR1_LRCPC_SHIFT, 4, 0),
	ARM64_FTR_BITS(FTR_VISIBLE, FTR_STRICT, FTR_LOWER_SAFE, ID_AA64ISAR1_FCMA_SHIFT, 4, 0),
	ARM64_FTR_BITS(FTR_VISIBLE, FTR_STRICT, FTR_LOWER_SAFE, ID_AA64ISAR1_JSCVT_SHIFT, 4, 0),
	ARM64_FTR_BITS(FTR_VISIBLE_IF_IS_ENABLED(CONFIG_ARM64_PTR_AUTH),
		       FTR_STRICT, FTR_EXACT, ID_AA64ISAR1_API_SHIFT, 4, 0),
	ARM64_FTR_BITS(FTR_VISIBLE_IF_IS_ENABLED(CONFIG_ARM64_PTR_AUTH),
		       FTR_STRICT, FTR_EXACT, ID_AA64ISAR1_APA_SHIFT, 4, 0),
	ARM64_FTR_BITS(FTR_VISIBLE, FTR_STRICT, FTR_LOWER_SAFE, ID_AA64ISAR1_DPB_SHIFT, 4, 0),
	ARM64_FTR_END,
};

static const struct arm64_ftr_bits ftr_id_aa64isar2[] = {
	ARM64_FTR_BITS(FTR_HIDDEN, FTR_STRICT, FTR_HIGHER_SAFE, ID_AA64ISAR2_CLEARBHB_SHIFT, 4, 0),
	ARM64_FTR_BITS(FTR_VISIBLE, FTR_NONSTRICT, FTR_LOWER_SAFE, ID_AA64ISAR2_RPRES_SHIFT, 4, 0),
	ARM64_FTR_END,
};

static const struct arm64_ftr_bits ftr_id_aa64pfr0[] = {
	ARM64_FTR_BITS(FTR_HIDDEN, FTR_NONSTRICT, FTR_LOWER_SAFE, ID_AA64PFR0_CSV3_SHIFT, 4, 0),
	ARM64_FTR_BITS(FTR_HIDDEN, FTR_NONSTRICT, FTR_LOWER_SAFE, ID_AA64PFR0_CSV2_SHIFT, 4, 0),
	ARM64_FTR_BITS(FTR_VISIBLE, FTR_STRICT, FTR_LOWER_SAFE, ID_AA64PFR0_DIT_SHIFT, 4, 0),
	ARM64_FTR_BITS(FTR_HIDDEN, FTR_NONSTRICT, FTR_LOWER_SAFE, ID_AA64PFR0_AMU_SHIFT, 4, 0),
	ARM64_FTR_BITS(FTR_HIDDEN, FTR_STRICT, FTR_LOWER_SAFE, ID_AA64PFR0_MPAM_SHIFT, 4, 0),
	ARM64_FTR_BITS(FTR_HIDDEN, FTR_NONSTRICT, FTR_LOWER_SAFE, ID_AA64PFR0_SEL2_SHIFT, 4, 0),
	ARM64_FTR_BITS(FTR_VISIBLE_IF_IS_ENABLED(CONFIG_ARM64_SVE),
				   FTR_STRICT, FTR_LOWER_SAFE, ID_AA64PFR0_SVE_SHIFT, 4, 0),
	ARM64_FTR_BITS(FTR_HIDDEN, FTR_STRICT, FTR_LOWER_SAFE, ID_AA64PFR0_RAS_SHIFT, 4, 0),
	ARM64_FTR_BITS(FTR_HIDDEN, FTR_STRICT, FTR_LOWER_SAFE, ID_AA64PFR0_GIC_SHIFT, 4, 0),
	S_ARM64_FTR_BITS(FTR_VISIBLE, FTR_STRICT, FTR_LOWER_SAFE, ID_AA64PFR0_ASIMD_SHIFT, 4, ID_AA64PFR0_ASIMD_NI),
	S_ARM64_FTR_BITS(FTR_VISIBLE, FTR_STRICT, FTR_LOWER_SAFE, ID_AA64PFR0_FP_SHIFT, 4, ID_AA64PFR0_FP_NI),
	ARM64_FTR_BITS(FTR_HIDDEN, FTR_NONSTRICT, FTR_LOWER_SAFE, ID_AA64PFR0_EL3_SHIFT, 4, 0),
	ARM64_FTR_BITS(FTR_HIDDEN, FTR_NONSTRICT, FTR_LOWER_SAFE, ID_AA64PFR0_EL2_SHIFT, 4, 0),
	ARM64_FTR_BITS(FTR_HIDDEN, FTR_NONSTRICT, FTR_LOWER_SAFE, ID_AA64PFR0_EL1_SHIFT, 4, ID_AA64PFR0_ELx_64BIT_ONLY),
	ARM64_FTR_BITS(FTR_HIDDEN, FTR_NONSTRICT, FTR_LOWER_SAFE, ID_AA64PFR0_EL0_SHIFT, 4, ID_AA64PFR0_ELx_64BIT_ONLY),
	ARM64_FTR_END,
};

static const struct arm64_ftr_bits ftr_id_aa64pfr1[] = {
	ARM64_FTR_BITS(FTR_HIDDEN, FTR_STRICT, FTR_LOWER_SAFE, ID_AA64PFR1_MPAMFRAC_SHIFT, 4, 0),
	ARM64_FTR_BITS(FTR_HIDDEN, FTR_STRICT, FTR_LOWER_SAFE, ID_AA64PFR1_RASFRAC_SHIFT, 4, 0),
	ARM64_FTR_BITS(FTR_VISIBLE_IF_IS_ENABLED(CONFIG_ARM64_MTE),
		       FTR_STRICT, FTR_LOWER_SAFE, ID_AA64PFR1_MTE_SHIFT, 4, ID_AA64PFR1_MTE_NI),
	ARM64_FTR_BITS(FTR_VISIBLE, FTR_NONSTRICT, FTR_LOWER_SAFE, ID_AA64PFR1_SSBS_SHIFT, 4, ID_AA64PFR1_SSBS_PSTATE_NI),
	ARM64_FTR_BITS(FTR_VISIBLE_IF_IS_ENABLED(CONFIG_ARM64_BTI),
				    FTR_STRICT, FTR_LOWER_SAFE, ID_AA64PFR1_BT_SHIFT, 4, 0),
	ARM64_FTR_END,
};

static const struct arm64_ftr_bits ftr_id_aa64zfr0[] = {
	ARM64_FTR_BITS(FTR_VISIBLE_IF_IS_ENABLED(CONFIG_ARM64_SVE),
		       FTR_STRICT, FTR_LOWER_SAFE, ID_AA64ZFR0_F64MM_SHIFT, 4, 0),
	ARM64_FTR_BITS(FTR_VISIBLE_IF_IS_ENABLED(CONFIG_ARM64_SVE),
		       FTR_STRICT, FTR_LOWER_SAFE, ID_AA64ZFR0_F32MM_SHIFT, 4, 0),
	ARM64_FTR_BITS(FTR_VISIBLE_IF_IS_ENABLED(CONFIG_ARM64_SVE),
		       FTR_STRICT, FTR_LOWER_SAFE, ID_AA64ZFR0_I8MM_SHIFT, 4, 0),
	ARM64_FTR_BITS(FTR_VISIBLE_IF_IS_ENABLED(CONFIG_ARM64_SVE),
		       FTR_STRICT, FTR_LOWER_SAFE, ID_AA64ZFR0_SM4_SHIFT, 4, 0),
	ARM64_FTR_BITS(FTR_VISIBLE_IF_IS_ENABLED(CONFIG_ARM64_SVE),
		       FTR_STRICT, FTR_LOWER_SAFE, ID_AA64ZFR0_SHA3_SHIFT, 4, 0),
	ARM64_FTR_BITS(FTR_VISIBLE_IF_IS_ENABLED(CONFIG_ARM64_SVE),
		       FTR_STRICT, FTR_LOWER_SAFE, ID_AA64ZFR0_BF16_SHIFT, 4, 0),
	ARM64_FTR_BITS(FTR_VISIBLE_IF_IS_ENABLED(CONFIG_ARM64_SVE),
		       FTR_STRICT, FTR_LOWER_SAFE, ID_AA64ZFR0_BITPERM_SHIFT, 4, 0),
	ARM64_FTR_BITS(FTR_VISIBLE_IF_IS_ENABLED(CONFIG_ARM64_SVE),
		       FTR_STRICT, FTR_LOWER_SAFE, ID_AA64ZFR0_AES_SHIFT, 4, 0),
	ARM64_FTR_BITS(FTR_VISIBLE_IF_IS_ENABLED(CONFIG_ARM64_SVE),
		       FTR_STRICT, FTR_LOWER_SAFE, ID_AA64ZFR0_SVEVER_SHIFT, 4, 0),
	ARM64_FTR_END,
};

static const struct arm64_ftr_bits ftr_id_aa64mmfr0[] = {
	ARM64_FTR_BITS(FTR_VISIBLE, FTR_STRICT, FTR_LOWER_SAFE, ID_AA64MMFR0_ECV_SHIFT, 4, 0),
	ARM64_FTR_BITS(FTR_HIDDEN, FTR_STRICT, FTR_LOWER_SAFE, ID_AA64MMFR0_FGT_SHIFT, 4, 0),
	ARM64_FTR_BITS(FTR_HIDDEN, FTR_STRICT, FTR_LOWER_SAFE, ID_AA64MMFR0_EXS_SHIFT, 4, 0),
	/*
	 * Page size not being supported at Stage-2 is not fatal. You
	 * just give up KVM if PAGE_SIZE isn't supported there. Go fix
	 * your favourite nesting hypervisor.
	 *
	 * There is a small corner case where the hypervisor explicitly
	 * advertises a given granule size at Stage-2 (value 2) on some
	 * vCPUs, and uses the fallback to Stage-1 (value 0) for other
	 * vCPUs. Although this is not forbidden by the architecture, it
	 * indicates that the hypervisor is being silly (or buggy).
	 *
	 * We make no effort to cope with this and pretend that if these
	 * fields are inconsistent across vCPUs, then it isn't worth
	 * trying to bring KVM up.
	 */
	ARM64_FTR_BITS(FTR_HIDDEN, FTR_NONSTRICT, FTR_EXACT, ID_AA64MMFR0_TGRAN4_2_SHIFT, 4, 1),
	ARM64_FTR_BITS(FTR_HIDDEN, FTR_NONSTRICT, FTR_EXACT, ID_AA64MMFR0_TGRAN64_2_SHIFT, 4, 1),
	ARM64_FTR_BITS(FTR_HIDDEN, FTR_NONSTRICT, FTR_EXACT, ID_AA64MMFR0_TGRAN16_2_SHIFT, 4, 1),
	/*
	 * We already refuse to boot CPUs that don't support our configured
	 * page size, so we can only detect mismatches for a page size other
	 * than the one we're currently using. Unfortunately, SoCs like this
	 * exist in the wild so, even though we don't like it, we'll have to go
	 * along with it and treat them as non-strict.
	 */
	S_ARM64_FTR_BITS(FTR_HIDDEN, FTR_NONSTRICT, FTR_LOWER_SAFE, ID_AA64MMFR0_TGRAN4_SHIFT, 4, ID_AA64MMFR0_TGRAN4_NI),
	S_ARM64_FTR_BITS(FTR_HIDDEN, FTR_NONSTRICT, FTR_LOWER_SAFE, ID_AA64MMFR0_TGRAN64_SHIFT, 4, ID_AA64MMFR0_TGRAN64_NI),
	ARM64_FTR_BITS(FTR_HIDDEN, FTR_NONSTRICT, FTR_LOWER_SAFE, ID_AA64MMFR0_TGRAN16_SHIFT, 4, ID_AA64MMFR0_TGRAN16_NI),

	ARM64_FTR_BITS(FTR_HIDDEN, FTR_STRICT, FTR_LOWER_SAFE, ID_AA64MMFR0_BIGENDEL0_SHIFT, 4, 0),
	/* Linux shouldn't care about secure memory */
	ARM64_FTR_BITS(FTR_HIDDEN, FTR_NONSTRICT, FTR_LOWER_SAFE, ID_AA64MMFR0_SNSMEM_SHIFT, 4, 0),
	ARM64_FTR_BITS(FTR_HIDDEN, FTR_STRICT, FTR_LOWER_SAFE, ID_AA64MMFR0_BIGENDEL_SHIFT, 4, 0),
	ARM64_FTR_BITS(FTR_HIDDEN, FTR_STRICT, FTR_LOWER_SAFE, ID_AA64MMFR0_ASID_SHIFT, 4, 0),
	/*
	 * Differing PARange is fine as long as all peripherals and memory are mapped
	 * within the minimum PARange of all CPUs
	 */
	ARM64_FTR_BITS(FTR_HIDDEN, FTR_NONSTRICT, FTR_LOWER_SAFE, ID_AA64MMFR0_PARANGE_SHIFT, 4, 0),
	ARM64_FTR_END,
};

static const struct arm64_ftr_bits ftr_id_aa64mmfr1[] = {
	ARM64_FTR_BITS(FTR_VISIBLE, FTR_STRICT, FTR_LOWER_SAFE, ID_AA64MMFR1_AFP_SHIFT, 4, 0),
	ARM64_FTR_BITS(FTR_HIDDEN, FTR_STRICT, FTR_LOWER_SAFE, ID_AA64MMFR1_ETS_SHIFT, 4, 0),
	ARM64_FTR_BITS(FTR_HIDDEN, FTR_STRICT, FTR_LOWER_SAFE, ID_AA64MMFR1_TWED_SHIFT, 4, 0),
	ARM64_FTR_BITS(FTR_HIDDEN, FTR_STRICT, FTR_LOWER_SAFE, ID_AA64MMFR1_XNX_SHIFT, 4, 0),
	ARM64_FTR_BITS(FTR_HIDDEN, FTR_STRICT, FTR_HIGHER_SAFE, ID_AA64MMFR1_SPECSEI_SHIFT, 4, 0),
	ARM64_FTR_BITS(FTR_HIDDEN, FTR_STRICT, FTR_LOWER_SAFE, ID_AA64MMFR1_PAN_SHIFT, 4, 0),
	ARM64_FTR_BITS(FTR_HIDDEN, FTR_STRICT, FTR_LOWER_SAFE, ID_AA64MMFR1_LOR_SHIFT, 4, 0),
	ARM64_FTR_BITS(FTR_HIDDEN, FTR_STRICT, FTR_LOWER_SAFE, ID_AA64MMFR1_HPD_SHIFT, 4, 0),
	ARM64_FTR_BITS(FTR_HIDDEN, FTR_STRICT, FTR_LOWER_SAFE, ID_AA64MMFR1_VHE_SHIFT, 4, 0),
	ARM64_FTR_BITS(FTR_HIDDEN, FTR_STRICT, FTR_LOWER_SAFE, ID_AA64MMFR1_VMIDBITS_SHIFT, 4, 0),
	ARM64_FTR_BITS(FTR_HIDDEN, FTR_STRICT, FTR_LOWER_SAFE, ID_AA64MMFR1_HADBS_SHIFT, 4, 0),
	ARM64_FTR_END,
};

static const struct arm64_ftr_bits ftr_id_aa64mmfr2[] = {
	ARM64_FTR_BITS(FTR_HIDDEN, FTR_NONSTRICT, FTR_LOWER_SAFE, ID_AA64MMFR2_E0PD_SHIFT, 4, 0),
	ARM64_FTR_BITS(FTR_HIDDEN, FTR_STRICT, FTR_LOWER_SAFE, ID_AA64MMFR2_EVT_SHIFT, 4, 0),
	ARM64_FTR_BITS(FTR_HIDDEN, FTR_STRICT, FTR_LOWER_SAFE, ID_AA64MMFR2_BBM_SHIFT, 4, 0),
	ARM64_FTR_BITS(FTR_HIDDEN, FTR_STRICT, FTR_LOWER_SAFE, ID_AA64MMFR2_TTL_SHIFT, 4, 0),
	ARM64_FTR_BITS(FTR_HIDDEN, FTR_STRICT, FTR_LOWER_SAFE, ID_AA64MMFR2_FWB_SHIFT, 4, 0),
	ARM64_FTR_BITS(FTR_HIDDEN, FTR_STRICT, FTR_LOWER_SAFE, ID_AA64MMFR2_IDS_SHIFT, 4, 0),
	ARM64_FTR_BITS(FTR_VISIBLE, FTR_STRICT, FTR_LOWER_SAFE, ID_AA64MMFR2_AT_SHIFT, 4, 0),
	ARM64_FTR_BITS(FTR_HIDDEN, FTR_STRICT, FTR_LOWER_SAFE, ID_AA64MMFR2_ST_SHIFT, 4, 0),
	ARM64_FTR_BITS(FTR_HIDDEN, FTR_STRICT, FTR_LOWER_SAFE, ID_AA64MMFR2_NV_SHIFT, 4, 0),
	ARM64_FTR_BITS(FTR_HIDDEN, FTR_STRICT, FTR_LOWER_SAFE, ID_AA64MMFR2_CCIDX_SHIFT, 4, 0),
	ARM64_FTR_BITS(FTR_HIDDEN, FTR_STRICT, FTR_LOWER_SAFE, ID_AA64MMFR2_LVA_SHIFT, 4, 0),
	ARM64_FTR_BITS(FTR_HIDDEN, FTR_NONSTRICT, FTR_LOWER_SAFE, ID_AA64MMFR2_IESB_SHIFT, 4, 0),
	ARM64_FTR_BITS(FTR_HIDDEN, FTR_STRICT, FTR_LOWER_SAFE, ID_AA64MMFR2_LSM_SHIFT, 4, 0),
	ARM64_FTR_BITS(FTR_HIDDEN, FTR_STRICT, FTR_LOWER_SAFE, ID_AA64MMFR2_UAO_SHIFT, 4, 0),
	ARM64_FTR_BITS(FTR_HIDDEN, FTR_STRICT, FTR_LOWER_SAFE, ID_AA64MMFR2_CNP_SHIFT, 4, 0),
	ARM64_FTR_END,
};

static const struct arm64_ftr_bits ftr_ctr[] = {
	ARM64_FTR_BITS(FTR_VISIBLE, FTR_STRICT, FTR_EXACT, 31, 1, 1), /* RES1 */
	ARM64_FTR_BITS(FTR_VISIBLE, FTR_STRICT, FTR_LOWER_SAFE, CTR_DIC_SHIFT, 1, 1),
	ARM64_FTR_BITS(FTR_VISIBLE, FTR_STRICT, FTR_LOWER_SAFE, CTR_IDC_SHIFT, 1, 1),
	ARM64_FTR_BITS(FTR_VISIBLE, FTR_STRICT, FTR_HIGHER_OR_ZERO_SAFE, CTR_CWG_SHIFT, 4, 0),
	ARM64_FTR_BITS(FTR_VISIBLE, FTR_STRICT, FTR_HIGHER_OR_ZERO_SAFE, CTR_ERG_SHIFT, 4, 0),
	ARM64_FTR_BITS(FTR_VISIBLE, FTR_STRICT, FTR_LOWER_SAFE, CTR_DMINLINE_SHIFT, 4, 1),
	/*
	 * Linux can handle differing I-cache policies. Userspace JITs will
	 * make use of *minLine.
	 * If we have differing I-cache policies, report it as the weakest - VIPT.
	 */
	ARM64_FTR_BITS(FTR_VISIBLE, FTR_NONSTRICT, FTR_EXACT, CTR_L1IP_SHIFT, 2, ICACHE_POLICY_VIPT),	/* L1Ip */
	ARM64_FTR_BITS(FTR_VISIBLE, FTR_STRICT, FTR_LOWER_SAFE, CTR_IMINLINE_SHIFT, 4, 0),
	ARM64_FTR_END,
};

static struct arm64_ftr_override __ro_after_init no_override = { };

struct arm64_ftr_reg arm64_ftr_reg_ctrel0 = {
	.name		= "SYS_CTR_EL0",
	.ftr_bits	= ftr_ctr,
	.override	= &no_override,
};

static const struct arm64_ftr_bits ftr_id_mmfr0[] = {
	S_ARM64_FTR_BITS(FTR_HIDDEN, FTR_STRICT, FTR_LOWER_SAFE, ID_MMFR0_INNERSHR_SHIFT, 4, 0xf),
	ARM64_FTR_BITS(FTR_HIDDEN, FTR_STRICT, FTR_LOWER_SAFE, ID_MMFR0_FCSE_SHIFT, 4, 0),
	ARM64_FTR_BITS(FTR_HIDDEN, FTR_NONSTRICT, FTR_LOWER_SAFE, ID_MMFR0_AUXREG_SHIFT, 4, 0),
	ARM64_FTR_BITS(FTR_HIDDEN, FTR_STRICT, FTR_LOWER_SAFE, ID_MMFR0_TCM_SHIFT, 4, 0),
	ARM64_FTR_BITS(FTR_HIDDEN, FTR_STRICT, FTR_LOWER_SAFE, ID_MMFR0_SHARELVL_SHIFT, 4, 0),
	S_ARM64_FTR_BITS(FTR_HIDDEN, FTR_STRICT, FTR_LOWER_SAFE, ID_MMFR0_OUTERSHR_SHIFT, 4, 0xf),
	ARM64_FTR_BITS(FTR_HIDDEN, FTR_STRICT, FTR_LOWER_SAFE, ID_MMFR0_PMSA_SHIFT, 4, 0),
	ARM64_FTR_BITS(FTR_HIDDEN, FTR_STRICT, FTR_LOWER_SAFE, ID_MMFR0_VMSA_SHIFT, 4, 0),
	ARM64_FTR_END,
};

static const struct arm64_ftr_bits ftr_id_aa64dfr0[] = {
	S_ARM64_FTR_BITS(FTR_HIDDEN, FTR_STRICT, FTR_LOWER_SAFE, ID_AA64DFR0_DOUBLELOCK_SHIFT, 4, 0),
	ARM64_FTR_BITS(FTR_HIDDEN, FTR_NONSTRICT, FTR_LOWER_SAFE, ID_AA64DFR0_PMSVER_SHIFT, 4, 0),
	ARM64_FTR_BITS(FTR_HIDDEN, FTR_STRICT, FTR_LOWER_SAFE, ID_AA64DFR0_CTX_CMPS_SHIFT, 4, 0),
	ARM64_FTR_BITS(FTR_HIDDEN, FTR_STRICT, FTR_LOWER_SAFE, ID_AA64DFR0_WRPS_SHIFT, 4, 0),
	ARM64_FTR_BITS(FTR_HIDDEN, FTR_STRICT, FTR_LOWER_SAFE, ID_AA64DFR0_BRPS_SHIFT, 4, 0),
	/*
	 * We can instantiate multiple PMU instances with different levels
	 * of support.
	 */
	S_ARM64_FTR_BITS(FTR_HIDDEN, FTR_NONSTRICT, FTR_EXACT, ID_AA64DFR0_PMUVER_SHIFT, 4, 0),
	ARM64_FTR_BITS(FTR_HIDDEN, FTR_STRICT, FTR_EXACT, ID_AA64DFR0_DEBUGVER_SHIFT, 4, 0x6),
	ARM64_FTR_END,
};

static const struct arm64_ftr_bits ftr_mvfr0[] = {
	ARM64_FTR_BITS(FTR_HIDDEN, FTR_STRICT, FTR_LOWER_SAFE, MVFR0_FPROUND_SHIFT, 4, 0),
	ARM64_FTR_BITS(FTR_HIDDEN, FTR_STRICT, FTR_LOWER_SAFE, MVFR0_FPSHVEC_SHIFT, 4, 0),
	ARM64_FTR_BITS(FTR_HIDDEN, FTR_STRICT, FTR_LOWER_SAFE, MVFR0_FPSQRT_SHIFT, 4, 0),
	ARM64_FTR_BITS(FTR_HIDDEN, FTR_STRICT, FTR_LOWER_SAFE, MVFR0_FPDIVIDE_SHIFT, 4, 0),
	ARM64_FTR_BITS(FTR_HIDDEN, FTR_STRICT, FTR_LOWER_SAFE, MVFR0_FPTRAP_SHIFT, 4, 0),
	ARM64_FTR_BITS(FTR_VISIBLE, FTR_STRICT, FTR_LOWER_SAFE, MVFR0_FPDP_SHIFT, 4, 0),
	ARM64_FTR_BITS(FTR_HIDDEN, FTR_STRICT, FTR_LOWER_SAFE, MVFR0_FPSP_SHIFT, 4, 0),
	ARM64_FTR_BITS(FTR_HIDDEN, FTR_STRICT, FTR_LOWER_SAFE, MVFR0_SIMD_SHIFT, 4, 0),
	ARM64_FTR_END,
};

static const struct arm64_ftr_bits ftr_mvfr1[] = {
	ARM64_FTR_BITS(FTR_VISIBLE, FTR_STRICT, FTR_LOWER_SAFE, MVFR1_SIMDFMAC_SHIFT, 4, 0),
	ARM64_FTR_BITS(FTR_HIDDEN, FTR_STRICT, FTR_LOWER_SAFE, MVFR1_FPHP_SHIFT, 4, 0),
	ARM64_FTR_BITS(FTR_HIDDEN, FTR_STRICT, FTR_LOWER_SAFE, MVFR1_SIMDHP_SHIFT, 4, 0),
	ARM64_FTR_BITS(FTR_VISIBLE, FTR_STRICT, FTR_LOWER_SAFE, MVFR1_SIMDSP_SHIFT, 4, 0),
	ARM64_FTR_BITS(FTR_VISIBLE, FTR_STRICT, FTR_LOWER_SAFE, MVFR1_SIMDINT_SHIFT, 4, 0),
	ARM64_FTR_BITS(FTR_VISIBLE, FTR_STRICT, FTR_LOWER_SAFE, MVFR1_SIMDLS_SHIFT, 4, 0),
	ARM64_FTR_BITS(FTR_HIDDEN, FTR_STRICT, FTR_LOWER_SAFE, MVFR1_FPDNAN_SHIFT, 4, 0),
	ARM64_FTR_BITS(FTR_HIDDEN, FTR_STRICT, FTR_LOWER_SAFE, MVFR1_FPFTZ_SHIFT, 4, 0),
	ARM64_FTR_END,
};

static const struct arm64_ftr_bits ftr_mvfr2[] = {
	ARM64_FTR_BITS(FTR_HIDDEN, FTR_STRICT, FTR_LOWER_SAFE, MVFR2_FPMISC_SHIFT, 4, 0),
	ARM64_FTR_BITS(FTR_HIDDEN, FTR_STRICT, FTR_LOWER_SAFE, MVFR2_SIMDMISC_SHIFT, 4, 0),
	ARM64_FTR_END,
};

static const struct arm64_ftr_bits ftr_dczid[] = {
	ARM64_FTR_BITS(FTR_VISIBLE, FTR_STRICT, FTR_EXACT, DCZID_DZP_SHIFT, 1, 1),
	ARM64_FTR_BITS(FTR_VISIBLE, FTR_STRICT, FTR_LOWER_SAFE, DCZID_BS_SHIFT, 4, 0),
	ARM64_FTR_END,
};

static const struct arm64_ftr_bits ftr_gmid[] = {
	ARM64_FTR_BITS(FTR_HIDDEN, FTR_STRICT, FTR_LOWER_SAFE, SYS_GMID_EL1_BS_SHIFT, 4, 0),
	ARM64_FTR_END,
};

static const struct arm64_ftr_bits ftr_id_isar0[] = {
	ARM64_FTR_BITS(FTR_HIDDEN, FTR_STRICT, FTR_LOWER_SAFE, ID_ISAR0_DIVIDE_SHIFT, 4, 0),
	ARM64_FTR_BITS(FTR_HIDDEN, FTR_STRICT, FTR_LOWER_SAFE, ID_ISAR0_DEBUG_SHIFT, 4, 0),
	ARM64_FTR_BITS(FTR_HIDDEN, FTR_STRICT, FTR_LOWER_SAFE, ID_ISAR0_COPROC_SHIFT, 4, 0),
	ARM64_FTR_BITS(FTR_HIDDEN, FTR_STRICT, FTR_LOWER_SAFE, ID_ISAR0_CMPBRANCH_SHIFT, 4, 0),
	ARM64_FTR_BITS(FTR_HIDDEN, FTR_STRICT, FTR_LOWER_SAFE, ID_ISAR0_BITFIELD_SHIFT, 4, 0),
	ARM64_FTR_BITS(FTR_HIDDEN, FTR_STRICT, FTR_LOWER_SAFE, ID_ISAR0_BITCOUNT_SHIFT, 4, 0),
	ARM64_FTR_BITS(FTR_HIDDEN, FTR_STRICT, FTR_LOWER_SAFE, ID_ISAR0_SWAP_SHIFT, 4, 0),
	ARM64_FTR_END,
};

static const struct arm64_ftr_bits ftr_id_isar5[] = {
	ARM64_FTR_BITS(FTR_HIDDEN, FTR_STRICT, FTR_LOWER_SAFE, ID_ISAR5_RDM_SHIFT, 4, 0),
	ARM64_FTR_BITS(FTR_VISIBLE, FTR_STRICT, FTR_LOWER_SAFE, ID_ISAR5_CRC32_SHIFT, 4, 0),
	ARM64_FTR_BITS(FTR_VISIBLE, FTR_STRICT, FTR_LOWER_SAFE, ID_ISAR5_SHA2_SHIFT, 4, 0),
	ARM64_FTR_BITS(FTR_VISIBLE, FTR_STRICT, FTR_LOWER_SAFE, ID_ISAR5_SHA1_SHIFT, 4, 0),
	ARM64_FTR_BITS(FTR_VISIBLE, FTR_STRICT, FTR_LOWER_SAFE, ID_ISAR5_AES_SHIFT, 4, 0),
	ARM64_FTR_BITS(FTR_HIDDEN, FTR_STRICT, FTR_LOWER_SAFE, ID_ISAR5_SEVL_SHIFT, 4, 0),
	ARM64_FTR_END,
};

static const struct arm64_ftr_bits ftr_id_mmfr4[] = {
	ARM64_FTR_BITS(FTR_HIDDEN, FTR_STRICT, FTR_LOWER_SAFE, ID_MMFR4_EVT_SHIFT, 4, 0),
	ARM64_FTR_BITS(FTR_HIDDEN, FTR_STRICT, FTR_LOWER_SAFE, ID_MMFR4_CCIDX_SHIFT, 4, 0),
	ARM64_FTR_BITS(FTR_HIDDEN, FTR_STRICT, FTR_LOWER_SAFE, ID_MMFR4_LSM_SHIFT, 4, 0),
	ARM64_FTR_BITS(FTR_HIDDEN, FTR_STRICT, FTR_LOWER_SAFE, ID_MMFR4_HPDS_SHIFT, 4, 0),
	ARM64_FTR_BITS(FTR_HIDDEN, FTR_STRICT, FTR_LOWER_SAFE, ID_MMFR4_CNP_SHIFT, 4, 0),
	ARM64_FTR_BITS(FTR_HIDDEN, FTR_STRICT, FTR_LOWER_SAFE, ID_MMFR4_XNX_SHIFT, 4, 0),
	ARM64_FTR_BITS(FTR_HIDDEN, FTR_STRICT, FTR_LOWER_SAFE, ID_MMFR4_AC2_SHIFT, 4, 0),

	/*
	 * SpecSEI = 1 indicates that the PE might generate an SError on an
	 * external abort on speculative read. It is safe to assume that an
	 * SError might be generated than it will not be. Hence it has been
	 * classified as FTR_HIGHER_SAFE.
	 */
	ARM64_FTR_BITS(FTR_HIDDEN, FTR_STRICT, FTR_HIGHER_SAFE, ID_MMFR4_SPECSEI_SHIFT, 4, 0),
	ARM64_FTR_END,
};

static const struct arm64_ftr_bits ftr_id_isar4[] = {
	ARM64_FTR_BITS(FTR_HIDDEN, FTR_STRICT, FTR_LOWER_SAFE, ID_ISAR4_SWP_FRAC_SHIFT, 4, 0),
	ARM64_FTR_BITS(FTR_HIDDEN, FTR_STRICT, FTR_LOWER_SAFE, ID_ISAR4_PSR_M_SHIFT, 4, 0),
	ARM64_FTR_BITS(FTR_HIDDEN, FTR_STRICT, FTR_LOWER_SAFE, ID_ISAR4_SYNCH_PRIM_FRAC_SHIFT, 4, 0),
	ARM64_FTR_BITS(FTR_HIDDEN, FTR_STRICT, FTR_LOWER_SAFE, ID_ISAR4_BARRIER_SHIFT, 4, 0),
	ARM64_FTR_BITS(FTR_HIDDEN, FTR_STRICT, FTR_LOWER_SAFE, ID_ISAR4_SMC_SHIFT, 4, 0),
	ARM64_FTR_BITS(FTR_HIDDEN, FTR_STRICT, FTR_LOWER_SAFE, ID_ISAR4_WRITEBACK_SHIFT, 4, 0),
	ARM64_FTR_BITS(FTR_HIDDEN, FTR_STRICT, FTR_LOWER_SAFE, ID_ISAR4_WITHSHIFTS_SHIFT, 4, 0),
	ARM64_FTR_BITS(FTR_HIDDEN, FTR_STRICT, FTR_LOWER_SAFE, ID_ISAR4_UNPRIV_SHIFT, 4, 0),
	ARM64_FTR_END,
};

static const struct arm64_ftr_bits ftr_id_mmfr5[] = {
	ARM64_FTR_BITS(FTR_HIDDEN, FTR_STRICT, FTR_LOWER_SAFE, ID_MMFR5_ETS_SHIFT, 4, 0),
	ARM64_FTR_END,
};

static const struct arm64_ftr_bits ftr_id_isar6[] = {
	ARM64_FTR_BITS(FTR_HIDDEN, FTR_STRICT, FTR_LOWER_SAFE, ID_ISAR6_I8MM_SHIFT, 4, 0),
	ARM64_FTR_BITS(FTR_HIDDEN, FTR_STRICT, FTR_LOWER_SAFE, ID_ISAR6_BF16_SHIFT, 4, 0),
	ARM64_FTR_BITS(FTR_HIDDEN, FTR_STRICT, FTR_LOWER_SAFE, ID_ISAR6_SPECRES_SHIFT, 4, 0),
	ARM64_FTR_BITS(FTR_HIDDEN, FTR_STRICT, FTR_LOWER_SAFE, ID_ISAR6_SB_SHIFT, 4, 0),
	ARM64_FTR_BITS(FTR_HIDDEN, FTR_STRICT, FTR_LOWER_SAFE, ID_ISAR6_FHM_SHIFT, 4, 0),
	ARM64_FTR_BITS(FTR_HIDDEN, FTR_STRICT, FTR_LOWER_SAFE, ID_ISAR6_DP_SHIFT, 4, 0),
	ARM64_FTR_BITS(FTR_HIDDEN, FTR_STRICT, FTR_LOWER_SAFE, ID_ISAR6_JSCVT_SHIFT, 4, 0),
	ARM64_FTR_END,
};

static const struct arm64_ftr_bits ftr_id_pfr0[] = {
	ARM64_FTR_BITS(FTR_HIDDEN, FTR_STRICT, FTR_LOWER_SAFE, ID_PFR0_DIT_SHIFT, 4, 0),
	ARM64_FTR_BITS(FTR_HIDDEN, FTR_NONSTRICT, FTR_LOWER_SAFE, ID_PFR0_CSV2_SHIFT, 4, 0),
	ARM64_FTR_BITS(FTR_HIDDEN, FTR_STRICT, FTR_LOWER_SAFE, ID_PFR0_STATE3_SHIFT, 4, 0),
	ARM64_FTR_BITS(FTR_HIDDEN, FTR_STRICT, FTR_LOWER_SAFE, ID_PFR0_STATE2_SHIFT, 4, 0),
	ARM64_FTR_BITS(FTR_HIDDEN, FTR_STRICT, FTR_LOWER_SAFE, ID_PFR0_STATE1_SHIFT, 4, 0),
	ARM64_FTR_BITS(FTR_HIDDEN, FTR_STRICT, FTR_LOWER_SAFE, ID_PFR0_STATE0_SHIFT, 4, 0),
	ARM64_FTR_END,
};

static const struct arm64_ftr_bits ftr_id_pfr1[] = {
	ARM64_FTR_BITS(FTR_HIDDEN, FTR_STRICT, FTR_LOWER_SAFE, ID_PFR1_GIC_SHIFT, 4, 0),
	ARM64_FTR_BITS(FTR_HIDDEN, FTR_STRICT, FTR_LOWER_SAFE, ID_PFR1_VIRT_FRAC_SHIFT, 4, 0),
	ARM64_FTR_BITS(FTR_HIDDEN, FTR_STRICT, FTR_LOWER_SAFE, ID_PFR1_SEC_FRAC_SHIFT, 4, 0),
	ARM64_FTR_BITS(FTR_HIDDEN, FTR_STRICT, FTR_LOWER_SAFE, ID_PFR1_GENTIMER_SHIFT, 4, 0),
	ARM64_FTR_BITS(FTR_HIDDEN, FTR_STRICT, FTR_LOWER_SAFE, ID_PFR1_VIRTUALIZATION_SHIFT, 4, 0),
	ARM64_FTR_BITS(FTR_HIDDEN, FTR_STRICT, FTR_LOWER_SAFE, ID_PFR1_MPROGMOD_SHIFT, 4, 0),
	ARM64_FTR_BITS(FTR_HIDDEN, FTR_STRICT, FTR_LOWER_SAFE, ID_PFR1_SECURITY_SHIFT, 4, 0),
	ARM64_FTR_BITS(FTR_HIDDEN, FTR_STRICT, FTR_LOWER_SAFE, ID_PFR1_PROGMOD_SHIFT, 4, 0),
	ARM64_FTR_END,
};

static const struct arm64_ftr_bits ftr_id_pfr2[] = {
	ARM64_FTR_BITS(FTR_HIDDEN, FTR_NONSTRICT, FTR_LOWER_SAFE, ID_PFR2_SSBS_SHIFT, 4, 0),
	ARM64_FTR_BITS(FTR_HIDDEN, FTR_NONSTRICT, FTR_LOWER_SAFE, ID_PFR2_CSV3_SHIFT, 4, 0),
	ARM64_FTR_END,
};

static const struct arm64_ftr_bits ftr_id_dfr0[] = {
	/* [31:28] TraceFilt */
	S_ARM64_FTR_BITS(FTR_HIDDEN, FTR_NONSTRICT, FTR_EXACT, ID_DFR0_PERFMON_SHIFT, 4, 0),
	ARM64_FTR_BITS(FTR_HIDDEN, FTR_STRICT, FTR_LOWER_SAFE, ID_DFR0_MPROFDBG_SHIFT, 4, 0),
	ARM64_FTR_BITS(FTR_HIDDEN, FTR_STRICT, FTR_LOWER_SAFE, ID_DFR0_MMAPTRC_SHIFT, 4, 0),
	ARM64_FTR_BITS(FTR_HIDDEN, FTR_STRICT, FTR_LOWER_SAFE, ID_DFR0_COPTRC_SHIFT, 4, 0),
	ARM64_FTR_BITS(FTR_HIDDEN, FTR_STRICT, FTR_LOWER_SAFE, ID_DFR0_MMAPDBG_SHIFT, 4, 0),
	ARM64_FTR_BITS(FTR_HIDDEN, FTR_STRICT, FTR_LOWER_SAFE, ID_DFR0_COPSDBG_SHIFT, 4, 0),
	ARM64_FTR_BITS(FTR_HIDDEN, FTR_STRICT, FTR_LOWER_SAFE, ID_DFR0_COPDBG_SHIFT, 4, 0),
	ARM64_FTR_END,
};

static const struct arm64_ftr_bits ftr_id_dfr1[] = {
	S_ARM64_FTR_BITS(FTR_HIDDEN, FTR_STRICT, FTR_LOWER_SAFE, ID_DFR1_MTPMU_SHIFT, 4, 0),
	ARM64_FTR_END,
};

static const struct arm64_ftr_bits ftr_zcr[] = {
	ARM64_FTR_BITS(FTR_HIDDEN, FTR_NONSTRICT, FTR_LOWER_SAFE,
		ZCR_ELx_LEN_SHIFT, ZCR_ELx_LEN_SIZE, 0),	/* LEN */
	ARM64_FTR_END,
};

/*
 * Common ftr bits for a 32bit register with all hidden, strict
 * attributes, with 4bit feature fields and a default safe value of
 * 0. Covers the following 32bit registers:
 * id_isar[1-3], id_mmfr[1-3]
 */
static const struct arm64_ftr_bits ftr_generic_32bits[] = {
	ARM64_FTR_BITS(FTR_HIDDEN, FTR_STRICT, FTR_LOWER_SAFE, 28, 4, 0),
	ARM64_FTR_BITS(FTR_HIDDEN, FTR_STRICT, FTR_LOWER_SAFE, 24, 4, 0),
	ARM64_FTR_BITS(FTR_HIDDEN, FTR_STRICT, FTR_LOWER_SAFE, 20, 4, 0),
	ARM64_FTR_BITS(FTR_HIDDEN, FTR_STRICT, FTR_LOWER_SAFE, 16, 4, 0),
	ARM64_FTR_BITS(FTR_HIDDEN, FTR_STRICT, FTR_LOWER_SAFE, 12, 4, 0),
	ARM64_FTR_BITS(FTR_HIDDEN, FTR_STRICT, FTR_LOWER_SAFE, 8, 4, 0),
	ARM64_FTR_BITS(FTR_HIDDEN, FTR_STRICT, FTR_LOWER_SAFE, 4, 4, 0),
	ARM64_FTR_BITS(FTR_HIDDEN, FTR_STRICT, FTR_LOWER_SAFE, 0, 4, 0),
	ARM64_FTR_END,
};

/* Table for a single 32bit feature value */
static const struct arm64_ftr_bits ftr_single32[] = {
	ARM64_FTR_BITS(FTR_HIDDEN, FTR_STRICT, FTR_EXACT, 0, 32, 0),
	ARM64_FTR_END,
};

static const struct arm64_ftr_bits ftr_raz[] = {
	ARM64_FTR_END,
};

#define __ARM64_FTR_REG_OVERRIDE(id_str, id, table, ovr) {	\
		.sys_id = id,					\
		.reg = 	&(struct arm64_ftr_reg){		\
			.name = id_str,				\
			.override = (ovr),			\
			.ftr_bits = &((table)[0]),		\
	}}

#define ARM64_FTR_REG_OVERRIDE(id, table, ovr)	\
	__ARM64_FTR_REG_OVERRIDE(#id, id, table, ovr)

#define ARM64_FTR_REG(id, table)		\
	__ARM64_FTR_REG_OVERRIDE(#id, id, table, &no_override)

struct arm64_ftr_override __ro_after_init id_aa64mmfr1_override;
struct arm64_ftr_override __ro_after_init id_aa64pfr1_override;
struct arm64_ftr_override __ro_after_init id_aa64isar1_override;

static const struct __ftr_reg_entry {
	u32			sys_id;
	struct arm64_ftr_reg 	*reg;
} arm64_ftr_regs[] = {

	/* Op1 = 0, CRn = 0, CRm = 1 */
	ARM64_FTR_REG(SYS_ID_PFR0_EL1, ftr_id_pfr0),
	ARM64_FTR_REG(SYS_ID_PFR1_EL1, ftr_id_pfr1),
	ARM64_FTR_REG(SYS_ID_DFR0_EL1, ftr_id_dfr0),
	ARM64_FTR_REG(SYS_ID_MMFR0_EL1, ftr_id_mmfr0),
	ARM64_FTR_REG(SYS_ID_MMFR1_EL1, ftr_generic_32bits),
	ARM64_FTR_REG(SYS_ID_MMFR2_EL1, ftr_generic_32bits),
	ARM64_FTR_REG(SYS_ID_MMFR3_EL1, ftr_generic_32bits),

	/* Op1 = 0, CRn = 0, CRm = 2 */
	ARM64_FTR_REG(SYS_ID_ISAR0_EL1, ftr_id_isar0),
	ARM64_FTR_REG(SYS_ID_ISAR1_EL1, ftr_generic_32bits),
	ARM64_FTR_REG(SYS_ID_ISAR2_EL1, ftr_generic_32bits),
	ARM64_FTR_REG(SYS_ID_ISAR3_EL1, ftr_generic_32bits),
	ARM64_FTR_REG(SYS_ID_ISAR4_EL1, ftr_id_isar4),
	ARM64_FTR_REG(SYS_ID_ISAR5_EL1, ftr_id_isar5),
	ARM64_FTR_REG(SYS_ID_MMFR4_EL1, ftr_id_mmfr4),
	ARM64_FTR_REG(SYS_ID_ISAR6_EL1, ftr_id_isar6),

	/* Op1 = 0, CRn = 0, CRm = 3 */
	ARM64_FTR_REG(SYS_MVFR0_EL1, ftr_mvfr0),
	ARM64_FTR_REG(SYS_MVFR1_EL1, ftr_mvfr1),
	ARM64_FTR_REG(SYS_MVFR2_EL1, ftr_mvfr2),
	ARM64_FTR_REG(SYS_ID_PFR2_EL1, ftr_id_pfr2),
	ARM64_FTR_REG(SYS_ID_DFR1_EL1, ftr_id_dfr1),
	ARM64_FTR_REG(SYS_ID_MMFR5_EL1, ftr_id_mmfr5),

	/* Op1 = 0, CRn = 0, CRm = 4 */
	ARM64_FTR_REG(SYS_ID_AA64PFR0_EL1, ftr_id_aa64pfr0),
	ARM64_FTR_REG_OVERRIDE(SYS_ID_AA64PFR1_EL1, ftr_id_aa64pfr1,
			       &id_aa64pfr1_override),
	ARM64_FTR_REG(SYS_ID_AA64ZFR0_EL1, ftr_id_aa64zfr0),

	/* Op1 = 0, CRn = 0, CRm = 5 */
	ARM64_FTR_REG(SYS_ID_AA64DFR0_EL1, ftr_id_aa64dfr0),
	ARM64_FTR_REG(SYS_ID_AA64DFR1_EL1, ftr_raz),

	/* Op1 = 0, CRn = 0, CRm = 6 */
	ARM64_FTR_REG(SYS_ID_AA64ISAR0_EL1, ftr_id_aa64isar0),
	ARM64_FTR_REG_OVERRIDE(SYS_ID_AA64ISAR1_EL1, ftr_id_aa64isar1,
			       &id_aa64isar1_override),
	ARM64_FTR_REG(SYS_ID_AA64ISAR2_EL1, ftr_id_aa64isar2),

	/* Op1 = 0, CRn = 0, CRm = 7 */
	ARM64_FTR_REG(SYS_ID_AA64MMFR0_EL1, ftr_id_aa64mmfr0),
	ARM64_FTR_REG_OVERRIDE(SYS_ID_AA64MMFR1_EL1, ftr_id_aa64mmfr1,
			       &id_aa64mmfr1_override),
	ARM64_FTR_REG(SYS_ID_AA64MMFR2_EL1, ftr_id_aa64mmfr2),

	/* Op1 = 0, CRn = 1, CRm = 2 */
	ARM64_FTR_REG(SYS_ZCR_EL1, ftr_zcr),

	/* Op1 = 1, CRn = 0, CRm = 0 */
	ARM64_FTR_REG(SYS_GMID_EL1, ftr_gmid),

	/* Op1 = 3, CRn = 0, CRm = 0 */
	{ SYS_CTR_EL0, &arm64_ftr_reg_ctrel0 },
	ARM64_FTR_REG(SYS_DCZID_EL0, ftr_dczid),

	/* Op1 = 3, CRn = 14, CRm = 0 */
	ARM64_FTR_REG(SYS_CNTFRQ_EL0, ftr_single32),
};

static int search_cmp_ftr_reg(const void *id, const void *regp)
{
	return (int)(unsigned long)id - (int)((const struct __ftr_reg_entry *)regp)->sys_id;
}

/*
 * get_arm64_ftr_reg_nowarn - Looks up a feature register entry using
 * its sys_reg() encoding. With the array arm64_ftr_regs sorted in the
 * ascending order of sys_id, we use binary search to find a matching
 * entry.
 *
 * returns - Upon success,  matching ftr_reg entry for id.
 *         - NULL on failure. It is upto the caller to decide
 *	     the impact of a failure.
 */
static struct arm64_ftr_reg *get_arm64_ftr_reg_nowarn(u32 sys_id)
{
	const struct __ftr_reg_entry *ret;

	ret = bsearch((const void *)(unsigned long)sys_id,
			arm64_ftr_regs,
			ARRAY_SIZE(arm64_ftr_regs),
			sizeof(arm64_ftr_regs[0]),
			search_cmp_ftr_reg);
	if (ret)
		return ret->reg;
	return NULL;
}

/*
 * get_arm64_ftr_reg - Looks up a feature register entry using
 * its sys_reg() encoding. This calls get_arm64_ftr_reg_nowarn().
 *
 * returns - Upon success,  matching ftr_reg entry for id.
 *         - NULL on failure but with an WARN_ON().
 */
static struct arm64_ftr_reg *get_arm64_ftr_reg(u32 sys_id)
{
	struct arm64_ftr_reg *reg;

	reg = get_arm64_ftr_reg_nowarn(sys_id);

	/*
	 * Requesting a non-existent register search is an error. Warn
	 * and let the caller handle it.
	 */
	WARN_ON(!reg);
	return reg;
}

static u64 arm64_ftr_set_value(const struct arm64_ftr_bits *ftrp, s64 reg,
			       s64 ftr_val)
{
	u64 mask = arm64_ftr_mask(ftrp);

	reg &= ~mask;
	reg |= (ftr_val << ftrp->shift) & mask;
	return reg;
}

static s64 arm64_ftr_safe_value(const struct arm64_ftr_bits *ftrp, s64 new,
				s64 cur)
{
	s64 ret = 0;

	switch (ftrp->type) {
	case FTR_EXACT:
		ret = ftrp->safe_val;
		break;
	case FTR_LOWER_SAFE:
		ret = min(new, cur);
		break;
	case FTR_HIGHER_OR_ZERO_SAFE:
		if (!cur || !new)
			break;
		fallthrough;
	case FTR_HIGHER_SAFE:
		ret = max(new, cur);
		break;
	default:
		BUG();
	}

	return ret;
}

static void __init sort_ftr_regs(void)
{
	unsigned int i;

	for (i = 0; i < ARRAY_SIZE(arm64_ftr_regs); i++) {
		const struct arm64_ftr_reg *ftr_reg = arm64_ftr_regs[i].reg;
		const struct arm64_ftr_bits *ftr_bits = ftr_reg->ftr_bits;
		unsigned int j = 0;

		/*
		 * Features here must be sorted in descending order with respect
		 * to their shift values and should not overlap with each other.
		 */
		for (; ftr_bits->width != 0; ftr_bits++, j++) {
			unsigned int width = ftr_reg->ftr_bits[j].width;
			unsigned int shift = ftr_reg->ftr_bits[j].shift;
			unsigned int prev_shift;

			WARN((shift  + width) > 64,
				"%s has invalid feature at shift %d\n",
				ftr_reg->name, shift);

			/*
			 * Skip the first feature. There is nothing to
			 * compare against for now.
			 */
			if (j == 0)
				continue;

			prev_shift = ftr_reg->ftr_bits[j - 1].shift;
			WARN((shift + width) > prev_shift,
				"%s has feature overlap at shift %d\n",
				ftr_reg->name, shift);
		}

		/*
		 * Skip the first register. There is nothing to
		 * compare against for now.
		 */
		if (i == 0)
			continue;
		/*
		 * Registers here must be sorted in ascending order with respect
		 * to sys_id for subsequent binary search in get_arm64_ftr_reg()
		 * to work correctly.
		 */
		BUG_ON(arm64_ftr_regs[i].sys_id < arm64_ftr_regs[i - 1].sys_id);
	}
}

/*
 * Initialise the CPU feature register from Boot CPU values.
 * Also initiliases the strict_mask for the register.
 * Any bits that are not covered by an arm64_ftr_bits entry are considered
 * RES0 for the system-wide value, and must strictly match.
 */
static void init_cpu_ftr_reg(u32 sys_reg, u64 new)
{
	u64 val = 0;
	u64 strict_mask = ~0x0ULL;
	u64 user_mask = 0;
	u64 valid_mask = 0;

	const struct arm64_ftr_bits *ftrp;
	struct arm64_ftr_reg *reg = get_arm64_ftr_reg(sys_reg);

	if (!reg)
		return;

	for (ftrp = reg->ftr_bits; ftrp->width; ftrp++) {
		u64 ftr_mask = arm64_ftr_mask(ftrp);
		s64 ftr_new = arm64_ftr_value(ftrp, new);
		s64 ftr_ovr = arm64_ftr_value(ftrp, reg->override->val);

		if ((ftr_mask & reg->override->mask) == ftr_mask) {
			s64 tmp = arm64_ftr_safe_value(ftrp, ftr_ovr, ftr_new);
			char *str = NULL;

			if (ftr_ovr != tmp) {
				/* Unsafe, remove the override */
				reg->override->mask &= ~ftr_mask;
				reg->override->val &= ~ftr_mask;
				tmp = ftr_ovr;
				str = "ignoring override";
			} else if (ftr_new != tmp) {
				/* Override was valid */
				ftr_new = tmp;
				str = "forced";
			} else if (ftr_ovr == tmp) {
				/* Override was the safe value */
				str = "already set";
			}

			if (str)
				pr_warn("%s[%d:%d]: %s to %llx\n",
					reg->name,
					ftrp->shift + ftrp->width - 1,
					ftrp->shift, str, tmp);
		} else if ((ftr_mask & reg->override->val) == ftr_mask) {
			reg->override->val &= ~ftr_mask;
			pr_warn("%s[%d:%d]: impossible override, ignored\n",
				reg->name,
				ftrp->shift + ftrp->width - 1,
				ftrp->shift);
		}

		val = arm64_ftr_set_value(ftrp, val, ftr_new);

		valid_mask |= ftr_mask;
		if (!ftrp->strict)
			strict_mask &= ~ftr_mask;
		if (ftrp->visible)
			user_mask |= ftr_mask;
		else
			reg->user_val = arm64_ftr_set_value(ftrp,
							    reg->user_val,
							    ftrp->safe_val);
	}

	val &= valid_mask;

	reg->sys_val = val;
	reg->strict_mask = strict_mask;
	reg->user_mask = user_mask;
}

extern const struct arm64_cpu_capabilities arm64_errata[];
static const struct arm64_cpu_capabilities arm64_features[];

static void __init
init_cpu_hwcaps_indirect_list_from_array(const struct arm64_cpu_capabilities *caps)
{
	for (; caps->matches; caps++) {
		if (WARN(caps->capability >= ARM64_NCAPS,
			"Invalid capability %d\n", caps->capability))
			continue;
		if (WARN(cpu_hwcaps_ptrs[caps->capability],
			"Duplicate entry for capability %d\n",
			caps->capability))
			continue;
		cpu_hwcaps_ptrs[caps->capability] = caps;
	}
}

static void __init init_cpu_hwcaps_indirect_list(void)
{
	init_cpu_hwcaps_indirect_list_from_array(arm64_features);
	init_cpu_hwcaps_indirect_list_from_array(arm64_errata);
}

static void __init setup_boot_cpu_capabilities(void);

static void init_32bit_cpu_features(struct cpuinfo_32bit *info)
{
	init_cpu_ftr_reg(SYS_ID_DFR0_EL1, info->reg_id_dfr0);
	init_cpu_ftr_reg(SYS_ID_DFR1_EL1, info->reg_id_dfr1);
	init_cpu_ftr_reg(SYS_ID_ISAR0_EL1, info->reg_id_isar0);
	init_cpu_ftr_reg(SYS_ID_ISAR1_EL1, info->reg_id_isar1);
	init_cpu_ftr_reg(SYS_ID_ISAR2_EL1, info->reg_id_isar2);
	init_cpu_ftr_reg(SYS_ID_ISAR3_EL1, info->reg_id_isar3);
	init_cpu_ftr_reg(SYS_ID_ISAR4_EL1, info->reg_id_isar4);
	init_cpu_ftr_reg(SYS_ID_ISAR5_EL1, info->reg_id_isar5);
	init_cpu_ftr_reg(SYS_ID_ISAR6_EL1, info->reg_id_isar6);
	init_cpu_ftr_reg(SYS_ID_MMFR0_EL1, info->reg_id_mmfr0);
	init_cpu_ftr_reg(SYS_ID_MMFR1_EL1, info->reg_id_mmfr1);
	init_cpu_ftr_reg(SYS_ID_MMFR2_EL1, info->reg_id_mmfr2);
	init_cpu_ftr_reg(SYS_ID_MMFR3_EL1, info->reg_id_mmfr3);
	init_cpu_ftr_reg(SYS_ID_MMFR4_EL1, info->reg_id_mmfr4);
	init_cpu_ftr_reg(SYS_ID_MMFR5_EL1, info->reg_id_mmfr5);
	init_cpu_ftr_reg(SYS_ID_PFR0_EL1, info->reg_id_pfr0);
	init_cpu_ftr_reg(SYS_ID_PFR1_EL1, info->reg_id_pfr1);
	init_cpu_ftr_reg(SYS_ID_PFR2_EL1, info->reg_id_pfr2);
	init_cpu_ftr_reg(SYS_MVFR0_EL1, info->reg_mvfr0);
	init_cpu_ftr_reg(SYS_MVFR1_EL1, info->reg_mvfr1);
	init_cpu_ftr_reg(SYS_MVFR2_EL1, info->reg_mvfr2);
}

void __init init_cpu_features(struct cpuinfo_arm64 *info)
{
	/* Before we start using the tables, make sure it is sorted */
	sort_ftr_regs();

	init_cpu_ftr_reg(SYS_CTR_EL0, info->reg_ctr);
	init_cpu_ftr_reg(SYS_DCZID_EL0, info->reg_dczid);
	init_cpu_ftr_reg(SYS_CNTFRQ_EL0, info->reg_cntfrq);
	init_cpu_ftr_reg(SYS_ID_AA64DFR0_EL1, info->reg_id_aa64dfr0);
	init_cpu_ftr_reg(SYS_ID_AA64DFR1_EL1, info->reg_id_aa64dfr1);
	init_cpu_ftr_reg(SYS_ID_AA64ISAR0_EL1, info->reg_id_aa64isar0);
	init_cpu_ftr_reg(SYS_ID_AA64ISAR1_EL1, info->reg_id_aa64isar1);
	init_cpu_ftr_reg(SYS_ID_AA64ISAR2_EL1, info->reg_id_aa64isar2);
	init_cpu_ftr_reg(SYS_ID_AA64MMFR0_EL1, info->reg_id_aa64mmfr0);
	init_cpu_ftr_reg(SYS_ID_AA64MMFR1_EL1, info->reg_id_aa64mmfr1);
	init_cpu_ftr_reg(SYS_ID_AA64MMFR2_EL1, info->reg_id_aa64mmfr2);
	init_cpu_ftr_reg(SYS_ID_AA64PFR0_EL1, info->reg_id_aa64pfr0);
	init_cpu_ftr_reg(SYS_ID_AA64PFR1_EL1, info->reg_id_aa64pfr1);
	init_cpu_ftr_reg(SYS_ID_AA64ZFR0_EL1, info->reg_id_aa64zfr0);

	if (id_aa64pfr0_32bit_el0(info->reg_id_aa64pfr0))
		init_32bit_cpu_features(&info->aarch32);

	if (id_aa64pfr0_sve(info->reg_id_aa64pfr0)) {
		init_cpu_ftr_reg(SYS_ZCR_EL1, info->reg_zcr);
		sve_init_vq_map();
	}

	if (id_aa64pfr1_mte(info->reg_id_aa64pfr1))
		init_cpu_ftr_reg(SYS_GMID_EL1, info->reg_gmid);

	/*
	 * Initialize the indirect array of CPU hwcaps capabilities pointers
	 * before we handle the boot CPU below.
	 */
	init_cpu_hwcaps_indirect_list();

	/*
	 * Detect and enable early CPU capabilities based on the boot CPU,
	 * after we have initialised the CPU feature infrastructure.
	 */
	setup_boot_cpu_capabilities();
}

static void update_cpu_ftr_reg(struct arm64_ftr_reg *reg, u64 new)
{
	const struct arm64_ftr_bits *ftrp;

	for (ftrp = reg->ftr_bits; ftrp->width; ftrp++) {
		s64 ftr_cur = arm64_ftr_value(ftrp, reg->sys_val);
		s64 ftr_new = arm64_ftr_value(ftrp, new);

		if (ftr_cur == ftr_new)
			continue;
		/* Find a safe value */
		ftr_new = arm64_ftr_safe_value(ftrp, ftr_new, ftr_cur);
		reg->sys_val = arm64_ftr_set_value(ftrp, reg->sys_val, ftr_new);
	}

}

static int check_update_ftr_reg(u32 sys_id, int cpu, u64 val, u64 boot)
{
	struct arm64_ftr_reg *regp = get_arm64_ftr_reg(sys_id);

	if (!regp)
		return 0;

	update_cpu_ftr_reg(regp, val);
	if ((boot & regp->strict_mask) == (val & regp->strict_mask))
		return 0;
	pr_warn("SANITY CHECK: Unexpected variation in %s. Boot CPU: %#016llx, CPU%d: %#016llx\n",
			regp->name, boot, cpu, val);
	return 1;
}

static void relax_cpu_ftr_reg(u32 sys_id, int field)
{
	const struct arm64_ftr_bits *ftrp;
	struct arm64_ftr_reg *regp = get_arm64_ftr_reg(sys_id);

	if (!regp)
		return;

	for (ftrp = regp->ftr_bits; ftrp->width; ftrp++) {
		if (ftrp->shift == field) {
			regp->strict_mask &= ~arm64_ftr_mask(ftrp);
			break;
		}
	}

	/* Bogus field? */
	WARN_ON(!ftrp->width);
}

static void lazy_init_32bit_cpu_features(struct cpuinfo_arm64 *info,
					 struct cpuinfo_arm64 *boot)
{
	static bool boot_cpu_32bit_regs_overridden = false;

	if (!allow_mismatched_32bit_el0 || boot_cpu_32bit_regs_overridden)
		return;

	if (id_aa64pfr0_32bit_el0(boot->reg_id_aa64pfr0))
		return;

	boot->aarch32 = info->aarch32;
	init_32bit_cpu_features(&boot->aarch32);
	boot_cpu_32bit_regs_overridden = true;
}

static int update_32bit_cpu_features(int cpu, struct cpuinfo_32bit *info,
				     struct cpuinfo_32bit *boot)
{
	int taint = 0;
	u64 pfr0 = read_sanitised_ftr_reg(SYS_ID_AA64PFR0_EL1);

	/*
	 * If we don't have AArch32 at EL1, then relax the strictness of
	 * EL1-dependent register fields to avoid spurious sanity check fails.
	 */
	if (!id_aa64pfr0_32bit_el1(pfr0)) {
		relax_cpu_ftr_reg(SYS_ID_ISAR4_EL1, ID_ISAR4_SMC_SHIFT);
		relax_cpu_ftr_reg(SYS_ID_PFR1_EL1, ID_PFR1_VIRT_FRAC_SHIFT);
		relax_cpu_ftr_reg(SYS_ID_PFR1_EL1, ID_PFR1_SEC_FRAC_SHIFT);
		relax_cpu_ftr_reg(SYS_ID_PFR1_EL1, ID_PFR1_VIRTUALIZATION_SHIFT);
		relax_cpu_ftr_reg(SYS_ID_PFR1_EL1, ID_PFR1_SECURITY_SHIFT);
		relax_cpu_ftr_reg(SYS_ID_PFR1_EL1, ID_PFR1_PROGMOD_SHIFT);
	}

	taint |= check_update_ftr_reg(SYS_ID_DFR0_EL1, cpu,
				      info->reg_id_dfr0, boot->reg_id_dfr0);
	taint |= check_update_ftr_reg(SYS_ID_DFR1_EL1, cpu,
				      info->reg_id_dfr1, boot->reg_id_dfr1);
	taint |= check_update_ftr_reg(SYS_ID_ISAR0_EL1, cpu,
				      info->reg_id_isar0, boot->reg_id_isar0);
	taint |= check_update_ftr_reg(SYS_ID_ISAR1_EL1, cpu,
				      info->reg_id_isar1, boot->reg_id_isar1);
	taint |= check_update_ftr_reg(SYS_ID_ISAR2_EL1, cpu,
				      info->reg_id_isar2, boot->reg_id_isar2);
	taint |= check_update_ftr_reg(SYS_ID_ISAR3_EL1, cpu,
				      info->reg_id_isar3, boot->reg_id_isar3);
	taint |= check_update_ftr_reg(SYS_ID_ISAR4_EL1, cpu,
				      info->reg_id_isar4, boot->reg_id_isar4);
	taint |= check_update_ftr_reg(SYS_ID_ISAR5_EL1, cpu,
				      info->reg_id_isar5, boot->reg_id_isar5);
	taint |= check_update_ftr_reg(SYS_ID_ISAR6_EL1, cpu,
				      info->reg_id_isar6, boot->reg_id_isar6);

	/*
	 * Regardless of the value of the AuxReg field, the AIFSR, ADFSR, and
	 * ACTLR formats could differ across CPUs and therefore would have to
	 * be trapped for virtualization anyway.
	 */
	taint |= check_update_ftr_reg(SYS_ID_MMFR0_EL1, cpu,
				      info->reg_id_mmfr0, boot->reg_id_mmfr0);
	taint |= check_update_ftr_reg(SYS_ID_MMFR1_EL1, cpu,
				      info->reg_id_mmfr1, boot->reg_id_mmfr1);
	taint |= check_update_ftr_reg(SYS_ID_MMFR2_EL1, cpu,
				      info->reg_id_mmfr2, boot->reg_id_mmfr2);
	taint |= check_update_ftr_reg(SYS_ID_MMFR3_EL1, cpu,
				      info->reg_id_mmfr3, boot->reg_id_mmfr3);
	taint |= check_update_ftr_reg(SYS_ID_MMFR4_EL1, cpu,
				      info->reg_id_mmfr4, boot->reg_id_mmfr4);
	taint |= check_update_ftr_reg(SYS_ID_MMFR5_EL1, cpu,
				      info->reg_id_mmfr5, boot->reg_id_mmfr5);
	taint |= check_update_ftr_reg(SYS_ID_PFR0_EL1, cpu,
				      info->reg_id_pfr0, boot->reg_id_pfr0);
	taint |= check_update_ftr_reg(SYS_ID_PFR1_EL1, cpu,
				      info->reg_id_pfr1, boot->reg_id_pfr1);
	taint |= check_update_ftr_reg(SYS_ID_PFR2_EL1, cpu,
				      info->reg_id_pfr2, boot->reg_id_pfr2);
	taint |= check_update_ftr_reg(SYS_MVFR0_EL1, cpu,
				      info->reg_mvfr0, boot->reg_mvfr0);
	taint |= check_update_ftr_reg(SYS_MVFR1_EL1, cpu,
				      info->reg_mvfr1, boot->reg_mvfr1);
	taint |= check_update_ftr_reg(SYS_MVFR2_EL1, cpu,
				      info->reg_mvfr2, boot->reg_mvfr2);

	return taint;
}

/*
 * Update system wide CPU feature registers with the values from a
 * non-boot CPU. Also performs SANITY checks to make sure that there
 * aren't any insane variations from that of the boot CPU.
 */
void update_cpu_features(int cpu,
			 struct cpuinfo_arm64 *info,
			 struct cpuinfo_arm64 *boot)
{
	int taint = 0;

	/*
	 * The kernel can handle differing I-cache policies, but otherwise
	 * caches should look identical. Userspace JITs will make use of
	 * *minLine.
	 */
	taint |= check_update_ftr_reg(SYS_CTR_EL0, cpu,
				      info->reg_ctr, boot->reg_ctr);

	/*
	 * Userspace may perform DC ZVA instructions. Mismatched block sizes
	 * could result in too much or too little memory being zeroed if a
	 * process is preempted and migrated between CPUs.
	 */
	taint |= check_update_ftr_reg(SYS_DCZID_EL0, cpu,
				      info->reg_dczid, boot->reg_dczid);

	/* If different, timekeeping will be broken (especially with KVM) */
	taint |= check_update_ftr_reg(SYS_CNTFRQ_EL0, cpu,
				      info->reg_cntfrq, boot->reg_cntfrq);

	/*
	 * The kernel uses self-hosted debug features and expects CPUs to
	 * support identical debug features. We presently need CTX_CMPs, WRPs,
	 * and BRPs to be identical.
	 * ID_AA64DFR1 is currently RES0.
	 */
	taint |= check_update_ftr_reg(SYS_ID_AA64DFR0_EL1, cpu,
				      info->reg_id_aa64dfr0, boot->reg_id_aa64dfr0);
	taint |= check_update_ftr_reg(SYS_ID_AA64DFR1_EL1, cpu,
				      info->reg_id_aa64dfr1, boot->reg_id_aa64dfr1);
	/*
	 * Even in big.LITTLE, processors should be identical instruction-set
	 * wise.
	 */
	taint |= check_update_ftr_reg(SYS_ID_AA64ISAR0_EL1, cpu,
				      info->reg_id_aa64isar0, boot->reg_id_aa64isar0);
	taint |= check_update_ftr_reg(SYS_ID_AA64ISAR1_EL1, cpu,
				      info->reg_id_aa64isar1, boot->reg_id_aa64isar1);
	taint |= check_update_ftr_reg(SYS_ID_AA64ISAR2_EL1, cpu,
				      info->reg_id_aa64isar2, boot->reg_id_aa64isar2);

	/*
	 * Differing PARange support is fine as long as all peripherals and
	 * memory are mapped within the minimum PARange of all CPUs.
	 * Linux should not care about secure memory.
	 */
	taint |= check_update_ftr_reg(SYS_ID_AA64MMFR0_EL1, cpu,
				      info->reg_id_aa64mmfr0, boot->reg_id_aa64mmfr0);
	taint |= check_update_ftr_reg(SYS_ID_AA64MMFR1_EL1, cpu,
				      info->reg_id_aa64mmfr1, boot->reg_id_aa64mmfr1);
	taint |= check_update_ftr_reg(SYS_ID_AA64MMFR2_EL1, cpu,
				      info->reg_id_aa64mmfr2, boot->reg_id_aa64mmfr2);

	taint |= check_update_ftr_reg(SYS_ID_AA64PFR0_EL1, cpu,
				      info->reg_id_aa64pfr0, boot->reg_id_aa64pfr0);
	taint |= check_update_ftr_reg(SYS_ID_AA64PFR1_EL1, cpu,
				      info->reg_id_aa64pfr1, boot->reg_id_aa64pfr1);

	taint |= check_update_ftr_reg(SYS_ID_AA64ZFR0_EL1, cpu,
				      info->reg_id_aa64zfr0, boot->reg_id_aa64zfr0);

	if (id_aa64pfr0_sve(info->reg_id_aa64pfr0)) {
		taint |= check_update_ftr_reg(SYS_ZCR_EL1, cpu,
					info->reg_zcr, boot->reg_zcr);

		/* Probe vector lengths, unless we already gave up on SVE */
		if (id_aa64pfr0_sve(read_sanitised_ftr_reg(SYS_ID_AA64PFR0_EL1)) &&
		    !system_capabilities_finalized())
			sve_update_vq_map();
	}

	/*
	 * The kernel uses the LDGM/STGM instructions and the number of tags
	 * they read/write depends on the GMID_EL1.BS field. Check that the
	 * value is the same on all CPUs.
	 */
	if (IS_ENABLED(CONFIG_ARM64_MTE) &&
	    id_aa64pfr1_mte(info->reg_id_aa64pfr1)) {
		taint |= check_update_ftr_reg(SYS_GMID_EL1, cpu,
					      info->reg_gmid, boot->reg_gmid);
	}

	/*
	 * If we don't have AArch32 at all then skip the checks entirely
	 * as the register values may be UNKNOWN and we're not going to be
	 * using them for anything.
	 *
	 * This relies on a sanitised view of the AArch64 ID registers
	 * (e.g. SYS_ID_AA64PFR0_EL1), so we call it last.
	 */
	if (id_aa64pfr0_32bit_el0(info->reg_id_aa64pfr0)) {
		lazy_init_32bit_cpu_features(info, boot);
		taint |= update_32bit_cpu_features(cpu, &info->aarch32,
						   &boot->aarch32);
	}

	/*
	 * Mismatched CPU features are a recipe for disaster. Don't even
	 * pretend to support them.
	 */
	if (taint) {
		pr_warn_once("Unsupported CPU feature variation detected.\n");
		add_taint(TAINT_CPU_OUT_OF_SPEC, LOCKDEP_STILL_OK);
	}
}

u64 read_sanitised_ftr_reg(u32 id)
{
	struct arm64_ftr_reg *regp = get_arm64_ftr_reg(id);

	if (!regp)
		return 0;
	return regp->sys_val;
}
EXPORT_SYMBOL_GPL(read_sanitised_ftr_reg);

#define read_sysreg_case(r)	\
	case r:		val = read_sysreg_s(r); break;

/*
 * __read_sysreg_by_encoding() - Used by a STARTING cpu before cpuinfo is populated.
 * Read the system register on the current CPU
 */
u64 __read_sysreg_by_encoding(u32 sys_id)
{
	struct arm64_ftr_reg *regp;
	u64 val;

	switch (sys_id) {
	read_sysreg_case(SYS_ID_PFR0_EL1);
	read_sysreg_case(SYS_ID_PFR1_EL1);
	read_sysreg_case(SYS_ID_PFR2_EL1);
	read_sysreg_case(SYS_ID_DFR0_EL1);
	read_sysreg_case(SYS_ID_DFR1_EL1);
	read_sysreg_case(SYS_ID_MMFR0_EL1);
	read_sysreg_case(SYS_ID_MMFR1_EL1);
	read_sysreg_case(SYS_ID_MMFR2_EL1);
	read_sysreg_case(SYS_ID_MMFR3_EL1);
	read_sysreg_case(SYS_ID_MMFR4_EL1);
	read_sysreg_case(SYS_ID_MMFR5_EL1);
	read_sysreg_case(SYS_ID_ISAR0_EL1);
	read_sysreg_case(SYS_ID_ISAR1_EL1);
	read_sysreg_case(SYS_ID_ISAR2_EL1);
	read_sysreg_case(SYS_ID_ISAR3_EL1);
	read_sysreg_case(SYS_ID_ISAR4_EL1);
	read_sysreg_case(SYS_ID_ISAR5_EL1);
	read_sysreg_case(SYS_ID_ISAR6_EL1);
	read_sysreg_case(SYS_MVFR0_EL1);
	read_sysreg_case(SYS_MVFR1_EL1);
	read_sysreg_case(SYS_MVFR2_EL1);

	read_sysreg_case(SYS_ID_AA64PFR0_EL1);
	read_sysreg_case(SYS_ID_AA64PFR1_EL1);
	read_sysreg_case(SYS_ID_AA64ZFR0_EL1);
	read_sysreg_case(SYS_ID_AA64DFR0_EL1);
	read_sysreg_case(SYS_ID_AA64DFR1_EL1);
	read_sysreg_case(SYS_ID_AA64MMFR0_EL1);
	read_sysreg_case(SYS_ID_AA64MMFR1_EL1);
	read_sysreg_case(SYS_ID_AA64MMFR2_EL1);
	read_sysreg_case(SYS_ID_AA64ISAR0_EL1);
	read_sysreg_case(SYS_ID_AA64ISAR1_EL1);
	read_sysreg_case(SYS_ID_AA64ISAR2_EL1);

	read_sysreg_case(SYS_CNTFRQ_EL0);
	read_sysreg_case(SYS_CTR_EL0);
	read_sysreg_case(SYS_DCZID_EL0);

	default:
		BUG();
		return 0;
	}

	regp  = get_arm64_ftr_reg(sys_id);
	if (regp) {
		val &= ~regp->override->mask;
		val |= (regp->override->val & regp->override->mask);
	}

	return val;
}

#include <linux/irqchip/arm-gic-v3.h>

static bool
feature_matches(u64 reg, const struct arm64_cpu_capabilities *entry)
{
	int val = cpuid_feature_extract_field(reg, entry->field_pos, entry->sign);

	return val >= entry->min_field_value;
}

static u64
read_scoped_sysreg(const struct arm64_cpu_capabilities *entry, int scope)
{
	WARN_ON(scope == SCOPE_LOCAL_CPU && preemptible());
	if (scope == SCOPE_SYSTEM)
		return read_sanitised_ftr_reg(entry->sys_reg);
	else
		return __read_sysreg_by_encoding(entry->sys_reg);
}

static bool
has_user_cpuid_feature(const struct arm64_cpu_capabilities *entry, int scope)
{
	int mask;
	struct arm64_ftr_reg *regp;
	u64 val = read_scoped_sysreg(entry, scope);

	regp = get_arm64_ftr_reg(entry->sys_reg);
	if (!regp)
		return false;

	mask = cpuid_feature_extract_unsigned_field(regp->user_mask,
						    entry->field_pos);
	if (!mask)
		return false;

	return feature_matches(val, entry);
}

static bool
has_cpuid_feature(const struct arm64_cpu_capabilities *entry, int scope)
{
	u64 val = read_scoped_sysreg(entry, scope);
	return feature_matches(val, entry);
}

const struct cpumask *system_32bit_el0_cpumask(void)
{
	if (!system_supports_32bit_el0())
		return cpu_none_mask;

	if (static_branch_unlikely(&arm64_mismatched_32bit_el0))
		return cpu_32bit_el0_mask;

	return cpu_possible_mask;
}
EXPORT_SYMBOL_GPL(system_32bit_el0_cpumask);

static int __init parse_32bit_el0_param(char *str)
{
	allow_mismatched_32bit_el0 = true;
	return 0;
}
early_param("allow_mismatched_32bit_el0", parse_32bit_el0_param);

static ssize_t aarch32_el0_show(struct device *dev,
				struct device_attribute *attr, char *buf)
{
	const struct cpumask *mask = system_32bit_el0_cpumask();

	return sysfs_emit(buf, "%*pbl\n", cpumask_pr_args(mask));
}
static const DEVICE_ATTR_RO(aarch32_el0);

static int __init aarch32_el0_sysfs_init(void)
{
	if (!allow_mismatched_32bit_el0)
		return 0;

	return device_create_file(cpu_subsys.dev_root, &dev_attr_aarch32_el0);
}
device_initcall(aarch32_el0_sysfs_init);

static bool has_32bit_el0(const struct arm64_cpu_capabilities *entry, int scope)
{
	if (!has_cpuid_feature(entry, scope))
		return allow_mismatched_32bit_el0;

	if (scope == SCOPE_SYSTEM)
		pr_info("detected: 32-bit EL0 Support\n");

	return true;
}

static bool has_useable_gicv3_cpuif(const struct arm64_cpu_capabilities *entry, int scope)
{
	bool has_sre;

	if (!has_cpuid_feature(entry, scope))
		return false;

	has_sre = gic_enable_sre();
	if (!has_sre)
		pr_warn_once("%s present but disabled by higher exception level\n",
			     entry->desc);

	return has_sre;
}

static bool has_no_fpsimd(const struct arm64_cpu_capabilities *entry, int __unused)
{
	u64 pfr0 = read_sanitised_ftr_reg(SYS_ID_AA64PFR0_EL1);

	return cpuid_feature_extract_signed_field(pfr0,
					ID_AA64PFR0_FP_SHIFT) < 0;
}

static bool has_cache_idc(const struct arm64_cpu_capabilities *entry,
			  int scope)
{
	u64 ctr;

	if (scope == SCOPE_SYSTEM)
		ctr = arm64_ftr_reg_ctrel0.sys_val;
	else
		ctr = read_cpuid_effective_cachetype();

	return ctr & BIT(CTR_IDC_SHIFT);
}

static void cpu_emulate_effective_ctr(const struct arm64_cpu_capabilities *__unused)
{
	/*
	 * If the CPU exposes raw CTR_EL0.IDC = 0, while effectively
	 * CTR_EL0.IDC = 1 (from CLIDR values), we need to trap accesses
	 * to the CTR_EL0 on this CPU and emulate it with the real/safe
	 * value.
	 */
	if (!(read_cpuid_cachetype() & BIT(CTR_IDC_SHIFT)))
		sysreg_clear_set(sctlr_el1, SCTLR_EL1_UCT, 0);
}

static bool has_cache_dic(const struct arm64_cpu_capabilities *entry,
			  int scope)
{
	u64 ctr;

	if (scope == SCOPE_SYSTEM)
		ctr = arm64_ftr_reg_ctrel0.sys_val;
	else
		ctr = read_cpuid_cachetype();

	return ctr & BIT(CTR_DIC_SHIFT);
}

static bool __maybe_unused
has_useable_cnp(const struct arm64_cpu_capabilities *entry, int scope)
{
	/*
	 * Kdump isn't guaranteed to power-off all secondary CPUs, CNP
	 * may share TLB entries with a CPU stuck in the crashed
	 * kernel.
	 */
	if (is_kdump_kernel())
		return false;

	if (cpus_have_const_cap(ARM64_WORKAROUND_NVIDIA_CARMEL_CNP))
		return false;

	return has_cpuid_feature(entry, scope);
}

/*
 * This check is triggered during the early boot before the cpufeature
 * is initialised. Checking the status on the local CPU allows the boot
 * CPU to detect the need for non-global mappings and thus avoiding a
 * pagetable re-write after all the CPUs are booted. This check will be
 * anyway run on individual CPUs, allowing us to get the consistent
 * state once the SMP CPUs are up and thus make the switch to non-global
 * mappings if required.
 */
bool kaslr_requires_kpti(void)
{
	if (!IS_ENABLED(CONFIG_RANDOMIZE_BASE))
		return false;

	/*
	 * E0PD does a similar job to KPTI so can be used instead
	 * where available.
	 */
	if (IS_ENABLED(CONFIG_ARM64_E0PD)) {
		u64 mmfr2 = read_sysreg_s(SYS_ID_AA64MMFR2_EL1);
		if (cpuid_feature_extract_unsigned_field(mmfr2,
						ID_AA64MMFR2_E0PD_SHIFT))
			return false;
	}

	return kaslr_offset() > 0;
}

static bool __meltdown_safe = true;
static int __kpti_forced; /* 0: not forced, >0: forced on, <0: forced off */

static bool unmap_kernel_at_el0(const struct arm64_cpu_capabilities *entry,
				int scope)
{
	/* List of CPUs that are not vulnerable and don't need KPTI */
	static const struct midr_range kpti_safe_list[] = {
		MIDR_ALL_VERSIONS(MIDR_CAVIUM_THUNDERX2),
		MIDR_ALL_VERSIONS(MIDR_BRCM_VULCAN),
		MIDR_ALL_VERSIONS(MIDR_BRAHMA_B53),
		MIDR_ALL_VERSIONS(MIDR_CORTEX_A35),
		MIDR_ALL_VERSIONS(MIDR_CORTEX_A53),
		MIDR_ALL_VERSIONS(MIDR_CORTEX_A55),
		MIDR_ALL_VERSIONS(MIDR_CORTEX_A57),
		MIDR_ALL_VERSIONS(MIDR_CORTEX_A72),
		MIDR_ALL_VERSIONS(MIDR_CORTEX_A73),
		MIDR_ALL_VERSIONS(MIDR_HISI_TSV110),
		MIDR_ALL_VERSIONS(MIDR_NVIDIA_CARMEL),
		MIDR_ALL_VERSIONS(MIDR_QCOM_KRYO_2XX_GOLD),
		MIDR_ALL_VERSIONS(MIDR_QCOM_KRYO_2XX_SILVER),
		MIDR_ALL_VERSIONS(MIDR_QCOM_KRYO_3XX_SILVER),
		MIDR_ALL_VERSIONS(MIDR_QCOM_KRYO_4XX_SILVER),
		{ /* sentinel */ }
	};
	char const *str = "kpti command line option";
	bool meltdown_safe;

	meltdown_safe = is_midr_in_range_list(read_cpuid_id(), kpti_safe_list);

	/* Defer to CPU feature registers */
	if (has_cpuid_feature(entry, scope))
		meltdown_safe = true;

	if (!meltdown_safe)
		__meltdown_safe = false;

	/* Useful for KASLR robustness */
	if (kaslr_requires_kpti()) {
		if (!__kpti_forced) {
			str = "KASLR";
			__kpti_forced = 1;
		}
	}

	if (cpu_mitigations_off() && !__kpti_forced) {
		str = "mitigations=off";
		__kpti_forced = -1;
	}

	if (!IS_ENABLED(CONFIG_UNMAP_KERNEL_AT_EL0)) {
		pr_info_once("kernel page table isolation disabled by kernel configuration\n");
		return false;
	}

	/* Forced? */
	if (__kpti_forced) {
		pr_info_once("kernel page table isolation forced %s by %s\n",
			     __kpti_forced > 0 ? "ON" : "OFF", str);
		return __kpti_forced > 0;
	}

	return !meltdown_safe;
}

#ifdef CONFIG_UNMAP_KERNEL_AT_EL0
static void __nocfi
kpti_install_ng_mappings(const struct arm64_cpu_capabilities *__unused)
{
	typedef void (kpti_remap_fn)(int, int, phys_addr_t);
	extern kpti_remap_fn idmap_kpti_install_ng_mappings;
	kpti_remap_fn *remap_fn;

	int cpu = smp_processor_id();

	if (__this_cpu_read(this_cpu_vector) == vectors) {
		const char *v = arm64_get_bp_hardening_vector(EL1_VECTOR_KPTI);

		__this_cpu_write(this_cpu_vector, v);
	}

	/*
	 * We don't need to rewrite the page-tables if either we've done
	 * it already or we have KASLR enabled and therefore have not
	 * created any global mappings at all.
	 */
	if (arm64_use_ng_mappings)
		return;

	remap_fn = (void *)__pa_symbol(function_nocfi(idmap_kpti_install_ng_mappings));

	cpu_install_idmap();
	remap_fn(cpu, num_online_cpus(), __pa_symbol(swapper_pg_dir));
	cpu_uninstall_idmap();

	if (!cpu)
		arm64_use_ng_mappings = true;
}
#else
static void
kpti_install_ng_mappings(const struct arm64_cpu_capabilities *__unused)
{
}
#endif	/* CONFIG_UNMAP_KERNEL_AT_EL0 */

static int __init parse_kpti(char *str)
{
	bool enabled;
	int ret = strtobool(str, &enabled);

	if (ret)
		return ret;

	__kpti_forced = enabled ? 1 : -1;
	return 0;
}
early_param("kpti", parse_kpti);

#ifdef CONFIG_ARM64_HW_AFDBM
static inline void __cpu_enable_hw_dbm(void)
{
	u64 tcr = read_sysreg(tcr_el1) | TCR_HD;

	write_sysreg(tcr, tcr_el1);
	isb();
	local_flush_tlb_all();
}

static bool cpu_has_broken_dbm(void)
{
	/* List of CPUs which have broken DBM support. */
	static const struct midr_range cpus[] = {
#ifdef CONFIG_ARM64_ERRATUM_1024718
		MIDR_ALL_VERSIONS(MIDR_CORTEX_A55),
		/* Kryo4xx Silver (rdpe => r1p0) */
		MIDR_REV(MIDR_QCOM_KRYO_4XX_SILVER, 0xd, 0xe),
#endif
		{},
	};

	return is_midr_in_range_list(read_cpuid_id(), cpus);
}

static bool cpu_can_use_dbm(const struct arm64_cpu_capabilities *cap)
{
	return has_cpuid_feature(cap, SCOPE_LOCAL_CPU) &&
	       !cpu_has_broken_dbm();
}

static void cpu_enable_hw_dbm(struct arm64_cpu_capabilities const *cap)
{
	if (cpu_can_use_dbm(cap))
		__cpu_enable_hw_dbm();
}

static bool has_hw_dbm(const struct arm64_cpu_capabilities *cap,
		       int __unused)
{
	static bool detected = false;
	/*
	 * DBM is a non-conflicting feature. i.e, the kernel can safely
	 * run a mix of CPUs with and without the feature. So, we
	 * unconditionally enable the capability to allow any late CPU
	 * to use the feature. We only enable the control bits on the
	 * CPU, if it actually supports.
	 *
	 * We have to make sure we print the "feature" detection only
	 * when at least one CPU actually uses it. So check if this CPU
	 * can actually use it and print the message exactly once.
	 *
	 * This is safe as all CPUs (including secondary CPUs - due to the
	 * LOCAL_CPU scope - and the hotplugged CPUs - via verification)
	 * goes through the "matches" check exactly once. Also if a CPU
	 * matches the criteria, it is guaranteed that the CPU will turn
	 * the DBM on, as the capability is unconditionally enabled.
	 */
	if (!detected && cpu_can_use_dbm(cap)) {
		detected = true;
		pr_info("detected: Hardware dirty bit management\n");
	}

	return true;
}

#endif

#ifdef CONFIG_ARM64_AMU_EXTN

/*
 * The "amu_cpus" cpumask only signals that the CPU implementation for the
 * flagged CPUs supports the Activity Monitors Unit (AMU) but does not provide
 * information regarding all the events that it supports. When a CPU bit is
 * set in the cpumask, the user of this feature can only rely on the presence
 * of the 4 fixed counters for that CPU. But this does not guarantee that the
 * counters are enabled or access to these counters is enabled by code
 * executed at higher exception levels (firmware).
 */
static struct cpumask amu_cpus __read_mostly;

bool cpu_has_amu_feat(int cpu)
{
	return cpumask_test_cpu(cpu, &amu_cpus);
}

int get_cpu_with_amu_feat(void)
{
	return cpumask_any(&amu_cpus);
}

static void cpu_amu_enable(struct arm64_cpu_capabilities const *cap)
{
	if (has_cpuid_feature(cap, SCOPE_LOCAL_CPU)) {
		pr_info("detected CPU%d: Activity Monitors Unit (AMU)\n",
			smp_processor_id());
		cpumask_set_cpu(smp_processor_id(), &amu_cpus);

		/* 0 reference values signal broken/disabled counters */
		if (!this_cpu_has_cap(ARM64_WORKAROUND_2457168))
			update_freq_counters_refs();
	}
}

static bool has_amu(const struct arm64_cpu_capabilities *cap,
		    int __unused)
{
	/*
	 * The AMU extension is a non-conflicting feature: the kernel can
	 * safely run a mix of CPUs with and without support for the
	 * activity monitors extension. Therefore, unconditionally enable
	 * the capability to allow any late CPU to use the feature.
	 *
	 * With this feature unconditionally enabled, the cpu_enable
	 * function will be called for all CPUs that match the criteria,
	 * including secondary and hotplugged, marking this feature as
	 * present on that respective CPU. The enable function will also
	 * print a detection message.
	 */

	return true;
}
#else
int get_cpu_with_amu_feat(void)
{
	return nr_cpu_ids;
}
#endif

static bool runs_at_el2(const struct arm64_cpu_capabilities *entry, int __unused)
{
	return is_kernel_in_hyp_mode();
}

static void cpu_copy_el2regs(const struct arm64_cpu_capabilities *__unused)
{
	/*
	 * Copy register values that aren't redirected by hardware.
	 *
	 * Before code patching, we only set tpidr_el1, all CPUs need to copy
	 * this value to tpidr_el2 before we patch the code. Once we've done
	 * that, freshly-onlined CPUs will set tpidr_el2, so we don't need to
	 * do anything here.
	 */
	if (!alternative_is_applied(ARM64_HAS_VIRT_HOST_EXTN))
		write_sysreg(read_sysreg(tpidr_el1), tpidr_el2);
}

static void cpu_has_fwb(const struct arm64_cpu_capabilities *__unused)
{
	u64 val = read_sysreg_s(SYS_CLIDR_EL1);

	/* Check that CLIDR_EL1.LOU{U,IS} are both 0 */
	WARN_ON(CLIDR_LOUU(val) || CLIDR_LOUIS(val));
}

#ifdef CONFIG_ARM64_PAN
static void cpu_enable_pan(const struct arm64_cpu_capabilities *__unused)
{
	/*
	 * We modify PSTATE. This won't work from irq context as the PSTATE
	 * is discarded once we return from the exception.
	 */
	WARN_ON_ONCE(in_interrupt());

	sysreg_clear_set(sctlr_el1, SCTLR_EL1_SPAN, 0);
	set_pstate_pan(1);
}
#endif /* CONFIG_ARM64_PAN */

#ifdef CONFIG_ARM64_RAS_EXTN
static void cpu_clear_disr(const struct arm64_cpu_capabilities *__unused)
{
	/* Firmware may have left a deferred SError in this register. */
	write_sysreg_s(0, SYS_DISR_EL1);
}
#endif /* CONFIG_ARM64_RAS_EXTN */

#ifdef CONFIG_ARM64_PTR_AUTH
static bool has_address_auth_cpucap(const struct arm64_cpu_capabilities *entry, int scope)
{
	int boot_val, sec_val;

	/* We don't expect to be called with SCOPE_SYSTEM */
	WARN_ON(scope == SCOPE_SYSTEM);
	/*
	 * The ptr-auth feature levels are not intercompatible with lower
	 * levels. Hence we must match ptr-auth feature level of the secondary
	 * CPUs with that of the boot CPU. The level of boot cpu is fetched
	 * from the sanitised register whereas direct register read is done for
	 * the secondary CPUs.
	 * The sanitised feature state is guaranteed to match that of the
	 * boot CPU as a mismatched secondary CPU is parked before it gets
	 * a chance to update the state, with the capability.
	 */
	boot_val = cpuid_feature_extract_field(read_sanitised_ftr_reg(entry->sys_reg),
					       entry->field_pos, entry->sign);
	if (scope & SCOPE_BOOT_CPU)
		return boot_val >= entry->min_field_value;
	/* Now check for the secondary CPUs with SCOPE_LOCAL_CPU scope */
	sec_val = cpuid_feature_extract_field(__read_sysreg_by_encoding(entry->sys_reg),
					      entry->field_pos, entry->sign);
	return sec_val == boot_val;
}

static bool has_address_auth_metacap(const struct arm64_cpu_capabilities *entry,
				     int scope)
{
	return has_address_auth_cpucap(cpu_hwcaps_ptrs[ARM64_HAS_ADDRESS_AUTH_ARCH], scope) ||
	       has_address_auth_cpucap(cpu_hwcaps_ptrs[ARM64_HAS_ADDRESS_AUTH_IMP_DEF], scope);
}

static bool has_generic_auth(const struct arm64_cpu_capabilities *entry,
			     int __unused)
{
	return __system_matches_cap(ARM64_HAS_GENERIC_AUTH_ARCH) ||
	       __system_matches_cap(ARM64_HAS_GENERIC_AUTH_IMP_DEF);
}
#endif /* CONFIG_ARM64_PTR_AUTH */

#ifdef CONFIG_ARM64_E0PD
static void cpu_enable_e0pd(struct arm64_cpu_capabilities const *cap)
{
	if (this_cpu_has_cap(ARM64_HAS_E0PD))
		sysreg_clear_set(tcr_el1, 0, TCR_E0PD1);
}
#endif /* CONFIG_ARM64_E0PD */

#ifdef CONFIG_ARM64_PSEUDO_NMI
static bool enable_pseudo_nmi;

static int __init early_enable_pseudo_nmi(char *p)
{
	return strtobool(p, &enable_pseudo_nmi);
}
early_param("irqchip.gicv3_pseudo_nmi", early_enable_pseudo_nmi);

static bool can_use_gic_priorities(const struct arm64_cpu_capabilities *entry,
				   int scope)
{
	return enable_pseudo_nmi && has_useable_gicv3_cpuif(entry, scope);
}
#endif

#ifdef CONFIG_ARM64_BTI
static void bti_enable(const struct arm64_cpu_capabilities *__unused)
{
	/*
	 * Use of X16/X17 for tail-calls and trampolines that jump to
	 * function entry points using BR is a requirement for
	 * marking binaries with GNU_PROPERTY_AARCH64_FEATURE_1_BTI.
	 * So, be strict and forbid other BRs using other registers to
	 * jump onto a PACIxSP instruction:
	 */
	sysreg_clear_set(sctlr_el1, 0, SCTLR_EL1_BT0 | SCTLR_EL1_BT1);
	isb();
}
#endif /* CONFIG_ARM64_BTI */

#ifdef CONFIG_ARM64_MTE
static void cpu_enable_mte(struct arm64_cpu_capabilities const *cap)
{
	sysreg_clear_set(sctlr_el1, 0, SCTLR_ELx_ATA | SCTLR_EL1_ATA0);

	mte_cpu_setup();

	/*
	 * Clear the tags in the zero page. This needs to be done via the
	 * linear map which has the Tagged attribute.
	 */
	if (!test_and_set_bit(PG_mte_tagged, &ZERO_PAGE(0)->flags))
		mte_clear_page_tags(lm_alias(empty_zero_page));

	kasan_init_hw_tags_cpu();
}
#endif /* CONFIG_ARM64_MTE */

<<<<<<< HEAD
=======
static void user_feature_fixup(void)
{
	if (cpus_have_cap(ARM64_WORKAROUND_SPECULATIVE_SSBS)) {
		struct arm64_ftr_reg *regp;

		regp = get_arm64_ftr_reg(SYS_ID_AA64PFR1_EL1);
		if (regp)
			regp->user_mask &= ~GENMASK(7, 4); /* SSBS */
	}
}

static void elf_hwcap_fixup(void)
{
#ifdef CONFIG_ARM64_ERRATUM_1742098
	if (cpus_have_const_cap(ARM64_WORKAROUND_1742098))
		compat_elf_hwcap2 &= ~COMPAT_HWCAP2_AES;
#endif /* ARM64_ERRATUM_1742098 */
}

>>>>>>> fa93fa65
#ifdef CONFIG_KVM
static bool is_kvm_protected_mode(const struct arm64_cpu_capabilities *entry, int __unused)
{
	return kvm_get_mode() == KVM_MODE_PROTECTED;
}
#endif /* CONFIG_KVM */

/* Internal helper functions to match cpu capability type */
static bool
cpucap_late_cpu_optional(const struct arm64_cpu_capabilities *cap)
{
	return !!(cap->type & ARM64_CPUCAP_OPTIONAL_FOR_LATE_CPU);
}

static bool
cpucap_late_cpu_permitted(const struct arm64_cpu_capabilities *cap)
{
	return !!(cap->type & ARM64_CPUCAP_PERMITTED_FOR_LATE_CPU);
}

static bool
cpucap_panic_on_conflict(const struct arm64_cpu_capabilities *cap)
{
	return !!(cap->type & ARM64_CPUCAP_PANIC_ON_CONFLICT);
}

static const struct arm64_cpu_capabilities arm64_features[] = {
	{
		.desc = "GIC system register CPU interface",
		.capability = ARM64_HAS_SYSREG_GIC_CPUIF,
		.type = ARM64_CPUCAP_STRICT_BOOT_CPU_FEATURE,
		.matches = has_useable_gicv3_cpuif,
		.sys_reg = SYS_ID_AA64PFR0_EL1,
		.field_pos = ID_AA64PFR0_GIC_SHIFT,
		.sign = FTR_UNSIGNED,
		.min_field_value = 1,
	},
#ifdef CONFIG_ARM64_PAN
	{
		.desc = "Privileged Access Never",
		.capability = ARM64_HAS_PAN,
		.type = ARM64_CPUCAP_SYSTEM_FEATURE,
		.matches = has_cpuid_feature,
		.sys_reg = SYS_ID_AA64MMFR1_EL1,
		.field_pos = ID_AA64MMFR1_PAN_SHIFT,
		.sign = FTR_UNSIGNED,
		.min_field_value = 1,
		.cpu_enable = cpu_enable_pan,
	},
#endif /* CONFIG_ARM64_PAN */
#ifdef CONFIG_ARM64_EPAN
	{
		.desc = "Enhanced Privileged Access Never",
		.capability = ARM64_HAS_EPAN,
		.type = ARM64_CPUCAP_SYSTEM_FEATURE,
		.matches = has_cpuid_feature,
		.sys_reg = SYS_ID_AA64MMFR1_EL1,
		.field_pos = ID_AA64MMFR1_PAN_SHIFT,
		.sign = FTR_UNSIGNED,
		.min_field_value = 3,
	},
#endif /* CONFIG_ARM64_EPAN */
#ifdef CONFIG_ARM64_LSE_ATOMICS
	{
		.desc = "LSE atomic instructions",
		.capability = ARM64_HAS_LSE_ATOMICS,
		.type = ARM64_CPUCAP_SYSTEM_FEATURE,
		.matches = has_cpuid_feature,
		.sys_reg = SYS_ID_AA64ISAR0_EL1,
		.field_pos = ID_AA64ISAR0_ATOMICS_SHIFT,
		.sign = FTR_UNSIGNED,
		.min_field_value = 2,
	},
#endif /* CONFIG_ARM64_LSE_ATOMICS */
	{
		.desc = "Virtualization Host Extensions",
		.capability = ARM64_HAS_VIRT_HOST_EXTN,
		.type = ARM64_CPUCAP_STRICT_BOOT_CPU_FEATURE,
		.matches = runs_at_el2,
		.cpu_enable = cpu_copy_el2regs,
	},
	{
		.capability = ARM64_HAS_32BIT_EL0_DO_NOT_USE,
		.type = ARM64_CPUCAP_SYSTEM_FEATURE,
		.matches = has_32bit_el0,
		.sys_reg = SYS_ID_AA64PFR0_EL1,
		.sign = FTR_UNSIGNED,
		.field_pos = ID_AA64PFR0_EL0_SHIFT,
		.min_field_value = ID_AA64PFR0_ELx_32BIT_64BIT,
	},
#ifdef CONFIG_KVM
	{
		.desc = "32-bit EL1 Support",
		.capability = ARM64_HAS_32BIT_EL1,
		.type = ARM64_CPUCAP_SYSTEM_FEATURE,
		.matches = has_cpuid_feature,
		.sys_reg = SYS_ID_AA64PFR0_EL1,
		.sign = FTR_UNSIGNED,
		.field_pos = ID_AA64PFR0_EL1_SHIFT,
		.min_field_value = ID_AA64PFR0_ELx_32BIT_64BIT,
	},
	{
		.desc = "Protected KVM",
		.capability = ARM64_KVM_PROTECTED_MODE,
		.type = ARM64_CPUCAP_SYSTEM_FEATURE,
		.matches = is_kvm_protected_mode,
	},
#endif
	{
		.desc = "Kernel page table isolation (KPTI)",
		.capability = ARM64_UNMAP_KERNEL_AT_EL0,
		.type = ARM64_CPUCAP_BOOT_RESTRICTED_CPU_LOCAL_FEATURE,
		/*
		 * The ID feature fields below are used to indicate that
		 * the CPU doesn't need KPTI. See unmap_kernel_at_el0 for
		 * more details.
		 */
		.sys_reg = SYS_ID_AA64PFR0_EL1,
		.field_pos = ID_AA64PFR0_CSV3_SHIFT,
		.min_field_value = 1,
		.matches = unmap_kernel_at_el0,
		.cpu_enable = kpti_install_ng_mappings,
	},
	{
		/* FP/SIMD is not implemented */
		.capability = ARM64_HAS_NO_FPSIMD,
		.type = ARM64_CPUCAP_BOOT_RESTRICTED_CPU_LOCAL_FEATURE,
		.min_field_value = 0,
		.matches = has_no_fpsimd,
	},
#ifdef CONFIG_ARM64_PMEM
	{
		.desc = "Data cache clean to Point of Persistence",
		.capability = ARM64_HAS_DCPOP,
		.type = ARM64_CPUCAP_SYSTEM_FEATURE,
		.matches = has_cpuid_feature,
		.sys_reg = SYS_ID_AA64ISAR1_EL1,
		.field_pos = ID_AA64ISAR1_DPB_SHIFT,
		.min_field_value = 1,
	},
	{
		.desc = "Data cache clean to Point of Deep Persistence",
		.capability = ARM64_HAS_DCPODP,
		.type = ARM64_CPUCAP_SYSTEM_FEATURE,
		.matches = has_cpuid_feature,
		.sys_reg = SYS_ID_AA64ISAR1_EL1,
		.sign = FTR_UNSIGNED,
		.field_pos = ID_AA64ISAR1_DPB_SHIFT,
		.min_field_value = 2,
	},
#endif
#ifdef CONFIG_ARM64_SVE
	{
		.desc = "Scalable Vector Extension",
		.type = ARM64_CPUCAP_SYSTEM_FEATURE,
		.capability = ARM64_SVE,
		.sys_reg = SYS_ID_AA64PFR0_EL1,
		.sign = FTR_UNSIGNED,
		.field_pos = ID_AA64PFR0_SVE_SHIFT,
		.min_field_value = ID_AA64PFR0_SVE,
		.matches = has_cpuid_feature,
		.cpu_enable = sve_kernel_enable,
	},
#endif /* CONFIG_ARM64_SVE */
#ifdef CONFIG_ARM64_RAS_EXTN
	{
		.desc = "RAS Extension Support",
		.capability = ARM64_HAS_RAS_EXTN,
		.type = ARM64_CPUCAP_SYSTEM_FEATURE,
		.matches = has_cpuid_feature,
		.sys_reg = SYS_ID_AA64PFR0_EL1,
		.sign = FTR_UNSIGNED,
		.field_pos = ID_AA64PFR0_RAS_SHIFT,
		.min_field_value = ID_AA64PFR0_RAS_V1,
		.cpu_enable = cpu_clear_disr,
	},
#endif /* CONFIG_ARM64_RAS_EXTN */
#ifdef CONFIG_ARM64_AMU_EXTN
	{
		/*
		 * The feature is enabled by default if CONFIG_ARM64_AMU_EXTN=y.
		 * Therefore, don't provide .desc as we don't want the detection
		 * message to be shown until at least one CPU is detected to
		 * support the feature.
		 */
		.capability = ARM64_HAS_AMU_EXTN,
		.type = ARM64_CPUCAP_WEAK_LOCAL_CPU_FEATURE,
		.matches = has_amu,
		.sys_reg = SYS_ID_AA64PFR0_EL1,
		.sign = FTR_UNSIGNED,
		.field_pos = ID_AA64PFR0_AMU_SHIFT,
		.min_field_value = ID_AA64PFR0_AMU,
		.cpu_enable = cpu_amu_enable,
	},
#endif /* CONFIG_ARM64_AMU_EXTN */
	{
		.desc = "Data cache clean to the PoU not required for I/D coherence",
		.capability = ARM64_HAS_CACHE_IDC,
		.type = ARM64_CPUCAP_SYSTEM_FEATURE,
		.matches = has_cache_idc,
		.cpu_enable = cpu_emulate_effective_ctr,
	},
	{
		.desc = "Instruction cache invalidation not required for I/D coherence",
		.capability = ARM64_HAS_CACHE_DIC,
		.type = ARM64_CPUCAP_SYSTEM_FEATURE,
		.matches = has_cache_dic,
	},
	{
		.desc = "Stage-2 Force Write-Back",
		.type = ARM64_CPUCAP_SYSTEM_FEATURE,
		.capability = ARM64_HAS_STAGE2_FWB,
		.sys_reg = SYS_ID_AA64MMFR2_EL1,
		.sign = FTR_UNSIGNED,
		.field_pos = ID_AA64MMFR2_FWB_SHIFT,
		.min_field_value = 1,
		.matches = has_cpuid_feature,
		.cpu_enable = cpu_has_fwb,
	},
	{
		.desc = "ARMv8.4 Translation Table Level",
		.type = ARM64_CPUCAP_SYSTEM_FEATURE,
		.capability = ARM64_HAS_ARMv8_4_TTL,
		.sys_reg = SYS_ID_AA64MMFR2_EL1,
		.sign = FTR_UNSIGNED,
		.field_pos = ID_AA64MMFR2_TTL_SHIFT,
		.min_field_value = 1,
		.matches = has_cpuid_feature,
	},
	{
		.desc = "TLB range maintenance instructions",
		.capability = ARM64_HAS_TLB_RANGE,
		.type = ARM64_CPUCAP_SYSTEM_FEATURE,
		.matches = has_cpuid_feature,
		.sys_reg = SYS_ID_AA64ISAR0_EL1,
		.field_pos = ID_AA64ISAR0_TLB_SHIFT,
		.sign = FTR_UNSIGNED,
		.min_field_value = ID_AA64ISAR0_TLB_RANGE,
	},
#ifdef CONFIG_ARM64_HW_AFDBM
	{
		/*
		 * Since we turn this on always, we don't want the user to
		 * think that the feature is available when it may not be.
		 * So hide the description.
		 *
		 * .desc = "Hardware pagetable Dirty Bit Management",
		 *
		 */
		.type = ARM64_CPUCAP_WEAK_LOCAL_CPU_FEATURE,
		.capability = ARM64_HW_DBM,
		.sys_reg = SYS_ID_AA64MMFR1_EL1,
		.sign = FTR_UNSIGNED,
		.field_pos = ID_AA64MMFR1_HADBS_SHIFT,
		.min_field_value = 2,
		.matches = has_hw_dbm,
		.cpu_enable = cpu_enable_hw_dbm,
	},
#endif
	{
		.desc = "CRC32 instructions",
		.capability = ARM64_HAS_CRC32,
		.type = ARM64_CPUCAP_SYSTEM_FEATURE,
		.matches = has_cpuid_feature,
		.sys_reg = SYS_ID_AA64ISAR0_EL1,
		.field_pos = ID_AA64ISAR0_CRC32_SHIFT,
		.min_field_value = 1,
	},
	{
		.desc = "Speculative Store Bypassing Safe (SSBS)",
		.capability = ARM64_SSBS,
		.type = ARM64_CPUCAP_SYSTEM_FEATURE,
		.matches = has_cpuid_feature,
		.sys_reg = SYS_ID_AA64PFR1_EL1,
		.field_pos = ID_AA64PFR1_SSBS_SHIFT,
		.sign = FTR_UNSIGNED,
		.min_field_value = ID_AA64PFR1_SSBS_PSTATE_ONLY,
	},
#ifdef CONFIG_ARM64_CNP
	{
		.desc = "Common not Private translations",
		.capability = ARM64_HAS_CNP,
		.type = ARM64_CPUCAP_SYSTEM_FEATURE,
		.matches = has_useable_cnp,
		.sys_reg = SYS_ID_AA64MMFR2_EL1,
		.sign = FTR_UNSIGNED,
		.field_pos = ID_AA64MMFR2_CNP_SHIFT,
		.min_field_value = 1,
		.cpu_enable = cpu_enable_cnp,
	},
#endif
	{
		.desc = "Speculation barrier (SB)",
		.capability = ARM64_HAS_SB,
		.type = ARM64_CPUCAP_SYSTEM_FEATURE,
		.matches = has_cpuid_feature,
		.sys_reg = SYS_ID_AA64ISAR1_EL1,
		.field_pos = ID_AA64ISAR1_SB_SHIFT,
		.sign = FTR_UNSIGNED,
		.min_field_value = 1,
	},
#ifdef CONFIG_ARM64_PTR_AUTH
	{
		.desc = "Address authentication (architected algorithm)",
		.capability = ARM64_HAS_ADDRESS_AUTH_ARCH,
		.type = ARM64_CPUCAP_BOOT_CPU_FEATURE,
		.sys_reg = SYS_ID_AA64ISAR1_EL1,
		.sign = FTR_UNSIGNED,
		.field_pos = ID_AA64ISAR1_APA_SHIFT,
		.min_field_value = ID_AA64ISAR1_APA_ARCHITECTED,
		.matches = has_address_auth_cpucap,
	},
	{
		.desc = "Address authentication (IMP DEF algorithm)",
		.capability = ARM64_HAS_ADDRESS_AUTH_IMP_DEF,
		.type = ARM64_CPUCAP_BOOT_CPU_FEATURE,
		.sys_reg = SYS_ID_AA64ISAR1_EL1,
		.sign = FTR_UNSIGNED,
		.field_pos = ID_AA64ISAR1_API_SHIFT,
		.min_field_value = ID_AA64ISAR1_API_IMP_DEF,
		.matches = has_address_auth_cpucap,
	},
	{
		.capability = ARM64_HAS_ADDRESS_AUTH,
		.type = ARM64_CPUCAP_BOOT_CPU_FEATURE,
		.matches = has_address_auth_metacap,
	},
	{
		.desc = "Generic authentication (architected algorithm)",
		.capability = ARM64_HAS_GENERIC_AUTH_ARCH,
		.type = ARM64_CPUCAP_SYSTEM_FEATURE,
		.sys_reg = SYS_ID_AA64ISAR1_EL1,
		.sign = FTR_UNSIGNED,
		.field_pos = ID_AA64ISAR1_GPA_SHIFT,
		.min_field_value = ID_AA64ISAR1_GPA_ARCHITECTED,
		.matches = has_cpuid_feature,
	},
	{
		.desc = "Generic authentication (IMP DEF algorithm)",
		.capability = ARM64_HAS_GENERIC_AUTH_IMP_DEF,
		.type = ARM64_CPUCAP_SYSTEM_FEATURE,
		.sys_reg = SYS_ID_AA64ISAR1_EL1,
		.sign = FTR_UNSIGNED,
		.field_pos = ID_AA64ISAR1_GPI_SHIFT,
		.min_field_value = ID_AA64ISAR1_GPI_IMP_DEF,
		.matches = has_cpuid_feature,
	},
	{
		.capability = ARM64_HAS_GENERIC_AUTH,
		.type = ARM64_CPUCAP_SYSTEM_FEATURE,
		.matches = has_generic_auth,
	},
#endif /* CONFIG_ARM64_PTR_AUTH */
#ifdef CONFIG_ARM64_PSEUDO_NMI
	{
		/*
		 * Depends on having GICv3
		 */
		.desc = "IRQ priority masking",
		.capability = ARM64_HAS_IRQ_PRIO_MASKING,
		.type = ARM64_CPUCAP_STRICT_BOOT_CPU_FEATURE,
		.matches = can_use_gic_priorities,
		.sys_reg = SYS_ID_AA64PFR0_EL1,
		.field_pos = ID_AA64PFR0_GIC_SHIFT,
		.sign = FTR_UNSIGNED,
		.min_field_value = 1,
	},
#endif
#ifdef CONFIG_ARM64_E0PD
	{
		.desc = "E0PD",
		.capability = ARM64_HAS_E0PD,
		.type = ARM64_CPUCAP_SYSTEM_FEATURE,
		.sys_reg = SYS_ID_AA64MMFR2_EL1,
		.sign = FTR_UNSIGNED,
		.field_pos = ID_AA64MMFR2_E0PD_SHIFT,
		.matches = has_cpuid_feature,
		.min_field_value = 1,
		.cpu_enable = cpu_enable_e0pd,
	},
#endif
#ifdef CONFIG_ARCH_RANDOM
	{
		.desc = "Random Number Generator",
		.capability = ARM64_HAS_RNG,
		.type = ARM64_CPUCAP_SYSTEM_FEATURE,
		.matches = has_cpuid_feature,
		.sys_reg = SYS_ID_AA64ISAR0_EL1,
		.field_pos = ID_AA64ISAR0_RNDR_SHIFT,
		.sign = FTR_UNSIGNED,
		.min_field_value = 1,
	},
#endif
#ifdef CONFIG_ARM64_BTI
	{
		.desc = "Branch Target Identification",
		.capability = ARM64_BTI,
#ifdef CONFIG_ARM64_BTI_KERNEL
		.type = ARM64_CPUCAP_STRICT_BOOT_CPU_FEATURE,
#else
		.type = ARM64_CPUCAP_SYSTEM_FEATURE,
#endif
		.matches = has_cpuid_feature,
		.cpu_enable = bti_enable,
		.sys_reg = SYS_ID_AA64PFR1_EL1,
		.field_pos = ID_AA64PFR1_BT_SHIFT,
		.min_field_value = ID_AA64PFR1_BT_BTI,
		.sign = FTR_UNSIGNED,
	},
#endif
#ifdef CONFIG_ARM64_MTE
	{
		.desc = "Memory Tagging Extension",
		.capability = ARM64_MTE,
		.type = ARM64_CPUCAP_STRICT_BOOT_CPU_FEATURE,
		.matches = has_cpuid_feature,
		.sys_reg = SYS_ID_AA64PFR1_EL1,
		.field_pos = ID_AA64PFR1_MTE_SHIFT,
		.min_field_value = ID_AA64PFR1_MTE,
		.sign = FTR_UNSIGNED,
		.cpu_enable = cpu_enable_mte,
	},
	{
		.desc = "Asymmetric MTE Tag Check Fault",
		.capability = ARM64_MTE_ASYMM,
		.type = ARM64_CPUCAP_BOOT_CPU_FEATURE,
		.matches = has_cpuid_feature,
		.sys_reg = SYS_ID_AA64PFR1_EL1,
		.field_pos = ID_AA64PFR1_MTE_SHIFT,
		.min_field_value = ID_AA64PFR1_MTE_ASYMM,
		.sign = FTR_UNSIGNED,
	},
#endif /* CONFIG_ARM64_MTE */
	{
		.desc = "RCpc load-acquire (LDAPR)",
		.capability = ARM64_HAS_LDAPR,
		.type = ARM64_CPUCAP_SYSTEM_FEATURE,
		.sys_reg = SYS_ID_AA64ISAR1_EL1,
		.sign = FTR_UNSIGNED,
		.field_pos = ID_AA64ISAR1_LRCPC_SHIFT,
		.matches = has_cpuid_feature,
		.min_field_value = 1,
	},
	{},
};

#define HWCAP_CPUID_MATCH(reg, field, s, min_value)				\
		.matches = has_user_cpuid_feature,				\
		.sys_reg = reg,							\
		.field_pos = field,						\
		.sign = s,							\
		.min_field_value = min_value,

#define __HWCAP_CAP(name, cap_type, cap)					\
		.desc = name,							\
		.type = ARM64_CPUCAP_SYSTEM_FEATURE,				\
		.hwcap_type = cap_type,						\
		.hwcap = cap,							\

#define HWCAP_CAP(reg, field, s, min_value, cap_type, cap)			\
	{									\
		__HWCAP_CAP(#cap, cap_type, cap)				\
		HWCAP_CPUID_MATCH(reg, field, s, min_value)			\
	}

#define HWCAP_MULTI_CAP(list, cap_type, cap)					\
	{									\
		__HWCAP_CAP(#cap, cap_type, cap)				\
		.matches = cpucap_multi_entry_cap_matches,			\
		.match_list = list,						\
	}

#define HWCAP_CAP_MATCH(match, cap_type, cap)					\
	{									\
		__HWCAP_CAP(#cap, cap_type, cap)				\
		.matches = match,						\
	}

#ifdef CONFIG_ARM64_PTR_AUTH
static const struct arm64_cpu_capabilities ptr_auth_hwcap_addr_matches[] = {
	{
		HWCAP_CPUID_MATCH(SYS_ID_AA64ISAR1_EL1, ID_AA64ISAR1_APA_SHIFT,
				  FTR_UNSIGNED, ID_AA64ISAR1_APA_ARCHITECTED)
	},
	{
		HWCAP_CPUID_MATCH(SYS_ID_AA64ISAR1_EL1, ID_AA64ISAR1_API_SHIFT,
				  FTR_UNSIGNED, ID_AA64ISAR1_API_IMP_DEF)
	},
	{},
};

static const struct arm64_cpu_capabilities ptr_auth_hwcap_gen_matches[] = {
	{
		HWCAP_CPUID_MATCH(SYS_ID_AA64ISAR1_EL1, ID_AA64ISAR1_GPA_SHIFT,
				  FTR_UNSIGNED, ID_AA64ISAR1_GPA_ARCHITECTED)
	},
	{
		HWCAP_CPUID_MATCH(SYS_ID_AA64ISAR1_EL1, ID_AA64ISAR1_GPI_SHIFT,
				  FTR_UNSIGNED, ID_AA64ISAR1_GPI_IMP_DEF)
	},
	{},
};
#endif

static const struct arm64_cpu_capabilities arm64_elf_hwcaps[] = {
	HWCAP_CAP(SYS_ID_AA64ISAR0_EL1, ID_AA64ISAR0_AES_SHIFT, FTR_UNSIGNED, 2, CAP_HWCAP, KERNEL_HWCAP_PMULL),
	HWCAP_CAP(SYS_ID_AA64ISAR0_EL1, ID_AA64ISAR0_AES_SHIFT, FTR_UNSIGNED, 1, CAP_HWCAP, KERNEL_HWCAP_AES),
	HWCAP_CAP(SYS_ID_AA64ISAR0_EL1, ID_AA64ISAR0_SHA1_SHIFT, FTR_UNSIGNED, 1, CAP_HWCAP, KERNEL_HWCAP_SHA1),
	HWCAP_CAP(SYS_ID_AA64ISAR0_EL1, ID_AA64ISAR0_SHA2_SHIFT, FTR_UNSIGNED, 1, CAP_HWCAP, KERNEL_HWCAP_SHA2),
	HWCAP_CAP(SYS_ID_AA64ISAR0_EL1, ID_AA64ISAR0_SHA2_SHIFT, FTR_UNSIGNED, 2, CAP_HWCAP, KERNEL_HWCAP_SHA512),
	HWCAP_CAP(SYS_ID_AA64ISAR0_EL1, ID_AA64ISAR0_CRC32_SHIFT, FTR_UNSIGNED, 1, CAP_HWCAP, KERNEL_HWCAP_CRC32),
	HWCAP_CAP(SYS_ID_AA64ISAR0_EL1, ID_AA64ISAR0_ATOMICS_SHIFT, FTR_UNSIGNED, 2, CAP_HWCAP, KERNEL_HWCAP_ATOMICS),
	HWCAP_CAP(SYS_ID_AA64ISAR0_EL1, ID_AA64ISAR0_RDM_SHIFT, FTR_UNSIGNED, 1, CAP_HWCAP, KERNEL_HWCAP_ASIMDRDM),
	HWCAP_CAP(SYS_ID_AA64ISAR0_EL1, ID_AA64ISAR0_SHA3_SHIFT, FTR_UNSIGNED, 1, CAP_HWCAP, KERNEL_HWCAP_SHA3),
	HWCAP_CAP(SYS_ID_AA64ISAR0_EL1, ID_AA64ISAR0_SM3_SHIFT, FTR_UNSIGNED, 1, CAP_HWCAP, KERNEL_HWCAP_SM3),
	HWCAP_CAP(SYS_ID_AA64ISAR0_EL1, ID_AA64ISAR0_SM4_SHIFT, FTR_UNSIGNED, 1, CAP_HWCAP, KERNEL_HWCAP_SM4),
	HWCAP_CAP(SYS_ID_AA64ISAR0_EL1, ID_AA64ISAR0_DP_SHIFT, FTR_UNSIGNED, 1, CAP_HWCAP, KERNEL_HWCAP_ASIMDDP),
	HWCAP_CAP(SYS_ID_AA64ISAR0_EL1, ID_AA64ISAR0_FHM_SHIFT, FTR_UNSIGNED, 1, CAP_HWCAP, KERNEL_HWCAP_ASIMDFHM),
	HWCAP_CAP(SYS_ID_AA64ISAR0_EL1, ID_AA64ISAR0_TS_SHIFT, FTR_UNSIGNED, 1, CAP_HWCAP, KERNEL_HWCAP_FLAGM),
	HWCAP_CAP(SYS_ID_AA64ISAR0_EL1, ID_AA64ISAR0_TS_SHIFT, FTR_UNSIGNED, 2, CAP_HWCAP, KERNEL_HWCAP_FLAGM2),
	HWCAP_CAP(SYS_ID_AA64ISAR0_EL1, ID_AA64ISAR0_RNDR_SHIFT, FTR_UNSIGNED, 1, CAP_HWCAP, KERNEL_HWCAP_RNG),
	HWCAP_CAP(SYS_ID_AA64PFR0_EL1, ID_AA64PFR0_FP_SHIFT, FTR_SIGNED, 0, CAP_HWCAP, KERNEL_HWCAP_FP),
	HWCAP_CAP(SYS_ID_AA64PFR0_EL1, ID_AA64PFR0_FP_SHIFT, FTR_SIGNED, 1, CAP_HWCAP, KERNEL_HWCAP_FPHP),
	HWCAP_CAP(SYS_ID_AA64PFR0_EL1, ID_AA64PFR0_ASIMD_SHIFT, FTR_SIGNED, 0, CAP_HWCAP, KERNEL_HWCAP_ASIMD),
	HWCAP_CAP(SYS_ID_AA64PFR0_EL1, ID_AA64PFR0_ASIMD_SHIFT, FTR_SIGNED, 1, CAP_HWCAP, KERNEL_HWCAP_ASIMDHP),
	HWCAP_CAP(SYS_ID_AA64PFR0_EL1, ID_AA64PFR0_DIT_SHIFT, FTR_SIGNED, 1, CAP_HWCAP, KERNEL_HWCAP_DIT),
	HWCAP_CAP(SYS_ID_AA64ISAR1_EL1, ID_AA64ISAR1_DPB_SHIFT, FTR_UNSIGNED, 1, CAP_HWCAP, KERNEL_HWCAP_DCPOP),
	HWCAP_CAP(SYS_ID_AA64ISAR1_EL1, ID_AA64ISAR1_DPB_SHIFT, FTR_UNSIGNED, 2, CAP_HWCAP, KERNEL_HWCAP_DCPODP),
	HWCAP_CAP(SYS_ID_AA64ISAR1_EL1, ID_AA64ISAR1_JSCVT_SHIFT, FTR_UNSIGNED, 1, CAP_HWCAP, KERNEL_HWCAP_JSCVT),
	HWCAP_CAP(SYS_ID_AA64ISAR1_EL1, ID_AA64ISAR1_FCMA_SHIFT, FTR_UNSIGNED, 1, CAP_HWCAP, KERNEL_HWCAP_FCMA),
	HWCAP_CAP(SYS_ID_AA64ISAR1_EL1, ID_AA64ISAR1_LRCPC_SHIFT, FTR_UNSIGNED, 1, CAP_HWCAP, KERNEL_HWCAP_LRCPC),
	HWCAP_CAP(SYS_ID_AA64ISAR1_EL1, ID_AA64ISAR1_LRCPC_SHIFT, FTR_UNSIGNED, 2, CAP_HWCAP, KERNEL_HWCAP_ILRCPC),
	HWCAP_CAP(SYS_ID_AA64ISAR1_EL1, ID_AA64ISAR1_FRINTTS_SHIFT, FTR_UNSIGNED, 1, CAP_HWCAP, KERNEL_HWCAP_FRINT),
	HWCAP_CAP(SYS_ID_AA64ISAR1_EL1, ID_AA64ISAR1_SB_SHIFT, FTR_UNSIGNED, 1, CAP_HWCAP, KERNEL_HWCAP_SB),
	HWCAP_CAP(SYS_ID_AA64ISAR1_EL1, ID_AA64ISAR1_BF16_SHIFT, FTR_UNSIGNED, 1, CAP_HWCAP, KERNEL_HWCAP_BF16),
	HWCAP_CAP(SYS_ID_AA64ISAR1_EL1, ID_AA64ISAR1_DGH_SHIFT, FTR_UNSIGNED, 1, CAP_HWCAP, KERNEL_HWCAP_DGH),
	HWCAP_CAP(SYS_ID_AA64ISAR1_EL1, ID_AA64ISAR1_I8MM_SHIFT, FTR_UNSIGNED, 1, CAP_HWCAP, KERNEL_HWCAP_I8MM),
	HWCAP_CAP(SYS_ID_AA64MMFR2_EL1, ID_AA64MMFR2_AT_SHIFT, FTR_UNSIGNED, 1, CAP_HWCAP, KERNEL_HWCAP_USCAT),
#ifdef CONFIG_ARM64_SVE
	HWCAP_CAP(SYS_ID_AA64PFR0_EL1, ID_AA64PFR0_SVE_SHIFT, FTR_UNSIGNED, ID_AA64PFR0_SVE, CAP_HWCAP, KERNEL_HWCAP_SVE),
	HWCAP_CAP(SYS_ID_AA64ZFR0_EL1, ID_AA64ZFR0_SVEVER_SHIFT, FTR_UNSIGNED, ID_AA64ZFR0_SVEVER_SVE2, CAP_HWCAP, KERNEL_HWCAP_SVE2),
	HWCAP_CAP(SYS_ID_AA64ZFR0_EL1, ID_AA64ZFR0_AES_SHIFT, FTR_UNSIGNED, ID_AA64ZFR0_AES, CAP_HWCAP, KERNEL_HWCAP_SVEAES),
	HWCAP_CAP(SYS_ID_AA64ZFR0_EL1, ID_AA64ZFR0_AES_SHIFT, FTR_UNSIGNED, ID_AA64ZFR0_AES_PMULL, CAP_HWCAP, KERNEL_HWCAP_SVEPMULL),
	HWCAP_CAP(SYS_ID_AA64ZFR0_EL1, ID_AA64ZFR0_BITPERM_SHIFT, FTR_UNSIGNED, ID_AA64ZFR0_BITPERM, CAP_HWCAP, KERNEL_HWCAP_SVEBITPERM),
	HWCAP_CAP(SYS_ID_AA64ZFR0_EL1, ID_AA64ZFR0_BF16_SHIFT, FTR_UNSIGNED, ID_AA64ZFR0_BF16, CAP_HWCAP, KERNEL_HWCAP_SVEBF16),
	HWCAP_CAP(SYS_ID_AA64ZFR0_EL1, ID_AA64ZFR0_SHA3_SHIFT, FTR_UNSIGNED, ID_AA64ZFR0_SHA3, CAP_HWCAP, KERNEL_HWCAP_SVESHA3),
	HWCAP_CAP(SYS_ID_AA64ZFR0_EL1, ID_AA64ZFR0_SM4_SHIFT, FTR_UNSIGNED, ID_AA64ZFR0_SM4, CAP_HWCAP, KERNEL_HWCAP_SVESM4),
	HWCAP_CAP(SYS_ID_AA64ZFR0_EL1, ID_AA64ZFR0_I8MM_SHIFT, FTR_UNSIGNED, ID_AA64ZFR0_I8MM, CAP_HWCAP, KERNEL_HWCAP_SVEI8MM),
	HWCAP_CAP(SYS_ID_AA64ZFR0_EL1, ID_AA64ZFR0_F32MM_SHIFT, FTR_UNSIGNED, ID_AA64ZFR0_F32MM, CAP_HWCAP, KERNEL_HWCAP_SVEF32MM),
	HWCAP_CAP(SYS_ID_AA64ZFR0_EL1, ID_AA64ZFR0_F64MM_SHIFT, FTR_UNSIGNED, ID_AA64ZFR0_F64MM, CAP_HWCAP, KERNEL_HWCAP_SVEF64MM),
#endif
	HWCAP_CAP(SYS_ID_AA64PFR1_EL1, ID_AA64PFR1_SSBS_SHIFT, FTR_UNSIGNED, ID_AA64PFR1_SSBS_PSTATE_INSNS, CAP_HWCAP, KERNEL_HWCAP_SSBS),
#ifdef CONFIG_ARM64_BTI
	HWCAP_CAP(SYS_ID_AA64PFR1_EL1, ID_AA64PFR1_BT_SHIFT, FTR_UNSIGNED, ID_AA64PFR1_BT_BTI, CAP_HWCAP, KERNEL_HWCAP_BTI),
#endif
#ifdef CONFIG_ARM64_PTR_AUTH
	HWCAP_MULTI_CAP(ptr_auth_hwcap_addr_matches, CAP_HWCAP, KERNEL_HWCAP_PACA),
	HWCAP_MULTI_CAP(ptr_auth_hwcap_gen_matches, CAP_HWCAP, KERNEL_HWCAP_PACG),
#endif
#ifdef CONFIG_ARM64_MTE
	HWCAP_CAP(SYS_ID_AA64PFR1_EL1, ID_AA64PFR1_MTE_SHIFT, FTR_UNSIGNED, ID_AA64PFR1_MTE, CAP_HWCAP, KERNEL_HWCAP_MTE),
	HWCAP_CAP(SYS_ID_AA64PFR1_EL1, ID_AA64PFR1_MTE_SHIFT, FTR_UNSIGNED, ID_AA64PFR1_MTE_ASYMM, CAP_HWCAP, KERNEL_HWCAP_MTE3),
#endif /* CONFIG_ARM64_MTE */
	HWCAP_CAP(SYS_ID_AA64MMFR0_EL1, ID_AA64MMFR0_ECV_SHIFT, FTR_UNSIGNED, 1, CAP_HWCAP, KERNEL_HWCAP_ECV),
	HWCAP_CAP(SYS_ID_AA64MMFR1_EL1, ID_AA64MMFR1_AFP_SHIFT, FTR_UNSIGNED, 1, CAP_HWCAP, KERNEL_HWCAP_AFP),
	HWCAP_CAP(SYS_ID_AA64ISAR2_EL1, ID_AA64ISAR2_RPRES_SHIFT, FTR_UNSIGNED, 1, CAP_HWCAP, KERNEL_HWCAP_RPRES),
	{},
};

#ifdef CONFIG_COMPAT
static bool compat_has_neon(const struct arm64_cpu_capabilities *cap, int scope)
{
	/*
	 * Check that all of MVFR1_EL1.{SIMDSP, SIMDInt, SIMDLS} are available,
	 * in line with that of arm32 as in vfp_init(). We make sure that the
	 * check is future proof, by making sure value is non-zero.
	 */
	u32 mvfr1;

	WARN_ON(scope == SCOPE_LOCAL_CPU && preemptible());
	if (scope == SCOPE_SYSTEM)
		mvfr1 = read_sanitised_ftr_reg(SYS_MVFR1_EL1);
	else
		mvfr1 = read_sysreg_s(SYS_MVFR1_EL1);

	return cpuid_feature_extract_unsigned_field(mvfr1, MVFR1_SIMDSP_SHIFT) &&
		cpuid_feature_extract_unsigned_field(mvfr1, MVFR1_SIMDINT_SHIFT) &&
		cpuid_feature_extract_unsigned_field(mvfr1, MVFR1_SIMDLS_SHIFT);
}
#endif

static const struct arm64_cpu_capabilities compat_elf_hwcaps[] = {
#ifdef CONFIG_COMPAT
	HWCAP_CAP_MATCH(compat_has_neon, CAP_COMPAT_HWCAP, COMPAT_HWCAP_NEON),
	HWCAP_CAP(SYS_MVFR1_EL1, MVFR1_SIMDFMAC_SHIFT, FTR_UNSIGNED, 1, CAP_COMPAT_HWCAP, COMPAT_HWCAP_VFPv4),
	/* Arm v8 mandates MVFR0.FPDP == {0, 2}. So, piggy back on this for the presence of VFP support */
	HWCAP_CAP(SYS_MVFR0_EL1, MVFR0_FPDP_SHIFT, FTR_UNSIGNED, 2, CAP_COMPAT_HWCAP, COMPAT_HWCAP_VFP),
	HWCAP_CAP(SYS_MVFR0_EL1, MVFR0_FPDP_SHIFT, FTR_UNSIGNED, 2, CAP_COMPAT_HWCAP, COMPAT_HWCAP_VFPv3),
	HWCAP_CAP(SYS_ID_ISAR5_EL1, ID_ISAR5_AES_SHIFT, FTR_UNSIGNED, 2, CAP_COMPAT_HWCAP2, COMPAT_HWCAP2_PMULL),
	HWCAP_CAP(SYS_ID_ISAR5_EL1, ID_ISAR5_AES_SHIFT, FTR_UNSIGNED, 1, CAP_COMPAT_HWCAP2, COMPAT_HWCAP2_AES),
	HWCAP_CAP(SYS_ID_ISAR5_EL1, ID_ISAR5_SHA1_SHIFT, FTR_UNSIGNED, 1, CAP_COMPAT_HWCAP2, COMPAT_HWCAP2_SHA1),
	HWCAP_CAP(SYS_ID_ISAR5_EL1, ID_ISAR5_SHA2_SHIFT, FTR_UNSIGNED, 1, CAP_COMPAT_HWCAP2, COMPAT_HWCAP2_SHA2),
	HWCAP_CAP(SYS_ID_ISAR5_EL1, ID_ISAR5_CRC32_SHIFT, FTR_UNSIGNED, 1, CAP_COMPAT_HWCAP2, COMPAT_HWCAP2_CRC32),
#endif
	{},
};

static void cap_set_elf_hwcap(const struct arm64_cpu_capabilities *cap)
{
	switch (cap->hwcap_type) {
	case CAP_HWCAP:
		cpu_set_feature(cap->hwcap);
		break;
#ifdef CONFIG_COMPAT
	case CAP_COMPAT_HWCAP:
		compat_elf_hwcap |= (u32)cap->hwcap;
		break;
	case CAP_COMPAT_HWCAP2:
		compat_elf_hwcap2 |= (u32)cap->hwcap;
		break;
#endif
	default:
		WARN_ON(1);
		break;
	}
}

/* Check if we have a particular HWCAP enabled */
static bool cpus_have_elf_hwcap(const struct arm64_cpu_capabilities *cap)
{
	bool rc;

	switch (cap->hwcap_type) {
	case CAP_HWCAP:
		rc = cpu_have_feature(cap->hwcap);
		break;
#ifdef CONFIG_COMPAT
	case CAP_COMPAT_HWCAP:
		rc = (compat_elf_hwcap & (u32)cap->hwcap) != 0;
		break;
	case CAP_COMPAT_HWCAP2:
		rc = (compat_elf_hwcap2 & (u32)cap->hwcap) != 0;
		break;
#endif
	default:
		WARN_ON(1);
		rc = false;
	}

	return rc;
}

static void setup_elf_hwcaps(const struct arm64_cpu_capabilities *hwcaps)
{
	/* We support emulation of accesses to CPU ID feature registers */
	cpu_set_named_feature(CPUID);
	for (; hwcaps->matches; hwcaps++)
		if (hwcaps->matches(hwcaps, cpucap_default_scope(hwcaps)))
			cap_set_elf_hwcap(hwcaps);
}

static void update_cpu_capabilities(u16 scope_mask)
{
	int i;
	const struct arm64_cpu_capabilities *caps;

	scope_mask &= ARM64_CPUCAP_SCOPE_MASK;
	for (i = 0; i < ARM64_NCAPS; i++) {
		caps = cpu_hwcaps_ptrs[i];
		if (!caps || !(caps->type & scope_mask) ||
		    cpus_have_cap(caps->capability) ||
		    !caps->matches(caps, cpucap_default_scope(caps)))
			continue;

		if (caps->desc)
			pr_info("detected: %s\n", caps->desc);
		cpus_set_cap(caps->capability);

		if ((scope_mask & SCOPE_BOOT_CPU) && (caps->type & SCOPE_BOOT_CPU))
			set_bit(caps->capability, boot_capabilities);
	}
}

/*
 * Enable all the available capabilities on this CPU. The capabilities
 * with BOOT_CPU scope are handled separately and hence skipped here.
 */
static int cpu_enable_non_boot_scope_capabilities(void *__unused)
{
	int i;
	u16 non_boot_scope = SCOPE_ALL & ~SCOPE_BOOT_CPU;

	for_each_available_cap(i) {
		const struct arm64_cpu_capabilities *cap = cpu_hwcaps_ptrs[i];

		if (WARN_ON(!cap))
			continue;

		if (!(cap->type & non_boot_scope))
			continue;

		if (cap->cpu_enable)
			cap->cpu_enable(cap);
	}
	return 0;
}

/*
 * Run through the enabled capabilities and enable() it on all active
 * CPUs
 */
static void __init enable_cpu_capabilities(u16 scope_mask)
{
	int i;
	const struct arm64_cpu_capabilities *caps;
	bool boot_scope;

	scope_mask &= ARM64_CPUCAP_SCOPE_MASK;
	boot_scope = !!(scope_mask & SCOPE_BOOT_CPU);

	for (i = 0; i < ARM64_NCAPS; i++) {
		unsigned int num;

		caps = cpu_hwcaps_ptrs[i];
		if (!caps || !(caps->type & scope_mask))
			continue;
		num = caps->capability;
		if (!cpus_have_cap(num))
			continue;

		/* Ensure cpus_have_const_cap(num) works */
		static_branch_enable(&cpu_hwcap_keys[num]);

		if (boot_scope && caps->cpu_enable)
			/*
			 * Capabilities with SCOPE_BOOT_CPU scope are finalised
			 * before any secondary CPU boots. Thus, each secondary
			 * will enable the capability as appropriate via
			 * check_local_cpu_capabilities(). The only exception is
			 * the boot CPU, for which the capability must be
			 * enabled here. This approach avoids costly
			 * stop_machine() calls for this case.
			 */
			caps->cpu_enable(caps);
	}

	/*
	 * For all non-boot scope capabilities, use stop_machine()
	 * as it schedules the work allowing us to modify PSTATE,
	 * instead of on_each_cpu() which uses an IPI, giving us a
	 * PSTATE that disappears when we return.
	 */
	if (!boot_scope)
		stop_machine(cpu_enable_non_boot_scope_capabilities,
			     NULL, cpu_online_mask);
}

/*
 * Run through the list of capabilities to check for conflicts.
 * If the system has already detected a capability, take necessary
 * action on this CPU.
 */
static void verify_local_cpu_caps(u16 scope_mask)
{
	int i;
	bool cpu_has_cap, system_has_cap;
	const struct arm64_cpu_capabilities *caps;

	scope_mask &= ARM64_CPUCAP_SCOPE_MASK;

	for (i = 0; i < ARM64_NCAPS; i++) {
		caps = cpu_hwcaps_ptrs[i];
		if (!caps || !(caps->type & scope_mask))
			continue;

		cpu_has_cap = caps->matches(caps, SCOPE_LOCAL_CPU);
		system_has_cap = cpus_have_cap(caps->capability);

		if (system_has_cap) {
			/*
			 * Check if the new CPU misses an advertised feature,
			 * which is not safe to miss.
			 */
			if (!cpu_has_cap && !cpucap_late_cpu_optional(caps))
				break;
			/*
			 * We have to issue cpu_enable() irrespective of
			 * whether the CPU has it or not, as it is enabeld
			 * system wide. It is upto the call back to take
			 * appropriate action on this CPU.
			 */
			if (caps->cpu_enable)
				caps->cpu_enable(caps);
		} else {
			/*
			 * Check if the CPU has this capability if it isn't
			 * safe to have when the system doesn't.
			 */
			if (cpu_has_cap && !cpucap_late_cpu_permitted(caps))
				break;
		}
	}

	if (i < ARM64_NCAPS) {
		pr_crit("CPU%d: Detected conflict for capability %d (%s), System: %d, CPU: %d\n",
			smp_processor_id(), caps->capability,
			caps->desc, system_has_cap, cpu_has_cap);

		if (cpucap_panic_on_conflict(caps))
			cpu_panic_kernel();
		else
			cpu_die_early();
	}
}

/*
 * Check for CPU features that are used in early boot
 * based on the Boot CPU value.
 */
static void check_early_cpu_features(void)
{
	verify_cpu_asid_bits();

	verify_local_cpu_caps(SCOPE_BOOT_CPU);
}

static void
__verify_local_elf_hwcaps(const struct arm64_cpu_capabilities *caps)
{

	for (; caps->matches; caps++)
		if (cpus_have_elf_hwcap(caps) && !caps->matches(caps, SCOPE_LOCAL_CPU)) {
			pr_crit("CPU%d: missing HWCAP: %s\n",
					smp_processor_id(), caps->desc);
			cpu_die_early();
		}
}

static void verify_local_elf_hwcaps(void)
{
	__verify_local_elf_hwcaps(arm64_elf_hwcaps);

	if (id_aa64pfr0_32bit_el0(read_cpuid(ID_AA64PFR0_EL1)))
		__verify_local_elf_hwcaps(compat_elf_hwcaps);
}

static void verify_sve_features(void)
{
	u64 safe_zcr = read_sanitised_ftr_reg(SYS_ZCR_EL1);
	u64 zcr = read_zcr_features();

	unsigned int safe_len = safe_zcr & ZCR_ELx_LEN_MASK;
	unsigned int len = zcr & ZCR_ELx_LEN_MASK;

	if (len < safe_len || sve_verify_vq_map()) {
		pr_crit("CPU%d: SVE: vector length support mismatch\n",
			smp_processor_id());
		cpu_die_early();
	}

	/* Add checks on other ZCR bits here if necessary */
}

static void verify_hyp_capabilities(void)
{
	u64 safe_mmfr1, mmfr0, mmfr1;
	int parange, ipa_max;
	unsigned int safe_vmid_bits, vmid_bits;

	if (!IS_ENABLED(CONFIG_KVM))
		return;

	safe_mmfr1 = read_sanitised_ftr_reg(SYS_ID_AA64MMFR1_EL1);
	mmfr0 = read_cpuid(ID_AA64MMFR0_EL1);
	mmfr1 = read_cpuid(ID_AA64MMFR1_EL1);

	/* Verify VMID bits */
	safe_vmid_bits = get_vmid_bits(safe_mmfr1);
	vmid_bits = get_vmid_bits(mmfr1);
	if (vmid_bits < safe_vmid_bits) {
		pr_crit("CPU%d: VMID width mismatch\n", smp_processor_id());
		cpu_die_early();
	}

	/* Verify IPA range */
	parange = cpuid_feature_extract_unsigned_field(mmfr0,
				ID_AA64MMFR0_PARANGE_SHIFT);
	ipa_max = id_aa64mmfr0_parange_to_phys_shift(parange);
	if (ipa_max < get_kvm_ipa_limit()) {
		pr_crit("CPU%d: IPA range mismatch\n", smp_processor_id());
		cpu_die_early();
	}
}

/*
 * Run through the enabled system capabilities and enable() it on this CPU.
 * The capabilities were decided based on the available CPUs at the boot time.
 * Any new CPU should match the system wide status of the capability. If the
 * new CPU doesn't have a capability which the system now has enabled, we
 * cannot do anything to fix it up and could cause unexpected failures. So
 * we park the CPU.
 */
static void verify_local_cpu_capabilities(void)
{
	/*
	 * The capabilities with SCOPE_BOOT_CPU are checked from
	 * check_early_cpu_features(), as they need to be verified
	 * on all secondary CPUs.
	 */
	verify_local_cpu_caps(SCOPE_ALL & ~SCOPE_BOOT_CPU);
	verify_local_elf_hwcaps();

	if (system_supports_sve())
		verify_sve_features();

	if (is_hyp_mode_available())
		verify_hyp_capabilities();
}

void check_local_cpu_capabilities(void)
{
	/*
	 * All secondary CPUs should conform to the early CPU features
	 * in use by the kernel based on boot CPU.
	 */
	check_early_cpu_features();

	/*
	 * If we haven't finalised the system capabilities, this CPU gets
	 * a chance to update the errata work arounds and local features.
	 * Otherwise, this CPU should verify that it has all the system
	 * advertised capabilities.
	 */
	if (!system_capabilities_finalized())
		update_cpu_capabilities(SCOPE_LOCAL_CPU);
	else
		verify_local_cpu_capabilities();
}

static void __init setup_boot_cpu_capabilities(void)
{
	/* Detect capabilities with either SCOPE_BOOT_CPU or SCOPE_LOCAL_CPU */
	update_cpu_capabilities(SCOPE_BOOT_CPU | SCOPE_LOCAL_CPU);
	/* Enable the SCOPE_BOOT_CPU capabilities alone right away */
	enable_cpu_capabilities(SCOPE_BOOT_CPU);
}

bool this_cpu_has_cap(unsigned int n)
{
	if (!WARN_ON(preemptible()) && n < ARM64_NCAPS) {
		const struct arm64_cpu_capabilities *cap = cpu_hwcaps_ptrs[n];

		if (cap)
			return cap->matches(cap, SCOPE_LOCAL_CPU);
	}

	return false;
}
EXPORT_SYMBOL_GPL(this_cpu_has_cap);

/*
 * This helper function is used in a narrow window when,
 * - The system wide safe registers are set with all the SMP CPUs and,
 * - The SYSTEM_FEATURE cpu_hwcaps may not have been set.
 * In all other cases cpus_have_{const_}cap() should be used.
 */
static bool __maybe_unused __system_matches_cap(unsigned int n)
{
	if (n < ARM64_NCAPS) {
		const struct arm64_cpu_capabilities *cap = cpu_hwcaps_ptrs[n];

		if (cap)
			return cap->matches(cap, SCOPE_SYSTEM);
	}
	return false;
}

void cpu_set_feature(unsigned int num)
{
	WARN_ON(num >= MAX_CPU_FEATURES);
	elf_hwcap |= BIT(num);
}
EXPORT_SYMBOL_GPL(cpu_set_feature);

bool cpu_have_feature(unsigned int num)
{
	WARN_ON(num >= MAX_CPU_FEATURES);
	return elf_hwcap & BIT(num);
}
EXPORT_SYMBOL_GPL(cpu_have_feature);

unsigned long cpu_get_elf_hwcap(void)
{
	/*
	 * We currently only populate the first 32 bits of AT_HWCAP. Please
	 * note that for userspace compatibility we guarantee that bits 62
	 * and 63 will always be returned as 0.
	 */
	return lower_32_bits(elf_hwcap);
}

unsigned long cpu_get_elf_hwcap2(void)
{
	return upper_32_bits(elf_hwcap);
}

static void __init setup_system_capabilities(void)
{
	/*
	 * We have finalised the system-wide safe feature
	 * registers, finalise the capabilities that depend
	 * on it. Also enable all the available capabilities,
	 * that are not enabled already.
	 */
	update_cpu_capabilities(SCOPE_SYSTEM);
	enable_cpu_capabilities(SCOPE_ALL & ~SCOPE_BOOT_CPU);
}

void __init setup_cpu_features(void)
{
	u32 cwg;

	setup_system_capabilities();
	user_feature_fixup();
	setup_elf_hwcaps(arm64_elf_hwcaps);

	if (system_supports_32bit_el0())
		setup_elf_hwcaps(compat_elf_hwcaps);

	if (system_uses_ttbr0_pan())
		pr_info("emulated: Privileged Access Never (PAN) using TTBR0_EL1 switching\n");

	sve_setup();
	minsigstksz_setup();

	/* Advertise that we have computed the system capabilities */
	finalize_system_capabilities();

	/*
	 * Check for sane CTR_EL0.CWG value.
	 */
	cwg = cache_type_cwg();
	if (!cwg)
		pr_warn("No Cache Writeback Granule information, assuming %d\n",
			ARCH_DMA_MINALIGN);
}

static int enable_mismatched_32bit_el0(unsigned int cpu)
{
	/*
	 * The first 32-bit-capable CPU we detected and so can no longer
	 * be offlined by userspace. -1 indicates we haven't yet onlined
	 * a 32-bit-capable CPU.
	 */
	static int lucky_winner = -1;

	struct cpuinfo_arm64 *info = &per_cpu(cpu_data, cpu);
	bool cpu_32bit = id_aa64pfr0_32bit_el0(info->reg_id_aa64pfr0);

	if (cpu_32bit) {
		cpumask_set_cpu(cpu, cpu_32bit_el0_mask);
		static_branch_enable_cpuslocked(&arm64_mismatched_32bit_el0);
	}

	if (cpumask_test_cpu(0, cpu_32bit_el0_mask) == cpu_32bit)
		return 0;

	if (lucky_winner >= 0)
		return 0;

	/*
	 * We've detected a mismatch. We need to keep one of our CPUs with
	 * 32-bit EL0 online so that is_cpu_allowed() doesn't end up rejecting
	 * every CPU in the system for a 32-bit task.
	 */
	lucky_winner = cpu_32bit ? cpu : cpumask_any_and(cpu_32bit_el0_mask,
							 cpu_active_mask);
	get_cpu_device(lucky_winner)->offline_disabled = true;
	setup_elf_hwcaps(compat_elf_hwcaps);
	pr_info("Asymmetric 32-bit EL0 support detected on CPU %u; CPU hot-unplug disabled on CPU %u\n",
		cpu, lucky_winner);
	return 0;
}

static int __init init_32bit_el0_mask(void)
{
	if (!allow_mismatched_32bit_el0)
		return 0;

	if (!zalloc_cpumask_var(&cpu_32bit_el0_mask, GFP_KERNEL))
		return -ENOMEM;

	return cpuhp_setup_state(CPUHP_AP_ONLINE_DYN,
				 "arm64/mismatched_32bit_el0:online",
				 enable_mismatched_32bit_el0, NULL);
}
subsys_initcall_sync(init_32bit_el0_mask);

static void __maybe_unused cpu_enable_cnp(struct arm64_cpu_capabilities const *cap)
{
	cpu_replace_ttbr1(lm_alias(swapper_pg_dir));
}

/*
 * We emulate only the following system register space.
 * Op0 = 0x3, CRn = 0x0, Op1 = 0x0, CRm = [0, 2 - 7]
 * See Table C5-6 System instruction encodings for System register accesses,
 * ARMv8 ARM(ARM DDI 0487A.f) for more details.
 */
static inline bool __attribute_const__ is_emulated(u32 id)
{
	return (sys_reg_Op0(id) == 0x3 &&
		sys_reg_CRn(id) == 0x0 &&
		sys_reg_Op1(id) == 0x0 &&
		(sys_reg_CRm(id) == 0 ||
		 ((sys_reg_CRm(id) >= 2) && (sys_reg_CRm(id) <= 7))));
}

/*
 * With CRm == 0, reg should be one of :
 * MIDR_EL1, MPIDR_EL1 or REVIDR_EL1.
 */
static inline int emulate_id_reg(u32 id, u64 *valp)
{
	switch (id) {
	case SYS_MIDR_EL1:
		*valp = read_cpuid_id();
		break;
	case SYS_MPIDR_EL1:
		*valp = SYS_MPIDR_SAFE_VAL;
		break;
	case SYS_REVIDR_EL1:
		/* IMPLEMENTATION DEFINED values are emulated with 0 */
		*valp = 0;
		break;
	default:
		return -EINVAL;
	}

	return 0;
}

static int emulate_sys_reg(u32 id, u64 *valp)
{
	struct arm64_ftr_reg *regp;

	if (!is_emulated(id))
		return -EINVAL;

	if (sys_reg_CRm(id) == 0)
		return emulate_id_reg(id, valp);

	regp = get_arm64_ftr_reg_nowarn(id);
	if (regp)
		*valp = arm64_ftr_reg_user_value(regp);
	else
		/*
		 * The untracked registers are either IMPLEMENTATION DEFINED
		 * (e.g, ID_AFR0_EL1) or reserved RAZ.
		 */
		*valp = 0;
	return 0;
}

int do_emulate_mrs(struct pt_regs *regs, u32 sys_reg, u32 rt)
{
	int rc;
	u64 val;

	rc = emulate_sys_reg(sys_reg, &val);
	if (!rc) {
		pt_regs_write_reg(regs, rt, val);
		arm64_skip_faulting_instruction(regs, AARCH64_INSN_SIZE);
	}
	return rc;
}

bool try_emulate_mrs(struct pt_regs *regs, u32 insn)
{
	u32 sys_reg, rt;

	if (compat_user_mode(regs) || !aarch64_insn_is_mrs(insn))
		return false;

	/*
	 * sys_reg values are defined as used in mrs/msr instruction.
	 * shift the imm value to get the encoding.
	 */
	sys_reg = (u32)aarch64_insn_decode_immediate(AARCH64_INSN_IMM_16, insn) << 5;
	rt = aarch64_insn_decode_register(AARCH64_INSN_REGTYPE_RT, insn);
	return do_emulate_mrs(regs, sys_reg, rt) == 0;
}

enum mitigation_state arm64_get_meltdown_state(void)
{
	if (__meltdown_safe)
		return SPECTRE_UNAFFECTED;

	if (arm64_kernel_unmapped_at_el0())
		return SPECTRE_MITIGATED;

	return SPECTRE_VULNERABLE;
}

ssize_t cpu_show_meltdown(struct device *dev, struct device_attribute *attr,
			  char *buf)
{
	switch (arm64_get_meltdown_state()) {
	case SPECTRE_UNAFFECTED:
		return sprintf(buf, "Not affected\n");

	case SPECTRE_MITIGATED:
		return sprintf(buf, "Mitigation: PTI\n");

	default:
		return sprintf(buf, "Vulnerable\n");
	}
}<|MERGE_RESOLUTION|>--- conflicted
+++ resolved
@@ -1927,8 +1927,6 @@
 }
 #endif /* CONFIG_ARM64_MTE */
 
-<<<<<<< HEAD
-=======
 static void user_feature_fixup(void)
 {
 	if (cpus_have_cap(ARM64_WORKAROUND_SPECULATIVE_SSBS)) {
@@ -1940,15 +1938,6 @@
 	}
 }
 
-static void elf_hwcap_fixup(void)
-{
-#ifdef CONFIG_ARM64_ERRATUM_1742098
-	if (cpus_have_const_cap(ARM64_WORKAROUND_1742098))
-		compat_elf_hwcap2 &= ~COMPAT_HWCAP2_AES;
-#endif /* ARM64_ERRATUM_1742098 */
-}
-
->>>>>>> fa93fa65
 #ifdef CONFIG_KVM
 static bool is_kvm_protected_mode(const struct arm64_cpu_capabilities *entry, int __unused)
 {
