--- conflicted
+++ resolved
@@ -845,32 +845,19 @@
 	return err;
 }
 
-<<<<<<< HEAD
 static int ntfs_resident_writepage(struct folio *folio,
-		struct writeback_control *wbc, void *data)
-=======
-static int ntfs_resident_writepage(struct page *page,
 				   struct writeback_control *wbc, void *data)
->>>>>>> 20244766
 {
 	struct address_space *mapping = data;
 	struct ntfs_inode *ni = ntfs_i(mapping->host);
 	int ret;
 
 	ni_lock(ni);
-<<<<<<< HEAD
 	ret = attr_data_write_resident(ni, &folio->page);
 	ni_unlock(ni);
 
 	if (ret != E_NTFS_NONRESIDENT)
 		folio_unlock(folio);
-=======
-	ret = attr_data_write_resident(ni, page);
-	ni_unlock(ni);
-
-	if (ret != E_NTFS_NONRESIDENT)
-		unlock_page(page);
->>>>>>> 20244766
 	mapping_set_error(mapping, ret);
 	return ret;
 }
