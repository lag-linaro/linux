/* SPDX-License-Identifier: GPL-2.0-or-later */
/*
 * INET		An implementation of the TCP/IP protocol suite for the LINUX
 *		operating system.  INET is implemented using the  BSD Socket
 *		interface as the means of communication with the user level.
 *
 *		Definitions for the IP module.
 *
 * Version:	@(#)ip.h	1.0.2	05/07/93
 *
 * Authors:	Ross Biro
 *		Fred N. van Kempen, <waltje@uWalt.NL.Mugnet.ORG>
 *		Alan Cox, <gw4pts@gw4pts.ampr.org>
 *
 * Changes:
 *		Mike McLagan    :       Routing by source
 */
#ifndef _IP_H
#define _IP_H

#include <linux/types.h>
#include <linux/ip.h>
#include <linux/in.h>
#include <linux/skbuff.h>
#include <linux/jhash.h>
#include <linux/sockptr.h>

#include <net/inet_sock.h>
#include <net/route.h>
#include <net/snmp.h>
#include <net/flow.h>
#include <net/flow_dissector.h>
#include <net/netns/hash.h>
#include <net/lwtunnel.h>

#define IPV4_MAX_PMTU		65535U		/* RFC 2675, Section 5.1 */
#define IPV4_MIN_MTU		68			/* RFC 791 */

extern unsigned int sysctl_fib_sync_mem;
extern unsigned int sysctl_fib_sync_mem_min;
extern unsigned int sysctl_fib_sync_mem_max;

struct sock;

struct inet_skb_parm {
	int			iif;
	struct ip_options	opt;		/* Compiled IP options		*/
	u16			flags;

#define IPSKB_FORWARDED		BIT(0)
#define IPSKB_XFRM_TUNNEL_SIZE	BIT(1)
#define IPSKB_XFRM_TRANSFORMED	BIT(2)
#define IPSKB_FRAG_COMPLETE	BIT(3)
#define IPSKB_REROUTED		BIT(4)
#define IPSKB_DOREDIRECT	BIT(5)
#define IPSKB_FRAG_PMTU		BIT(6)
#define IPSKB_L3SLAVE		BIT(7)
<<<<<<< HEAD
=======
#define IPSKB_NOPOLICY		BIT(8)
#define IPSKB_MULTIPATH		BIT(9)
>>>>>>> 5452d1be

	u16			frag_max_size;
};

static inline bool ipv4_l3mdev_skb(u16 flags)
{
	return !!(flags & IPSKB_L3SLAVE);
}

static inline unsigned int ip_hdrlen(const struct sk_buff *skb)
{
	return ip_hdr(skb)->ihl * 4;
}

struct ipcm_cookie {
	struct sockcm_cookie	sockc;
	__be32			addr;
	int			oif;
	struct ip_options_rcu	*opt;
	__u8			protocol;
	__u8			ttl;
	__s16			tos;
	char			priority;
	__u16			gso_size;
};

static inline void ipcm_init(struct ipcm_cookie *ipcm)
{
	*ipcm = (struct ipcm_cookie) { .tos = -1 };
}

static inline void ipcm_init_sk(struct ipcm_cookie *ipcm,
				const struct inet_sock *inet)
{
	ipcm_init(ipcm);

	ipcm->sockc.mark = inet->sk.sk_mark;
	ipcm->sockc.tsflags = inet->sk.sk_tsflags;
	ipcm->oif = inet->sk.sk_bound_dev_if;
	ipcm->addr = inet->inet_saddr;
	ipcm->protocol = inet->inet_num;
}

#define IPCB(skb) ((struct inet_skb_parm*)((skb)->cb))
#define PKTINFO_SKB_CB(skb) ((struct in_pktinfo *)((skb)->cb))

/* return enslaved device index if relevant */
static inline int inet_sdif(struct sk_buff *skb)
{
#if IS_ENABLED(CONFIG_NET_L3_MASTER_DEV)
	if (skb && ipv4_l3mdev_skb(IPCB(skb)->flags))
		return IPCB(skb)->iif;
#endif
	return 0;
}

/* Special input handler for packets caught by router alert option.
   They are selected only by protocol field, and then processed likely
   local ones; but only if someone wants them! Otherwise, router
   not running rsvpd will kill RSVP.

   It is user level problem, what it will make with them.
   I have no idea, how it will masquearde or NAT them (it is joke, joke :-)),
   but receiver should be enough clever f.e. to forward mtrace requests,
   sent to multicast group to reach destination designated router.
 */

struct ip_ra_chain {
	struct ip_ra_chain __rcu *next;
	struct sock		*sk;
	union {
		void			(*destructor)(struct sock *);
		struct sock		*saved_sk;
	};
	struct rcu_head		rcu;
};

/* IP flags. */
#define IP_CE		0x8000		/* Flag: "Congestion"		*/
#define IP_DF		0x4000		/* Flag: "Don't Fragment"	*/
#define IP_MF		0x2000		/* Flag: "More Fragments"	*/
#define IP_OFFSET	0x1FFF		/* "Fragment Offset" part	*/

#define IP_FRAG_TIME	(30 * HZ)		/* fragment lifetime	*/

struct msghdr;
struct net_device;
struct packet_type;
struct rtable;
struct sockaddr;

int igmp_mc_init(void);

/*
 *	Functions provided by ip.c
 */

int ip_build_and_send_pkt(struct sk_buff *skb, const struct sock *sk,
			  __be32 saddr, __be32 daddr,
			  struct ip_options_rcu *opt, u8 tos);
int ip_rcv(struct sk_buff *skb, struct net_device *dev, struct packet_type *pt,
	   struct net_device *orig_dev);
void ip_list_rcv(struct list_head *head, struct packet_type *pt,
		 struct net_device *orig_dev);
int ip_local_deliver(struct sk_buff *skb);
void ip_protocol_deliver_rcu(struct net *net, struct sk_buff *skb, int proto);
int ip_mr_input(struct sk_buff *skb);
int ip_output(struct net *net, struct sock *sk, struct sk_buff *skb);
int ip_mc_output(struct net *net, struct sock *sk, struct sk_buff *skb);
int ip_do_fragment(struct net *net, struct sock *sk, struct sk_buff *skb,
		   int (*output)(struct net *, struct sock *, struct sk_buff *));

struct ip_fraglist_iter {
	struct sk_buff	*frag;
	struct iphdr	*iph;
	int		offset;
	unsigned int	hlen;
};

void ip_fraglist_init(struct sk_buff *skb, struct iphdr *iph,
		      unsigned int hlen, struct ip_fraglist_iter *iter);
void ip_fraglist_prepare(struct sk_buff *skb, struct ip_fraglist_iter *iter);

static inline struct sk_buff *ip_fraglist_next(struct ip_fraglist_iter *iter)
{
	struct sk_buff *skb = iter->frag;

	iter->frag = skb->next;
	skb_mark_not_on_list(skb);

	return skb;
}

struct ip_frag_state {
	bool		DF;
	unsigned int	hlen;
	unsigned int	ll_rs;
	unsigned int	mtu;
	unsigned int	left;
	int		offset;
	int		ptr;
	__be16		not_last_frag;
};

void ip_frag_init(struct sk_buff *skb, unsigned int hlen, unsigned int ll_rs,
		  unsigned int mtu, bool DF, struct ip_frag_state *state);
struct sk_buff *ip_frag_next(struct sk_buff *skb,
			     struct ip_frag_state *state);

void ip_send_check(struct iphdr *ip);
int __ip_local_out(struct net *net, struct sock *sk, struct sk_buff *skb);
int ip_local_out(struct net *net, struct sock *sk, struct sk_buff *skb);

int __ip_queue_xmit(struct sock *sk, struct sk_buff *skb, struct flowi *fl,
		    __u8 tos);
void ip_init(void);
int ip_append_data(struct sock *sk, struct flowi4 *fl4,
		   int getfrag(void *from, char *to, int offset, int len,
			       int odd, struct sk_buff *skb),
		   void *from, int len, int protolen,
		   struct ipcm_cookie *ipc,
		   struct rtable **rt,
		   unsigned int flags);
int ip_generic_getfrag(void *from, char *to, int offset, int len, int odd,
		       struct sk_buff *skb);
ssize_t ip_append_page(struct sock *sk, struct flowi4 *fl4, struct page *page,
		       int offset, size_t size, int flags);
struct sk_buff *__ip_make_skb(struct sock *sk, struct flowi4 *fl4,
			      struct sk_buff_head *queue,
			      struct inet_cork *cork);
int ip_send_skb(struct net *net, struct sk_buff *skb);
int ip_push_pending_frames(struct sock *sk, struct flowi4 *fl4);
void ip_flush_pending_frames(struct sock *sk);
struct sk_buff *ip_make_skb(struct sock *sk, struct flowi4 *fl4,
			    int getfrag(void *from, char *to, int offset,
					int len, int odd, struct sk_buff *skb),
			    void *from, int length, int transhdrlen,
			    struct ipcm_cookie *ipc, struct rtable **rtp,
			    struct inet_cork *cork, unsigned int flags);

int ip_queue_xmit(struct sock *sk, struct sk_buff *skb, struct flowi *fl);

static inline struct sk_buff *ip_finish_skb(struct sock *sk, struct flowi4 *fl4)
{
	return __ip_make_skb(sk, fl4, &sk->sk_write_queue, &inet_sk(sk)->cork.base);
}

static inline __u8 get_rttos(struct ipcm_cookie* ipc, struct inet_sock *inet)
{
	return (ipc->tos != -1) ? RT_TOS(ipc->tos) : RT_TOS(inet->tos);
}

static inline __u8 get_rtconn_flags(struct ipcm_cookie* ipc, struct sock* sk)
{
	return (ipc->tos != -1) ? RT_CONN_FLAGS_TOS(sk, ipc->tos) : RT_CONN_FLAGS(sk);
}

/* datagram.c */
int __ip4_datagram_connect(struct sock *sk, struct sockaddr *uaddr, int addr_len);
int ip4_datagram_connect(struct sock *sk, struct sockaddr *uaddr, int addr_len);

void ip4_datagram_release_cb(struct sock *sk);

struct ip_reply_arg {
	struct kvec iov[1];
	int	    flags;
	__wsum 	    csum;
	int	    csumoffset; /* u16 offset of csum in iov[0].iov_base */
				/* -1 if not needed */
	int	    bound_dev_if;
	u8  	    tos;
	kuid_t	    uid;
};

#define IP_REPLY_ARG_NOSRCCHECK 1

static inline __u8 ip_reply_arg_flowi_flags(const struct ip_reply_arg *arg)
{
	return (arg->flags & IP_REPLY_ARG_NOSRCCHECK) ? FLOWI_FLAG_ANYSRC : 0;
}

void ip_send_unicast_reply(struct sock *sk, struct sk_buff *skb,
			   const struct ip_options *sopt,
			   __be32 daddr, __be32 saddr,
			   const struct ip_reply_arg *arg,
			   unsigned int len, u64 transmit_time);

#define IP_INC_STATS(net, field)	SNMP_INC_STATS64((net)->mib.ip_statistics, field)
#define __IP_INC_STATS(net, field)	__SNMP_INC_STATS64((net)->mib.ip_statistics, field)
#define IP_ADD_STATS(net, field, val)	SNMP_ADD_STATS64((net)->mib.ip_statistics, field, val)
#define __IP_ADD_STATS(net, field, val) __SNMP_ADD_STATS64((net)->mib.ip_statistics, field, val)
#define IP_UPD_PO_STATS(net, field, val) SNMP_UPD_PO_STATS64((net)->mib.ip_statistics, field, val)
#define __IP_UPD_PO_STATS(net, field, val) __SNMP_UPD_PO_STATS64((net)->mib.ip_statistics, field, val)
#define NET_INC_STATS(net, field)	SNMP_INC_STATS((net)->mib.net_statistics, field)
#define __NET_INC_STATS(net, field)	__SNMP_INC_STATS((net)->mib.net_statistics, field)
#define NET_ADD_STATS(net, field, adnd)	SNMP_ADD_STATS((net)->mib.net_statistics, field, adnd)
#define __NET_ADD_STATS(net, field, adnd) __SNMP_ADD_STATS((net)->mib.net_statistics, field, adnd)

u64 snmp_get_cpu_field(void __percpu *mib, int cpu, int offct);
unsigned long snmp_fold_field(void __percpu *mib, int offt);
#if BITS_PER_LONG==32
u64 snmp_get_cpu_field64(void __percpu *mib, int cpu, int offct,
			 size_t syncp_offset);
u64 snmp_fold_field64(void __percpu *mib, int offt, size_t sync_off);
#else
static inline u64  snmp_get_cpu_field64(void __percpu *mib, int cpu, int offct,
					size_t syncp_offset)
{
	return snmp_get_cpu_field(mib, cpu, offct);

}

static inline u64 snmp_fold_field64(void __percpu *mib, int offt, size_t syncp_off)
{
	return snmp_fold_field(mib, offt);
}
#endif

#define snmp_get_cpu_field64_batch(buff64, stats_list, mib_statistic, offset) \
{ \
	int i, c; \
	for_each_possible_cpu(c) { \
		for (i = 0; stats_list[i].name; i++) \
			buff64[i] += snmp_get_cpu_field64( \
					mib_statistic, \
					c, stats_list[i].entry, \
					offset); \
	} \
}

#define snmp_get_cpu_field_batch(buff, stats_list, mib_statistic) \
{ \
	int i, c; \
	for_each_possible_cpu(c) { \
		for (i = 0; stats_list[i].name; i++) \
			buff[i] += snmp_get_cpu_field( \
						mib_statistic, \
						c, stats_list[i].entry); \
	} \
}

void inet_get_local_port_range(struct net *net, int *low, int *high);

#ifdef CONFIG_SYSCTL
static inline bool inet_is_local_reserved_port(struct net *net, unsigned short port)
{
	if (!net->ipv4.sysctl_local_reserved_ports)
		return false;
	return test_bit(port, net->ipv4.sysctl_local_reserved_ports);
}

static inline bool inet_is_local_unbindable_port(struct net *net, unsigned short port)
{
	if (!net->ipv4.sysctl_local_unbindable_ports)
		return false;
	return test_bit(port, net->ipv4.sysctl_local_unbindable_ports);
}

static inline bool sysctl_dev_name_is_allowed(const char *name)
{
	return strcmp(name, "default") != 0  && strcmp(name, "all") != 0;
}

static inline bool inet_port_requires_bind_service(struct net *net, unsigned short port)
{
	return port < READ_ONCE(net->ipv4.sysctl_ip_prot_sock);
}

#else
static inline bool inet_is_local_reserved_port(struct net *net, unsigned short port)
{
	return false;
}

static inline bool inet_is_local_unbindable_port(struct net *net, unsigned short port)
{
	return false;
}

static inline bool inet_port_requires_bind_service(struct net *net, unsigned short port)
{
	return port < PROT_SOCK;
}
#endif

__be32 inet_current_timestamp(void);

/* From inetpeer.c */
extern int inet_peer_threshold;
extern int inet_peer_minttl;
extern int inet_peer_maxttl;

void ipfrag_init(void);

void ip_static_sysctl_init(void);

#define IP4_REPLY_MARK(net, mark) \
	(READ_ONCE((net)->ipv4.sysctl_fwmark_reflect) ? (mark) : 0)

static inline bool ip_is_fragment(const struct iphdr *iph)
{
	return (iph->frag_off & htons(IP_MF | IP_OFFSET)) != 0;
}

#ifdef CONFIG_INET
#include <net/dst.h>

/* The function in 2.2 was invalid, producing wrong result for
 * check=0xFEFF. It was noticed by Arthur Skawina _year_ ago. --ANK(000625) */
static inline
int ip_decrease_ttl(struct iphdr *iph)
{
	u32 check = (__force u32)iph->check;
	check += (__force u32)htons(0x0100);
	iph->check = (__force __sum16)(check + (check>=0xFFFF));
	return --iph->ttl;
}

static inline int ip_mtu_locked(const struct dst_entry *dst)
{
	const struct rtable *rt = (const struct rtable *)dst;

	return rt->rt_mtu_locked || dst_metric_locked(dst, RTAX_MTU);
}

static inline
int ip_dont_fragment(const struct sock *sk, const struct dst_entry *dst)
{
	u8 pmtudisc = READ_ONCE(inet_sk(sk)->pmtudisc);

	return  pmtudisc == IP_PMTUDISC_DO ||
		(pmtudisc == IP_PMTUDISC_WANT &&
		 !ip_mtu_locked(dst));
}

static inline bool ip_sk_accept_pmtu(const struct sock *sk)
{
	return inet_sk(sk)->pmtudisc != IP_PMTUDISC_INTERFACE &&
	       inet_sk(sk)->pmtudisc != IP_PMTUDISC_OMIT;
}

static inline bool ip_sk_use_pmtu(const struct sock *sk)
{
	return inet_sk(sk)->pmtudisc < IP_PMTUDISC_PROBE;
}

static inline bool ip_sk_ignore_df(const struct sock *sk)
{
	return inet_sk(sk)->pmtudisc < IP_PMTUDISC_DO ||
	       inet_sk(sk)->pmtudisc == IP_PMTUDISC_OMIT;
}

static inline unsigned int ip_dst_mtu_maybe_forward(const struct dst_entry *dst,
						    bool forwarding)
{
	struct net *net = dev_net(dst->dev);
	unsigned int mtu;

	if (READ_ONCE(net->ipv4.sysctl_ip_fwd_use_pmtu) ||
	    ip_mtu_locked(dst) ||
	    !forwarding)
		return dst_mtu(dst);

	/* 'forwarding = true' case should always honour route mtu */
	mtu = dst_metric_raw(dst, RTAX_MTU);
	if (!mtu)
		mtu = min(READ_ONCE(dst->dev->mtu), IP_MAX_MTU);

	return mtu - lwtunnel_headroom(dst->lwtstate, mtu);
}

static inline unsigned int ip_skb_dst_mtu(struct sock *sk,
					  const struct sk_buff *skb)
{
	unsigned int mtu;

	if (!sk || !sk_fullsock(sk) || ip_sk_use_pmtu(sk)) {
		bool forwarding = IPCB(skb)->flags & IPSKB_FORWARDED;

		return ip_dst_mtu_maybe_forward(skb_dst(skb), forwarding);
	}

	mtu = min(READ_ONCE(skb_dst(skb)->dev->mtu), IP_MAX_MTU);
	return mtu - lwtunnel_headroom(skb_dst(skb)->lwtstate, mtu);
}

struct dst_metrics *ip_fib_metrics_init(struct net *net, struct nlattr *fc_mx,
					int fc_mx_len,
					struct netlink_ext_ack *extack);
static inline void ip_fib_metrics_put(struct dst_metrics *fib_metrics)
{
	if (fib_metrics != &dst_default_metrics &&
	    refcount_dec_and_test(&fib_metrics->refcnt))
		kfree(fib_metrics);
}

/* ipv4 and ipv6 both use refcounted metrics if it is not the default */
static inline
void ip_dst_init_metrics(struct dst_entry *dst, struct dst_metrics *fib_metrics)
{
	dst_init_metrics(dst, fib_metrics->metrics, true);

	if (fib_metrics != &dst_default_metrics) {
		dst->_metrics |= DST_METRICS_REFCOUNTED;
		refcount_inc(&fib_metrics->refcnt);
	}
}

static inline
void ip_dst_metrics_put(struct dst_entry *dst)
{
	struct dst_metrics *p = (struct dst_metrics *)DST_METRICS_PTR(dst);

	if (p != &dst_default_metrics && refcount_dec_and_test(&p->refcnt))
		kfree(p);
}

u32 ip_idents_reserve(u32 hash, int segs);
void __ip_select_ident(struct net *net, struct iphdr *iph, int segs);

static inline void ip_select_ident_segs(struct net *net, struct sk_buff *skb,
					struct sock *sk, int segs)
{
	struct iphdr *iph = ip_hdr(skb);

	/* We had many attacks based on IPID, use the private
	 * generator as much as we can.
	 */
	if (sk && inet_sk(sk)->inet_daddr) {
		iph->id = htons(inet_sk(sk)->inet_id);
		inet_sk(sk)->inet_id += segs;
		return;
	}
	if ((iph->frag_off & htons(IP_DF)) && !skb->ignore_df) {
		iph->id = 0;
	} else {
		/* Unfortunately we need the big hammer to get a suitable IPID */
		__ip_select_ident(net, iph, segs);
	}
}

static inline void ip_select_ident(struct net *net, struct sk_buff *skb,
				   struct sock *sk)
{
	ip_select_ident_segs(net, skb, sk, 1);
}

static inline __wsum inet_compute_pseudo(struct sk_buff *skb, int proto)
{
	return csum_tcpudp_nofold(ip_hdr(skb)->saddr, ip_hdr(skb)->daddr,
				  skb->len, proto, 0);
}

/* copy IPv4 saddr & daddr to flow_keys, possibly using 64bit load/store
 * Equivalent to :	flow->v4addrs.src = iph->saddr;
 *			flow->v4addrs.dst = iph->daddr;
 */
static inline void iph_to_flow_copy_v4addrs(struct flow_keys *flow,
					    const struct iphdr *iph)
{
	BUILD_BUG_ON(offsetof(typeof(flow->addrs), v4addrs.dst) !=
		     offsetof(typeof(flow->addrs), v4addrs.src) +
			      sizeof(flow->addrs.v4addrs.src));
	memcpy(&flow->addrs.v4addrs, &iph->addrs, sizeof(flow->addrs.v4addrs));
	flow->control.addr_type = FLOW_DISSECTOR_KEY_IPV4_ADDRS;
}

static inline __wsum inet_gro_compute_pseudo(struct sk_buff *skb, int proto)
{
	const struct iphdr *iph = skb_gro_network_header(skb);

	return csum_tcpudp_nofold(iph->saddr, iph->daddr,
				  skb_gro_len(skb), proto, 0);
}

/*
 *	Map a multicast IP onto multicast MAC for type ethernet.
 */

static inline void ip_eth_mc_map(__be32 naddr, char *buf)
{
	__u32 addr=ntohl(naddr);
	buf[0]=0x01;
	buf[1]=0x00;
	buf[2]=0x5e;
	buf[5]=addr&0xFF;
	addr>>=8;
	buf[4]=addr&0xFF;
	addr>>=8;
	buf[3]=addr&0x7F;
}

/*
 *	Map a multicast IP onto multicast MAC for type IP-over-InfiniBand.
 *	Leave P_Key as 0 to be filled in by driver.
 */

static inline void ip_ib_mc_map(__be32 naddr, const unsigned char *broadcast, char *buf)
{
	__u32 addr;
	unsigned char scope = broadcast[5] & 0xF;

	buf[0]  = 0;		/* Reserved */
	buf[1]  = 0xff;		/* Multicast QPN */
	buf[2]  = 0xff;
	buf[3]  = 0xff;
	addr    = ntohl(naddr);
	buf[4]  = 0xff;
	buf[5]  = 0x10 | scope;	/* scope from broadcast address */
	buf[6]  = 0x40;		/* IPv4 signature */
	buf[7]  = 0x1b;
	buf[8]  = broadcast[8];		/* P_Key */
	buf[9]  = broadcast[9];
	buf[10] = 0;
	buf[11] = 0;
	buf[12] = 0;
	buf[13] = 0;
	buf[14] = 0;
	buf[15] = 0;
	buf[19] = addr & 0xff;
	addr  >>= 8;
	buf[18] = addr & 0xff;
	addr  >>= 8;
	buf[17] = addr & 0xff;
	addr  >>= 8;
	buf[16] = addr & 0x0f;
}

static inline void ip_ipgre_mc_map(__be32 naddr, const unsigned char *broadcast, char *buf)
{
	if ((broadcast[0] | broadcast[1] | broadcast[2] | broadcast[3]) != 0)
		memcpy(buf, broadcast, 4);
	else
		memcpy(buf, &naddr, sizeof(naddr));
}

#if IS_ENABLED(CONFIG_IPV6)
#include <linux/ipv6.h>
#endif

static __inline__ void inet_reset_saddr(struct sock *sk)
{
	inet_sk(sk)->inet_rcv_saddr = inet_sk(sk)->inet_saddr = 0;
#if IS_ENABLED(CONFIG_IPV6)
	if (sk->sk_family == PF_INET6) {
		struct ipv6_pinfo *np = inet6_sk(sk);

		memset(&np->saddr, 0, sizeof(np->saddr));
		memset(&sk->sk_v6_rcv_saddr, 0, sizeof(sk->sk_v6_rcv_saddr));
	}
#endif
}

#endif

static inline unsigned int ipv4_addr_hash(__be32 ip)
{
	return (__force unsigned int) ip;
}

static inline u32 ipv4_portaddr_hash(const struct net *net,
				     __be32 saddr,
				     unsigned int port)
{
	return jhash_1word((__force u32)saddr, net_hash_mix(net)) ^ port;
}

bool ip_call_ra_chain(struct sk_buff *skb);

/*
 *	Functions provided by ip_fragment.c
 */

enum ip_defrag_users {
	IP_DEFRAG_LOCAL_DELIVER,
	IP_DEFRAG_CALL_RA_CHAIN,
	IP_DEFRAG_CONNTRACK_IN,
	__IP_DEFRAG_CONNTRACK_IN_END	= IP_DEFRAG_CONNTRACK_IN + USHRT_MAX,
	IP_DEFRAG_CONNTRACK_OUT,
	__IP_DEFRAG_CONNTRACK_OUT_END	= IP_DEFRAG_CONNTRACK_OUT + USHRT_MAX,
	IP_DEFRAG_CONNTRACK_BRIDGE_IN,
	__IP_DEFRAG_CONNTRACK_BRIDGE_IN = IP_DEFRAG_CONNTRACK_BRIDGE_IN + USHRT_MAX,
	IP_DEFRAG_VS_IN,
	IP_DEFRAG_VS_OUT,
	IP_DEFRAG_VS_FWD,
	IP_DEFRAG_AF_PACKET,
	IP_DEFRAG_MACVLAN,
};

/* Return true if the value of 'user' is between 'lower_bond'
 * and 'upper_bond' inclusively.
 */
static inline bool ip_defrag_user_in_between(u32 user,
					     enum ip_defrag_users lower_bond,
					     enum ip_defrag_users upper_bond)
{
	return user >= lower_bond && user <= upper_bond;
}

int ip_defrag(struct net *net, struct sk_buff *skb, u32 user);
#ifdef CONFIG_INET
struct sk_buff *ip_check_defrag(struct net *net, struct sk_buff *skb, u32 user);
#else
static inline struct sk_buff *ip_check_defrag(struct net *net, struct sk_buff *skb, u32 user)
{
	return skb;
}
#endif

/*
 *	Functions provided by ip_forward.c
 */

int ip_forward(struct sk_buff *skb);

/*
 *	Functions provided by ip_options.c
 */

void ip_options_build(struct sk_buff *skb, struct ip_options *opt,
		      __be32 daddr, struct rtable *rt, int is_frag);

int __ip_options_echo(struct net *net, struct ip_options *dopt,
		      struct sk_buff *skb, const struct ip_options *sopt);
static inline int ip_options_echo(struct net *net, struct ip_options *dopt,
				  struct sk_buff *skb)
{
	return __ip_options_echo(net, dopt, skb, &IPCB(skb)->opt);
}

void ip_options_fragment(struct sk_buff *skb);
int __ip_options_compile(struct net *net, struct ip_options *opt,
			 struct sk_buff *skb, __be32 *info);
int ip_options_compile(struct net *net, struct ip_options *opt,
		       struct sk_buff *skb);
int ip_options_get(struct net *net, struct ip_options_rcu **optp,
		   sockptr_t data, int optlen);
void ip_options_undo(struct ip_options *opt);
void ip_forward_options(struct sk_buff *skb);
int ip_options_rcv_srr(struct sk_buff *skb, struct net_device *dev);

/*
 *	Functions provided by ip_sockglue.c
 */

void ipv4_pktinfo_prepare(const struct sock *sk, struct sk_buff *skb);
void ip_cmsg_recv_offset(struct msghdr *msg, struct sock *sk,
			 struct sk_buff *skb, int tlen, int offset);
int ip_cmsg_send(struct sock *sk, struct msghdr *msg,
		 struct ipcm_cookie *ipc, bool allow_ipv6);
int ip_setsockopt(struct sock *sk, int level, int optname, sockptr_t optval,
		  unsigned int optlen);
int ip_getsockopt(struct sock *sk, int level, int optname, char __user *optval,
		  int __user *optlen);
int ip_ra_control(struct sock *sk, unsigned char on,
		  void (*destructor)(struct sock *));

int ip_recv_error(struct sock *sk, struct msghdr *msg, int len, int *addr_len);
void ip_icmp_error(struct sock *sk, struct sk_buff *skb, int err, __be16 port,
		   u32 info, u8 *payload);
void ip_local_error(struct sock *sk, int err, __be32 daddr, __be16 dport,
		    u32 info);

static inline void ip_cmsg_recv(struct msghdr *msg, struct sk_buff *skb)
{
	ip_cmsg_recv_offset(msg, skb->sk, skb, 0, 0);
}

bool icmp_global_allow(void);
extern int sysctl_icmp_msgs_per_sec;
extern int sysctl_icmp_msgs_burst;

#ifdef CONFIG_PROC_FS
int ip_misc_proc_init(void);
#endif

int rtm_getroute_parse_ip_proto(struct nlattr *attr, u8 *ip_proto, u8 family,
				struct netlink_ext_ack *extack);

static inline bool inetdev_valid_mtu(unsigned int mtu)
{
	return likely(mtu >= IPV4_MIN_MTU);
}

void ip_sock_set_freebind(struct sock *sk);
int ip_sock_set_mtu_discover(struct sock *sk, int val);
void ip_sock_set_pktinfo(struct sock *sk);
void ip_sock_set_recverr(struct sock *sk);
void ip_sock_set_tos(struct sock *sk, int val);

#endif	/* _IP_H */<|MERGE_RESOLUTION|>--- conflicted
+++ resolved
@@ -55,11 +55,7 @@
 #define IPSKB_DOREDIRECT	BIT(5)
 #define IPSKB_FRAG_PMTU		BIT(6)
 #define IPSKB_L3SLAVE		BIT(7)
-<<<<<<< HEAD
-=======
-#define IPSKB_NOPOLICY		BIT(8)
 #define IPSKB_MULTIPATH		BIT(9)
->>>>>>> 5452d1be
 
 	u16			frag_max_size;
 };
