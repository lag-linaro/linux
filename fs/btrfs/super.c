// SPDX-License-Identifier: GPL-2.0
/*
 * Copyright (C) 2007 Oracle.  All rights reserved.
 */

#include <linux/blkdev.h>
#include <linux/module.h>
#include <linux/fs.h>
#include <linux/pagemap.h>
#include <linux/highmem.h>
#include <linux/time.h>
#include <linux/init.h>
#include <linux/seq_file.h>
#include <linux/string.h>
#include <linux/backing-dev.h>
#include <linux/mount.h>
#include <linux/writeback.h>
#include <linux/statfs.h>
#include <linux/compat.h>
#include <linux/parser.h>
#include <linux/ctype.h>
#include <linux/namei.h>
#include <linux/miscdevice.h>
#include <linux/magic.h>
#include <linux/slab.h>
#include <linux/cleancache.h>
#include <linux/ratelimit.h>
#include <linux/crc32c.h>
#include <linux/btrfs.h>
#include "delayed-inode.h"
#include "ctree.h"
#include "disk-io.h"
#include "transaction.h"
#include "btrfs_inode.h"
#include "print-tree.h"
#include "props.h"
#include "xattr.h"
#include "volumes.h"
#include "export.h"
#include "compression.h"
#include "rcu-string.h"
#include "dev-replace.h"
#include "free-space-cache.h"
#include "backref.h"
#include "space-info.h"
#include "sysfs.h"
#include "zoned.h"
#include "tests/btrfs-tests.h"
#include "block-group.h"
#include "discard.h"

#include "qgroup.h"
#define CREATE_TRACE_POINTS
#include <trace/events/btrfs.h>

static const struct super_operations btrfs_super_ops;

/*
 * Types for mounting the default subvolume and a subvolume explicitly
 * requested by subvol=/path. That way the callchain is straightforward and we
 * don't have to play tricks with the mount options and recursive calls to
 * btrfs_mount.
 *
 * The new btrfs_root_fs_type also servers as a tag for the bdev_holder.
 */
static struct file_system_type btrfs_fs_type;
static struct file_system_type btrfs_root_fs_type;

static int btrfs_remount(struct super_block *sb, int *flags, char *data);

/*
 * Generally the error codes correspond to their respective errors, but there
 * are a few special cases.
 *
 * EUCLEAN: Any sort of corruption that we encounter.  The tree-checker for
 *          instance will return EUCLEAN if any of the blocks are corrupted in
 *          a way that is problematic.  We want to reserve EUCLEAN for these
 *          sort of corruptions.
 *
 * EROFS: If we check BTRFS_FS_STATE_ERROR and fail out with a return error, we
 *        need to use EROFS for this case.  We will have no idea of the
 *        original failure, that will have been reported at the time we tripped
 *        over the error.  Each subsequent error that doesn't have any context
 *        of the original error should use EROFS when handling BTRFS_FS_STATE_ERROR.
 */
const char * __attribute_const__ btrfs_decode_error(int errno)
{
	char *errstr = "unknown";

	switch (errno) {
	case -ENOENT:		/* -2 */
		errstr = "No such entry";
		break;
	case -EIO:		/* -5 */
		errstr = "IO failure";
		break;
	case -ENOMEM:		/* -12*/
		errstr = "Out of memory";
		break;
	case -EEXIST:		/* -17 */
		errstr = "Object already exists";
		break;
	case -ENOSPC:		/* -28 */
		errstr = "No space left";
		break;
	case -EROFS:		/* -30 */
		errstr = "Readonly filesystem";
		break;
	case -EOPNOTSUPP:	/* -95 */
		errstr = "Operation not supported";
		break;
	case -EUCLEAN:		/* -117 */
		errstr = "Filesystem corrupted";
		break;
	case -EDQUOT:		/* -122 */
		errstr = "Quota exceeded";
		break;
	}

	return errstr;
}

/*
 * __btrfs_handle_fs_error decodes expected errors from the caller and
 * invokes the appropriate error response.
 */
__cold
void __btrfs_handle_fs_error(struct btrfs_fs_info *fs_info, const char *function,
		       unsigned int line, int errno, const char *fmt, ...)
{
	struct super_block *sb = fs_info->sb;
#ifdef CONFIG_PRINTK
	const char *errstr;
#endif

	/*
	 * Special case: if the error is EROFS, and we're already
	 * under SB_RDONLY, then it is safe here.
	 */
	if (errno == -EROFS && sb_rdonly(sb))
  		return;

#ifdef CONFIG_PRINTK
	errstr = btrfs_decode_error(errno);
	if (fmt) {
		struct va_format vaf;
		va_list args;

		va_start(args, fmt);
		vaf.fmt = fmt;
		vaf.va = &args;

		pr_crit("BTRFS: error (device %s) in %s:%d: errno=%d %s (%pV)\n",
			sb->s_id, function, line, errno, errstr, &vaf);
		va_end(args);
	} else {
		pr_crit("BTRFS: error (device %s) in %s:%d: errno=%d %s\n",
			sb->s_id, function, line, errno, errstr);
	}
#endif

	/*
	 * Today we only save the error info to memory.  Long term we'll
	 * also send it down to the disk
	 */
	set_bit(BTRFS_FS_STATE_ERROR, &fs_info->fs_state);

	/* Don't go through full error handling during mount */
	if (!(sb->s_flags & SB_BORN))
		return;

	if (sb_rdonly(sb))
		return;

	btrfs_discard_stop(fs_info);

	/* btrfs handle error by forcing the filesystem readonly */
	sb->s_flags |= SB_RDONLY;
	btrfs_info(fs_info, "forced readonly");
	/*
	 * Note that a running device replace operation is not canceled here
	 * although there is no way to update the progress. It would add the
	 * risk of a deadlock, therefore the canceling is omitted. The only
	 * penalty is that some I/O remains active until the procedure
	 * completes. The next time when the filesystem is mounted writable
	 * again, the device replace operation continues.
	 */
}

#ifdef CONFIG_PRINTK
static const char * const logtypes[] = {
	"emergency",
	"alert",
	"critical",
	"error",
	"warning",
	"notice",
	"info",
	"debug",
};


/*
 * Use one ratelimit state per log level so that a flood of less important
 * messages doesn't cause more important ones to be dropped.
 */
static struct ratelimit_state printk_limits[] = {
	RATELIMIT_STATE_INIT(printk_limits[0], DEFAULT_RATELIMIT_INTERVAL, 100),
	RATELIMIT_STATE_INIT(printk_limits[1], DEFAULT_RATELIMIT_INTERVAL, 100),
	RATELIMIT_STATE_INIT(printk_limits[2], DEFAULT_RATELIMIT_INTERVAL, 100),
	RATELIMIT_STATE_INIT(printk_limits[3], DEFAULT_RATELIMIT_INTERVAL, 100),
	RATELIMIT_STATE_INIT(printk_limits[4], DEFAULT_RATELIMIT_INTERVAL, 100),
	RATELIMIT_STATE_INIT(printk_limits[5], DEFAULT_RATELIMIT_INTERVAL, 100),
	RATELIMIT_STATE_INIT(printk_limits[6], DEFAULT_RATELIMIT_INTERVAL, 100),
	RATELIMIT_STATE_INIT(printk_limits[7], DEFAULT_RATELIMIT_INTERVAL, 100),
};

void __cold btrfs_printk(const struct btrfs_fs_info *fs_info, const char *fmt, ...)
{
	char lvl[PRINTK_MAX_SINGLE_HEADER_LEN + 1] = "\0";
	struct va_format vaf;
	va_list args;
	int kern_level;
	const char *type = logtypes[4];
	struct ratelimit_state *ratelimit = &printk_limits[4];

	va_start(args, fmt);

	while ((kern_level = printk_get_level(fmt)) != 0) {
		size_t size = printk_skip_level(fmt) - fmt;

		if (kern_level >= '0' && kern_level <= '7') {
			memcpy(lvl, fmt,  size);
			lvl[size] = '\0';
			type = logtypes[kern_level - '0'];
			ratelimit = &printk_limits[kern_level - '0'];
		}
		fmt += size;
	}

	vaf.fmt = fmt;
	vaf.va = &args;

	if (__ratelimit(ratelimit))
		printk("%sBTRFS %s (device %s): %pV\n", lvl, type,
			fs_info ? fs_info->sb->s_id : "<unknown>", &vaf);

	va_end(args);
}
#endif

/*
 * We only mark the transaction aborted and then set the file system read-only.
 * This will prevent new transactions from starting or trying to join this
 * one.
 *
 * This means that error recovery at the call site is limited to freeing
 * any local memory allocations and passing the error code up without
 * further cleanup. The transaction should complete as it normally would
 * in the call path but will return -EIO.
 *
 * We'll complete the cleanup in btrfs_end_transaction and
 * btrfs_commit_transaction.
 */
__cold
void __btrfs_abort_transaction(struct btrfs_trans_handle *trans,
			       const char *function,
			       unsigned int line, int errno)
{
	struct btrfs_fs_info *fs_info = trans->fs_info;

	WRITE_ONCE(trans->aborted, errno);
	/* Nothing used. The other threads that have joined this
	 * transaction may be able to continue. */
	if (!trans->dirty && list_empty(&trans->new_bgs)) {
		const char *errstr;

		errstr = btrfs_decode_error(errno);
		btrfs_warn(fs_info,
		           "%s:%d: Aborting unused transaction(%s).",
		           function, line, errstr);
		return;
	}
	WRITE_ONCE(trans->transaction->aborted, errno);
	/* Wake up anybody who may be waiting on this transaction */
	wake_up(&fs_info->transaction_wait);
	wake_up(&fs_info->transaction_blocked_wait);
	__btrfs_handle_fs_error(fs_info, function, line, errno, NULL);
}
/*
 * __btrfs_panic decodes unexpected, fatal errors from the caller,
 * issues an alert, and either panics or BUGs, depending on mount options.
 */
__cold
void __btrfs_panic(struct btrfs_fs_info *fs_info, const char *function,
		   unsigned int line, int errno, const char *fmt, ...)
{
	char *s_id = "<unknown>";
	const char *errstr;
	struct va_format vaf = { .fmt = fmt };
	va_list args;

	if (fs_info)
		s_id = fs_info->sb->s_id;

	va_start(args, fmt);
	vaf.va = &args;

	errstr = btrfs_decode_error(errno);
	if (fs_info && (btrfs_test_opt(fs_info, PANIC_ON_FATAL_ERROR)))
		panic(KERN_CRIT "BTRFS panic (device %s) in %s:%d: %pV (errno=%d %s)\n",
			s_id, function, line, &vaf, errno, errstr);

	btrfs_crit(fs_info, "panic in %s:%d: %pV (errno=%d %s)",
		   function, line, &vaf, errno, errstr);
	va_end(args);
	/* Caller calls BUG() */
}

static void btrfs_put_super(struct super_block *sb)
{
	close_ctree(btrfs_sb(sb));
}

enum {
	Opt_acl, Opt_noacl,
	Opt_clear_cache,
	Opt_commit_interval,
	Opt_compress,
	Opt_compress_force,
	Opt_compress_force_type,
	Opt_compress_type,
	Opt_degraded,
	Opt_device,
	Opt_fatal_errors,
	Opt_flushoncommit, Opt_noflushoncommit,
	Opt_inode_cache, Opt_noinode_cache,
	Opt_max_inline,
	Opt_barrier, Opt_nobarrier,
	Opt_datacow, Opt_nodatacow,
	Opt_datasum, Opt_nodatasum,
	Opt_defrag, Opt_nodefrag,
	Opt_discard, Opt_nodiscard,
	Opt_discard_mode,
	Opt_norecovery,
	Opt_ratio,
	Opt_rescan_uuid_tree,
	Opt_skip_balance,
	Opt_space_cache, Opt_no_space_cache,
	Opt_space_cache_version,
	Opt_ssd, Opt_nossd,
	Opt_ssd_spread, Opt_nossd_spread,
	Opt_subvol,
	Opt_subvol_empty,
	Opt_subvolid,
	Opt_thread_pool,
	Opt_treelog, Opt_notreelog,
	Opt_user_subvol_rm_allowed,

	/* Rescue options */
	Opt_rescue,
	Opt_usebackuproot,
	Opt_nologreplay,
	Opt_ignorebadroots,
	Opt_ignoredatacsums,
	Opt_rescue_all,

	/* Deprecated options */
	Opt_recovery,

	/* Debugging options */
	Opt_check_integrity,
	Opt_check_integrity_including_extent_data,
	Opt_check_integrity_print_mask,
	Opt_enospc_debug, Opt_noenospc_debug,
#ifdef CONFIG_BTRFS_DEBUG
	Opt_fragment_data, Opt_fragment_metadata, Opt_fragment_all,
#endif
#ifdef CONFIG_BTRFS_FS_REF_VERIFY
	Opt_ref_verify,
#endif
	Opt_err,
};

static const match_table_t tokens = {
	{Opt_acl, "acl"},
	{Opt_noacl, "noacl"},
	{Opt_clear_cache, "clear_cache"},
	{Opt_commit_interval, "commit=%u"},
	{Opt_compress, "compress"},
	{Opt_compress_type, "compress=%s"},
	{Opt_compress_force, "compress-force"},
	{Opt_compress_force_type, "compress-force=%s"},
	{Opt_degraded, "degraded"},
	{Opt_device, "device=%s"},
	{Opt_fatal_errors, "fatal_errors=%s"},
	{Opt_flushoncommit, "flushoncommit"},
	{Opt_noflushoncommit, "noflushoncommit"},
	{Opt_inode_cache, "inode_cache"},
	{Opt_noinode_cache, "noinode_cache"},
	{Opt_max_inline, "max_inline=%s"},
	{Opt_barrier, "barrier"},
	{Opt_nobarrier, "nobarrier"},
	{Opt_datacow, "datacow"},
	{Opt_nodatacow, "nodatacow"},
	{Opt_datasum, "datasum"},
	{Opt_nodatasum, "nodatasum"},
	{Opt_defrag, "autodefrag"},
	{Opt_nodefrag, "noautodefrag"},
	{Opt_discard, "discard"},
	{Opt_discard_mode, "discard=%s"},
	{Opt_nodiscard, "nodiscard"},
	{Opt_norecovery, "norecovery"},
	{Opt_ratio, "metadata_ratio=%u"},
	{Opt_rescan_uuid_tree, "rescan_uuid_tree"},
	{Opt_skip_balance, "skip_balance"},
	{Opt_space_cache, "space_cache"},
	{Opt_no_space_cache, "nospace_cache"},
	{Opt_space_cache_version, "space_cache=%s"},
	{Opt_ssd, "ssd"},
	{Opt_nossd, "nossd"},
	{Opt_ssd_spread, "ssd_spread"},
	{Opt_nossd_spread, "nossd_spread"},
	{Opt_subvol, "subvol=%s"},
	{Opt_subvol_empty, "subvol="},
	{Opt_subvolid, "subvolid=%s"},
	{Opt_thread_pool, "thread_pool=%u"},
	{Opt_treelog, "treelog"},
	{Opt_notreelog, "notreelog"},
	{Opt_user_subvol_rm_allowed, "user_subvol_rm_allowed"},

	/* Rescue options */
	{Opt_rescue, "rescue=%s"},
	/* Deprecated, with alias rescue=nologreplay */
	{Opt_nologreplay, "nologreplay"},
	/* Deprecated, with alias rescue=usebackuproot */
	{Opt_usebackuproot, "usebackuproot"},

	/* Deprecated options */
	{Opt_recovery, "recovery"},

	/* Debugging options */
	{Opt_check_integrity, "check_int"},
	{Opt_check_integrity_including_extent_data, "check_int_data"},
	{Opt_check_integrity_print_mask, "check_int_print_mask=%u"},
	{Opt_enospc_debug, "enospc_debug"},
	{Opt_noenospc_debug, "noenospc_debug"},
#ifdef CONFIG_BTRFS_DEBUG
	{Opt_fragment_data, "fragment=data"},
	{Opt_fragment_metadata, "fragment=metadata"},
	{Opt_fragment_all, "fragment=all"},
#endif
#ifdef CONFIG_BTRFS_FS_REF_VERIFY
	{Opt_ref_verify, "ref_verify"},
#endif
	{Opt_err, NULL},
};

static const match_table_t rescue_tokens = {
	{Opt_usebackuproot, "usebackuproot"},
	{Opt_nologreplay, "nologreplay"},
	{Opt_ignorebadroots, "ignorebadroots"},
	{Opt_ignorebadroots, "ibadroots"},
	{Opt_ignoredatacsums, "ignoredatacsums"},
	{Opt_ignoredatacsums, "idatacsums"},
	{Opt_rescue_all, "all"},
	{Opt_err, NULL},
};

static bool check_ro_option(struct btrfs_fs_info *fs_info, unsigned long opt,
			    const char *opt_name)
{
	if (fs_info->mount_opt & opt) {
		btrfs_err(fs_info, "%s must be used with ro mount option",
			  opt_name);
		return true;
	}
	return false;
}

static int parse_rescue_options(struct btrfs_fs_info *info, const char *options)
{
	char *opts;
	char *orig;
	char *p;
	substring_t args[MAX_OPT_ARGS];
	int ret = 0;

	opts = kstrdup(options, GFP_KERNEL);
	if (!opts)
		return -ENOMEM;
	orig = opts;

	while ((p = strsep(&opts, ":")) != NULL) {
		int token;

		if (!*p)
			continue;
		token = match_token(p, rescue_tokens, args);
		switch (token){
		case Opt_usebackuproot:
			btrfs_info(info,
				   "trying to use backup root at mount time");
			btrfs_set_opt(info->mount_opt, USEBACKUPROOT);
			break;
		case Opt_nologreplay:
			btrfs_set_and_info(info, NOLOGREPLAY,
					   "disabling log replay at mount time");
			break;
		case Opt_ignorebadroots:
			btrfs_set_and_info(info, IGNOREBADROOTS,
					   "ignoring bad roots");
			break;
		case Opt_ignoredatacsums:
			btrfs_set_and_info(info, IGNOREDATACSUMS,
					   "ignoring data csums");
			break;
		case Opt_rescue_all:
			btrfs_info(info, "enabling all of the rescue options");
			btrfs_set_and_info(info, IGNOREDATACSUMS,
					   "ignoring data csums");
			btrfs_set_and_info(info, IGNOREBADROOTS,
					   "ignoring bad roots");
			btrfs_set_and_info(info, NOLOGREPLAY,
					   "disabling log replay at mount time");
			break;
		case Opt_err:
			btrfs_info(info, "unrecognized rescue option '%s'", p);
			ret = -EINVAL;
			goto out;
		default:
			break;
		}

	}
out:
	kfree(orig);
	return ret;
}

/*
 * Regular mount options parser.  Everything that is needed only when
 * reading in a new superblock is parsed here.
 * XXX JDM: This needs to be cleaned up for remount.
 */
int btrfs_parse_options(struct btrfs_fs_info *info, char *options,
			unsigned long new_flags)
{
	substring_t args[MAX_OPT_ARGS];
	char *p, *num;
	int intarg;
	int ret = 0;
	char *compress_type;
	bool compress_force = false;
	enum btrfs_compression_type saved_compress_type;
	int saved_compress_level;
	bool saved_compress_force;
	int no_compress = 0;

	if (btrfs_fs_compat_ro(info, FREE_SPACE_TREE))
		btrfs_set_opt(info->mount_opt, FREE_SPACE_TREE);
<<<<<<< HEAD
	else if (btrfs_free_space_cache_v1_active(info))
		btrfs_set_opt(info->mount_opt, SPACE_CACHE);
=======
	else if (cache_gen) {
		if (btrfs_is_zoned(info)) {
			btrfs_info(info,
			"zoned: clearing existing space cache");
			btrfs_set_super_cache_generation(info->super_copy, 0);
		} else {
			btrfs_set_opt(info->mount_opt, SPACE_CACHE);
		}
	}
>>>>>>> 90ab5c54

	/*
	 * Even the options are empty, we still need to do extra check
	 * against new flags
	 */
	if (!options)
		goto check;

	while ((p = strsep(&options, ",")) != NULL) {
		int token;
		if (!*p)
			continue;

		token = match_token(p, tokens, args);
		switch (token) {
		case Opt_degraded:
			btrfs_info(info, "allowing degraded mounts");
			btrfs_set_opt(info->mount_opt, DEGRADED);
			break;
		case Opt_subvol:
		case Opt_subvol_empty:
		case Opt_subvolid:
		case Opt_device:
			/*
			 * These are parsed by btrfs_parse_subvol_options or
			 * btrfs_parse_device_options and can be ignored here.
			 */
			break;
		case Opt_nodatasum:
			btrfs_set_and_info(info, NODATASUM,
					   "setting nodatasum");
			break;
		case Opt_datasum:
			if (btrfs_test_opt(info, NODATASUM)) {
				if (btrfs_test_opt(info, NODATACOW))
					btrfs_info(info,
						   "setting datasum, datacow enabled");
				else
					btrfs_info(info, "setting datasum");
			}
			btrfs_clear_opt(info->mount_opt, NODATACOW);
			btrfs_clear_opt(info->mount_opt, NODATASUM);
			break;
		case Opt_nodatacow:
			if (!btrfs_test_opt(info, NODATACOW)) {
				if (!btrfs_test_opt(info, COMPRESS) ||
				    !btrfs_test_opt(info, FORCE_COMPRESS)) {
					btrfs_info(info,
						   "setting nodatacow, compression disabled");
				} else {
					btrfs_info(info, "setting nodatacow");
				}
			}
			btrfs_clear_opt(info->mount_opt, COMPRESS);
			btrfs_clear_opt(info->mount_opt, FORCE_COMPRESS);
			btrfs_set_opt(info->mount_opt, NODATACOW);
			btrfs_set_opt(info->mount_opt, NODATASUM);
			break;
		case Opt_datacow:
			btrfs_clear_and_info(info, NODATACOW,
					     "setting datacow");
			break;
		case Opt_compress_force:
		case Opt_compress_force_type:
			compress_force = true;
			fallthrough;
		case Opt_compress:
		case Opt_compress_type:
			saved_compress_type = btrfs_test_opt(info,
							     COMPRESS) ?
				info->compress_type : BTRFS_COMPRESS_NONE;
			saved_compress_force =
				btrfs_test_opt(info, FORCE_COMPRESS);
			saved_compress_level = info->compress_level;
			if (token == Opt_compress ||
			    token == Opt_compress_force ||
			    strncmp(args[0].from, "zlib", 4) == 0) {
				compress_type = "zlib";

				info->compress_type = BTRFS_COMPRESS_ZLIB;
				info->compress_level = BTRFS_ZLIB_DEFAULT_LEVEL;
				/*
				 * args[0] contains uninitialized data since
				 * for these tokens we don't expect any
				 * parameter.
				 */
				if (token != Opt_compress &&
				    token != Opt_compress_force)
					info->compress_level =
					  btrfs_compress_str2level(
							BTRFS_COMPRESS_ZLIB,
							args[0].from + 4);
				btrfs_set_opt(info->mount_opt, COMPRESS);
				btrfs_clear_opt(info->mount_opt, NODATACOW);
				btrfs_clear_opt(info->mount_opt, NODATASUM);
				no_compress = 0;
			} else if (strncmp(args[0].from, "lzo", 3) == 0) {
				compress_type = "lzo";
				info->compress_type = BTRFS_COMPRESS_LZO;
				info->compress_level = 0;
				btrfs_set_opt(info->mount_opt, COMPRESS);
				btrfs_clear_opt(info->mount_opt, NODATACOW);
				btrfs_clear_opt(info->mount_opt, NODATASUM);
				btrfs_set_fs_incompat(info, COMPRESS_LZO);
				no_compress = 0;
			} else if (strncmp(args[0].from, "zstd", 4) == 0) {
				compress_type = "zstd";
				info->compress_type = BTRFS_COMPRESS_ZSTD;
				info->compress_level =
					btrfs_compress_str2level(
							 BTRFS_COMPRESS_ZSTD,
							 args[0].from + 4);
				btrfs_set_opt(info->mount_opt, COMPRESS);
				btrfs_clear_opt(info->mount_opt, NODATACOW);
				btrfs_clear_opt(info->mount_opt, NODATASUM);
				btrfs_set_fs_incompat(info, COMPRESS_ZSTD);
				no_compress = 0;
			} else if (strncmp(args[0].from, "no", 2) == 0) {
				compress_type = "no";
				info->compress_level = 0;
				info->compress_type = 0;
				btrfs_clear_opt(info->mount_opt, COMPRESS);
				btrfs_clear_opt(info->mount_opt, FORCE_COMPRESS);
				compress_force = false;
				no_compress++;
			} else {
				ret = -EINVAL;
				goto out;
			}

			if (compress_force) {
				btrfs_set_opt(info->mount_opt, FORCE_COMPRESS);
			} else {
				/*
				 * If we remount from compress-force=xxx to
				 * compress=xxx, we need clear FORCE_COMPRESS
				 * flag, otherwise, there is no way for users
				 * to disable forcible compression separately.
				 */
				btrfs_clear_opt(info->mount_opt, FORCE_COMPRESS);
			}
			if (no_compress == 1) {
				btrfs_info(info, "use no compression");
			} else if ((info->compress_type != saved_compress_type) ||
				   (compress_force != saved_compress_force) ||
				   (info->compress_level != saved_compress_level)) {
				btrfs_info(info, "%s %s compression, level %d",
					   (compress_force) ? "force" : "use",
					   compress_type, info->compress_level);
			}
			compress_force = false;
			break;
		case Opt_ssd:
			btrfs_set_and_info(info, SSD,
					   "enabling ssd optimizations");
			btrfs_clear_opt(info->mount_opt, NOSSD);
			break;
		case Opt_ssd_spread:
			btrfs_set_and_info(info, SSD,
					   "enabling ssd optimizations");
			btrfs_set_and_info(info, SSD_SPREAD,
					   "using spread ssd allocation scheme");
			btrfs_clear_opt(info->mount_opt, NOSSD);
			break;
		case Opt_nossd:
			btrfs_set_opt(info->mount_opt, NOSSD);
			btrfs_clear_and_info(info, SSD,
					     "not using ssd optimizations");
			fallthrough;
		case Opt_nossd_spread:
			btrfs_clear_and_info(info, SSD_SPREAD,
					     "not using spread ssd allocation scheme");
			break;
		case Opt_barrier:
			btrfs_clear_and_info(info, NOBARRIER,
					     "turning on barriers");
			break;
		case Opt_nobarrier:
			btrfs_set_and_info(info, NOBARRIER,
					   "turning off barriers");
			break;
		case Opt_thread_pool:
			ret = match_int(&args[0], &intarg);
			if (ret) {
				goto out;
			} else if (intarg == 0) {
				ret = -EINVAL;
				goto out;
			}
			info->thread_pool_size = intarg;
			break;
		case Opt_max_inline:
			num = match_strdup(&args[0]);
			if (num) {
				info->max_inline = memparse(num, NULL);
				kfree(num);

				if (info->max_inline) {
					info->max_inline = min_t(u64,
						info->max_inline,
						info->sectorsize);
				}
				btrfs_info(info, "max_inline at %llu",
					   info->max_inline);
			} else {
				ret = -ENOMEM;
				goto out;
			}
			break;
		case Opt_acl:
#ifdef CONFIG_BTRFS_FS_POSIX_ACL
			info->sb->s_flags |= SB_POSIXACL;
			break;
#else
			btrfs_err(info, "support for ACL not compiled in!");
			ret = -EINVAL;
			goto out;
#endif
		case Opt_noacl:
			info->sb->s_flags &= ~SB_POSIXACL;
			break;
		case Opt_notreelog:
			btrfs_set_and_info(info, NOTREELOG,
					   "disabling tree log");
			break;
		case Opt_treelog:
			btrfs_clear_and_info(info, NOTREELOG,
					     "enabling tree log");
			break;
		case Opt_norecovery:
		case Opt_nologreplay:
			btrfs_warn(info,
		"'nologreplay' is deprecated, use 'rescue=nologreplay' instead");
			btrfs_set_and_info(info, NOLOGREPLAY,
					   "disabling log replay at mount time");
			break;
		case Opt_flushoncommit:
			btrfs_set_and_info(info, FLUSHONCOMMIT,
					   "turning on flush-on-commit");
			break;
		case Opt_noflushoncommit:
			btrfs_clear_and_info(info, FLUSHONCOMMIT,
					     "turning off flush-on-commit");
			break;
		case Opt_ratio:
			ret = match_int(&args[0], &intarg);
			if (ret)
				goto out;
			info->metadata_ratio = intarg;
			btrfs_info(info, "metadata ratio %u",
				   info->metadata_ratio);
			break;
		case Opt_discard:
		case Opt_discard_mode:
			if (token == Opt_discard ||
			    strcmp(args[0].from, "sync") == 0) {
				btrfs_clear_opt(info->mount_opt, DISCARD_ASYNC);
				btrfs_set_and_info(info, DISCARD_SYNC,
						   "turning on sync discard");
			} else if (strcmp(args[0].from, "async") == 0) {
				btrfs_clear_opt(info->mount_opt, DISCARD_SYNC);
				btrfs_set_and_info(info, DISCARD_ASYNC,
						   "turning on async discard");
			} else {
				ret = -EINVAL;
				goto out;
			}
			break;
		case Opt_nodiscard:
			btrfs_clear_and_info(info, DISCARD_SYNC,
					     "turning off discard");
			btrfs_clear_and_info(info, DISCARD_ASYNC,
					     "turning off async discard");
			break;
		case Opt_space_cache:
		case Opt_space_cache_version:
			if (token == Opt_space_cache ||
			    strcmp(args[0].from, "v1") == 0) {
				btrfs_clear_opt(info->mount_opt,
						FREE_SPACE_TREE);
				btrfs_set_and_info(info, SPACE_CACHE,
					   "enabling disk space caching");
			} else if (strcmp(args[0].from, "v2") == 0) {
				btrfs_clear_opt(info->mount_opt,
						SPACE_CACHE);
				btrfs_set_and_info(info, FREE_SPACE_TREE,
						   "enabling free space tree");
			} else {
				ret = -EINVAL;
				goto out;
			}
			break;
		case Opt_rescan_uuid_tree:
			btrfs_set_opt(info->mount_opt, RESCAN_UUID_TREE);
			break;
		case Opt_no_space_cache:
			if (btrfs_test_opt(info, SPACE_CACHE)) {
				btrfs_clear_and_info(info, SPACE_CACHE,
					     "disabling disk space caching");
			}
			if (btrfs_test_opt(info, FREE_SPACE_TREE)) {
				btrfs_clear_and_info(info, FREE_SPACE_TREE,
					     "disabling free space tree");
			}
			break;
		case Opt_inode_cache:
			btrfs_warn(info,
	"the 'inode_cache' option is deprecated and will have no effect from 5.11");
			btrfs_set_pending_and_info(info, INODE_MAP_CACHE,
					   "enabling inode map caching");
			break;
		case Opt_noinode_cache:
			btrfs_clear_pending_and_info(info, INODE_MAP_CACHE,
					     "disabling inode map caching");
			break;
		case Opt_clear_cache:
			btrfs_set_and_info(info, CLEAR_CACHE,
					   "force clearing of disk cache");
			break;
		case Opt_user_subvol_rm_allowed:
			btrfs_set_opt(info->mount_opt, USER_SUBVOL_RM_ALLOWED);
			break;
		case Opt_enospc_debug:
			btrfs_set_opt(info->mount_opt, ENOSPC_DEBUG);
			break;
		case Opt_noenospc_debug:
			btrfs_clear_opt(info->mount_opt, ENOSPC_DEBUG);
			break;
		case Opt_defrag:
			btrfs_set_and_info(info, AUTO_DEFRAG,
					   "enabling auto defrag");
			break;
		case Opt_nodefrag:
			btrfs_clear_and_info(info, AUTO_DEFRAG,
					     "disabling auto defrag");
			break;
		case Opt_recovery:
		case Opt_usebackuproot:
			btrfs_warn(info,
			"'%s' is deprecated, use 'rescue=usebackuproot' instead",
				   token == Opt_recovery ? "recovery" :
				   "usebackuproot");
			btrfs_info(info,
				   "trying to use backup root at mount time");
			btrfs_set_opt(info->mount_opt, USEBACKUPROOT);
			break;
		case Opt_skip_balance:
			btrfs_set_opt(info->mount_opt, SKIP_BALANCE);
			break;
#ifdef CONFIG_BTRFS_FS_CHECK_INTEGRITY
		case Opt_check_integrity_including_extent_data:
			btrfs_info(info,
				   "enabling check integrity including extent data");
			btrfs_set_opt(info->mount_opt,
				      CHECK_INTEGRITY_INCLUDING_EXTENT_DATA);
			btrfs_set_opt(info->mount_opt, CHECK_INTEGRITY);
			break;
		case Opt_check_integrity:
			btrfs_info(info, "enabling check integrity");
			btrfs_set_opt(info->mount_opt, CHECK_INTEGRITY);
			break;
		case Opt_check_integrity_print_mask:
			ret = match_int(&args[0], &intarg);
			if (ret)
				goto out;
			info->check_integrity_print_mask = intarg;
			btrfs_info(info, "check_integrity_print_mask 0x%x",
				   info->check_integrity_print_mask);
			break;
#else
		case Opt_check_integrity_including_extent_data:
		case Opt_check_integrity:
		case Opt_check_integrity_print_mask:
			btrfs_err(info,
				  "support for check_integrity* not compiled in!");
			ret = -EINVAL;
			goto out;
#endif
		case Opt_fatal_errors:
			if (strcmp(args[0].from, "panic") == 0)
				btrfs_set_opt(info->mount_opt,
					      PANIC_ON_FATAL_ERROR);
			else if (strcmp(args[0].from, "bug") == 0)
				btrfs_clear_opt(info->mount_opt,
					      PANIC_ON_FATAL_ERROR);
			else {
				ret = -EINVAL;
				goto out;
			}
			break;
		case Opt_commit_interval:
			intarg = 0;
			ret = match_int(&args[0], &intarg);
			if (ret)
				goto out;
			if (intarg == 0) {
				btrfs_info(info,
					   "using default commit interval %us",
					   BTRFS_DEFAULT_COMMIT_INTERVAL);
				intarg = BTRFS_DEFAULT_COMMIT_INTERVAL;
			} else if (intarg > 300) {
				btrfs_warn(info, "excessive commit interval %d",
					   intarg);
			}
			info->commit_interval = intarg;
			break;
		case Opt_rescue:
			ret = parse_rescue_options(info, args[0].from);
			if (ret < 0)
				goto out;
			break;
#ifdef CONFIG_BTRFS_DEBUG
		case Opt_fragment_all:
			btrfs_info(info, "fragmenting all space");
			btrfs_set_opt(info->mount_opt, FRAGMENT_DATA);
			btrfs_set_opt(info->mount_opt, FRAGMENT_METADATA);
			break;
		case Opt_fragment_metadata:
			btrfs_info(info, "fragmenting metadata");
			btrfs_set_opt(info->mount_opt,
				      FRAGMENT_METADATA);
			break;
		case Opt_fragment_data:
			btrfs_info(info, "fragmenting data");
			btrfs_set_opt(info->mount_opt, FRAGMENT_DATA);
			break;
#endif
#ifdef CONFIG_BTRFS_FS_REF_VERIFY
		case Opt_ref_verify:
			btrfs_info(info, "doing ref verification");
			btrfs_set_opt(info->mount_opt, REF_VERIFY);
			break;
#endif
		case Opt_err:
			btrfs_err(info, "unrecognized mount option '%s'", p);
			ret = -EINVAL;
			goto out;
		default:
			break;
		}
	}
check:
	/* We're read-only, don't have to check. */
	if (new_flags & SB_RDONLY)
		goto out;

	if (check_ro_option(info, BTRFS_MOUNT_NOLOGREPLAY, "nologreplay") ||
	    check_ro_option(info, BTRFS_MOUNT_IGNOREBADROOTS, "ignorebadroots") ||
	    check_ro_option(info, BTRFS_MOUNT_IGNOREDATACSUMS, "ignoredatacsums"))
		ret = -EINVAL;
out:
	if (btrfs_fs_compat_ro(info, FREE_SPACE_TREE) &&
	    !btrfs_test_opt(info, FREE_SPACE_TREE) &&
	    !btrfs_test_opt(info, CLEAR_CACHE)) {
		btrfs_err(info, "cannot disable free space tree");
		ret = -EINVAL;

	}
	if (!ret)
		ret = btrfs_check_mountopts_zoned(info);
	if (!ret && btrfs_test_opt(info, SPACE_CACHE))
		btrfs_info(info, "disk space caching is enabled");
	if (!ret && btrfs_test_opt(info, FREE_SPACE_TREE))
		btrfs_info(info, "using free space tree");
	return ret;
}

/*
 * Parse mount options that are required early in the mount process.
 *
 * All other options will be parsed on much later in the mount process and
 * only when we need to allocate a new super block.
 */
static int btrfs_parse_device_options(const char *options, fmode_t flags,
				      void *holder)
{
	substring_t args[MAX_OPT_ARGS];
	char *device_name, *opts, *orig, *p;
	struct btrfs_device *device = NULL;
	int error = 0;

	lockdep_assert_held(&uuid_mutex);

	if (!options)
		return 0;

	/*
	 * strsep changes the string, duplicate it because btrfs_parse_options
	 * gets called later
	 */
	opts = kstrdup(options, GFP_KERNEL);
	if (!opts)
		return -ENOMEM;
	orig = opts;

	while ((p = strsep(&opts, ",")) != NULL) {
		int token;

		if (!*p)
			continue;

		token = match_token(p, tokens, args);
		if (token == Opt_device) {
			device_name = match_strdup(&args[0]);
			if (!device_name) {
				error = -ENOMEM;
				goto out;
			}
			device = btrfs_scan_one_device(device_name, flags,
					holder);
			kfree(device_name);
			if (IS_ERR(device)) {
				error = PTR_ERR(device);
				goto out;
			}
		}
	}

out:
	kfree(orig);
	return error;
}

/*
 * Parse mount options that are related to subvolume id
 *
 * The value is later passed to mount_subvol()
 */
static int btrfs_parse_subvol_options(const char *options, char **subvol_name,
		u64 *subvol_objectid)
{
	substring_t args[MAX_OPT_ARGS];
	char *opts, *orig, *p;
	int error = 0;
	u64 subvolid;

	if (!options)
		return 0;

	/*
	 * strsep changes the string, duplicate it because
	 * btrfs_parse_device_options gets called later
	 */
	opts = kstrdup(options, GFP_KERNEL);
	if (!opts)
		return -ENOMEM;
	orig = opts;

	while ((p = strsep(&opts, ",")) != NULL) {
		int token;
		if (!*p)
			continue;

		token = match_token(p, tokens, args);
		switch (token) {
		case Opt_subvol:
			kfree(*subvol_name);
			*subvol_name = match_strdup(&args[0]);
			if (!*subvol_name) {
				error = -ENOMEM;
				goto out;
			}
			break;
		case Opt_subvolid:
			error = match_u64(&args[0], &subvolid);
			if (error)
				goto out;

			/* we want the original fs_tree */
			if (subvolid == 0)
				subvolid = BTRFS_FS_TREE_OBJECTID;

			*subvol_objectid = subvolid;
			break;
		default:
			break;
		}
	}

out:
	kfree(orig);
	return error;
}

char *btrfs_get_subvol_name_from_objectid(struct btrfs_fs_info *fs_info,
					  u64 subvol_objectid)
{
	struct btrfs_root *root = fs_info->tree_root;
	struct btrfs_root *fs_root = NULL;
	struct btrfs_root_ref *root_ref;
	struct btrfs_inode_ref *inode_ref;
	struct btrfs_key key;
	struct btrfs_path *path = NULL;
	char *name = NULL, *ptr;
	u64 dirid;
	int len;
	int ret;

	path = btrfs_alloc_path();
	if (!path) {
		ret = -ENOMEM;
		goto err;
	}

	name = kmalloc(PATH_MAX, GFP_KERNEL);
	if (!name) {
		ret = -ENOMEM;
		goto err;
	}
	ptr = name + PATH_MAX - 1;
	ptr[0] = '\0';

	/*
	 * Walk up the subvolume trees in the tree of tree roots by root
	 * backrefs until we hit the top-level subvolume.
	 */
	while (subvol_objectid != BTRFS_FS_TREE_OBJECTID) {
		key.objectid = subvol_objectid;
		key.type = BTRFS_ROOT_BACKREF_KEY;
		key.offset = (u64)-1;

		ret = btrfs_search_slot(NULL, root, &key, path, 0, 0);
		if (ret < 0) {
			goto err;
		} else if (ret > 0) {
			ret = btrfs_previous_item(root, path, subvol_objectid,
						  BTRFS_ROOT_BACKREF_KEY);
			if (ret < 0) {
				goto err;
			} else if (ret > 0) {
				ret = -ENOENT;
				goto err;
			}
		}

		btrfs_item_key_to_cpu(path->nodes[0], &key, path->slots[0]);
		subvol_objectid = key.offset;

		root_ref = btrfs_item_ptr(path->nodes[0], path->slots[0],
					  struct btrfs_root_ref);
		len = btrfs_root_ref_name_len(path->nodes[0], root_ref);
		ptr -= len + 1;
		if (ptr < name) {
			ret = -ENAMETOOLONG;
			goto err;
		}
		read_extent_buffer(path->nodes[0], ptr + 1,
				   (unsigned long)(root_ref + 1), len);
		ptr[0] = '/';
		dirid = btrfs_root_ref_dirid(path->nodes[0], root_ref);
		btrfs_release_path(path);

		fs_root = btrfs_get_fs_root(fs_info, subvol_objectid, true);
		if (IS_ERR(fs_root)) {
			ret = PTR_ERR(fs_root);
			fs_root = NULL;
			goto err;
		}

		/*
		 * Walk up the filesystem tree by inode refs until we hit the
		 * root directory.
		 */
		while (dirid != BTRFS_FIRST_FREE_OBJECTID) {
			key.objectid = dirid;
			key.type = BTRFS_INODE_REF_KEY;
			key.offset = (u64)-1;

			ret = btrfs_search_slot(NULL, fs_root, &key, path, 0, 0);
			if (ret < 0) {
				goto err;
			} else if (ret > 0) {
				ret = btrfs_previous_item(fs_root, path, dirid,
							  BTRFS_INODE_REF_KEY);
				if (ret < 0) {
					goto err;
				} else if (ret > 0) {
					ret = -ENOENT;
					goto err;
				}
			}

			btrfs_item_key_to_cpu(path->nodes[0], &key, path->slots[0]);
			dirid = key.offset;

			inode_ref = btrfs_item_ptr(path->nodes[0],
						   path->slots[0],
						   struct btrfs_inode_ref);
			len = btrfs_inode_ref_name_len(path->nodes[0],
						       inode_ref);
			ptr -= len + 1;
			if (ptr < name) {
				ret = -ENAMETOOLONG;
				goto err;
			}
			read_extent_buffer(path->nodes[0], ptr + 1,
					   (unsigned long)(inode_ref + 1), len);
			ptr[0] = '/';
			btrfs_release_path(path);
		}
		btrfs_put_root(fs_root);
		fs_root = NULL;
	}

	btrfs_free_path(path);
	if (ptr == name + PATH_MAX - 1) {
		name[0] = '/';
		name[1] = '\0';
	} else {
		memmove(name, ptr, name + PATH_MAX - ptr);
	}
	return name;

err:
	btrfs_put_root(fs_root);
	btrfs_free_path(path);
	kfree(name);
	return ERR_PTR(ret);
}

static int get_default_subvol_objectid(struct btrfs_fs_info *fs_info, u64 *objectid)
{
	struct btrfs_root *root = fs_info->tree_root;
	struct btrfs_dir_item *di;
	struct btrfs_path *path;
	struct btrfs_key location;
	u64 dir_id;

	path = btrfs_alloc_path();
	if (!path)
		return -ENOMEM;

	/*
	 * Find the "default" dir item which points to the root item that we
	 * will mount by default if we haven't been given a specific subvolume
	 * to mount.
	 */
	dir_id = btrfs_super_root_dir(fs_info->super_copy);
	di = btrfs_lookup_dir_item(NULL, root, path, dir_id, "default", 7, 0);
	if (IS_ERR(di)) {
		btrfs_free_path(path);
		return PTR_ERR(di);
	}
	if (!di) {
		/*
		 * Ok the default dir item isn't there.  This is weird since
		 * it's always been there, but don't freak out, just try and
		 * mount the top-level subvolume.
		 */
		btrfs_free_path(path);
		*objectid = BTRFS_FS_TREE_OBJECTID;
		return 0;
	}

	btrfs_dir_item_key_to_cpu(path->nodes[0], di, &location);
	btrfs_free_path(path);
	*objectid = location.objectid;
	return 0;
}

static int btrfs_fill_super(struct super_block *sb,
			    struct btrfs_fs_devices *fs_devices,
			    void *data)
{
	struct inode *inode;
	struct btrfs_fs_info *fs_info = btrfs_sb(sb);
	int err;

	sb->s_maxbytes = MAX_LFS_FILESIZE;
	sb->s_magic = BTRFS_SUPER_MAGIC;
	sb->s_op = &btrfs_super_ops;
	sb->s_d_op = &btrfs_dentry_operations;
	sb->s_export_op = &btrfs_export_ops;
	sb->s_xattr = btrfs_xattr_handlers;
	sb->s_time_gran = 1;
#ifdef CONFIG_BTRFS_FS_POSIX_ACL
	sb->s_flags |= SB_POSIXACL;
#endif
	sb->s_flags |= SB_I_VERSION;
	sb->s_iflags |= SB_I_CGROUPWB;

	err = super_setup_bdi(sb);
	if (err) {
		btrfs_err(fs_info, "super_setup_bdi failed");
		return err;
	}

	err = open_ctree(sb, fs_devices, (char *)data);
	if (err) {
		btrfs_err(fs_info, "open_ctree failed");
		return err;
	}

	inode = btrfs_iget(sb, BTRFS_FIRST_FREE_OBJECTID, fs_info->fs_root);
	if (IS_ERR(inode)) {
		err = PTR_ERR(inode);
		goto fail_close;
	}

	sb->s_root = d_make_root(inode);
	if (!sb->s_root) {
		err = -ENOMEM;
		goto fail_close;
	}

	cleancache_init_fs(sb);
	sb->s_flags |= SB_ACTIVE;
	return 0;

fail_close:
	close_ctree(fs_info);
	return err;
}

int btrfs_sync_fs(struct super_block *sb, int wait)
{
	struct btrfs_trans_handle *trans;
	struct btrfs_fs_info *fs_info = btrfs_sb(sb);
	struct btrfs_root *root = fs_info->tree_root;

	trace_btrfs_sync_fs(fs_info, wait);

	if (!wait) {
		filemap_flush(fs_info->btree_inode->i_mapping);
		return 0;
	}

	btrfs_wait_ordered_roots(fs_info, U64_MAX, 0, (u64)-1);

	trans = btrfs_attach_transaction_barrier(root);
	if (IS_ERR(trans)) {
		/* no transaction, don't bother */
		if (PTR_ERR(trans) == -ENOENT) {
			/*
			 * Exit unless we have some pending changes
			 * that need to go through commit
			 */
			if (fs_info->pending_changes == 0)
				return 0;
			/*
			 * A non-blocking test if the fs is frozen. We must not
			 * start a new transaction here otherwise a deadlock
			 * happens. The pending operations are delayed to the
			 * next commit after thawing.
			 */
			if (sb_start_write_trylock(sb))
				sb_end_write(sb);
			else
				return 0;
			trans = btrfs_start_transaction(root, 0);
		}
		if (IS_ERR(trans))
			return PTR_ERR(trans);
	}
	return btrfs_commit_transaction(trans);
}

static void print_rescue_option(struct seq_file *seq, const char *s, bool *printed)
{
	seq_printf(seq, "%s%s", (*printed) ? ":" : ",rescue=", s);
	*printed = true;
}

static int btrfs_show_options(struct seq_file *seq, struct dentry *dentry)
{
	struct btrfs_fs_info *info = btrfs_sb(dentry->d_sb);
	const char *compress_type;
	const char *subvol_name;
	bool printed = false;

	if (btrfs_test_opt(info, DEGRADED))
		seq_puts(seq, ",degraded");
	if (btrfs_test_opt(info, NODATASUM))
		seq_puts(seq, ",nodatasum");
	if (btrfs_test_opt(info, NODATACOW))
		seq_puts(seq, ",nodatacow");
	if (btrfs_test_opt(info, NOBARRIER))
		seq_puts(seq, ",nobarrier");
	if (info->max_inline != BTRFS_DEFAULT_MAX_INLINE)
		seq_printf(seq, ",max_inline=%llu", info->max_inline);
	if (info->thread_pool_size !=  min_t(unsigned long,
					     num_online_cpus() + 2, 8))
		seq_printf(seq, ",thread_pool=%u", info->thread_pool_size);
	if (btrfs_test_opt(info, COMPRESS)) {
		compress_type = btrfs_compress_type2str(info->compress_type);
		if (btrfs_test_opt(info, FORCE_COMPRESS))
			seq_printf(seq, ",compress-force=%s", compress_type);
		else
			seq_printf(seq, ",compress=%s", compress_type);
		if (info->compress_level)
			seq_printf(seq, ":%d", info->compress_level);
	}
	if (btrfs_test_opt(info, NOSSD))
		seq_puts(seq, ",nossd");
	if (btrfs_test_opt(info, SSD_SPREAD))
		seq_puts(seq, ",ssd_spread");
	else if (btrfs_test_opt(info, SSD))
		seq_puts(seq, ",ssd");
	if (btrfs_test_opt(info, NOTREELOG))
		seq_puts(seq, ",notreelog");
	if (btrfs_test_opt(info, NOLOGREPLAY))
		print_rescue_option(seq, "nologreplay", &printed);
	if (btrfs_test_opt(info, USEBACKUPROOT))
		print_rescue_option(seq, "usebackuproot", &printed);
	if (btrfs_test_opt(info, IGNOREBADROOTS))
		print_rescue_option(seq, "ignorebadroots", &printed);
	if (btrfs_test_opt(info, IGNOREDATACSUMS))
		print_rescue_option(seq, "ignoredatacsums", &printed);
	if (btrfs_test_opt(info, FLUSHONCOMMIT))
		seq_puts(seq, ",flushoncommit");
	if (btrfs_test_opt(info, DISCARD_SYNC))
		seq_puts(seq, ",discard");
	if (btrfs_test_opt(info, DISCARD_ASYNC))
		seq_puts(seq, ",discard=async");
	if (!(info->sb->s_flags & SB_POSIXACL))
		seq_puts(seq, ",noacl");
	if (btrfs_free_space_cache_v1_active(info))
		seq_puts(seq, ",space_cache");
	else if (btrfs_fs_compat_ro(info, FREE_SPACE_TREE))
		seq_puts(seq, ",space_cache=v2");
	else
		seq_puts(seq, ",nospace_cache");
	if (btrfs_test_opt(info, RESCAN_UUID_TREE))
		seq_puts(seq, ",rescan_uuid_tree");
	if (btrfs_test_opt(info, CLEAR_CACHE))
		seq_puts(seq, ",clear_cache");
	if (btrfs_test_opt(info, USER_SUBVOL_RM_ALLOWED))
		seq_puts(seq, ",user_subvol_rm_allowed");
	if (btrfs_test_opt(info, ENOSPC_DEBUG))
		seq_puts(seq, ",enospc_debug");
	if (btrfs_test_opt(info, AUTO_DEFRAG))
		seq_puts(seq, ",autodefrag");
	if (btrfs_test_opt(info, INODE_MAP_CACHE))
		seq_puts(seq, ",inode_cache");
	if (btrfs_test_opt(info, SKIP_BALANCE))
		seq_puts(seq, ",skip_balance");
#ifdef CONFIG_BTRFS_FS_CHECK_INTEGRITY
	if (btrfs_test_opt(info, CHECK_INTEGRITY_INCLUDING_EXTENT_DATA))
		seq_puts(seq, ",check_int_data");
	else if (btrfs_test_opt(info, CHECK_INTEGRITY))
		seq_puts(seq, ",check_int");
	if (info->check_integrity_print_mask)
		seq_printf(seq, ",check_int_print_mask=%d",
				info->check_integrity_print_mask);
#endif
	if (info->metadata_ratio)
		seq_printf(seq, ",metadata_ratio=%u", info->metadata_ratio);
	if (btrfs_test_opt(info, PANIC_ON_FATAL_ERROR))
		seq_puts(seq, ",fatal_errors=panic");
	if (info->commit_interval != BTRFS_DEFAULT_COMMIT_INTERVAL)
		seq_printf(seq, ",commit=%u", info->commit_interval);
#ifdef CONFIG_BTRFS_DEBUG
	if (btrfs_test_opt(info, FRAGMENT_DATA))
		seq_puts(seq, ",fragment=data");
	if (btrfs_test_opt(info, FRAGMENT_METADATA))
		seq_puts(seq, ",fragment=metadata");
#endif
	if (btrfs_test_opt(info, REF_VERIFY))
		seq_puts(seq, ",ref_verify");
	seq_printf(seq, ",subvolid=%llu",
		  BTRFS_I(d_inode(dentry))->root->root_key.objectid);
	subvol_name = btrfs_get_subvol_name_from_objectid(info,
			BTRFS_I(d_inode(dentry))->root->root_key.objectid);
	if (!IS_ERR(subvol_name)) {
		seq_puts(seq, ",subvol=");
		seq_escape(seq, subvol_name, " \t\n\\");
		kfree(subvol_name);
	}
	return 0;
}

static int btrfs_test_super(struct super_block *s, void *data)
{
	struct btrfs_fs_info *p = data;
	struct btrfs_fs_info *fs_info = btrfs_sb(s);

	return fs_info->fs_devices == p->fs_devices;
}

static int btrfs_set_super(struct super_block *s, void *data)
{
	int err = set_anon_super(s, data);
	if (!err)
		s->s_fs_info = data;
	return err;
}

/*
 * subvolumes are identified by ino 256
 */
static inline int is_subvolume_inode(struct inode *inode)
{
	if (inode && inode->i_ino == BTRFS_FIRST_FREE_OBJECTID)
		return 1;
	return 0;
}

static struct dentry *mount_subvol(const char *subvol_name, u64 subvol_objectid,
				   struct vfsmount *mnt)
{
	struct dentry *root;
	int ret;

	if (!subvol_name) {
		if (!subvol_objectid) {
			ret = get_default_subvol_objectid(btrfs_sb(mnt->mnt_sb),
							  &subvol_objectid);
			if (ret) {
				root = ERR_PTR(ret);
				goto out;
			}
		}
		subvol_name = btrfs_get_subvol_name_from_objectid(
					btrfs_sb(mnt->mnt_sb), subvol_objectid);
		if (IS_ERR(subvol_name)) {
			root = ERR_CAST(subvol_name);
			subvol_name = NULL;
			goto out;
		}

	}

	root = mount_subtree(mnt, subvol_name);
	/* mount_subtree() drops our reference on the vfsmount. */
	mnt = NULL;

	if (!IS_ERR(root)) {
		struct super_block *s = root->d_sb;
		struct btrfs_fs_info *fs_info = btrfs_sb(s);
		struct inode *root_inode = d_inode(root);
		u64 root_objectid = BTRFS_I(root_inode)->root->root_key.objectid;

		ret = 0;
		if (!is_subvolume_inode(root_inode)) {
			btrfs_err(fs_info, "'%s' is not a valid subvolume",
			       subvol_name);
			ret = -EINVAL;
		}
		if (subvol_objectid && root_objectid != subvol_objectid) {
			/*
			 * This will also catch a race condition where a
			 * subvolume which was passed by ID is renamed and
			 * another subvolume is renamed over the old location.
			 */
			btrfs_err(fs_info,
				  "subvol '%s' does not match subvolid %llu",
				  subvol_name, subvol_objectid);
			ret = -EINVAL;
		}
		if (ret) {
			dput(root);
			root = ERR_PTR(ret);
			deactivate_locked_super(s);
		}
	}

out:
	mntput(mnt);
	kfree(subvol_name);
	return root;
}

/*
 * Find a superblock for the given device / mount point.
 *
 * Note: This is based on mount_bdev from fs/super.c with a few additions
 *       for multiple device setup.  Make sure to keep it in sync.
 */
static struct dentry *btrfs_mount_root(struct file_system_type *fs_type,
		int flags, const char *device_name, void *data)
{
	struct block_device *bdev = NULL;
	struct super_block *s;
	struct btrfs_device *device = NULL;
	struct btrfs_fs_devices *fs_devices = NULL;
	struct btrfs_fs_info *fs_info = NULL;
	void *new_sec_opts = NULL;
	fmode_t mode = FMODE_READ;
	int error = 0;

	if (!(flags & SB_RDONLY))
		mode |= FMODE_WRITE;

	if (data) {
		error = security_sb_eat_lsm_opts(data, &new_sec_opts);
		if (error)
			return ERR_PTR(error);
	}

	/*
	 * Setup a dummy root and fs_info for test/set super.  This is because
	 * we don't actually fill this stuff out until open_ctree, but we need
	 * then open_ctree will properly initialize the file system specific
	 * settings later.  btrfs_init_fs_info initializes the static elements
	 * of the fs_info (locks and such) to make cleanup easier if we find a
	 * superblock with our given fs_devices later on at sget() time.
	 */
	fs_info = kvzalloc(sizeof(struct btrfs_fs_info), GFP_KERNEL);
	if (!fs_info) {
		error = -ENOMEM;
		goto error_sec_opts;
	}
	btrfs_init_fs_info(fs_info);

	fs_info->super_copy = kzalloc(BTRFS_SUPER_INFO_SIZE, GFP_KERNEL);
	fs_info->super_for_commit = kzalloc(BTRFS_SUPER_INFO_SIZE, GFP_KERNEL);
	if (!fs_info->super_copy || !fs_info->super_for_commit) {
		error = -ENOMEM;
		goto error_fs_info;
	}

	mutex_lock(&uuid_mutex);
	error = btrfs_parse_device_options(data, mode, fs_type);
	if (error) {
		mutex_unlock(&uuid_mutex);
		goto error_fs_info;
	}

	device = btrfs_scan_one_device(device_name, mode, fs_type);
	if (IS_ERR(device)) {
		mutex_unlock(&uuid_mutex);
		error = PTR_ERR(device);
		goto error_fs_info;
	}

	fs_devices = device->fs_devices;
	fs_info->fs_devices = fs_devices;

	error = btrfs_open_devices(fs_devices, mode, fs_type);
	mutex_unlock(&uuid_mutex);
	if (error)
		goto error_fs_info;

	if (!(flags & SB_RDONLY) && fs_devices->rw_devices == 0) {
		error = -EACCES;
		goto error_close_devices;
	}

	bdev = fs_devices->latest_bdev;
	s = sget(fs_type, btrfs_test_super, btrfs_set_super, flags | SB_NOSEC,
		 fs_info);
	if (IS_ERR(s)) {
		error = PTR_ERR(s);
		goto error_close_devices;
	}

	if (s->s_root) {
		btrfs_close_devices(fs_devices);
		btrfs_free_fs_info(fs_info);
		if ((flags ^ s->s_flags) & SB_RDONLY)
			error = -EBUSY;
	} else {
		snprintf(s->s_id, sizeof(s->s_id), "%pg", bdev);
		btrfs_sb(s)->bdev_holder = fs_type;
		if (!strstr(crc32c_impl(), "generic"))
			set_bit(BTRFS_FS_CSUM_IMPL_FAST, &fs_info->flags);
		error = btrfs_fill_super(s, fs_devices, data);
	}
	if (!error)
		error = security_sb_set_mnt_opts(s, new_sec_opts, 0, NULL);
	security_free_mnt_opts(&new_sec_opts);
	if (error) {
		deactivate_locked_super(s);
		return ERR_PTR(error);
	}

	return dget(s->s_root);

error_close_devices:
	btrfs_close_devices(fs_devices);
error_fs_info:
	btrfs_free_fs_info(fs_info);
error_sec_opts:
	security_free_mnt_opts(&new_sec_opts);
	return ERR_PTR(error);
}

/*
 * Mount function which is called by VFS layer.
 *
 * In order to allow mounting a subvolume directly, btrfs uses mount_subtree()
 * which needs vfsmount* of device's root (/).  This means device's root has to
 * be mounted internally in any case.
 *
 * Operation flow:
 *   1. Parse subvol id related options for later use in mount_subvol().
 *
 *   2. Mount device's root (/) by calling vfs_kern_mount().
 *
 *      NOTE: vfs_kern_mount() is used by VFS to call btrfs_mount() in the
 *      first place. In order to avoid calling btrfs_mount() again, we use
 *      different file_system_type which is not registered to VFS by
 *      register_filesystem() (btrfs_root_fs_type). As a result,
 *      btrfs_mount_root() is called. The return value will be used by
 *      mount_subtree() in mount_subvol().
 *
 *   3. Call mount_subvol() to get the dentry of subvolume. Since there is
 *      "btrfs subvolume set-default", mount_subvol() is called always.
 */
static struct dentry *btrfs_mount(struct file_system_type *fs_type, int flags,
		const char *device_name, void *data)
{
	struct vfsmount *mnt_root;
	struct dentry *root;
	char *subvol_name = NULL;
	u64 subvol_objectid = 0;
	int error = 0;

	error = btrfs_parse_subvol_options(data, &subvol_name,
					&subvol_objectid);
	if (error) {
		kfree(subvol_name);
		return ERR_PTR(error);
	}

	/* mount device's root (/) */
	mnt_root = vfs_kern_mount(&btrfs_root_fs_type, flags, device_name, data);
	if (PTR_ERR_OR_ZERO(mnt_root) == -EBUSY) {
		if (flags & SB_RDONLY) {
			mnt_root = vfs_kern_mount(&btrfs_root_fs_type,
				flags & ~SB_RDONLY, device_name, data);
		} else {
			mnt_root = vfs_kern_mount(&btrfs_root_fs_type,
				flags | SB_RDONLY, device_name, data);
			if (IS_ERR(mnt_root)) {
				root = ERR_CAST(mnt_root);
				kfree(subvol_name);
				goto out;
			}

			down_write(&mnt_root->mnt_sb->s_umount);
			error = btrfs_remount(mnt_root->mnt_sb, &flags, NULL);
			up_write(&mnt_root->mnt_sb->s_umount);
			if (error < 0) {
				root = ERR_PTR(error);
				mntput(mnt_root);
				kfree(subvol_name);
				goto out;
			}
		}
	}
	if (IS_ERR(mnt_root)) {
		root = ERR_CAST(mnt_root);
		kfree(subvol_name);
		goto out;
	}

	/* mount_subvol() will free subvol_name and mnt_root */
	root = mount_subvol(subvol_name, subvol_objectid, mnt_root);

out:
	return root;
}

static void btrfs_resize_thread_pool(struct btrfs_fs_info *fs_info,
				     u32 new_pool_size, u32 old_pool_size)
{
	if (new_pool_size == old_pool_size)
		return;

	fs_info->thread_pool_size = new_pool_size;

	btrfs_info(fs_info, "resize thread pool %d -> %d",
	       old_pool_size, new_pool_size);

	btrfs_workqueue_set_max(fs_info->workers, new_pool_size);
	btrfs_workqueue_set_max(fs_info->delalloc_workers, new_pool_size);
	btrfs_workqueue_set_max(fs_info->caching_workers, new_pool_size);
	btrfs_workqueue_set_max(fs_info->endio_workers, new_pool_size);
	btrfs_workqueue_set_max(fs_info->endio_meta_workers, new_pool_size);
	btrfs_workqueue_set_max(fs_info->endio_meta_write_workers,
				new_pool_size);
	btrfs_workqueue_set_max(fs_info->endio_write_workers, new_pool_size);
	btrfs_workqueue_set_max(fs_info->endio_freespace_worker, new_pool_size);
	btrfs_workqueue_set_max(fs_info->delayed_workers, new_pool_size);
	btrfs_workqueue_set_max(fs_info->readahead_workers, new_pool_size);
	btrfs_workqueue_set_max(fs_info->scrub_wr_completion_workers,
				new_pool_size);
}

static inline void btrfs_remount_begin(struct btrfs_fs_info *fs_info,
				       unsigned long old_opts, int flags)
{
	if (btrfs_raw_test_opt(old_opts, AUTO_DEFRAG) &&
	    (!btrfs_raw_test_opt(fs_info->mount_opt, AUTO_DEFRAG) ||
	     (flags & SB_RDONLY))) {
		/* wait for any defraggers to finish */
		wait_event(fs_info->transaction_wait,
			   (atomic_read(&fs_info->defrag_running) == 0));
		if (flags & SB_RDONLY)
			sync_filesystem(fs_info->sb);
	}
}

static inline void btrfs_remount_cleanup(struct btrfs_fs_info *fs_info,
					 unsigned long old_opts)
{
	bool cache_opt = btrfs_test_opt(fs_info, SPACE_CACHE);

	/*
	 * We need to cleanup all defragable inodes if the autodefragment is
	 * close or the filesystem is read only.
	 */
	if (btrfs_raw_test_opt(old_opts, AUTO_DEFRAG) &&
	    (!btrfs_raw_test_opt(fs_info->mount_opt, AUTO_DEFRAG) || sb_rdonly(fs_info->sb))) {
		btrfs_cleanup_defrag_inodes(fs_info);
	}

	/* If we toggled discard async */
	if (!btrfs_raw_test_opt(old_opts, DISCARD_ASYNC) &&
	    btrfs_test_opt(fs_info, DISCARD_ASYNC))
		btrfs_discard_resume(fs_info);
	else if (btrfs_raw_test_opt(old_opts, DISCARD_ASYNC) &&
		 !btrfs_test_opt(fs_info, DISCARD_ASYNC))
		btrfs_discard_cleanup(fs_info);

	/* If we toggled space cache */
	if (cache_opt != btrfs_free_space_cache_v1_active(fs_info))
		btrfs_set_free_space_cache_v1_active(fs_info, cache_opt);
}

static int btrfs_remount(struct super_block *sb, int *flags, char *data)
{
	struct btrfs_fs_info *fs_info = btrfs_sb(sb);
	unsigned old_flags = sb->s_flags;
	unsigned long old_opts = fs_info->mount_opt;
	unsigned long old_compress_type = fs_info->compress_type;
	u64 old_max_inline = fs_info->max_inline;
	u32 old_thread_pool_size = fs_info->thread_pool_size;
	u32 old_metadata_ratio = fs_info->metadata_ratio;
	int ret;

	sync_filesystem(sb);
	set_bit(BTRFS_FS_STATE_REMOUNTING, &fs_info->fs_state);

	if (data) {
		void *new_sec_opts = NULL;

		ret = security_sb_eat_lsm_opts(data, &new_sec_opts);
		if (!ret)
			ret = security_sb_remount(sb, new_sec_opts);
		security_free_mnt_opts(&new_sec_opts);
		if (ret)
			goto restore;
	}

	ret = btrfs_parse_options(fs_info, data, *flags);
	if (ret)
		goto restore;

	btrfs_remount_begin(fs_info, old_opts, *flags);
	btrfs_resize_thread_pool(fs_info,
		fs_info->thread_pool_size, old_thread_pool_size);

	if (btrfs_test_opt(fs_info, FREE_SPACE_TREE) !=
	    btrfs_fs_compat_ro(fs_info, FREE_SPACE_TREE) &&
	    ((!sb_rdonly(sb) || *flags & SB_RDONLY))) {
		btrfs_warn(fs_info,
	   "remount supports changing free space tree only from ro to rw");
		/*
		 * Make sure free space cache options match the state on disk
		 */
		if (btrfs_fs_compat_ro(fs_info, FREE_SPACE_TREE)) {
			btrfs_set_opt(fs_info->mount_opt, FREE_SPACE_TREE);
			btrfs_clear_opt(fs_info->mount_opt, SPACE_CACHE);
		}
		if (btrfs_free_space_cache_v1_active(fs_info)) {
			btrfs_clear_opt(fs_info->mount_opt, FREE_SPACE_TREE);
			btrfs_set_opt(fs_info->mount_opt, SPACE_CACHE);
		}
	}

	if ((bool)(*flags & SB_RDONLY) == sb_rdonly(sb))
		goto out;

	if (*flags & SB_RDONLY) {
		/*
		 * this also happens on 'umount -rf' or on shutdown, when
		 * the filesystem is busy.
		 */
		cancel_work_sync(&fs_info->async_reclaim_work);
		cancel_work_sync(&fs_info->async_data_reclaim_work);

		btrfs_discard_cleanup(fs_info);

		/* wait for the uuid_scan task to finish */
		down(&fs_info->uuid_tree_rescan_sem);
		/* avoid complains from lockdep et al. */
		up(&fs_info->uuid_tree_rescan_sem);

		sb->s_flags |= SB_RDONLY;

		/*
		 * Setting SB_RDONLY will put the cleaner thread to
		 * sleep at the next loop if it's already active.
		 * If it's already asleep, we'll leave unused block
		 * groups on disk until we're mounted read-write again
		 * unless we clean them up here.
		 */
		btrfs_delete_unused_bgs(fs_info);

		btrfs_dev_replace_suspend_for_unmount(fs_info);
		btrfs_scrub_cancel(fs_info);
		btrfs_pause_balance(fs_info);

		ret = btrfs_commit_super(fs_info);
		if (ret)
			goto restore;
	} else {
		if (test_bit(BTRFS_FS_STATE_ERROR, &fs_info->fs_state)) {
			btrfs_err(fs_info,
				"Remounting read-write after error is not allowed");
			ret = -EINVAL;
			goto restore;
		}
		if (fs_info->fs_devices->rw_devices == 0) {
			ret = -EACCES;
			goto restore;
		}

		if (!btrfs_check_rw_degradable(fs_info, NULL)) {
			btrfs_warn(fs_info,
		"too many missing devices, writable remount is not allowed");
			ret = -EACCES;
			goto restore;
		}

		if (btrfs_super_log_root(fs_info->super_copy) != 0) {
			btrfs_warn(fs_info,
		"mount required to replay tree-log, cannot remount read-write");
			ret = -EINVAL;
			goto restore;
		}

		/*
		 * NOTE: when remounting with a change that does writes, don't
		 * put it anywhere above this point, as we are not sure to be
		 * safe to write until we pass the above checks.
		 */
		ret = btrfs_mount_rw(fs_info);
		if (ret)
			goto restore;

		sb->s_flags &= ~SB_RDONLY;

		set_bit(BTRFS_FS_OPEN, &fs_info->flags);
	}
out:
	/*
	 * We need to set SB_I_VERSION here otherwise it'll get cleared by VFS,
	 * since the absence of the flag means it can be toggled off by remount.
	 */
	*flags |= SB_I_VERSION;

	wake_up_process(fs_info->transaction_kthread);
	btrfs_remount_cleanup(fs_info, old_opts);
	btrfs_clear_oneshot_options(fs_info);
	clear_bit(BTRFS_FS_STATE_REMOUNTING, &fs_info->fs_state);

	return 0;

restore:
	/* We've hit an error - don't reset SB_RDONLY */
	if (sb_rdonly(sb))
		old_flags |= SB_RDONLY;
	sb->s_flags = old_flags;
	fs_info->mount_opt = old_opts;
	fs_info->compress_type = old_compress_type;
	fs_info->max_inline = old_max_inline;
	btrfs_resize_thread_pool(fs_info,
		old_thread_pool_size, fs_info->thread_pool_size);
	fs_info->metadata_ratio = old_metadata_ratio;
	btrfs_remount_cleanup(fs_info, old_opts);
	clear_bit(BTRFS_FS_STATE_REMOUNTING, &fs_info->fs_state);

	return ret;
}

/* Used to sort the devices by max_avail(descending sort) */
static inline int btrfs_cmp_device_free_bytes(const void *dev_info1,
				       const void *dev_info2)
{
	if (((struct btrfs_device_info *)dev_info1)->max_avail >
	    ((struct btrfs_device_info *)dev_info2)->max_avail)
		return -1;
	else if (((struct btrfs_device_info *)dev_info1)->max_avail <
		 ((struct btrfs_device_info *)dev_info2)->max_avail)
		return 1;
	else
	return 0;
}

/*
 * sort the devices by max_avail, in which max free extent size of each device
 * is stored.(Descending Sort)
 */
static inline void btrfs_descending_sort_devices(
					struct btrfs_device_info *devices,
					size_t nr_devices)
{
	sort(devices, nr_devices, sizeof(struct btrfs_device_info),
	     btrfs_cmp_device_free_bytes, NULL);
}

/*
 * The helper to calc the free space on the devices that can be used to store
 * file data.
 */
static inline int btrfs_calc_avail_data_space(struct btrfs_fs_info *fs_info,
					      u64 *free_bytes)
{
	struct btrfs_device_info *devices_info;
	struct btrfs_fs_devices *fs_devices = fs_info->fs_devices;
	struct btrfs_device *device;
	u64 type;
	u64 avail_space;
	u64 min_stripe_size;
	int num_stripes = 1;
	int i = 0, nr_devices;
	const struct btrfs_raid_attr *rattr;

	/*
	 * We aren't under the device list lock, so this is racy-ish, but good
	 * enough for our purposes.
	 */
	nr_devices = fs_info->fs_devices->open_devices;
	if (!nr_devices) {
		smp_mb();
		nr_devices = fs_info->fs_devices->open_devices;
		ASSERT(nr_devices);
		if (!nr_devices) {
			*free_bytes = 0;
			return 0;
		}
	}

	devices_info = kmalloc_array(nr_devices, sizeof(*devices_info),
			       GFP_KERNEL);
	if (!devices_info)
		return -ENOMEM;

	/* calc min stripe number for data space allocation */
	type = btrfs_data_alloc_profile(fs_info);
	rattr = &btrfs_raid_array[btrfs_bg_flags_to_raid_index(type)];

	if (type & BTRFS_BLOCK_GROUP_RAID0)
		num_stripes = nr_devices;
	else if (type & BTRFS_BLOCK_GROUP_RAID1)
		num_stripes = 2;
	else if (type & BTRFS_BLOCK_GROUP_RAID1C3)
		num_stripes = 3;
	else if (type & BTRFS_BLOCK_GROUP_RAID1C4)
		num_stripes = 4;
	else if (type & BTRFS_BLOCK_GROUP_RAID10)
		num_stripes = 4;

	/* Adjust for more than 1 stripe per device */
	min_stripe_size = rattr->dev_stripes * BTRFS_STRIPE_LEN;

	rcu_read_lock();
	list_for_each_entry_rcu(device, &fs_devices->devices, dev_list) {
		if (!test_bit(BTRFS_DEV_STATE_IN_FS_METADATA,
						&device->dev_state) ||
		    !device->bdev ||
		    test_bit(BTRFS_DEV_STATE_REPLACE_TGT, &device->dev_state))
			continue;

		if (i >= nr_devices)
			break;

		avail_space = device->total_bytes - device->bytes_used;

		/* align with stripe_len */
		avail_space = rounddown(avail_space, BTRFS_STRIPE_LEN);

		/*
		 * In order to avoid overwriting the superblock on the drive,
		 * btrfs starts at an offset of at least 1MB when doing chunk
		 * allocation.
		 *
		 * This ensures we have at least min_stripe_size free space
		 * after excluding 1MB.
		 */
		if (avail_space <= SZ_1M + min_stripe_size)
			continue;

		avail_space -= SZ_1M;

		devices_info[i].dev = device;
		devices_info[i].max_avail = avail_space;

		i++;
	}
	rcu_read_unlock();

	nr_devices = i;

	btrfs_descending_sort_devices(devices_info, nr_devices);

	i = nr_devices - 1;
	avail_space = 0;
	while (nr_devices >= rattr->devs_min) {
		num_stripes = min(num_stripes, nr_devices);

		if (devices_info[i].max_avail >= min_stripe_size) {
			int j;
			u64 alloc_size;

			avail_space += devices_info[i].max_avail * num_stripes;
			alloc_size = devices_info[i].max_avail;
			for (j = i + 1 - num_stripes; j <= i; j++)
				devices_info[j].max_avail -= alloc_size;
		}
		i--;
		nr_devices--;
	}

	kfree(devices_info);
	*free_bytes = avail_space;
	return 0;
}

/*
 * Calculate numbers for 'df', pessimistic in case of mixed raid profiles.
 *
 * If there's a redundant raid level at DATA block groups, use the respective
 * multiplier to scale the sizes.
 *
 * Unused device space usage is based on simulating the chunk allocator
 * algorithm that respects the device sizes and order of allocations.  This is
 * a close approximation of the actual use but there are other factors that may
 * change the result (like a new metadata chunk).
 *
 * If metadata is exhausted, f_bavail will be 0.
 */
static int btrfs_statfs(struct dentry *dentry, struct kstatfs *buf)
{
	struct btrfs_fs_info *fs_info = btrfs_sb(dentry->d_sb);
	struct btrfs_super_block *disk_super = fs_info->super_copy;
	struct btrfs_space_info *found;
	u64 total_used = 0;
	u64 total_free_data = 0;
	u64 total_free_meta = 0;
	u32 bits = fs_info->sectorsize_bits;
	__be32 *fsid = (__be32 *)fs_info->fs_devices->fsid;
	unsigned factor = 1;
	struct btrfs_block_rsv *block_rsv = &fs_info->global_block_rsv;
	int ret;
	u64 thresh = 0;
	int mixed = 0;

	list_for_each_entry(found, &fs_info->space_info, list) {
		if (found->flags & BTRFS_BLOCK_GROUP_DATA) {
			int i;

			total_free_data += found->disk_total - found->disk_used;
			total_free_data -=
				btrfs_account_ro_block_groups_free_space(found);

			for (i = 0; i < BTRFS_NR_RAID_TYPES; i++) {
				if (!list_empty(&found->block_groups[i]))
					factor = btrfs_bg_type_to_factor(
						btrfs_raid_array[i].bg_flag);
			}
		}

		/*
		 * Metadata in mixed block goup profiles are accounted in data
		 */
		if (!mixed && found->flags & BTRFS_BLOCK_GROUP_METADATA) {
			if (found->flags & BTRFS_BLOCK_GROUP_DATA)
				mixed = 1;
			else
				total_free_meta += found->disk_total -
					found->disk_used;
		}

		total_used += found->disk_used;
	}

	buf->f_blocks = div_u64(btrfs_super_total_bytes(disk_super), factor);
	buf->f_blocks >>= bits;
	buf->f_bfree = buf->f_blocks - (div_u64(total_used, factor) >> bits);

	/* Account global block reserve as used, it's in logical size already */
	spin_lock(&block_rsv->lock);
	/* Mixed block groups accounting is not byte-accurate, avoid overflow */
	if (buf->f_bfree >= block_rsv->size >> bits)
		buf->f_bfree -= block_rsv->size >> bits;
	else
		buf->f_bfree = 0;
	spin_unlock(&block_rsv->lock);

	buf->f_bavail = div_u64(total_free_data, factor);
	ret = btrfs_calc_avail_data_space(fs_info, &total_free_data);
	if (ret)
		return ret;
	buf->f_bavail += div_u64(total_free_data, factor);
	buf->f_bavail = buf->f_bavail >> bits;

	/*
	 * We calculate the remaining metadata space minus global reserve. If
	 * this is (supposedly) smaller than zero, there's no space. But this
	 * does not hold in practice, the exhausted state happens where's still
	 * some positive delta. So we apply some guesswork and compare the
	 * delta to a 4M threshold.  (Practically observed delta was ~2M.)
	 *
	 * We probably cannot calculate the exact threshold value because this
	 * depends on the internal reservations requested by various
	 * operations, so some operations that consume a few metadata will
	 * succeed even if the Avail is zero. But this is better than the other
	 * way around.
	 */
	thresh = SZ_4M;

	/*
	 * We only want to claim there's no available space if we can no longer
	 * allocate chunks for our metadata profile and our global reserve will
	 * not fit in the free metadata space.  If we aren't ->full then we
	 * still can allocate chunks and thus are fine using the currently
	 * calculated f_bavail.
	 */
	if (!mixed && block_rsv->space_info->full &&
	    total_free_meta - thresh < block_rsv->size)
		buf->f_bavail = 0;

	buf->f_type = BTRFS_SUPER_MAGIC;
	buf->f_bsize = dentry->d_sb->s_blocksize;
	buf->f_namelen = BTRFS_NAME_LEN;

	/* We treat it as constant endianness (it doesn't matter _which_)
	   because we want the fsid to come out the same whether mounted
	   on a big-endian or little-endian host */
	buf->f_fsid.val[0] = be32_to_cpu(fsid[0]) ^ be32_to_cpu(fsid[2]);
	buf->f_fsid.val[1] = be32_to_cpu(fsid[1]) ^ be32_to_cpu(fsid[3]);
	/* Mask in the root object ID too, to disambiguate subvols */
	buf->f_fsid.val[0] ^=
		BTRFS_I(d_inode(dentry))->root->root_key.objectid >> 32;
	buf->f_fsid.val[1] ^=
		BTRFS_I(d_inode(dentry))->root->root_key.objectid;

	return 0;
}

static void btrfs_kill_super(struct super_block *sb)
{
	struct btrfs_fs_info *fs_info = btrfs_sb(sb);
	kill_anon_super(sb);
	btrfs_free_fs_info(fs_info);
}

static struct file_system_type btrfs_fs_type = {
	.owner		= THIS_MODULE,
	.name		= "btrfs",
	.mount		= btrfs_mount,
	.kill_sb	= btrfs_kill_super,
	.fs_flags	= FS_REQUIRES_DEV | FS_BINARY_MOUNTDATA,
};

static struct file_system_type btrfs_root_fs_type = {
	.owner		= THIS_MODULE,
	.name		= "btrfs",
	.mount		= btrfs_mount_root,
	.kill_sb	= btrfs_kill_super,
	.fs_flags	= FS_REQUIRES_DEV | FS_BINARY_MOUNTDATA,
};

MODULE_ALIAS_FS("btrfs");

static int btrfs_control_open(struct inode *inode, struct file *file)
{
	/*
	 * The control file's private_data is used to hold the
	 * transaction when it is started and is used to keep
	 * track of whether a transaction is already in progress.
	 */
	file->private_data = NULL;
	return 0;
}

/*
 * Used by /dev/btrfs-control for devices ioctls.
 */
static long btrfs_control_ioctl(struct file *file, unsigned int cmd,
				unsigned long arg)
{
	struct btrfs_ioctl_vol_args *vol;
	struct btrfs_device *device = NULL;
	int ret = -ENOTTY;

	if (!capable(CAP_SYS_ADMIN))
		return -EPERM;

	vol = memdup_user((void __user *)arg, sizeof(*vol));
	if (IS_ERR(vol))
		return PTR_ERR(vol);
	vol->name[BTRFS_PATH_NAME_MAX] = '\0';

	switch (cmd) {
	case BTRFS_IOC_SCAN_DEV:
		mutex_lock(&uuid_mutex);
		device = btrfs_scan_one_device(vol->name, FMODE_READ,
					       &btrfs_root_fs_type);
		ret = PTR_ERR_OR_ZERO(device);
		mutex_unlock(&uuid_mutex);
		break;
	case BTRFS_IOC_FORGET_DEV:
		ret = btrfs_forget_devices(vol->name);
		break;
	case BTRFS_IOC_DEVICES_READY:
		mutex_lock(&uuid_mutex);
		device = btrfs_scan_one_device(vol->name, FMODE_READ,
					       &btrfs_root_fs_type);
		if (IS_ERR(device)) {
			mutex_unlock(&uuid_mutex);
			ret = PTR_ERR(device);
			break;
		}
		ret = !(device->fs_devices->num_devices ==
			device->fs_devices->total_devices);
		mutex_unlock(&uuid_mutex);
		break;
	case BTRFS_IOC_GET_SUPPORTED_FEATURES:
		ret = btrfs_ioctl_get_supported_features((void __user*)arg);
		break;
	}

	kfree(vol);
	return ret;
}

static int btrfs_freeze(struct super_block *sb)
{
	struct btrfs_trans_handle *trans;
	struct btrfs_fs_info *fs_info = btrfs_sb(sb);
	struct btrfs_root *root = fs_info->tree_root;

	set_bit(BTRFS_FS_FROZEN, &fs_info->flags);
	/*
	 * We don't need a barrier here, we'll wait for any transaction that
	 * could be in progress on other threads (and do delayed iputs that
	 * we want to avoid on a frozen filesystem), or do the commit
	 * ourselves.
	 */
	trans = btrfs_attach_transaction_barrier(root);
	if (IS_ERR(trans)) {
		/* no transaction, don't bother */
		if (PTR_ERR(trans) == -ENOENT)
			return 0;
		return PTR_ERR(trans);
	}
	return btrfs_commit_transaction(trans);
}

static int btrfs_unfreeze(struct super_block *sb)
{
	struct btrfs_fs_info *fs_info = btrfs_sb(sb);

	clear_bit(BTRFS_FS_FROZEN, &fs_info->flags);
	return 0;
}

static int btrfs_show_devname(struct seq_file *m, struct dentry *root)
{
	struct btrfs_fs_info *fs_info = btrfs_sb(root->d_sb);
	struct btrfs_device *dev, *first_dev = NULL;

	/*
	 * Lightweight locking of the devices. We should not need
	 * device_list_mutex here as we only read the device data and the list
	 * is protected by RCU.  Even if a device is deleted during the list
	 * traversals, we'll get valid data, the freeing callback will wait at
	 * least until the rcu_read_unlock.
	 */
	rcu_read_lock();
	list_for_each_entry_rcu(dev, &fs_info->fs_devices->devices, dev_list) {
		if (test_bit(BTRFS_DEV_STATE_MISSING, &dev->dev_state))
			continue;
		if (!dev->name)
			continue;
		if (!first_dev || dev->devid < first_dev->devid)
			first_dev = dev;
	}

	if (first_dev)
		seq_escape(m, rcu_str_deref(first_dev->name), " \t\n\\");
	else
		WARN_ON(1);
	rcu_read_unlock();
	return 0;
}

static const struct super_operations btrfs_super_ops = {
	.drop_inode	= btrfs_drop_inode,
	.evict_inode	= btrfs_evict_inode,
	.put_super	= btrfs_put_super,
	.sync_fs	= btrfs_sync_fs,
	.show_options	= btrfs_show_options,
	.show_devname	= btrfs_show_devname,
	.alloc_inode	= btrfs_alloc_inode,
	.destroy_inode	= btrfs_destroy_inode,
	.free_inode	= btrfs_free_inode,
	.statfs		= btrfs_statfs,
	.remount_fs	= btrfs_remount,
	.freeze_fs	= btrfs_freeze,
	.unfreeze_fs	= btrfs_unfreeze,
};

static const struct file_operations btrfs_ctl_fops = {
	.open = btrfs_control_open,
	.unlocked_ioctl	 = btrfs_control_ioctl,
	.compat_ioctl = compat_ptr_ioctl,
	.owner	 = THIS_MODULE,
	.llseek = noop_llseek,
};

static struct miscdevice btrfs_misc = {
	.minor		= BTRFS_MINOR,
	.name		= "btrfs-control",
	.fops		= &btrfs_ctl_fops
};

MODULE_ALIAS_MISCDEV(BTRFS_MINOR);
MODULE_ALIAS("devname:btrfs-control");

static int __init btrfs_interface_init(void)
{
	return misc_register(&btrfs_misc);
}

static __cold void btrfs_interface_exit(void)
{
	misc_deregister(&btrfs_misc);
}

static void __init btrfs_print_mod_info(void)
{
	static const char options[] = ""
#ifdef CONFIG_BTRFS_DEBUG
			", debug=on"
#endif
#ifdef CONFIG_BTRFS_ASSERT
			", assert=on"
#endif
#ifdef CONFIG_BTRFS_FS_CHECK_INTEGRITY
			", integrity-checker=on"
#endif
#ifdef CONFIG_BTRFS_FS_REF_VERIFY
			", ref-verify=on"
#endif
#ifdef CONFIG_BLK_DEV_ZONED
			", zoned=yes"
#else
			", zoned=no"
#endif
			;
	pr_info("Btrfs loaded, crc32c=%s%s\n", crc32c_impl(), options);
}

static int __init init_btrfs_fs(void)
{
	int err;

	btrfs_props_init();

	err = btrfs_init_sysfs();
	if (err)
		return err;

	btrfs_init_compress();

	err = btrfs_init_cachep();
	if (err)
		goto free_compress;

	err = extent_io_init();
	if (err)
		goto free_cachep;

	err = extent_state_cache_init();
	if (err)
		goto free_extent_io;

	err = extent_map_init();
	if (err)
		goto free_extent_state_cache;

	err = ordered_data_init();
	if (err)
		goto free_extent_map;

	err = btrfs_delayed_inode_init();
	if (err)
		goto free_ordered_data;

	err = btrfs_auto_defrag_init();
	if (err)
		goto free_delayed_inode;

	err = btrfs_delayed_ref_init();
	if (err)
		goto free_auto_defrag;

	err = btrfs_prelim_ref_init();
	if (err)
		goto free_delayed_ref;

	err = btrfs_end_io_wq_init();
	if (err)
		goto free_prelim_ref;

	err = btrfs_interface_init();
	if (err)
		goto free_end_io_wq;

	btrfs_print_mod_info();

	err = btrfs_run_sanity_tests();
	if (err)
		goto unregister_ioctl;

	err = register_filesystem(&btrfs_fs_type);
	if (err)
		goto unregister_ioctl;

	return 0;

unregister_ioctl:
	btrfs_interface_exit();
free_end_io_wq:
	btrfs_end_io_wq_exit();
free_prelim_ref:
	btrfs_prelim_ref_exit();
free_delayed_ref:
	btrfs_delayed_ref_exit();
free_auto_defrag:
	btrfs_auto_defrag_exit();
free_delayed_inode:
	btrfs_delayed_inode_exit();
free_ordered_data:
	ordered_data_exit();
free_extent_map:
	extent_map_exit();
free_extent_state_cache:
	extent_state_cache_exit();
free_extent_io:
	extent_io_exit();
free_cachep:
	btrfs_destroy_cachep();
free_compress:
	btrfs_exit_compress();
	btrfs_exit_sysfs();

	return err;
}

static void __exit exit_btrfs_fs(void)
{
	btrfs_destroy_cachep();
	btrfs_delayed_ref_exit();
	btrfs_auto_defrag_exit();
	btrfs_delayed_inode_exit();
	btrfs_prelim_ref_exit();
	ordered_data_exit();
	extent_map_exit();
	extent_state_cache_exit();
	extent_io_exit();
	btrfs_interface_exit();
	btrfs_end_io_wq_exit();
	unregister_filesystem(&btrfs_fs_type);
	btrfs_exit_sysfs();
	btrfs_cleanup_fs_uuids();
	btrfs_exit_compress();
}

late_initcall(init_btrfs_fs);
module_exit(exit_btrfs_fs)

MODULE_LICENSE("GPL");
MODULE_SOFTDEP("pre: crc32c");
MODULE_SOFTDEP("pre: xxhash64");
MODULE_SOFTDEP("pre: sha256");
MODULE_SOFTDEP("pre: blake2b-256");<|MERGE_RESOLUTION|>--- conflicted
+++ resolved
@@ -559,11 +559,7 @@
 
 	if (btrfs_fs_compat_ro(info, FREE_SPACE_TREE))
 		btrfs_set_opt(info->mount_opt, FREE_SPACE_TREE);
-<<<<<<< HEAD
-	else if (btrfs_free_space_cache_v1_active(info))
-		btrfs_set_opt(info->mount_opt, SPACE_CACHE);
-=======
-	else if (cache_gen) {
+	else if (btrfs_free_space_cache_v1_active(info)) {
 		if (btrfs_is_zoned(info)) {
 			btrfs_info(info,
 			"zoned: clearing existing space cache");
@@ -572,7 +568,6 @@
 			btrfs_set_opt(info->mount_opt, SPACE_CACHE);
 		}
 	}
->>>>>>> 90ab5c54
 
 	/*
 	 * Even the options are empty, we still need to do extra check
