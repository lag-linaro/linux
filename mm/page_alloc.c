// SPDX-License-Identifier: GPL-2.0-only
/*
 *  linux/mm/page_alloc.c
 *
 *  Manages the free list, the system allocates free pages here.
 *  Note that kmalloc() lives in slab.c
 *
 *  Copyright (C) 1991, 1992, 1993, 1994  Linus Torvalds
 *  Swap reorganised 29.12.95, Stephen Tweedie
 *  Support of BIGMEM added by Gerhard Wichert, Siemens AG, July 1999
 *  Reshaped it to be a zoned allocator, Ingo Molnar, Red Hat, 1999
 *  Discontiguous memory support, Kanoj Sarcar, SGI, Nov 1999
 *  Zone balancing, Kanoj Sarcar, SGI, Jan 2000
 *  Per cpu hot/cold page lists, bulk allocation, Martin J. Bligh, Sept 2002
 *          (lots of bits borrowed from Ingo Molnar & Andrew Morton)
 */

#include <linux/stddef.h>
#include <linux/mm.h>
#include <linux/highmem.h>
#include <linux/swap.h>
#include <linux/interrupt.h>
#include <linux/pagemap.h>
#include <linux/jiffies.h>
#include <linux/memblock.h>
#include <linux/compiler.h>
#include <linux/kernel.h>
#include <linux/kasan.h>
#include <linux/module.h>
#include <linux/suspend.h>
#include <linux/pagevec.h>
#include <linux/blkdev.h>
#include <linux/slab.h>
#include <linux/ratelimit.h>
#include <linux/oom.h>
#include <linux/topology.h>
#include <linux/sysctl.h>
#include <linux/cpu.h>
#include <linux/cpuset.h>
#include <linux/memory_hotplug.h>
#include <linux/nodemask.h>
#include <linux/vmalloc.h>
#include <linux/vmstat.h>
#include <linux/mempolicy.h>
#include <linux/memremap.h>
#include <linux/stop_machine.h>
#include <linux/random.h>
#include <linux/sort.h>
#include <linux/pfn.h>
#include <linux/backing-dev.h>
#include <linux/fault-inject.h>
#include <linux/page-isolation.h>
#include <linux/debugobjects.h>
#include <linux/kmemleak.h>
#include <linux/compaction.h>
#include <trace/events/kmem.h>
#include <trace/events/oom.h>
#include <linux/prefetch.h>
#include <linux/mm_inline.h>
#include <linux/mmu_notifier.h>
#include <linux/migrate.h>
#include <linux/hugetlb.h>
#include <linux/sched/rt.h>
#include <linux/sched/mm.h>
#include <linux/page_owner.h>
#include <linux/kthread.h>
#include <linux/memcontrol.h>
#include <linux/ftrace.h>
#include <linux/lockdep.h>
#include <linux/nmi.h>
#include <linux/psi.h>
#include <linux/padata.h>
#include <linux/khugepaged.h>
#include <linux/buffer_head.h>

#include <asm/sections.h>
#include <asm/tlbflush.h>
#include <asm/div64.h>
#include "internal.h"
#include "shuffle.h"
#include "page_reporting.h"

/* Free Page Internal flags: for internal, non-pcp variants of free_pages(). */
typedef int __bitwise fpi_t;

/* No special request */
#define FPI_NONE		((__force fpi_t)0)

/*
 * Skip free page reporting notification for the (possibly merged) page.
 * This does not hinder free page reporting from grabbing the page,
 * reporting it and marking it "reported" -  it only skips notifying
 * the free page reporting infrastructure about a newly freed page. For
 * example, used when temporarily pulling a page from a freelist and
 * putting it back unmodified.
 */
#define FPI_SKIP_REPORT_NOTIFY	((__force fpi_t)BIT(0))

/*
 * Place the (possibly merged) page to the tail of the freelist. Will ignore
 * page shuffling (relevant code - e.g., memory onlining - is expected to
 * shuffle the whole zone).
 *
 * Note: No code should rely on this flag for correctness - it's purely
 *       to allow for optimizations when handing back either fresh pages
 *       (memory onlining) or untouched pages (page isolation, free page
 *       reporting).
 */
#define FPI_TO_TAIL		((__force fpi_t)BIT(1))

/* prevent >1 _updater_ of zone percpu pageset ->high and ->batch fields */
static DEFINE_MUTEX(pcp_batch_high_lock);
#define MIN_PERCPU_PAGELIST_FRACTION	(8)

#ifdef CONFIG_USE_PERCPU_NUMA_NODE_ID
DEFINE_PER_CPU(int, numa_node);
EXPORT_PER_CPU_SYMBOL(numa_node);
#endif

DEFINE_STATIC_KEY_TRUE(vm_numa_stat_key);

#ifdef CONFIG_HAVE_MEMORYLESS_NODES
/*
 * N.B., Do NOT reference the '_numa_mem_' per cpu variable directly.
 * It will not be defined when CONFIG_HAVE_MEMORYLESS_NODES is not defined.
 * Use the accessor functions set_numa_mem(), numa_mem_id() and cpu_to_mem()
 * defined in <linux/topology.h>.
 */
DEFINE_PER_CPU(int, _numa_mem_);		/* Kernel "local memory" node */
EXPORT_PER_CPU_SYMBOL(_numa_mem_);
#endif

/* work_structs for global per-cpu drains */
struct pcpu_drain {
	struct zone *zone;
	struct work_struct work;
};
static DEFINE_MUTEX(pcpu_drain_mutex);
static DEFINE_PER_CPU(struct pcpu_drain, pcpu_drain);

#ifdef CONFIG_GCC_PLUGIN_LATENT_ENTROPY
volatile unsigned long latent_entropy __latent_entropy;
EXPORT_SYMBOL(latent_entropy);
#endif

/*
 * Array of node states.
 */
nodemask_t node_states[NR_NODE_STATES] __read_mostly = {
	[N_POSSIBLE] = NODE_MASK_ALL,
	[N_ONLINE] = { { [0] = 1UL } },
#ifndef CONFIG_NUMA
	[N_NORMAL_MEMORY] = { { [0] = 1UL } },
#ifdef CONFIG_HIGHMEM
	[N_HIGH_MEMORY] = { { [0] = 1UL } },
#endif
	[N_MEMORY] = { { [0] = 1UL } },
	[N_CPU] = { { [0] = 1UL } },
#endif	/* NUMA */
};
EXPORT_SYMBOL(node_states);

atomic_long_t _totalram_pages __read_mostly;
EXPORT_SYMBOL(_totalram_pages);
unsigned long totalreserve_pages __read_mostly;
unsigned long totalcma_pages __read_mostly;

int percpu_pagelist_fraction;
gfp_t gfp_allowed_mask __read_mostly = GFP_BOOT_MASK;
DEFINE_STATIC_KEY_MAYBE(CONFIG_INIT_ON_ALLOC_DEFAULT_ON, init_on_alloc);
EXPORT_SYMBOL(init_on_alloc);

DEFINE_STATIC_KEY_MAYBE(CONFIG_INIT_ON_FREE_DEFAULT_ON, init_on_free);
EXPORT_SYMBOL(init_on_free);

static bool _init_on_alloc_enabled_early __read_mostly
				= IS_ENABLED(CONFIG_INIT_ON_ALLOC_DEFAULT_ON);
static int __init early_init_on_alloc(char *buf)
{

	return kstrtobool(buf, &_init_on_alloc_enabled_early);
}
early_param("init_on_alloc", early_init_on_alloc);

static bool _init_on_free_enabled_early __read_mostly
				= IS_ENABLED(CONFIG_INIT_ON_FREE_DEFAULT_ON);
static int __init early_init_on_free(char *buf)
{
	return kstrtobool(buf, &_init_on_free_enabled_early);
}
early_param("init_on_free", early_init_on_free);

/*
 * A cached value of the page's pageblock's migratetype, used when the page is
 * put on a pcplist. Used to avoid the pageblock migratetype lookup when
 * freeing from pcplists in most cases, at the cost of possibly becoming stale.
 * Also the migratetype set in the page does not necessarily match the pcplist
 * index, e.g. page might have MIGRATE_CMA set but be on a pcplist with any
 * other index - this ensures that it will be put on the correct CMA freelist.
 */
static inline int get_pcppage_migratetype(struct page *page)
{
	return page->index;
}

static inline void set_pcppage_migratetype(struct page *page, int migratetype)
{
	page->index = migratetype;
}

#ifdef CONFIG_PM_SLEEP
/*
 * The following functions are used by the suspend/hibernate code to temporarily
 * change gfp_allowed_mask in order to avoid using I/O during memory allocations
 * while devices are suspended.  To avoid races with the suspend/hibernate code,
 * they should always be called with system_transition_mutex held
 * (gfp_allowed_mask also should only be modified with system_transition_mutex
 * held, unless the suspend/hibernate code is guaranteed not to run in parallel
 * with that modification).
 */

static gfp_t saved_gfp_mask;

void pm_restore_gfp_mask(void)
{
	WARN_ON(!mutex_is_locked(&system_transition_mutex));
	if (saved_gfp_mask) {
		gfp_allowed_mask = saved_gfp_mask;
		saved_gfp_mask = 0;
	}
}

void pm_restrict_gfp_mask(void)
{
	WARN_ON(!mutex_is_locked(&system_transition_mutex));
	WARN_ON(saved_gfp_mask);
	saved_gfp_mask = gfp_allowed_mask;
	gfp_allowed_mask &= ~(__GFP_IO | __GFP_FS);
}

bool pm_suspended_storage(void)
{
	if ((gfp_allowed_mask & (__GFP_IO | __GFP_FS)) == (__GFP_IO | __GFP_FS))
		return false;
	return true;
}
#endif /* CONFIG_PM_SLEEP */

#ifdef CONFIG_HUGETLB_PAGE_SIZE_VARIABLE
unsigned int pageblock_order __read_mostly;
#endif

static void __free_pages_ok(struct page *page, unsigned int order,
			    fpi_t fpi_flags);

/*
 * results with 256, 32 in the lowmem_reserve sysctl:
 *	1G machine -> (16M dma, 800M-16M normal, 1G-800M high)
 *	1G machine -> (16M dma, 784M normal, 224M high)
 *	NORMAL allocation will leave 784M/256 of ram reserved in the ZONE_DMA
 *	HIGHMEM allocation will leave 224M/32 of ram reserved in ZONE_NORMAL
 *	HIGHMEM allocation will leave (224M+784M)/256 of ram reserved in ZONE_DMA
 *
 * TBD: should special case ZONE_DMA32 machines here - in those we normally
 * don't need any ZONE_NORMAL reservation
 */
int sysctl_lowmem_reserve_ratio[MAX_NR_ZONES] = {
#ifdef CONFIG_ZONE_DMA
	[ZONE_DMA] = 256,
#endif
#ifdef CONFIG_ZONE_DMA32
	[ZONE_DMA32] = 256,
#endif
	[ZONE_NORMAL] = 32,
#ifdef CONFIG_HIGHMEM
	[ZONE_HIGHMEM] = 0,
#endif
	[ZONE_MOVABLE] = 0,
};

static char * const zone_names[MAX_NR_ZONES] = {
#ifdef CONFIG_ZONE_DMA
	 "DMA",
#endif
#ifdef CONFIG_ZONE_DMA32
	 "DMA32",
#endif
	 "Normal",
#ifdef CONFIG_HIGHMEM
	 "HighMem",
#endif
	 "Movable",
#ifdef CONFIG_ZONE_DEVICE
	 "Device",
#endif
};

const char * const migratetype_names[MIGRATE_TYPES] = {
	"Unmovable",
	"Movable",
	"Reclaimable",
	"HighAtomic",
#ifdef CONFIG_CMA
	"CMA",
#endif
#ifdef CONFIG_MEMORY_ISOLATION
	"Isolate",
#endif
};

compound_page_dtor * const compound_page_dtors[NR_COMPOUND_DTORS] = {
	[NULL_COMPOUND_DTOR] = NULL,
	[COMPOUND_PAGE_DTOR] = free_compound_page,
#ifdef CONFIG_HUGETLB_PAGE
	[HUGETLB_PAGE_DTOR] = free_huge_page,
#endif
#ifdef CONFIG_TRANSPARENT_HUGEPAGE
	[TRANSHUGE_PAGE_DTOR] = free_transhuge_page,
#endif
};

int min_free_kbytes = 1024;
int user_min_free_kbytes = -1;
#ifdef CONFIG_DISCONTIGMEM
/*
 * DiscontigMem defines memory ranges as separate pg_data_t even if the ranges
 * are not on separate NUMA nodes. Functionally this works but with
 * watermark_boost_factor, it can reclaim prematurely as the ranges can be
 * quite small. By default, do not boost watermarks on discontigmem as in
 * many cases very high-order allocations like THP are likely to be
 * unsupported and the premature reclaim offsets the advantage of long-term
 * fragmentation avoidance.
 */
int watermark_boost_factor __read_mostly;
#else
int watermark_boost_factor __read_mostly = 15000;
#endif
int watermark_scale_factor = 10;

static unsigned long nr_kernel_pages __initdata;
static unsigned long nr_all_pages __initdata;
static unsigned long dma_reserve __initdata;

static unsigned long arch_zone_lowest_possible_pfn[MAX_NR_ZONES] __initdata;
static unsigned long arch_zone_highest_possible_pfn[MAX_NR_ZONES] __initdata;
static unsigned long required_kernelcore __initdata;
static unsigned long required_kernelcore_percent __initdata;
static unsigned long required_movablecore __initdata;
static unsigned long required_movablecore_percent __initdata;
static unsigned long zone_movable_pfn[MAX_NUMNODES] __initdata;
static bool mirrored_kernelcore __meminitdata;

/* movable_zone is the "real" zone pages in ZONE_MOVABLE are taken from */
int movable_zone;
EXPORT_SYMBOL(movable_zone);

#if MAX_NUMNODES > 1
unsigned int nr_node_ids __read_mostly = MAX_NUMNODES;
unsigned int nr_online_nodes __read_mostly = 1;
EXPORT_SYMBOL(nr_node_ids);
EXPORT_SYMBOL(nr_online_nodes);
#endif

int page_group_by_mobility_disabled __read_mostly;

#ifdef CONFIG_DEFERRED_STRUCT_PAGE_INIT
/*
 * During boot we initialize deferred pages on-demand, as needed, but once
 * page_alloc_init_late() has finished, the deferred pages are all initialized,
 * and we can permanently disable that path.
 */
static DEFINE_STATIC_KEY_TRUE(deferred_pages);

/*
 * Calling kasan_free_pages() only after deferred memory initialization
 * has completed. Poisoning pages during deferred memory init will greatly
 * lengthen the process and cause problem in large memory systems as the
 * deferred pages initialization is done with interrupt disabled.
 *
 * Assuming that there will be no reference to those newly initialized
 * pages before they are ever allocated, this should have no effect on
 * KASAN memory tracking as the poison will be properly inserted at page
 * allocation time. The only corner case is when pages are allocated by
 * on-demand allocation and then freed again before the deferred pages
 * initialization is done, but this is not likely to happen.
 */
static inline void kasan_free_nondeferred_pages(struct page *page, int order)
{
	if (!static_branch_unlikely(&deferred_pages))
		kasan_free_pages(page, order);
}

/* Returns true if the struct page for the pfn is uninitialised */
static inline bool __meminit early_page_uninitialised(unsigned long pfn)
{
	int nid = early_pfn_to_nid(pfn);

	if (node_online(nid) && pfn >= NODE_DATA(nid)->first_deferred_pfn)
		return true;

	return false;
}

/*
 * Returns true when the remaining initialisation should be deferred until
 * later in the boot cycle when it can be parallelised.
 */
static bool __meminit
defer_init(int nid, unsigned long pfn, unsigned long end_pfn)
{
	static unsigned long prev_end_pfn, nr_initialised;

	/*
	 * prev_end_pfn static that contains the end of previous zone
	 * No need to protect because called very early in boot before smp_init.
	 */
	if (prev_end_pfn != end_pfn) {
		prev_end_pfn = end_pfn;
		nr_initialised = 0;
	}

	/* Always populate low zones for address-constrained allocations */
	if (end_pfn < pgdat_end_pfn(NODE_DATA(nid)))
		return false;

	if (NODE_DATA(nid)->first_deferred_pfn != ULONG_MAX)
		return true;
	/*
	 * We start only with one section of pages, more pages are added as
	 * needed until the rest of deferred pages are initialized.
	 */
	nr_initialised++;
	if ((nr_initialised > PAGES_PER_SECTION) &&
	    (pfn & (PAGES_PER_SECTION - 1)) == 0) {
		NODE_DATA(nid)->first_deferred_pfn = pfn;
		return true;
	}
	return false;
}
#else
#define kasan_free_nondeferred_pages(p, o)	kasan_free_pages(p, o)

static inline bool early_page_uninitialised(unsigned long pfn)
{
	return false;
}

static inline bool defer_init(int nid, unsigned long pfn, unsigned long end_pfn)
{
	return false;
}
#endif

/* Return a pointer to the bitmap storing bits affecting a block of pages */
static inline unsigned long *get_pageblock_bitmap(struct page *page,
							unsigned long pfn)
{
#ifdef CONFIG_SPARSEMEM
	return section_to_usemap(__pfn_to_section(pfn));
#else
	return page_zone(page)->pageblock_flags;
#endif /* CONFIG_SPARSEMEM */
}

static inline int pfn_to_bitidx(struct page *page, unsigned long pfn)
{
#ifdef CONFIG_SPARSEMEM
	pfn &= (PAGES_PER_SECTION-1);
#else
	pfn = pfn - round_down(page_zone(page)->zone_start_pfn, pageblock_nr_pages);
#endif /* CONFIG_SPARSEMEM */
	return (pfn >> pageblock_order) * NR_PAGEBLOCK_BITS;
}

static __always_inline
unsigned long __get_pfnblock_flags_mask(struct page *page,
					unsigned long pfn,
					unsigned long mask)
{
	unsigned long *bitmap;
	unsigned long bitidx, word_bitidx;
	unsigned long word;

	bitmap = get_pageblock_bitmap(page, pfn);
	bitidx = pfn_to_bitidx(page, pfn);
	word_bitidx = bitidx / BITS_PER_LONG;
	bitidx &= (BITS_PER_LONG-1);

	word = bitmap[word_bitidx];
	return (word >> bitidx) & mask;
}

/**
 * get_pfnblock_flags_mask - Return the requested group of flags for the pageblock_nr_pages block of pages
 * @page: The page within the block of interest
 * @pfn: The target page frame number
 * @mask: mask of bits that the caller is interested in
 *
 * Return: pageblock_bits flags
 */
unsigned long get_pfnblock_flags_mask(struct page *page, unsigned long pfn,
					unsigned long mask)
{
	return __get_pfnblock_flags_mask(page, pfn, mask);
}

static __always_inline int get_pfnblock_migratetype(struct page *page, unsigned long pfn)
{
	return __get_pfnblock_flags_mask(page, pfn, MIGRATETYPE_MASK);
}

/**
 * set_pfnblock_flags_mask - Set the requested group of flags for a pageblock_nr_pages block of pages
 * @page: The page within the block of interest
 * @flags: The flags to set
 * @pfn: The target page frame number
 * @mask: mask of bits that the caller is interested in
 */
void set_pfnblock_flags_mask(struct page *page, unsigned long flags,
					unsigned long pfn,
					unsigned long mask)
{
	unsigned long *bitmap;
	unsigned long bitidx, word_bitidx;
	unsigned long old_word, word;

	BUILD_BUG_ON(NR_PAGEBLOCK_BITS != 4);
	BUILD_BUG_ON(MIGRATE_TYPES > (1 << PB_migratetype_bits));

	bitmap = get_pageblock_bitmap(page, pfn);
	bitidx = pfn_to_bitidx(page, pfn);
	word_bitidx = bitidx / BITS_PER_LONG;
	bitidx &= (BITS_PER_LONG-1);

	VM_BUG_ON_PAGE(!zone_spans_pfn(page_zone(page), pfn), page);

	mask <<= bitidx;
	flags <<= bitidx;

	word = READ_ONCE(bitmap[word_bitidx]);
	for (;;) {
		old_word = cmpxchg(&bitmap[word_bitidx], word, (word & ~mask) | flags);
		if (word == old_word)
			break;
		word = old_word;
	}
}

void set_pageblock_migratetype(struct page *page, int migratetype)
{
	if (unlikely(page_group_by_mobility_disabled &&
		     migratetype < MIGRATE_PCPTYPES))
		migratetype = MIGRATE_UNMOVABLE;

	set_pfnblock_flags_mask(page, (unsigned long)migratetype,
				page_to_pfn(page), MIGRATETYPE_MASK);
}

#ifdef CONFIG_DEBUG_VM
static int page_outside_zone_boundaries(struct zone *zone, struct page *page)
{
	int ret = 0;
	unsigned seq;
	unsigned long pfn = page_to_pfn(page);
	unsigned long sp, start_pfn;

	do {
		seq = zone_span_seqbegin(zone);
		start_pfn = zone->zone_start_pfn;
		sp = zone->spanned_pages;
		if (!zone_spans_pfn(zone, pfn))
			ret = 1;
	} while (zone_span_seqretry(zone, seq));

	if (ret)
		pr_err("page 0x%lx outside node %d zone %s [ 0x%lx - 0x%lx ]\n",
			pfn, zone_to_nid(zone), zone->name,
			start_pfn, start_pfn + sp);

	return ret;
}

static int page_is_consistent(struct zone *zone, struct page *page)
{
	if (!pfn_valid_within(page_to_pfn(page)))
		return 0;
	if (zone != page_zone(page))
		return 0;

	return 1;
}
/*
 * Temporary debugging check for pages not lying within a given zone.
 */
static int __maybe_unused bad_range(struct zone *zone, struct page *page)
{
	if (page_outside_zone_boundaries(zone, page))
		return 1;
	if (!page_is_consistent(zone, page))
		return 1;

	return 0;
}
#else
static inline int __maybe_unused bad_range(struct zone *zone, struct page *page)
{
	return 0;
}
#endif

static void bad_page(struct page *page, const char *reason)
{
	static unsigned long resume;
	static unsigned long nr_shown;
	static unsigned long nr_unshown;

	/*
	 * Allow a burst of 60 reports, then keep quiet for that minute;
	 * or allow a steady drip of one report per second.
	 */
	if (nr_shown == 60) {
		if (time_before(jiffies, resume)) {
			nr_unshown++;
			goto out;
		}
		if (nr_unshown) {
			pr_alert(
			      "BUG: Bad page state: %lu messages suppressed\n",
				nr_unshown);
			nr_unshown = 0;
		}
		nr_shown = 0;
	}
	if (nr_shown++ == 0)
		resume = jiffies + 60 * HZ;

	pr_alert("BUG: Bad page state in process %s  pfn:%05lx\n",
		current->comm, page_to_pfn(page));
	__dump_page(page, reason);
	dump_page_owner(page);

	print_modules();
	dump_stack();
out:
	/* Leave bad fields for debug, except PageBuddy could make trouble */
	page_mapcount_reset(page); /* remove PageBuddy */
	add_taint(TAINT_BAD_PAGE, LOCKDEP_NOW_UNRELIABLE);
}

/*
 * Higher-order pages are called "compound pages".  They are structured thusly:
 *
 * The first PAGE_SIZE page is called the "head page" and have PG_head set.
 *
 * The remaining PAGE_SIZE pages are called "tail pages". PageTail() is encoded
 * in bit 0 of page->compound_head. The rest of bits is pointer to head page.
 *
 * The first tail page's ->compound_dtor holds the offset in array of compound
 * page destructors. See compound_page_dtors.
 *
 * The first tail page's ->compound_order holds the order of allocation.
 * This usage means that zero-order pages may not be compound.
 */

void free_compound_page(struct page *page)
{
	mem_cgroup_uncharge(page);
	__free_pages_ok(page, compound_order(page), FPI_NONE);
}

void prep_compound_page(struct page *page, unsigned int order)
{
	int i;
	int nr_pages = 1 << order;

	__SetPageHead(page);
	for (i = 1; i < nr_pages; i++) {
		struct page *p = page + i;
		set_page_count(p, 0);
		p->mapping = TAIL_MAPPING;
		set_compound_head(p, page);
	}

	set_compound_page_dtor(page, COMPOUND_PAGE_DTOR);
	set_compound_order(page, order);
	atomic_set(compound_mapcount_ptr(page), -1);
	if (hpage_pincount_available(page))
		atomic_set(compound_pincount_ptr(page), 0);
}

#ifdef CONFIG_DEBUG_PAGEALLOC
unsigned int _debug_guardpage_minorder;

bool _debug_pagealloc_enabled_early __read_mostly
			= IS_ENABLED(CONFIG_DEBUG_PAGEALLOC_ENABLE_DEFAULT);
EXPORT_SYMBOL(_debug_pagealloc_enabled_early);
DEFINE_STATIC_KEY_FALSE(_debug_pagealloc_enabled);
EXPORT_SYMBOL(_debug_pagealloc_enabled);

DEFINE_STATIC_KEY_FALSE(_debug_guardpage_enabled);

static int __init early_debug_pagealloc(char *buf)
{
	return kstrtobool(buf, &_debug_pagealloc_enabled_early);
}
early_param("debug_pagealloc", early_debug_pagealloc);

static int __init debug_guardpage_minorder_setup(char *buf)
{
	unsigned long res;

	if (kstrtoul(buf, 10, &res) < 0 ||  res > MAX_ORDER / 2) {
		pr_err("Bad debug_guardpage_minorder value\n");
		return 0;
	}
	_debug_guardpage_minorder = res;
	pr_info("Setting debug_guardpage_minorder to %lu\n", res);
	return 0;
}
early_param("debug_guardpage_minorder", debug_guardpage_minorder_setup);

static inline bool set_page_guard(struct zone *zone, struct page *page,
				unsigned int order, int migratetype)
{
	if (!debug_guardpage_enabled())
		return false;

	if (order >= debug_guardpage_minorder())
		return false;

	__SetPageGuard(page);
	INIT_LIST_HEAD(&page->lru);
	set_page_private(page, order);
	/* Guard pages are not available for any usage */
	__mod_zone_freepage_state(zone, -(1 << order), migratetype);

	return true;
}

static inline void clear_page_guard(struct zone *zone, struct page *page,
				unsigned int order, int migratetype)
{
	if (!debug_guardpage_enabled())
		return;

	__ClearPageGuard(page);

	set_page_private(page, 0);
	if (!is_migrate_isolate(migratetype))
		__mod_zone_freepage_state(zone, (1 << order), migratetype);
}
#else
static inline bool set_page_guard(struct zone *zone, struct page *page,
			unsigned int order, int migratetype) { return false; }
static inline void clear_page_guard(struct zone *zone, struct page *page,
				unsigned int order, int migratetype) {}
#endif

/*
 * Enable static keys related to various memory debugging and hardening options.
 * Some override others, and depend on early params that are evaluated in the
 * order of appearance. So we need to first gather the full picture of what was
 * enabled, and then make decisions.
 */
void init_mem_debugging_and_hardening(void)
{
	if (_init_on_alloc_enabled_early) {
		if (page_poisoning_enabled())
			pr_info("mem auto-init: CONFIG_PAGE_POISONING is on, "
				"will take precedence over init_on_alloc\n");
		else
			static_branch_enable(&init_on_alloc);
	}
	if (_init_on_free_enabled_early) {
		if (page_poisoning_enabled())
			pr_info("mem auto-init: CONFIG_PAGE_POISONING is on, "
				"will take precedence over init_on_free\n");
		else
			static_branch_enable(&init_on_free);
	}

#ifdef CONFIG_PAGE_POISONING
	/*
	 * Page poisoning is debug page alloc for some arches. If
	 * either of those options are enabled, enable poisoning.
	 */
	if (page_poisoning_enabled() ||
	     (!IS_ENABLED(CONFIG_ARCH_SUPPORTS_DEBUG_PAGEALLOC) &&
	      debug_pagealloc_enabled()))
		static_branch_enable(&_page_poisoning_enabled);
#endif

#ifdef CONFIG_DEBUG_PAGEALLOC
	if (!debug_pagealloc_enabled())
		return;

	static_branch_enable(&_debug_pagealloc_enabled);

	if (!debug_guardpage_minorder())
		return;

	static_branch_enable(&_debug_guardpage_enabled);
#endif
}

static inline void set_buddy_order(struct page *page, unsigned int order)
{
	set_page_private(page, order);
	__SetPageBuddy(page);
}

/*
 * This function checks whether a page is free && is the buddy
 * we can coalesce a page and its buddy if
 * (a) the buddy is not in a hole (check before calling!) &&
 * (b) the buddy is in the buddy system &&
 * (c) a page and its buddy have the same order &&
 * (d) a page and its buddy are in the same zone.
 *
 * For recording whether a page is in the buddy system, we set PageBuddy.
 * Setting, clearing, and testing PageBuddy is serialized by zone->lock.
 *
 * For recording page's order, we use page_private(page).
 */
static inline bool page_is_buddy(struct page *page, struct page *buddy,
							unsigned int order)
{
	if (!page_is_guard(buddy) && !PageBuddy(buddy))
		return false;

	if (buddy_order(buddy) != order)
		return false;

	/*
	 * zone check is done late to avoid uselessly calculating
	 * zone/node ids for pages that could never merge.
	 */
	if (page_zone_id(page) != page_zone_id(buddy))
		return false;

	VM_BUG_ON_PAGE(page_count(buddy) != 0, buddy);

	return true;
}

#ifdef CONFIG_COMPACTION
static inline struct capture_control *task_capc(struct zone *zone)
{
	struct capture_control *capc = current->capture_control;

	return unlikely(capc) &&
		!(current->flags & PF_KTHREAD) &&
		!capc->page &&
		capc->cc->zone == zone ? capc : NULL;
}

static inline bool
compaction_capture(struct capture_control *capc, struct page *page,
		   int order, int migratetype)
{
	if (!capc || order != capc->cc->order)
		return false;

	/* Do not accidentally pollute CMA or isolated regions*/
	if (is_migrate_cma(migratetype) ||
	    is_migrate_isolate(migratetype))
		return false;

	/*
	 * Do not let lower order allocations polluate a movable pageblock.
	 * This might let an unmovable request use a reclaimable pageblock
	 * and vice-versa but no more than normal fallback logic which can
	 * have trouble finding a high-order free page.
	 */
	if (order < pageblock_order && migratetype == MIGRATE_MOVABLE)
		return false;

	capc->page = page;
	return true;
}

#else
static inline struct capture_control *task_capc(struct zone *zone)
{
	return NULL;
}

static inline bool
compaction_capture(struct capture_control *capc, struct page *page,
		   int order, int migratetype)
{
	return false;
}
#endif /* CONFIG_COMPACTION */

/* Used for pages not on another list */
static inline void add_to_free_list(struct page *page, struct zone *zone,
				    unsigned int order, int migratetype)
{
	struct free_area *area = &zone->free_area[order];

	list_add(&page->lru, &area->free_list[migratetype]);
	area->nr_free++;
}

/* Used for pages not on another list */
static inline void add_to_free_list_tail(struct page *page, struct zone *zone,
					 unsigned int order, int migratetype)
{
	struct free_area *area = &zone->free_area[order];

	list_add_tail(&page->lru, &area->free_list[migratetype]);
	area->nr_free++;
}

/*
 * Used for pages which are on another list. Move the pages to the tail
 * of the list - so the moved pages won't immediately be considered for
 * allocation again (e.g., optimization for memory onlining).
 */
static inline void move_to_free_list(struct page *page, struct zone *zone,
				     unsigned int order, int migratetype)
{
	struct free_area *area = &zone->free_area[order];

	list_move_tail(&page->lru, &area->free_list[migratetype]);
}

static inline void del_page_from_free_list(struct page *page, struct zone *zone,
					   unsigned int order)
{
	/* clear reported state and update reported page count */
	if (page_reported(page))
		__ClearPageReported(page);

	list_del(&page->lru);
	__ClearPageBuddy(page);
	set_page_private(page, 0);
	zone->free_area[order].nr_free--;
}

/*
 * If this is not the largest possible page, check if the buddy
 * of the next-highest order is free. If it is, it's possible
 * that pages are being freed that will coalesce soon. In case,
 * that is happening, add the free page to the tail of the list
 * so it's less likely to be used soon and more likely to be merged
 * as a higher order page
 */
static inline bool
buddy_merge_likely(unsigned long pfn, unsigned long buddy_pfn,
		   struct page *page, unsigned int order)
{
	struct page *higher_page, *higher_buddy;
	unsigned long combined_pfn;

	if (order >= MAX_ORDER - 2)
		return false;

	if (!pfn_valid_within(buddy_pfn))
		return false;

	combined_pfn = buddy_pfn & pfn;
	higher_page = page + (combined_pfn - pfn);
	buddy_pfn = __find_buddy_pfn(combined_pfn, order + 1);
	higher_buddy = higher_page + (buddy_pfn - combined_pfn);

	return pfn_valid_within(buddy_pfn) &&
	       page_is_buddy(higher_page, higher_buddy, order + 1);
}

/*
 * Freeing function for a buddy system allocator.
 *
 * The concept of a buddy system is to maintain direct-mapped table
 * (containing bit values) for memory blocks of various "orders".
 * The bottom level table contains the map for the smallest allocatable
 * units of memory (here, pages), and each level above it describes
 * pairs of units from the levels below, hence, "buddies".
 * At a high level, all that happens here is marking the table entry
 * at the bottom level available, and propagating the changes upward
 * as necessary, plus some accounting needed to play nicely with other
 * parts of the VM system.
 * At each level, we keep a list of pages, which are heads of continuous
 * free pages of length of (1 << order) and marked with PageBuddy.
 * Page's order is recorded in page_private(page) field.
 * So when we are allocating or freeing one, we can derive the state of the
 * other.  That is, if we allocate a small block, and both were
 * free, the remainder of the region must be split into blocks.
 * If a block is freed, and its buddy is also free, then this
 * triggers coalescing into a block of larger size.
 *
 * -- nyc
 */

static inline void __free_one_page(struct page *page,
		unsigned long pfn,
		struct zone *zone, unsigned int order,
		int migratetype, fpi_t fpi_flags)
{
	struct capture_control *capc = task_capc(zone);
	unsigned long buddy_pfn;
	unsigned long combined_pfn;
	unsigned int max_order;
	struct page *buddy;
	bool to_tail;

	max_order = min_t(unsigned int, MAX_ORDER - 1, pageblock_order);

	VM_BUG_ON(!zone_is_initialized(zone));
	VM_BUG_ON_PAGE(page->flags & PAGE_FLAGS_CHECK_AT_PREP, page);

	VM_BUG_ON(migratetype == -1);
	if (likely(!is_migrate_isolate(migratetype)))
		__mod_zone_freepage_state(zone, 1 << order, migratetype);

	VM_BUG_ON_PAGE(pfn & ((1 << order) - 1), page);
	VM_BUG_ON_PAGE(bad_range(zone, page), page);

continue_merging:
	while (order < max_order) {
		if (compaction_capture(capc, page, order, migratetype)) {
			__mod_zone_freepage_state(zone, -(1 << order),
								migratetype);
			return;
		}
		buddy_pfn = __find_buddy_pfn(pfn, order);
		buddy = page + (buddy_pfn - pfn);

		if (!pfn_valid_within(buddy_pfn))
			goto done_merging;
		if (!page_is_buddy(page, buddy, order))
			goto done_merging;
		/*
		 * Our buddy is free or it is CONFIG_DEBUG_PAGEALLOC guard page,
		 * merge with it and move up one order.
		 */
		if (page_is_guard(buddy))
			clear_page_guard(zone, buddy, order, migratetype);
		else
			del_page_from_free_list(buddy, zone, order);
		combined_pfn = buddy_pfn & pfn;
		page = page + (combined_pfn - pfn);
		pfn = combined_pfn;
		order++;
	}
	if (order < MAX_ORDER - 1) {
		/* If we are here, it means order is >= pageblock_order.
		 * We want to prevent merge between freepages on isolate
		 * pageblock and normal pageblock. Without this, pageblock
		 * isolation could cause incorrect freepage or CMA accounting.
		 *
		 * We don't want to hit this code for the more frequent
		 * low-order merging.
		 */
		if (unlikely(has_isolate_pageblock(zone))) {
			int buddy_mt;

			buddy_pfn = __find_buddy_pfn(pfn, order);
			buddy = page + (buddy_pfn - pfn);
			buddy_mt = get_pageblock_migratetype(buddy);

			if (migratetype != buddy_mt
					&& (is_migrate_isolate(migratetype) ||
						is_migrate_isolate(buddy_mt)))
				goto done_merging;
		}
		max_order = order + 1;
		goto continue_merging;
	}

done_merging:
	set_buddy_order(page, order);

	if (fpi_flags & FPI_TO_TAIL)
		to_tail = true;
	else if (is_shuffle_order(order))
		to_tail = shuffle_pick_tail();
	else
		to_tail = buddy_merge_likely(pfn, buddy_pfn, page, order);

	if (to_tail)
		add_to_free_list_tail(page, zone, order, migratetype);
	else
		add_to_free_list(page, zone, order, migratetype);

	/* Notify page reporting subsystem of freed page */
	if (!(fpi_flags & FPI_SKIP_REPORT_NOTIFY))
		page_reporting_notify_free(order);
}

/*
 * A bad page could be due to a number of fields. Instead of multiple branches,
 * try and check multiple fields with one check. The caller must do a detailed
 * check if necessary.
 */
static inline bool page_expected_state(struct page *page,
					unsigned long check_flags)
{
	if (unlikely(atomic_read(&page->_mapcount) != -1))
		return false;

	if (unlikely((unsigned long)page->mapping |
			page_ref_count(page) |
#ifdef CONFIG_MEMCG
			(unsigned long)page_memcg(page) |
#endif
			(page->flags & check_flags)))
		return false;

	return true;
}

static const char *page_bad_reason(struct page *page, unsigned long flags)
{
	const char *bad_reason = NULL;

	if (unlikely(atomic_read(&page->_mapcount) != -1))
		bad_reason = "nonzero mapcount";
	if (unlikely(page->mapping != NULL))
		bad_reason = "non-NULL mapping";
	if (unlikely(page_ref_count(page) != 0))
		bad_reason = "nonzero _refcount";
	if (unlikely(page->flags & flags)) {
		if (flags == PAGE_FLAGS_CHECK_AT_PREP)
			bad_reason = "PAGE_FLAGS_CHECK_AT_PREP flag(s) set";
		else
			bad_reason = "PAGE_FLAGS_CHECK_AT_FREE flag(s) set";
	}
#ifdef CONFIG_MEMCG
	if (unlikely(page_memcg(page)))
		bad_reason = "page still charged to cgroup";
#endif
	return bad_reason;
}

static void check_free_page_bad(struct page *page)
{
	bad_page(page,
		 page_bad_reason(page, PAGE_FLAGS_CHECK_AT_FREE));
}

static inline int check_free_page(struct page *page)
{
	if (likely(page_expected_state(page, PAGE_FLAGS_CHECK_AT_FREE)))
		return 0;

	/* Something has gone sideways, find it */
	check_free_page_bad(page);
	return 1;
}

static int free_tail_pages_check(struct page *head_page, struct page *page)
{
	int ret = 1;

	/*
	 * We rely page->lru.next never has bit 0 set, unless the page
	 * is PageTail(). Let's make sure that's true even for poisoned ->lru.
	 */
	BUILD_BUG_ON((unsigned long)LIST_POISON1 & 1);

	if (!IS_ENABLED(CONFIG_DEBUG_VM)) {
		ret = 0;
		goto out;
	}
	switch (page - head_page) {
	case 1:
		/* the first tail page: ->mapping may be compound_mapcount() */
		if (unlikely(compound_mapcount(page))) {
			bad_page(page, "nonzero compound_mapcount");
			goto out;
		}
		break;
	case 2:
		/*
		 * the second tail page: ->mapping is
		 * deferred_list.next -- ignore value.
		 */
		break;
	default:
		if (page->mapping != TAIL_MAPPING) {
			bad_page(page, "corrupted mapping in tail page");
			goto out;
		}
		break;
	}
	if (unlikely(!PageTail(page))) {
		bad_page(page, "PageTail not set");
		goto out;
	}
	if (unlikely(compound_head(page) != head_page)) {
		bad_page(page, "compound_head not consistent");
		goto out;
	}
	ret = 0;
out:
	page->mapping = NULL;
	clear_compound_head(page);
	return ret;
}

static void kernel_init_free_pages(struct page *page, int numpages)
{
	int i;

	/* s390's use of memset() could override KASAN redzones. */
	kasan_disable_current();
	for (i = 0; i < numpages; i++) {
		u8 tag = page_kasan_tag(page + i);
		page_kasan_tag_reset(page + i);
		clear_highpage(page + i);
		page_kasan_tag_set(page + i, tag);
	}
	kasan_enable_current();
}

static __always_inline bool free_pages_prepare(struct page *page,
					unsigned int order, bool check_free)
{
	int bad = 0;

	VM_BUG_ON_PAGE(PageTail(page), page);

	trace_mm_page_free(page, order);

	if (unlikely(PageHWPoison(page)) && !order) {
		/*
		 * Do not let hwpoison pages hit pcplists/buddy
		 * Untie memcg state and reset page's owner
		 */
		if (memcg_kmem_enabled() && PageMemcgKmem(page))
			__memcg_kmem_uncharge_page(page, order);
		reset_page_owner(page, order);
		return false;
	}

	/*
	 * Check tail pages before head page information is cleared to
	 * avoid checking PageCompound for order-0 pages.
	 */
	if (unlikely(order)) {
		bool compound = PageCompound(page);
		int i;

		VM_BUG_ON_PAGE(compound && compound_order(page) != order, page);

		if (compound)
			ClearPageDoubleMap(page);
		for (i = 1; i < (1 << order); i++) {
			if (compound)
				bad += free_tail_pages_check(page, page + i);
			if (unlikely(check_free_page(page + i))) {
				bad++;
				continue;
			}
			(page + i)->flags &= ~PAGE_FLAGS_CHECK_AT_PREP;
		}
	}
	if (PageMappingFlags(page))
		page->mapping = NULL;
	if (memcg_kmem_enabled() && PageMemcgKmem(page))
		__memcg_kmem_uncharge_page(page, order);
	if (check_free)
		bad += check_free_page(page);
	if (bad)
		return false;

	page_cpupid_reset_last(page);
	page->flags &= ~PAGE_FLAGS_CHECK_AT_PREP;
	reset_page_owner(page, order);

	if (!PageHighMem(page)) {
		debug_check_no_locks_freed(page_address(page),
					   PAGE_SIZE << order);
		debug_check_no_obj_freed(page_address(page),
					   PAGE_SIZE << order);
	}
	if (want_init_on_free())
		kernel_init_free_pages(page, 1 << order);

	kernel_poison_pages(page, 1 << order);

	/*
	 * With hardware tag-based KASAN, memory tags must be set before the
	 * page becomes unavailable via debug_pagealloc or arch_free_page.
	 */
	kasan_free_nondeferred_pages(page, order);

	/*
	 * arch_free_page() can make the page's contents inaccessible.  s390
	 * does this.  So nothing which can access the page's contents should
	 * happen after this.
	 */
	arch_free_page(page, order);

	debug_pagealloc_unmap_pages(page, 1 << order);

	return true;
}

#ifdef CONFIG_DEBUG_VM
/*
 * With DEBUG_VM enabled, order-0 pages are checked immediately when being freed
 * to pcp lists. With debug_pagealloc also enabled, they are also rechecked when
 * moved from pcp lists to free lists.
 */
static bool free_pcp_prepare(struct page *page)
{
	return free_pages_prepare(page, 0, true);
}

static bool bulkfree_pcp_prepare(struct page *page)
{
	if (debug_pagealloc_enabled_static())
		return check_free_page(page);
	else
		return false;
}
#else
/*
 * With DEBUG_VM disabled, order-0 pages being freed are checked only when
 * moving from pcp lists to free list in order to reduce overhead. With
 * debug_pagealloc enabled, they are checked also immediately when being freed
 * to the pcp lists.
 */
static bool free_pcp_prepare(struct page *page)
{
	if (debug_pagealloc_enabled_static())
		return free_pages_prepare(page, 0, true);
	else
		return free_pages_prepare(page, 0, false);
}

static bool bulkfree_pcp_prepare(struct page *page)
{
	return check_free_page(page);
}
#endif /* CONFIG_DEBUG_VM */

static inline void prefetch_buddy(struct page *page)
{
	unsigned long pfn = page_to_pfn(page);
	unsigned long buddy_pfn = __find_buddy_pfn(pfn, 0);
	struct page *buddy = page + (buddy_pfn - pfn);

	prefetch(buddy);
}

/*
 * Frees a number of pages from the PCP lists
 * Assumes all pages on list are in same zone, and of same order.
 * count is the number of pages to free.
 *
 * If the zone was previously in an "all pages pinned" state then look to
 * see if this freeing clears that state.
 *
 * And clear the zone's pages_scanned counter, to hold off the "all pages are
 * pinned" detection logic.
 */
static void free_pcppages_bulk(struct zone *zone, int count,
					struct per_cpu_pages *pcp)
{
	int migratetype = 0;
	int batch_free = 0;
	int prefetch_nr = READ_ONCE(pcp->batch);
	bool isolated_pageblocks;
	struct page *page, *tmp;
	LIST_HEAD(head);

	/*
	 * Ensure proper count is passed which otherwise would stuck in the
	 * below while (list_empty(list)) loop.
	 */
	count = min(pcp->count, count);
	while (count) {
		struct list_head *list;

		/*
		 * Remove pages from lists in a round-robin fashion. A
		 * batch_free count is maintained that is incremented when an
		 * empty list is encountered.  This is so more pages are freed
		 * off fuller lists instead of spinning excessively around empty
		 * lists
		 */
		do {
			batch_free++;
			if (++migratetype == MIGRATE_PCPTYPES)
				migratetype = 0;
			list = &pcp->lists[migratetype];
		} while (list_empty(list));

		/* This is the only non-empty list. Free them all. */
		if (batch_free == MIGRATE_PCPTYPES)
			batch_free = count;

		do {
			page = list_last_entry(list, struct page, lru);
			/* must delete to avoid corrupting pcp list */
			list_del(&page->lru);
			pcp->count--;

			if (bulkfree_pcp_prepare(page))
				continue;

			list_add_tail(&page->lru, &head);

			/*
			 * We are going to put the page back to the global
			 * pool, prefetch its buddy to speed up later access
			 * under zone->lock. It is believed the overhead of
			 * an additional test and calculating buddy_pfn here
			 * can be offset by reduced memory latency later. To
			 * avoid excessive prefetching due to large count, only
			 * prefetch buddy for the first pcp->batch nr of pages.
			 */
			if (prefetch_nr) {
				prefetch_buddy(page);
				prefetch_nr--;
			}
		} while (--count && --batch_free && !list_empty(list));
	}

	spin_lock(&zone->lock);
	isolated_pageblocks = has_isolate_pageblock(zone);

	/*
	 * Use safe version since after __free_one_page(),
	 * page->lru.next will not point to original list.
	 */
	list_for_each_entry_safe(page, tmp, &head, lru) {
		int mt = get_pcppage_migratetype(page);
		/* MIGRATE_ISOLATE page should not go to pcplists */
		VM_BUG_ON_PAGE(is_migrate_isolate(mt), page);
		/* Pageblock could have been isolated meanwhile */
		if (unlikely(isolated_pageblocks))
			mt = get_pageblock_migratetype(page);

		__free_one_page(page, page_to_pfn(page), zone, 0, mt, FPI_NONE);
		trace_mm_page_pcpu_drain(page, 0, mt);
	}
	spin_unlock(&zone->lock);
}

static void free_one_page(struct zone *zone,
				struct page *page, unsigned long pfn,
				unsigned int order,
				int migratetype, fpi_t fpi_flags)
{
	spin_lock(&zone->lock);
	if (unlikely(has_isolate_pageblock(zone) ||
		is_migrate_isolate(migratetype))) {
		migratetype = get_pfnblock_migratetype(page, pfn);
	}
	__free_one_page(page, pfn, zone, order, migratetype, fpi_flags);
	spin_unlock(&zone->lock);
}

static void __meminit __init_single_page(struct page *page, unsigned long pfn,
				unsigned long zone, int nid)
{
	mm_zero_struct_page(page);
	set_page_links(page, zone, nid, pfn);
	init_page_count(page);
	page_mapcount_reset(page);
	page_cpupid_reset_last(page);
	page_kasan_tag_reset(page);

	INIT_LIST_HEAD(&page->lru);
#ifdef WANT_PAGE_VIRTUAL
	/* The shift won't overflow because ZONE_NORMAL is below 4G. */
	if (!is_highmem_idx(zone))
		set_page_address(page, __va(pfn << PAGE_SHIFT));
#endif
}

#ifdef CONFIG_DEFERRED_STRUCT_PAGE_INIT
static void __meminit init_reserved_page(unsigned long pfn)
{
	pg_data_t *pgdat;
	int nid, zid;

	if (!early_page_uninitialised(pfn))
		return;

	nid = early_pfn_to_nid(pfn);
	pgdat = NODE_DATA(nid);

	for (zid = 0; zid < MAX_NR_ZONES; zid++) {
		struct zone *zone = &pgdat->node_zones[zid];

		if (pfn >= zone->zone_start_pfn && pfn < zone_end_pfn(zone))
			break;
	}
	__init_single_page(pfn_to_page(pfn), pfn, zid, nid);
}
#else
static inline void init_reserved_page(unsigned long pfn)
{
}
#endif /* CONFIG_DEFERRED_STRUCT_PAGE_INIT */

/*
 * Initialised pages do not have PageReserved set. This function is
 * called for each range allocated by the bootmem allocator and
 * marks the pages PageReserved. The remaining valid pages are later
 * sent to the buddy page allocator.
 */
void __meminit reserve_bootmem_region(phys_addr_t start, phys_addr_t end)
{
	unsigned long start_pfn = PFN_DOWN(start);
	unsigned long end_pfn = PFN_UP(end);

	for (; start_pfn < end_pfn; start_pfn++) {
		if (pfn_valid(start_pfn)) {
			struct page *page = pfn_to_page(start_pfn);

			init_reserved_page(start_pfn);

			/* Avoid false-positive PageTail() */
			INIT_LIST_HEAD(&page->lru);

			/*
			 * no need for atomic set_bit because the struct
			 * page is not visible yet so nobody should
			 * access it yet.
			 */
			__SetPageReserved(page);
		}
	}
}

static void __free_pages_ok(struct page *page, unsigned int order,
			    fpi_t fpi_flags)
{
	unsigned long flags;
	int migratetype;
	unsigned long pfn = page_to_pfn(page);

	if (!free_pages_prepare(page, order, true))
		return;

	migratetype = get_pfnblock_migratetype(page, pfn);
	local_irq_save(flags);
	__count_vm_events(PGFREE, 1 << order);
	free_one_page(page_zone(page), page, pfn, order, migratetype,
		      fpi_flags);
	local_irq_restore(flags);
}

void __free_pages_core(struct page *page, unsigned int order)
{
	unsigned int nr_pages = 1 << order;
	struct page *p = page;
	unsigned int loop;

	/*
	 * When initializing the memmap, __init_single_page() sets the refcount
	 * of all pages to 1 ("allocated"/"not free"). We have to set the
	 * refcount of all involved pages to 0.
	 */
	prefetchw(p);
	for (loop = 0; loop < (nr_pages - 1); loop++, p++) {
		prefetchw(p + 1);
		__ClearPageReserved(p);
		set_page_count(p, 0);
	}
	__ClearPageReserved(p);
	set_page_count(p, 0);

	atomic_long_add(nr_pages, &page_zone(page)->managed_pages);

	/*
	 * Bypass PCP and place fresh pages right to the tail, primarily
	 * relevant for memory onlining.
	 */
	__free_pages_ok(page, order, FPI_TO_TAIL);
}

#ifdef CONFIG_NEED_MULTIPLE_NODES

/*
 * During memory init memblocks map pfns to nids. The search is expensive and
 * this caches recent lookups. The implementation of __early_pfn_to_nid
 * treats start/end as pfns.
 */
struct mminit_pfnnid_cache {
	unsigned long last_start;
	unsigned long last_end;
	int last_nid;
};

static struct mminit_pfnnid_cache early_pfnnid_cache __meminitdata;

/*
 * Required by SPARSEMEM. Given a PFN, return what node the PFN is on.
 */
static int __meminit __early_pfn_to_nid(unsigned long pfn,
					struct mminit_pfnnid_cache *state)
{
	unsigned long start_pfn, end_pfn;
	int nid;

	if (state->last_start <= pfn && pfn < state->last_end)
		return state->last_nid;

	nid = memblock_search_pfn_nid(pfn, &start_pfn, &end_pfn);
	if (nid != NUMA_NO_NODE) {
		state->last_start = start_pfn;
		state->last_end = end_pfn;
		state->last_nid = nid;
	}

	return nid;
}

int __meminit early_pfn_to_nid(unsigned long pfn)
{
	static DEFINE_SPINLOCK(early_pfn_lock);
	int nid;

	spin_lock(&early_pfn_lock);
	nid = __early_pfn_to_nid(pfn, &early_pfnnid_cache);
	if (nid < 0)
		nid = first_online_node;
	spin_unlock(&early_pfn_lock);

	return nid;
}
#endif /* CONFIG_NEED_MULTIPLE_NODES */

void __init memblock_free_pages(struct page *page, unsigned long pfn,
							unsigned int order)
{
	if (early_page_uninitialised(pfn))
		return;
	__free_pages_core(page, order);
}

/*
 * Check that the whole (or subset of) a pageblock given by the interval of
 * [start_pfn, end_pfn) is valid and within the same zone, before scanning it
 * with the migration of free compaction scanner. The scanners then need to
 * use only pfn_valid_within() check for arches that allow holes within
 * pageblocks.
 *
 * Return struct page pointer of start_pfn, or NULL if checks were not passed.
 *
 * It's possible on some configurations to have a setup like node0 node1 node0
 * i.e. it's possible that all pages within a zones range of pages do not
 * belong to a single zone. We assume that a border between node0 and node1
 * can occur within a single pageblock, but not a node0 node1 node0
 * interleaving within a single pageblock. It is therefore sufficient to check
 * the first and last page of a pageblock and avoid checking each individual
 * page in a pageblock.
 */
struct page *__pageblock_pfn_to_page(unsigned long start_pfn,
				     unsigned long end_pfn, struct zone *zone)
{
	struct page *start_page;
	struct page *end_page;

	/* end_pfn is one past the range we are checking */
	end_pfn--;

	if (!pfn_valid(start_pfn) || !pfn_valid(end_pfn))
		return NULL;

	start_page = pfn_to_online_page(start_pfn);
	if (!start_page)
		return NULL;

	if (page_zone(start_page) != zone)
		return NULL;

	end_page = pfn_to_page(end_pfn);

	/* This gives a shorter code than deriving page_zone(end_page) */
	if (page_zone_id(start_page) != page_zone_id(end_page))
		return NULL;

	return start_page;
}

void set_zone_contiguous(struct zone *zone)
{
	unsigned long block_start_pfn = zone->zone_start_pfn;
	unsigned long block_end_pfn;

	block_end_pfn = ALIGN(block_start_pfn + 1, pageblock_nr_pages);
	for (; block_start_pfn < zone_end_pfn(zone);
			block_start_pfn = block_end_pfn,
			 block_end_pfn += pageblock_nr_pages) {

		block_end_pfn = min(block_end_pfn, zone_end_pfn(zone));

		if (!__pageblock_pfn_to_page(block_start_pfn,
					     block_end_pfn, zone))
			return;
		cond_resched();
	}

	/* We confirm that there is no hole */
	zone->contiguous = true;
}

void clear_zone_contiguous(struct zone *zone)
{
	zone->contiguous = false;
}

#ifdef CONFIG_DEFERRED_STRUCT_PAGE_INIT
static void __init deferred_free_range(unsigned long pfn,
				       unsigned long nr_pages)
{
	struct page *page;
	unsigned long i;

	if (!nr_pages)
		return;

	page = pfn_to_page(pfn);

	/* Free a large naturally-aligned chunk if possible */
	if (nr_pages == pageblock_nr_pages &&
	    (pfn & (pageblock_nr_pages - 1)) == 0) {
		set_pageblock_migratetype(page, MIGRATE_MOVABLE);
		__free_pages_core(page, pageblock_order);
		return;
	}

	for (i = 0; i < nr_pages; i++, page++, pfn++) {
		if ((pfn & (pageblock_nr_pages - 1)) == 0)
			set_pageblock_migratetype(page, MIGRATE_MOVABLE);
		__free_pages_core(page, 0);
	}
}

/* Completion tracking for deferred_init_memmap() threads */
static atomic_t pgdat_init_n_undone __initdata;
static __initdata DECLARE_COMPLETION(pgdat_init_all_done_comp);

static inline void __init pgdat_init_report_one_done(void)
{
	if (atomic_dec_and_test(&pgdat_init_n_undone))
		complete(&pgdat_init_all_done_comp);
}

/*
 * Returns true if page needs to be initialized or freed to buddy allocator.
 *
 * First we check if pfn is valid on architectures where it is possible to have
 * holes within pageblock_nr_pages. On systems where it is not possible, this
 * function is optimized out.
 *
 * Then, we check if a current large page is valid by only checking the validity
 * of the head pfn.
 */
static inline bool __init deferred_pfn_valid(unsigned long pfn)
{
	if (!pfn_valid_within(pfn))
		return false;
	if (!(pfn & (pageblock_nr_pages - 1)) && !pfn_valid(pfn))
		return false;
	return true;
}

/*
 * Free pages to buddy allocator. Try to free aligned pages in
 * pageblock_nr_pages sizes.
 */
static void __init deferred_free_pages(unsigned long pfn,
				       unsigned long end_pfn)
{
	unsigned long nr_pgmask = pageblock_nr_pages - 1;
	unsigned long nr_free = 0;

	for (; pfn < end_pfn; pfn++) {
		if (!deferred_pfn_valid(pfn)) {
			deferred_free_range(pfn - nr_free, nr_free);
			nr_free = 0;
		} else if (!(pfn & nr_pgmask)) {
			deferred_free_range(pfn - nr_free, nr_free);
			nr_free = 1;
		} else {
			nr_free++;
		}
	}
	/* Free the last block of pages to allocator */
	deferred_free_range(pfn - nr_free, nr_free);
}

/*
 * Initialize struct pages.  We minimize pfn page lookups and scheduler checks
 * by performing it only once every pageblock_nr_pages.
 * Return number of pages initialized.
 */
static unsigned long  __init deferred_init_pages(struct zone *zone,
						 unsigned long pfn,
						 unsigned long end_pfn)
{
	unsigned long nr_pgmask = pageblock_nr_pages - 1;
	int nid = zone_to_nid(zone);
	unsigned long nr_pages = 0;
	int zid = zone_idx(zone);
	struct page *page = NULL;

	for (; pfn < end_pfn; pfn++) {
		if (!deferred_pfn_valid(pfn)) {
			page = NULL;
			continue;
		} else if (!page || !(pfn & nr_pgmask)) {
			page = pfn_to_page(pfn);
		} else {
			page++;
		}
		__init_single_page(page, pfn, zid, nid);
		nr_pages++;
	}
	return (nr_pages);
}

/*
 * This function is meant to pre-load the iterator for the zone init.
 * Specifically it walks through the ranges until we are caught up to the
 * first_init_pfn value and exits there. If we never encounter the value we
 * return false indicating there are no valid ranges left.
 */
static bool __init
deferred_init_mem_pfn_range_in_zone(u64 *i, struct zone *zone,
				    unsigned long *spfn, unsigned long *epfn,
				    unsigned long first_init_pfn)
{
	u64 j;

	/*
	 * Start out by walking through the ranges in this zone that have
	 * already been initialized. We don't need to do anything with them
	 * so we just need to flush them out of the system.
	 */
	for_each_free_mem_pfn_range_in_zone(j, zone, spfn, epfn) {
		if (*epfn <= first_init_pfn)
			continue;
		if (*spfn < first_init_pfn)
			*spfn = first_init_pfn;
		*i = j;
		return true;
	}

	return false;
}

/*
 * Initialize and free pages. We do it in two loops: first we initialize
 * struct page, then free to buddy allocator, because while we are
 * freeing pages we can access pages that are ahead (computing buddy
 * page in __free_one_page()).
 *
 * In order to try and keep some memory in the cache we have the loop
 * broken along max page order boundaries. This way we will not cause
 * any issues with the buddy page computation.
 */
static unsigned long __init
deferred_init_maxorder(u64 *i, struct zone *zone, unsigned long *start_pfn,
		       unsigned long *end_pfn)
{
	unsigned long mo_pfn = ALIGN(*start_pfn + 1, MAX_ORDER_NR_PAGES);
	unsigned long spfn = *start_pfn, epfn = *end_pfn;
	unsigned long nr_pages = 0;
	u64 j = *i;

	/* First we loop through and initialize the page values */
	for_each_free_mem_pfn_range_in_zone_from(j, zone, start_pfn, end_pfn) {
		unsigned long t;

		if (mo_pfn <= *start_pfn)
			break;

		t = min(mo_pfn, *end_pfn);
		nr_pages += deferred_init_pages(zone, *start_pfn, t);

		if (mo_pfn < *end_pfn) {
			*start_pfn = mo_pfn;
			break;
		}
	}

	/* Reset values and now loop through freeing pages as needed */
	swap(j, *i);

	for_each_free_mem_pfn_range_in_zone_from(j, zone, &spfn, &epfn) {
		unsigned long t;

		if (mo_pfn <= spfn)
			break;

		t = min(mo_pfn, epfn);
		deferred_free_pages(spfn, t);

		if (mo_pfn <= epfn)
			break;
	}

	return nr_pages;
}

static void __init
deferred_init_memmap_chunk(unsigned long start_pfn, unsigned long end_pfn,
			   void *arg)
{
	unsigned long spfn, epfn;
	struct zone *zone = arg;
	u64 i;

	deferred_init_mem_pfn_range_in_zone(&i, zone, &spfn, &epfn, start_pfn);

	/*
	 * Initialize and free pages in MAX_ORDER sized increments so that we
	 * can avoid introducing any issues with the buddy allocator.
	 */
	while (spfn < end_pfn) {
		deferred_init_maxorder(&i, zone, &spfn, &epfn);
		cond_resched();
	}
}

/* An arch may override for more concurrency. */
__weak int __init
deferred_page_init_max_threads(const struct cpumask *node_cpumask)
{
	return 1;
}

/* Initialise remaining memory on a node */
static int __init deferred_init_memmap(void *data)
{
	pg_data_t *pgdat = data;
	const struct cpumask *cpumask = cpumask_of_node(pgdat->node_id);
	unsigned long spfn = 0, epfn = 0;
	unsigned long first_init_pfn, flags;
	unsigned long start = jiffies;
	struct zone *zone;
	int zid, max_threads;
	u64 i;

	/* Bind memory initialisation thread to a local node if possible */
	if (!cpumask_empty(cpumask))
		set_cpus_allowed_ptr(current, cpumask);

	pgdat_resize_lock(pgdat, &flags);
	first_init_pfn = pgdat->first_deferred_pfn;
	if (first_init_pfn == ULONG_MAX) {
		pgdat_resize_unlock(pgdat, &flags);
		pgdat_init_report_one_done();
		return 0;
	}

	/* Sanity check boundaries */
	BUG_ON(pgdat->first_deferred_pfn < pgdat->node_start_pfn);
	BUG_ON(pgdat->first_deferred_pfn > pgdat_end_pfn(pgdat));
	pgdat->first_deferred_pfn = ULONG_MAX;

	/*
	 * Once we unlock here, the zone cannot be grown anymore, thus if an
	 * interrupt thread must allocate this early in boot, zone must be
	 * pre-grown prior to start of deferred page initialization.
	 */
	pgdat_resize_unlock(pgdat, &flags);

	/* Only the highest zone is deferred so find it */
	for (zid = 0; zid < MAX_NR_ZONES; zid++) {
		zone = pgdat->node_zones + zid;
		if (first_init_pfn < zone_end_pfn(zone))
			break;
	}

	/* If the zone is empty somebody else may have cleared out the zone */
	if (!deferred_init_mem_pfn_range_in_zone(&i, zone, &spfn, &epfn,
						 first_init_pfn))
		goto zone_empty;

	max_threads = deferred_page_init_max_threads(cpumask);

	while (spfn < epfn) {
		unsigned long epfn_align = ALIGN(epfn, PAGES_PER_SECTION);
		struct padata_mt_job job = {
			.thread_fn   = deferred_init_memmap_chunk,
			.fn_arg      = zone,
			.start       = spfn,
			.size        = epfn_align - spfn,
			.align       = PAGES_PER_SECTION,
			.min_chunk   = PAGES_PER_SECTION,
			.max_threads = max_threads,
		};

		padata_do_multithreaded(&job);
		deferred_init_mem_pfn_range_in_zone(&i, zone, &spfn, &epfn,
						    epfn_align);
	}
zone_empty:
	/* Sanity check that the next zone really is unpopulated */
	WARN_ON(++zid < MAX_NR_ZONES && populated_zone(++zone));

	pr_info("node %d deferred pages initialised in %ums\n",
		pgdat->node_id, jiffies_to_msecs(jiffies - start));

	pgdat_init_report_one_done();
	return 0;
}

/*
 * If this zone has deferred pages, try to grow it by initializing enough
 * deferred pages to satisfy the allocation specified by order, rounded up to
 * the nearest PAGES_PER_SECTION boundary.  So we're adding memory in increments
 * of SECTION_SIZE bytes by initializing struct pages in increments of
 * PAGES_PER_SECTION * sizeof(struct page) bytes.
 *
 * Return true when zone was grown, otherwise return false. We return true even
 * when we grow less than requested, to let the caller decide if there are
 * enough pages to satisfy the allocation.
 *
 * Note: We use noinline because this function is needed only during boot, and
 * it is called from a __ref function _deferred_grow_zone. This way we are
 * making sure that it is not inlined into permanent text section.
 */
static noinline bool __init
deferred_grow_zone(struct zone *zone, unsigned int order)
{
	unsigned long nr_pages_needed = ALIGN(1 << order, PAGES_PER_SECTION);
	pg_data_t *pgdat = zone->zone_pgdat;
	unsigned long first_deferred_pfn = pgdat->first_deferred_pfn;
	unsigned long spfn, epfn, flags;
	unsigned long nr_pages = 0;
	u64 i;

	/* Only the last zone may have deferred pages */
	if (zone_end_pfn(zone) != pgdat_end_pfn(pgdat))
		return false;

	pgdat_resize_lock(pgdat, &flags);

	/*
	 * If someone grew this zone while we were waiting for spinlock, return
	 * true, as there might be enough pages already.
	 */
	if (first_deferred_pfn != pgdat->first_deferred_pfn) {
		pgdat_resize_unlock(pgdat, &flags);
		return true;
	}

	/* If the zone is empty somebody else may have cleared out the zone */
	if (!deferred_init_mem_pfn_range_in_zone(&i, zone, &spfn, &epfn,
						 first_deferred_pfn)) {
		pgdat->first_deferred_pfn = ULONG_MAX;
		pgdat_resize_unlock(pgdat, &flags);
		/* Retry only once. */
		return first_deferred_pfn != ULONG_MAX;
	}

	/*
	 * Initialize and free pages in MAX_ORDER sized increments so
	 * that we can avoid introducing any issues with the buddy
	 * allocator.
	 */
	while (spfn < epfn) {
		/* update our first deferred PFN for this section */
		first_deferred_pfn = spfn;

		nr_pages += deferred_init_maxorder(&i, zone, &spfn, &epfn);
		touch_nmi_watchdog();

		/* We should only stop along section boundaries */
		if ((first_deferred_pfn ^ spfn) < PAGES_PER_SECTION)
			continue;

		/* If our quota has been met we can stop here */
		if (nr_pages >= nr_pages_needed)
			break;
	}

	pgdat->first_deferred_pfn = spfn;
	pgdat_resize_unlock(pgdat, &flags);

	return nr_pages > 0;
}

/*
 * deferred_grow_zone() is __init, but it is called from
 * get_page_from_freelist() during early boot until deferred_pages permanently
 * disables this call. This is why we have refdata wrapper to avoid warning,
 * and to ensure that the function body gets unloaded.
 */
static bool __ref
_deferred_grow_zone(struct zone *zone, unsigned int order)
{
	return deferred_grow_zone(zone, order);
}

#endif /* CONFIG_DEFERRED_STRUCT_PAGE_INIT */

void __init page_alloc_init_late(void)
{
	struct zone *zone;
	int nid;

#ifdef CONFIG_DEFERRED_STRUCT_PAGE_INIT

	/* There will be num_node_state(N_MEMORY) threads */
	atomic_set(&pgdat_init_n_undone, num_node_state(N_MEMORY));
	for_each_node_state(nid, N_MEMORY) {
		kthread_run(deferred_init_memmap, NODE_DATA(nid), "pgdatinit%d", nid);
	}

	/* Block until all are initialised */
	wait_for_completion(&pgdat_init_all_done_comp);

	/*
	 * The number of managed pages has changed due to the initialisation
	 * so the pcpu batch and high limits needs to be updated or the limits
	 * will be artificially small.
	 */
	for_each_populated_zone(zone)
		zone_pcp_update(zone);

	/*
	 * We initialized the rest of the deferred pages.  Permanently disable
	 * on-demand struct page initialization.
	 */
	static_branch_disable(&deferred_pages);

	/* Reinit limits that are based on free pages after the kernel is up */
	files_maxfiles_init();
#endif

	buffer_init();

	/* Discard memblock private memory */
	memblock_discard();

	for_each_node_state(nid, N_MEMORY)
		shuffle_free_memory(NODE_DATA(nid));

	for_each_populated_zone(zone)
		set_zone_contiguous(zone);
}

#ifdef CONFIG_CMA
/* Free whole pageblock and set its migration type to MIGRATE_CMA. */
void __init init_cma_reserved_pageblock(struct page *page)
{
	unsigned i = pageblock_nr_pages;
	struct page *p = page;

	do {
		__ClearPageReserved(p);
		set_page_count(p, 0);
	} while (++p, --i);

	set_pageblock_migratetype(page, MIGRATE_CMA);

	if (pageblock_order >= MAX_ORDER) {
		i = pageblock_nr_pages;
		p = page;
		do {
			set_page_refcounted(p);
			__free_pages(p, MAX_ORDER - 1);
			p += MAX_ORDER_NR_PAGES;
		} while (i -= MAX_ORDER_NR_PAGES);
	} else {
		set_page_refcounted(page);
		__free_pages(page, pageblock_order);
	}

	adjust_managed_page_count(page, pageblock_nr_pages);
	page_zone(page)->cma_pages += pageblock_nr_pages;
}
#endif

/*
 * The order of subdivision here is critical for the IO subsystem.
 * Please do not alter this order without good reasons and regression
 * testing. Specifically, as large blocks of memory are subdivided,
 * the order in which smaller blocks are delivered depends on the order
 * they're subdivided in this function. This is the primary factor
 * influencing the order in which pages are delivered to the IO
 * subsystem according to empirical testing, and this is also justified
 * by considering the behavior of a buddy system containing a single
 * large block of memory acted on by a series of small allocations.
 * This behavior is a critical factor in sglist merging's success.
 *
 * -- nyc
 */
static inline void expand(struct zone *zone, struct page *page,
	int low, int high, int migratetype)
{
	unsigned long size = 1 << high;

	while (high > low) {
		high--;
		size >>= 1;
		VM_BUG_ON_PAGE(bad_range(zone, &page[size]), &page[size]);

		/*
		 * Mark as guard pages (or page), that will allow to
		 * merge back to allocator when buddy will be freed.
		 * Corresponding page table entries will not be touched,
		 * pages will stay not present in virtual address space
		 */
		if (set_page_guard(zone, &page[size], high, migratetype))
			continue;

		add_to_free_list(&page[size], zone, high, migratetype);
		set_buddy_order(&page[size], high);
	}
}

static void check_new_page_bad(struct page *page)
{
	if (unlikely(page->flags & __PG_HWPOISON)) {
		/* Don't complain about hwpoisoned pages */
		page_mapcount_reset(page); /* remove PageBuddy */
		return;
	}

	bad_page(page,
		 page_bad_reason(page, PAGE_FLAGS_CHECK_AT_PREP));
}

/*
 * This page is about to be returned from the page allocator
 */
static inline int check_new_page(struct page *page)
{
	if (likely(page_expected_state(page,
				PAGE_FLAGS_CHECK_AT_PREP|__PG_HWPOISON)))
		return 0;

	check_new_page_bad(page);
	return 1;
}

#ifdef CONFIG_DEBUG_VM
/*
 * With DEBUG_VM enabled, order-0 pages are checked for expected state when
 * being allocated from pcp lists. With debug_pagealloc also enabled, they are
 * also checked when pcp lists are refilled from the free lists.
 */
static inline bool check_pcp_refill(struct page *page)
{
	if (debug_pagealloc_enabled_static())
		return check_new_page(page);
	else
		return false;
}

static inline bool check_new_pcp(struct page *page)
{
	return check_new_page(page);
}
#else
/*
 * With DEBUG_VM disabled, free order-0 pages are checked for expected state
 * when pcp lists are being refilled from the free lists. With debug_pagealloc
 * enabled, they are also checked when being allocated from the pcp lists.
 */
static inline bool check_pcp_refill(struct page *page)
{
	return check_new_page(page);
}
static inline bool check_new_pcp(struct page *page)
{
	if (debug_pagealloc_enabled_static())
		return check_new_page(page);
	else
		return false;
}
#endif /* CONFIG_DEBUG_VM */

static bool check_new_pages(struct page *page, unsigned int order)
{
	int i;
	for (i = 0; i < (1 << order); i++) {
		struct page *p = page + i;

		if (unlikely(check_new_page(p)))
			return true;
	}

	return false;
}

inline void post_alloc_hook(struct page *page, unsigned int order,
				gfp_t gfp_flags)
{
	set_page_private(page, 0);
	set_page_refcounted(page);

	arch_alloc_page(page, order);
	debug_pagealloc_map_pages(page, 1 << order);
	kasan_alloc_pages(page, order);
	kernel_unpoison_pages(page, 1 << order);
	set_page_owner(page, order, gfp_flags);

	if (!want_init_on_free() && want_init_on_alloc(gfp_flags))
		kernel_init_free_pages(page, 1 << order);
}

static void prep_new_page(struct page *page, unsigned int order, gfp_t gfp_flags,
							unsigned int alloc_flags)
{
	post_alloc_hook(page, order, gfp_flags);

	if (order && (gfp_flags & __GFP_COMP))
		prep_compound_page(page, order);

	/*
	 * page is set pfmemalloc when ALLOC_NO_WATERMARKS was necessary to
	 * allocate the page. The expectation is that the caller is taking
	 * steps that will free more memory. The caller should avoid the page
	 * being used for !PFMEMALLOC purposes.
	 */
	if (alloc_flags & ALLOC_NO_WATERMARKS)
		set_page_pfmemalloc(page);
	else
		clear_page_pfmemalloc(page);
}

/*
 * Go through the free lists for the given migratetype and remove
 * the smallest available page from the freelists
 */
static __always_inline
struct page *__rmqueue_smallest(struct zone *zone, unsigned int order,
						int migratetype)
{
	unsigned int current_order;
	struct free_area *area;
	struct page *page;

	/* Find a page of the appropriate size in the preferred list */
	for (current_order = order; current_order < MAX_ORDER; ++current_order) {
		area = &(zone->free_area[current_order]);
		page = get_page_from_free_area(area, migratetype);
		if (!page)
			continue;
		del_page_from_free_list(page, zone, current_order);
		expand(zone, page, order, current_order, migratetype);
		set_pcppage_migratetype(page, migratetype);
		return page;
	}

	return NULL;
}


/*
 * This array describes the order lists are fallen back to when
 * the free lists for the desirable migrate type are depleted
 */
static int fallbacks[MIGRATE_TYPES][3] = {
	[MIGRATE_UNMOVABLE]   = { MIGRATE_RECLAIMABLE, MIGRATE_MOVABLE,   MIGRATE_TYPES },
	[MIGRATE_MOVABLE]     = { MIGRATE_RECLAIMABLE, MIGRATE_UNMOVABLE, MIGRATE_TYPES },
	[MIGRATE_RECLAIMABLE] = { MIGRATE_UNMOVABLE,   MIGRATE_MOVABLE,   MIGRATE_TYPES },
#ifdef CONFIG_CMA
	[MIGRATE_CMA]         = { MIGRATE_TYPES }, /* Never used */
#endif
#ifdef CONFIG_MEMORY_ISOLATION
	[MIGRATE_ISOLATE]     = { MIGRATE_TYPES }, /* Never used */
#endif
};

#ifdef CONFIG_CMA
static __always_inline struct page *__rmqueue_cma_fallback(struct zone *zone,
					unsigned int order)
{
	return __rmqueue_smallest(zone, order, MIGRATE_CMA);
}
#else
static inline struct page *__rmqueue_cma_fallback(struct zone *zone,
					unsigned int order) { return NULL; }
#endif

/*
 * Move the free pages in a range to the freelist tail of the requested type.
 * Note that start_page and end_pages are not aligned on a pageblock
 * boundary. If alignment is required, use move_freepages_block()
 */
static int move_freepages(struct zone *zone,
			  struct page *start_page, struct page *end_page,
			  int migratetype, int *num_movable)
{
	struct page *page;
	unsigned int order;
	int pages_moved = 0;

	for (page = start_page; page <= end_page;) {
		if (!pfn_valid_within(page_to_pfn(page))) {
			page++;
			continue;
		}

		if (!PageBuddy(page)) {
			/*
			 * We assume that pages that could be isolated for
			 * migration are movable. But we don't actually try
			 * isolating, as that would be expensive.
			 */
			if (num_movable &&
					(PageLRU(page) || __PageMovable(page)))
				(*num_movable)++;

			page++;
			continue;
		}

		/* Make sure we are not inadvertently changing nodes */
		VM_BUG_ON_PAGE(page_to_nid(page) != zone_to_nid(zone), page);
		VM_BUG_ON_PAGE(page_zone(page) != zone, page);

		order = buddy_order(page);
		move_to_free_list(page, zone, order, migratetype);
		page += 1 << order;
		pages_moved += 1 << order;
	}

	return pages_moved;
}

int move_freepages_block(struct zone *zone, struct page *page,
				int migratetype, int *num_movable)
{
	unsigned long start_pfn, end_pfn;
	struct page *start_page, *end_page;

	if (num_movable)
		*num_movable = 0;

	start_pfn = page_to_pfn(page);
	start_pfn = start_pfn & ~(pageblock_nr_pages-1);
	start_page = pfn_to_page(start_pfn);
	end_page = start_page + pageblock_nr_pages - 1;
	end_pfn = start_pfn + pageblock_nr_pages - 1;

	/* Do not cross zone boundaries */
	if (!zone_spans_pfn(zone, start_pfn))
		start_page = page;
	if (!zone_spans_pfn(zone, end_pfn))
		return 0;

	return move_freepages(zone, start_page, end_page, migratetype,
								num_movable);
}

static void change_pageblock_range(struct page *pageblock_page,
					int start_order, int migratetype)
{
	int nr_pageblocks = 1 << (start_order - pageblock_order);

	while (nr_pageblocks--) {
		set_pageblock_migratetype(pageblock_page, migratetype);
		pageblock_page += pageblock_nr_pages;
	}
}

/*
 * When we are falling back to another migratetype during allocation, try to
 * steal extra free pages from the same pageblocks to satisfy further
 * allocations, instead of polluting multiple pageblocks.
 *
 * If we are stealing a relatively large buddy page, it is likely there will
 * be more free pages in the pageblock, so try to steal them all. For
 * reclaimable and unmovable allocations, we steal regardless of page size,
 * as fragmentation caused by those allocations polluting movable pageblocks
 * is worse than movable allocations stealing from unmovable and reclaimable
 * pageblocks.
 */
static bool can_steal_fallback(unsigned int order, int start_mt)
{
	/*
	 * Leaving this order check is intended, although there is
	 * relaxed order check in next check. The reason is that
	 * we can actually steal whole pageblock if this condition met,
	 * but, below check doesn't guarantee it and that is just heuristic
	 * so could be changed anytime.
	 */
	if (order >= pageblock_order)
		return true;

	if (order >= pageblock_order / 2 ||
		start_mt == MIGRATE_RECLAIMABLE ||
		start_mt == MIGRATE_UNMOVABLE ||
		page_group_by_mobility_disabled)
		return true;

	return false;
}

static inline bool boost_watermark(struct zone *zone)
{
	unsigned long max_boost;

	if (!watermark_boost_factor)
		return false;
	/*
	 * Don't bother in zones that are unlikely to produce results.
	 * On small machines, including kdump capture kernels running
	 * in a small area, boosting the watermark can cause an out of
	 * memory situation immediately.
	 */
	if ((pageblock_nr_pages * 4) > zone_managed_pages(zone))
		return false;

	max_boost = mult_frac(zone->_watermark[WMARK_HIGH],
			watermark_boost_factor, 10000);

	/*
	 * high watermark may be uninitialised if fragmentation occurs
	 * very early in boot so do not boost. We do not fall
	 * through and boost by pageblock_nr_pages as failing
	 * allocations that early means that reclaim is not going
	 * to help and it may even be impossible to reclaim the
	 * boosted watermark resulting in a hang.
	 */
	if (!max_boost)
		return false;

	max_boost = max(pageblock_nr_pages, max_boost);

	zone->watermark_boost = min(zone->watermark_boost + pageblock_nr_pages,
		max_boost);

	return true;
}

/*
 * This function implements actual steal behaviour. If order is large enough,
 * we can steal whole pageblock. If not, we first move freepages in this
 * pageblock to our migratetype and determine how many already-allocated pages
 * are there in the pageblock with a compatible migratetype. If at least half
 * of pages are free or compatible, we can change migratetype of the pageblock
 * itself, so pages freed in the future will be put on the correct free list.
 */
static void steal_suitable_fallback(struct zone *zone, struct page *page,
		unsigned int alloc_flags, int start_type, bool whole_block)
{
	unsigned int current_order = buddy_order(page);
	int free_pages, movable_pages, alike_pages;
	int old_block_type;

	old_block_type = get_pageblock_migratetype(page);

	/*
	 * This can happen due to races and we want to prevent broken
	 * highatomic accounting.
	 */
	if (is_migrate_highatomic(old_block_type))
		goto single_page;

	/* Take ownership for orders >= pageblock_order */
	if (current_order >= pageblock_order) {
		change_pageblock_range(page, current_order, start_type);
		goto single_page;
	}

	/*
	 * Boost watermarks to increase reclaim pressure to reduce the
	 * likelihood of future fallbacks. Wake kswapd now as the node
	 * may be balanced overall and kswapd will not wake naturally.
	 */
	if (boost_watermark(zone) && (alloc_flags & ALLOC_KSWAPD))
		set_bit(ZONE_BOOSTED_WATERMARK, &zone->flags);

	/* We are not allowed to try stealing from the whole block */
	if (!whole_block)
		goto single_page;

	free_pages = move_freepages_block(zone, page, start_type,
						&movable_pages);
	/*
	 * Determine how many pages are compatible with our allocation.
	 * For movable allocation, it's the number of movable pages which
	 * we just obtained. For other types it's a bit more tricky.
	 */
	if (start_type == MIGRATE_MOVABLE) {
		alike_pages = movable_pages;
	} else {
		/*
		 * If we are falling back a RECLAIMABLE or UNMOVABLE allocation
		 * to MOVABLE pageblock, consider all non-movable pages as
		 * compatible. If it's UNMOVABLE falling back to RECLAIMABLE or
		 * vice versa, be conservative since we can't distinguish the
		 * exact migratetype of non-movable pages.
		 */
		if (old_block_type == MIGRATE_MOVABLE)
			alike_pages = pageblock_nr_pages
						- (free_pages + movable_pages);
		else
			alike_pages = 0;
	}

	/* moving whole block can fail due to zone boundary conditions */
	if (!free_pages)
		goto single_page;

	/*
	 * If a sufficient number of pages in the block are either free or of
	 * comparable migratability as our allocation, claim the whole block.
	 */
	if (free_pages + alike_pages >= (1 << (pageblock_order-1)) ||
			page_group_by_mobility_disabled)
		set_pageblock_migratetype(page, start_type);

	return;

single_page:
	move_to_free_list(page, zone, current_order, start_type);
}

/*
 * Check whether there is a suitable fallback freepage with requested order.
 * If only_stealable is true, this function returns fallback_mt only if
 * we can steal other freepages all together. This would help to reduce
 * fragmentation due to mixed migratetype pages in one pageblock.
 */
int find_suitable_fallback(struct free_area *area, unsigned int order,
			int migratetype, bool only_stealable, bool *can_steal)
{
	int i;
	int fallback_mt;

	if (area->nr_free == 0)
		return -1;

	*can_steal = false;
	for (i = 0;; i++) {
		fallback_mt = fallbacks[migratetype][i];
		if (fallback_mt == MIGRATE_TYPES)
			break;

		if (free_area_empty(area, fallback_mt))
			continue;

		if (can_steal_fallback(order, migratetype))
			*can_steal = true;

		if (!only_stealable)
			return fallback_mt;

		if (*can_steal)
			return fallback_mt;
	}

	return -1;
}

/*
 * Reserve a pageblock for exclusive use of high-order atomic allocations if
 * there are no empty page blocks that contain a page with a suitable order
 */
static void reserve_highatomic_pageblock(struct page *page, struct zone *zone,
				unsigned int alloc_order)
{
	int mt;
	unsigned long max_managed, flags;

	/*
	 * Limit the number reserved to 1 pageblock or roughly 1% of a zone.
	 * Check is race-prone but harmless.
	 */
	max_managed = (zone_managed_pages(zone) / 100) + pageblock_nr_pages;
	if (zone->nr_reserved_highatomic >= max_managed)
		return;

	spin_lock_irqsave(&zone->lock, flags);

	/* Recheck the nr_reserved_highatomic limit under the lock */
	if (zone->nr_reserved_highatomic >= max_managed)
		goto out_unlock;

	/* Yoink! */
	mt = get_pageblock_migratetype(page);
	if (!is_migrate_highatomic(mt) && !is_migrate_isolate(mt)
	    && !is_migrate_cma(mt)) {
		zone->nr_reserved_highatomic += pageblock_nr_pages;
		set_pageblock_migratetype(page, MIGRATE_HIGHATOMIC);
		move_freepages_block(zone, page, MIGRATE_HIGHATOMIC, NULL);
	}

out_unlock:
	spin_unlock_irqrestore(&zone->lock, flags);
}

/*
 * Used when an allocation is about to fail under memory pressure. This
 * potentially hurts the reliability of high-order allocations when under
 * intense memory pressure but failed atomic allocations should be easier
 * to recover from than an OOM.
 *
 * If @force is true, try to unreserve a pageblock even though highatomic
 * pageblock is exhausted.
 */
static bool unreserve_highatomic_pageblock(const struct alloc_context *ac,
						bool force)
{
	struct zonelist *zonelist = ac->zonelist;
	unsigned long flags;
	struct zoneref *z;
	struct zone *zone;
	struct page *page;
	int order;
	bool ret;

	for_each_zone_zonelist_nodemask(zone, z, zonelist, ac->highest_zoneidx,
								ac->nodemask) {
		/*
		 * Preserve at least one pageblock unless memory pressure
		 * is really high.
		 */
		if (!force && zone->nr_reserved_highatomic <=
					pageblock_nr_pages)
			continue;

		spin_lock_irqsave(&zone->lock, flags);
		for (order = 0; order < MAX_ORDER; order++) {
			struct free_area *area = &(zone->free_area[order]);

			page = get_page_from_free_area(area, MIGRATE_HIGHATOMIC);
			if (!page)
				continue;

			/*
			 * In page freeing path, migratetype change is racy so
			 * we can counter several free pages in a pageblock
			 * in this loop althoug we changed the pageblock type
			 * from highatomic to ac->migratetype. So we should
			 * adjust the count once.
			 */
			if (is_migrate_highatomic_page(page)) {
				/*
				 * It should never happen but changes to
				 * locking could inadvertently allow a per-cpu
				 * drain to add pages to MIGRATE_HIGHATOMIC
				 * while unreserving so be safe and watch for
				 * underflows.
				 */
				zone->nr_reserved_highatomic -= min(
						pageblock_nr_pages,
						zone->nr_reserved_highatomic);
			}

			/*
			 * Convert to ac->migratetype and avoid the normal
			 * pageblock stealing heuristics. Minimally, the caller
			 * is doing the work and needs the pages. More
			 * importantly, if the block was always converted to
			 * MIGRATE_UNMOVABLE or another type then the number
			 * of pageblocks that cannot be completely freed
			 * may increase.
			 */
			set_pageblock_migratetype(page, ac->migratetype);
			ret = move_freepages_block(zone, page, ac->migratetype,
									NULL);
			if (ret) {
				spin_unlock_irqrestore(&zone->lock, flags);
				return ret;
			}
		}
		spin_unlock_irqrestore(&zone->lock, flags);
	}

	return false;
}

/*
 * Try finding a free buddy page on the fallback list and put it on the free
 * list of requested migratetype, possibly along with other pages from the same
 * block, depending on fragmentation avoidance heuristics. Returns true if
 * fallback was found so that __rmqueue_smallest() can grab it.
 *
 * The use of signed ints for order and current_order is a deliberate
 * deviation from the rest of this file, to make the for loop
 * condition simpler.
 */
static __always_inline bool
__rmqueue_fallback(struct zone *zone, int order, int start_migratetype,
						unsigned int alloc_flags)
{
	struct free_area *area;
	int current_order;
	int min_order = order;
	struct page *page;
	int fallback_mt;
	bool can_steal;

	/*
	 * Do not steal pages from freelists belonging to other pageblocks
	 * i.e. orders < pageblock_order. If there are no local zones free,
	 * the zonelists will be reiterated without ALLOC_NOFRAGMENT.
	 */
	if (alloc_flags & ALLOC_NOFRAGMENT)
		min_order = pageblock_order;

	/*
	 * Find the largest available free page in the other list. This roughly
	 * approximates finding the pageblock with the most free pages, which
	 * would be too costly to do exactly.
	 */
	for (current_order = MAX_ORDER - 1; current_order >= min_order;
				--current_order) {
		area = &(zone->free_area[current_order]);
		fallback_mt = find_suitable_fallback(area, current_order,
				start_migratetype, false, &can_steal);
		if (fallback_mt == -1)
			continue;

		/*
		 * We cannot steal all free pages from the pageblock and the
		 * requested migratetype is movable. In that case it's better to
		 * steal and split the smallest available page instead of the
		 * largest available page, because even if the next movable
		 * allocation falls back into a different pageblock than this
		 * one, it won't cause permanent fragmentation.
		 */
		if (!can_steal && start_migratetype == MIGRATE_MOVABLE
					&& current_order > order)
			goto find_smallest;

		goto do_steal;
	}

	return false;

find_smallest:
	for (current_order = order; current_order < MAX_ORDER;
							current_order++) {
		area = &(zone->free_area[current_order]);
		fallback_mt = find_suitable_fallback(area, current_order,
				start_migratetype, false, &can_steal);
		if (fallback_mt != -1)
			break;
	}

	/*
	 * This should not happen - we already found a suitable fallback
	 * when looking for the largest page.
	 */
	VM_BUG_ON(current_order == MAX_ORDER);

do_steal:
	page = get_page_from_free_area(area, fallback_mt);

	steal_suitable_fallback(zone, page, alloc_flags, start_migratetype,
								can_steal);

	trace_mm_page_alloc_extfrag(page, order, current_order,
		start_migratetype, fallback_mt);

	return true;

}

/*
 * Do the hard work of removing an element from the buddy allocator.
 * Call me with the zone->lock already held.
 */
static __always_inline struct page *
__rmqueue(struct zone *zone, unsigned int order, int migratetype,
						unsigned int alloc_flags)
{
	struct page *page;

	if (IS_ENABLED(CONFIG_CMA)) {
		/*
		 * Balance movable allocations between regular and CMA areas by
		 * allocating from CMA when over half of the zone's free memory
		 * is in the CMA area.
		 */
		if (alloc_flags & ALLOC_CMA &&
		    zone_page_state(zone, NR_FREE_CMA_PAGES) >
		    zone_page_state(zone, NR_FREE_PAGES) / 2) {
			page = __rmqueue_cma_fallback(zone, order);
			if (page)
				goto out;
		}
	}
retry:
	page = __rmqueue_smallest(zone, order, migratetype);
	if (unlikely(!page)) {
		if (alloc_flags & ALLOC_CMA)
			page = __rmqueue_cma_fallback(zone, order);

		if (!page && __rmqueue_fallback(zone, order, migratetype,
								alloc_flags))
			goto retry;
	}
out:
	if (page)
		trace_mm_page_alloc_zone_locked(page, order, migratetype);
	return page;
}

/*
 * Obtain a specified number of elements from the buddy allocator, all under
 * a single hold of the lock, for efficiency.  Add them to the supplied list.
 * Returns the number of new pages which were placed at *list.
 */
static int rmqueue_bulk(struct zone *zone, unsigned int order,
			unsigned long count, struct list_head *list,
			int migratetype, unsigned int alloc_flags)
{
	int i, alloced = 0;

	spin_lock(&zone->lock);
	for (i = 0; i < count; ++i) {
		struct page *page = __rmqueue(zone, order, migratetype,
								alloc_flags);
		if (unlikely(page == NULL))
			break;

		if (unlikely(check_pcp_refill(page)))
			continue;

		/*
		 * Split buddy pages returned by expand() are received here in
		 * physical page order. The page is added to the tail of
		 * caller's list. From the callers perspective, the linked list
		 * is ordered by page number under some conditions. This is
		 * useful for IO devices that can forward direction from the
		 * head, thus also in the physical page order. This is useful
		 * for IO devices that can merge IO requests if the physical
		 * pages are ordered properly.
		 */
		list_add_tail(&page->lru, list);
		alloced++;
		if (is_migrate_cma(get_pcppage_migratetype(page)))
			__mod_zone_page_state(zone, NR_FREE_CMA_PAGES,
					      -(1 << order));
	}

	/*
	 * i pages were removed from the buddy list even if some leak due
	 * to check_pcp_refill failing so adjust NR_FREE_PAGES based
	 * on i. Do not confuse with 'alloced' which is the number of
	 * pages added to the pcp list.
	 */
	__mod_zone_page_state(zone, NR_FREE_PAGES, -(i << order));
	spin_unlock(&zone->lock);
	return alloced;
}

#ifdef CONFIG_NUMA
/*
 * Called from the vmstat counter updater to drain pagesets of this
 * currently executing processor on remote nodes after they have
 * expired.
 *
 * Note that this function must be called with the thread pinned to
 * a single processor.
 */
void drain_zone_pages(struct zone *zone, struct per_cpu_pages *pcp)
{
	unsigned long flags;
	int to_drain, batch;

	local_irq_save(flags);
	batch = READ_ONCE(pcp->batch);
	to_drain = min(pcp->count, batch);
	if (to_drain > 0)
		free_pcppages_bulk(zone, to_drain, pcp);
	local_irq_restore(flags);
}
#endif

/*
 * Drain pcplists of the indicated processor and zone.
 *
 * The processor must either be the current processor and the
 * thread pinned to the current processor or a processor that
 * is not online.
 */
static void drain_pages_zone(unsigned int cpu, struct zone *zone)
{
	unsigned long flags;
	struct per_cpu_pageset *pset;
	struct per_cpu_pages *pcp;

	local_irq_save(flags);
	pset = per_cpu_ptr(zone->pageset, cpu);

	pcp = &pset->pcp;
	if (pcp->count)
		free_pcppages_bulk(zone, pcp->count, pcp);
	local_irq_restore(flags);
}

/*
 * Drain pcplists of all zones on the indicated processor.
 *
 * The processor must either be the current processor and the
 * thread pinned to the current processor or a processor that
 * is not online.
 */
static void drain_pages(unsigned int cpu)
{
	struct zone *zone;

	for_each_populated_zone(zone) {
		drain_pages_zone(cpu, zone);
	}
}

/*
 * Spill all of this CPU's per-cpu pages back into the buddy allocator.
 *
 * The CPU has to be pinned. When zone parameter is non-NULL, spill just
 * the single zone's pages.
 */
void drain_local_pages(struct zone *zone)
{
	int cpu = smp_processor_id();

	if (zone)
		drain_pages_zone(cpu, zone);
	else
		drain_pages(cpu);
}

static void drain_local_pages_wq(struct work_struct *work)
{
	struct pcpu_drain *drain;

	drain = container_of(work, struct pcpu_drain, work);

	/*
	 * drain_all_pages doesn't use proper cpu hotplug protection so
	 * we can race with cpu offline when the WQ can move this from
	 * a cpu pinned worker to an unbound one. We can operate on a different
	 * cpu which is allright but we also have to make sure to not move to
	 * a different one.
	 */
	preempt_disable();
	drain_local_pages(drain->zone);
	preempt_enable();
}

/*
 * The implementation of drain_all_pages(), exposing an extra parameter to
 * drain on all cpus.
 *
 * drain_all_pages() is optimized to only execute on cpus where pcplists are
 * not empty. The check for non-emptiness can however race with a free to
 * pcplist that has not yet increased the pcp->count from 0 to 1. Callers
 * that need the guarantee that every CPU has drained can disable the
 * optimizing racy check.
 */
static void __drain_all_pages(struct zone *zone, bool force_all_cpus)
{
	int cpu;

	/*
	 * Allocate in the BSS so we wont require allocation in
	 * direct reclaim path for CONFIG_CPUMASK_OFFSTACK=y
	 */
	static cpumask_t cpus_with_pcps;

	/*
	 * Make sure nobody triggers this path before mm_percpu_wq is fully
	 * initialized.
	 */
	if (WARN_ON_ONCE(!mm_percpu_wq))
		return;

	/*
	 * Do not drain if one is already in progress unless it's specific to
	 * a zone. Such callers are primarily CMA and memory hotplug and need
	 * the drain to be complete when the call returns.
	 */
	if (unlikely(!mutex_trylock(&pcpu_drain_mutex))) {
		if (!zone)
			return;
		mutex_lock(&pcpu_drain_mutex);
	}

	/*
	 * We don't care about racing with CPU hotplug event
	 * as offline notification will cause the notified
	 * cpu to drain that CPU pcps and on_each_cpu_mask
	 * disables preemption as part of its processing
	 */
	for_each_online_cpu(cpu) {
		struct per_cpu_pageset *pcp;
		struct zone *z;
		bool has_pcps = false;

		if (force_all_cpus) {
			/*
			 * The pcp.count check is racy, some callers need a
			 * guarantee that no cpu is missed.
			 */
			has_pcps = true;
		} else if (zone) {
			pcp = per_cpu_ptr(zone->pageset, cpu);
			if (pcp->pcp.count)
				has_pcps = true;
		} else {
			for_each_populated_zone(z) {
				pcp = per_cpu_ptr(z->pageset, cpu);
				if (pcp->pcp.count) {
					has_pcps = true;
					break;
				}
			}
		}

		if (has_pcps)
			cpumask_set_cpu(cpu, &cpus_with_pcps);
		else
			cpumask_clear_cpu(cpu, &cpus_with_pcps);
	}

	for_each_cpu(cpu, &cpus_with_pcps) {
		struct pcpu_drain *drain = per_cpu_ptr(&pcpu_drain, cpu);

		drain->zone = zone;
		INIT_WORK(&drain->work, drain_local_pages_wq);
		queue_work_on(cpu, mm_percpu_wq, &drain->work);
	}
	for_each_cpu(cpu, &cpus_with_pcps)
		flush_work(&per_cpu_ptr(&pcpu_drain, cpu)->work);

	mutex_unlock(&pcpu_drain_mutex);
}

/*
 * Spill all the per-cpu pages from all CPUs back into the buddy allocator.
 *
 * When zone parameter is non-NULL, spill just the single zone's pages.
 *
 * Note that this can be extremely slow as the draining happens in a workqueue.
 */
void drain_all_pages(struct zone *zone)
{
	__drain_all_pages(zone, false);
}

#ifdef CONFIG_HIBERNATION

/*
 * Touch the watchdog for every WD_PAGE_COUNT pages.
 */
#define WD_PAGE_COUNT	(128*1024)

void mark_free_pages(struct zone *zone)
{
	unsigned long pfn, max_zone_pfn, page_count = WD_PAGE_COUNT;
	unsigned long flags;
	unsigned int order, t;
	struct page *page;

	if (zone_is_empty(zone))
		return;

	spin_lock_irqsave(&zone->lock, flags);

	max_zone_pfn = zone_end_pfn(zone);
	for (pfn = zone->zone_start_pfn; pfn < max_zone_pfn; pfn++)
		if (pfn_valid(pfn)) {
			page = pfn_to_page(pfn);

			if (!--page_count) {
				touch_nmi_watchdog();
				page_count = WD_PAGE_COUNT;
			}

			if (page_zone(page) != zone)
				continue;

			if (!swsusp_page_is_forbidden(page))
				swsusp_unset_page_free(page);
		}

	for_each_migratetype_order(order, t) {
		list_for_each_entry(page,
				&zone->free_area[order].free_list[t], lru) {
			unsigned long i;

			pfn = page_to_pfn(page);
			for (i = 0; i < (1UL << order); i++) {
				if (!--page_count) {
					touch_nmi_watchdog();
					page_count = WD_PAGE_COUNT;
				}
				swsusp_set_page_free(pfn_to_page(pfn + i));
			}
		}
	}
	spin_unlock_irqrestore(&zone->lock, flags);
}
#endif /* CONFIG_PM */

static bool free_unref_page_prepare(struct page *page, unsigned long pfn)
{
	int migratetype;

	if (!free_pcp_prepare(page))
		return false;

	migratetype = get_pfnblock_migratetype(page, pfn);
	set_pcppage_migratetype(page, migratetype);
	return true;
}

static void free_unref_page_commit(struct page *page, unsigned long pfn)
{
	struct zone *zone = page_zone(page);
	struct per_cpu_pages *pcp;
	int migratetype;

	migratetype = get_pcppage_migratetype(page);
	__count_vm_event(PGFREE);

	/*
	 * We only track unmovable, reclaimable and movable on pcp lists.
	 * Free ISOLATE pages back to the allocator because they are being
	 * offlined but treat HIGHATOMIC as movable pages so we can get those
	 * areas back if necessary. Otherwise, we may have to free
	 * excessively into the page allocator
	 */
	if (migratetype >= MIGRATE_PCPTYPES) {
		if (unlikely(is_migrate_isolate(migratetype))) {
			free_one_page(zone, page, pfn, 0, migratetype,
				      FPI_NONE);
			return;
		}
		migratetype = MIGRATE_MOVABLE;
	}

	pcp = &this_cpu_ptr(zone->pageset)->pcp;
	list_add(&page->lru, &pcp->lists[migratetype]);
	pcp->count++;
	if (pcp->count >= READ_ONCE(pcp->high))
		free_pcppages_bulk(zone, READ_ONCE(pcp->batch), pcp);
}

/*
 * Free a 0-order page
 */
void free_unref_page(struct page *page)
{
	unsigned long flags;
	unsigned long pfn = page_to_pfn(page);

	if (!free_unref_page_prepare(page, pfn))
		return;

	local_irq_save(flags);
	free_unref_page_commit(page, pfn);
	local_irq_restore(flags);
}

/*
 * Free a list of 0-order pages
 */
void free_unref_page_list(struct list_head *list)
{
	struct page *page, *next;
	unsigned long flags, pfn;
	int batch_count = 0;

	/* Prepare pages for freeing */
	list_for_each_entry_safe(page, next, list, lru) {
		pfn = page_to_pfn(page);
		if (!free_unref_page_prepare(page, pfn))
			list_del(&page->lru);
		set_page_private(page, pfn);
	}

	local_irq_save(flags);
	list_for_each_entry_safe(page, next, list, lru) {
		unsigned long pfn = page_private(page);

		set_page_private(page, 0);
		trace_mm_page_free_batched(page);
		free_unref_page_commit(page, pfn);

		/*
		 * Guard against excessive IRQ disabled times when we get
		 * a large list of pages to free.
		 */
		if (++batch_count == SWAP_CLUSTER_MAX) {
			local_irq_restore(flags);
			batch_count = 0;
			local_irq_save(flags);
		}
	}
	local_irq_restore(flags);
}

/*
 * split_page takes a non-compound higher-order page, and splits it into
 * n (1<<order) sub-pages: page[0..n]
 * Each sub-page must be freed individually.
 *
 * Note: this is probably too low level an operation for use in drivers.
 * Please consult with lkml before using this in your driver.
 */
void split_page(struct page *page, unsigned int order)
{
	int i;

	VM_BUG_ON_PAGE(PageCompound(page), page);
	VM_BUG_ON_PAGE(!page_count(page), page);

	for (i = 1; i < (1 << order); i++)
		set_page_refcounted(page + i);
	split_page_owner(page, 1 << order);
	split_page_memcg(page, 1 << order);
}
EXPORT_SYMBOL_GPL(split_page);

int __isolate_free_page(struct page *page, unsigned int order)
{
	unsigned long watermark;
	struct zone *zone;
	int mt;

	BUG_ON(!PageBuddy(page));

	zone = page_zone(page);
	mt = get_pageblock_migratetype(page);

	if (!is_migrate_isolate(mt)) {
		/*
		 * Obey watermarks as if the page was being allocated. We can
		 * emulate a high-order watermark check with a raised order-0
		 * watermark, because we already know our high-order page
		 * exists.
		 */
		watermark = zone->_watermark[WMARK_MIN] + (1UL << order);
		if (!zone_watermark_ok(zone, 0, watermark, 0, ALLOC_CMA))
			return 0;

		__mod_zone_freepage_state(zone, -(1UL << order), mt);
	}

	/* Remove page from free list */

	del_page_from_free_list(page, zone, order);

	/*
	 * Set the pageblock if the isolated page is at least half of a
	 * pageblock
	 */
	if (order >= pageblock_order - 1) {
		struct page *endpage = page + (1 << order) - 1;
		for (; page < endpage; page += pageblock_nr_pages) {
			int mt = get_pageblock_migratetype(page);
			if (!is_migrate_isolate(mt) && !is_migrate_cma(mt)
			    && !is_migrate_highatomic(mt))
				set_pageblock_migratetype(page,
							  MIGRATE_MOVABLE);
		}
	}


	return 1UL << order;
}

/**
 * __putback_isolated_page - Return a now-isolated page back where we got it
 * @page: Page that was isolated
 * @order: Order of the isolated page
 * @mt: The page's pageblock's migratetype
 *
 * This function is meant to return a page pulled from the free lists via
 * __isolate_free_page back to the free lists they were pulled from.
 */
void __putback_isolated_page(struct page *page, unsigned int order, int mt)
{
	struct zone *zone = page_zone(page);

	/* zone lock should be held when this function is called */
	lockdep_assert_held(&zone->lock);

	/* Return isolated page to tail of freelist. */
	__free_one_page(page, page_to_pfn(page), zone, order, mt,
			FPI_SKIP_REPORT_NOTIFY | FPI_TO_TAIL);
}

/*
 * Update NUMA hit/miss statistics
 *
 * Must be called with interrupts disabled.
 */
static inline void zone_statistics(struct zone *preferred_zone, struct zone *z)
{
#ifdef CONFIG_NUMA
	enum numa_stat_item local_stat = NUMA_LOCAL;

	/* skip numa counters update if numa stats is disabled */
	if (!static_branch_likely(&vm_numa_stat_key))
		return;

	if (zone_to_nid(z) != numa_node_id())
		local_stat = NUMA_OTHER;

	if (zone_to_nid(z) == zone_to_nid(preferred_zone))
		__inc_numa_state(z, NUMA_HIT);
	else {
		__inc_numa_state(z, NUMA_MISS);
		__inc_numa_state(preferred_zone, NUMA_FOREIGN);
	}
	__inc_numa_state(z, local_stat);
#endif
}

/* Remove page from the per-cpu list, caller must protect the list */
static struct page *__rmqueue_pcplist(struct zone *zone, int migratetype,
			unsigned int alloc_flags,
			struct per_cpu_pages *pcp,
			struct list_head *list)
{
	struct page *page;

	do {
		if (list_empty(list)) {
			pcp->count += rmqueue_bulk(zone, 0,
					READ_ONCE(pcp->batch), list,
					migratetype, alloc_flags);
			if (unlikely(list_empty(list)))
				return NULL;
		}

		page = list_first_entry(list, struct page, lru);
		list_del(&page->lru);
		pcp->count--;
	} while (check_new_pcp(page));

	return page;
}

/* Lock and remove page from the per-cpu list */
static struct page *rmqueue_pcplist(struct zone *preferred_zone,
			struct zone *zone, gfp_t gfp_flags,
			int migratetype, unsigned int alloc_flags)
{
	struct per_cpu_pages *pcp;
	struct list_head *list;
	struct page *page;
	unsigned long flags;

	local_irq_save(flags);
	pcp = &this_cpu_ptr(zone->pageset)->pcp;
	list = &pcp->lists[migratetype];
	page = __rmqueue_pcplist(zone,  migratetype, alloc_flags, pcp, list);
	if (page) {
		__count_zid_vm_events(PGALLOC, page_zonenum(page), 1);
		zone_statistics(preferred_zone, zone);
	}
	local_irq_restore(flags);
	return page;
}

/*
 * Allocate a page from the given zone. Use pcplists for order-0 allocations.
 */
static inline
struct page *rmqueue(struct zone *preferred_zone,
			struct zone *zone, unsigned int order,
			gfp_t gfp_flags, unsigned int alloc_flags,
			int migratetype)
{
	unsigned long flags;
	struct page *page;

	if (likely(order == 0)) {
		/*
		 * MIGRATE_MOVABLE pcplist could have the pages on CMA area and
		 * we need to skip it when CMA area isn't allowed.
		 */
		if (!IS_ENABLED(CONFIG_CMA) || alloc_flags & ALLOC_CMA ||
				migratetype != MIGRATE_MOVABLE) {
			page = rmqueue_pcplist(preferred_zone, zone, gfp_flags,
					migratetype, alloc_flags);
			goto out;
		}
	}

	/*
	 * We most definitely don't want callers attempting to
	 * allocate greater than order-1 page units with __GFP_NOFAIL.
	 */
	WARN_ON_ONCE((gfp_flags & __GFP_NOFAIL) && (order > 1));
	spin_lock_irqsave(&zone->lock, flags);

	do {
		page = NULL;
		/*
		 * order-0 request can reach here when the pcplist is skipped
		 * due to non-CMA allocation context. HIGHATOMIC area is
		 * reserved for high-order atomic allocation, so order-0
		 * request should skip it.
		 */
		if (order > 0 && alloc_flags & ALLOC_HARDER) {
			page = __rmqueue_smallest(zone, order, MIGRATE_HIGHATOMIC);
			if (page)
				trace_mm_page_alloc_zone_locked(page, order, migratetype);
		}
		if (!page)
			page = __rmqueue(zone, order, migratetype, alloc_flags);
	} while (page && check_new_pages(page, order));
	spin_unlock(&zone->lock);
	if (!page)
		goto failed;
	__mod_zone_freepage_state(zone, -(1 << order),
				  get_pcppage_migratetype(page));

	__count_zid_vm_events(PGALLOC, page_zonenum(page), 1 << order);
	zone_statistics(preferred_zone, zone);
	local_irq_restore(flags);

out:
	/* Separate test+clear to avoid unnecessary atomics */
	if (test_bit(ZONE_BOOSTED_WATERMARK, &zone->flags)) {
		clear_bit(ZONE_BOOSTED_WATERMARK, &zone->flags);
		wakeup_kswapd(zone, 0, 0, zone_idx(zone));
	}

	VM_BUG_ON_PAGE(page && bad_range(zone, page), page);
	return page;

failed:
	local_irq_restore(flags);
	return NULL;
}

#ifdef CONFIG_FAIL_PAGE_ALLOC

static struct {
	struct fault_attr attr;

	bool ignore_gfp_highmem;
	bool ignore_gfp_reclaim;
	u32 min_order;
} fail_page_alloc = {
	.attr = FAULT_ATTR_INITIALIZER,
	.ignore_gfp_reclaim = true,
	.ignore_gfp_highmem = true,
	.min_order = 1,
};

static int __init setup_fail_page_alloc(char *str)
{
	return setup_fault_attr(&fail_page_alloc.attr, str);
}
__setup("fail_page_alloc=", setup_fail_page_alloc);

static bool __should_fail_alloc_page(gfp_t gfp_mask, unsigned int order)
{
	if (order < fail_page_alloc.min_order)
		return false;
	if (gfp_mask & __GFP_NOFAIL)
		return false;
	if (fail_page_alloc.ignore_gfp_highmem && (gfp_mask & __GFP_HIGHMEM))
		return false;
	if (fail_page_alloc.ignore_gfp_reclaim &&
			(gfp_mask & __GFP_DIRECT_RECLAIM))
		return false;

	return should_fail(&fail_page_alloc.attr, 1 << order);
}

#ifdef CONFIG_FAULT_INJECTION_DEBUG_FS

static int __init fail_page_alloc_debugfs(void)
{
	umode_t mode = S_IFREG | 0600;
	struct dentry *dir;

	dir = fault_create_debugfs_attr("fail_page_alloc", NULL,
					&fail_page_alloc.attr);

	debugfs_create_bool("ignore-gfp-wait", mode, dir,
			    &fail_page_alloc.ignore_gfp_reclaim);
	debugfs_create_bool("ignore-gfp-highmem", mode, dir,
			    &fail_page_alloc.ignore_gfp_highmem);
	debugfs_create_u32("min-order", mode, dir, &fail_page_alloc.min_order);

	return 0;
}

late_initcall(fail_page_alloc_debugfs);

#endif /* CONFIG_FAULT_INJECTION_DEBUG_FS */

#else /* CONFIG_FAIL_PAGE_ALLOC */

static inline bool __should_fail_alloc_page(gfp_t gfp_mask, unsigned int order)
{
	return false;
}

#endif /* CONFIG_FAIL_PAGE_ALLOC */

noinline bool should_fail_alloc_page(gfp_t gfp_mask, unsigned int order)
{
	return __should_fail_alloc_page(gfp_mask, order);
}
ALLOW_ERROR_INJECTION(should_fail_alloc_page, TRUE);

static inline long __zone_watermark_unusable_free(struct zone *z,
				unsigned int order, unsigned int alloc_flags)
{
	const bool alloc_harder = (alloc_flags & (ALLOC_HARDER|ALLOC_OOM));
	long unusable_free = (1 << order) - 1;

	/*
	 * If the caller does not have rights to ALLOC_HARDER then subtract
	 * the high-atomic reserves. This will over-estimate the size of the
	 * atomic reserve but it avoids a search.
	 */
	if (likely(!alloc_harder))
		unusable_free += z->nr_reserved_highatomic;

#ifdef CONFIG_CMA
	/* If allocation can't use CMA areas don't use free CMA pages */
	if (!(alloc_flags & ALLOC_CMA))
		unusable_free += zone_page_state(z, NR_FREE_CMA_PAGES);
#endif

	return unusable_free;
}

/*
 * Return true if free base pages are above 'mark'. For high-order checks it
 * will return true of the order-0 watermark is reached and there is at least
 * one free page of a suitable size. Checking now avoids taking the zone lock
 * to check in the allocation paths if no pages are free.
 */
bool __zone_watermark_ok(struct zone *z, unsigned int order, unsigned long mark,
			 int highest_zoneidx, unsigned int alloc_flags,
			 long free_pages)
{
	long min = mark;
	int o;
	const bool alloc_harder = (alloc_flags & (ALLOC_HARDER|ALLOC_OOM));

	/* free_pages may go negative - that's OK */
	free_pages -= __zone_watermark_unusable_free(z, order, alloc_flags);

	if (alloc_flags & ALLOC_HIGH)
		min -= min / 2;

	if (unlikely(alloc_harder)) {
		/*
		 * OOM victims can try even harder than normal ALLOC_HARDER
		 * users on the grounds that it's definitely going to be in
		 * the exit path shortly and free memory. Any allocation it
		 * makes during the free path will be small and short-lived.
		 */
		if (alloc_flags & ALLOC_OOM)
			min -= min / 2;
		else
			min -= min / 4;
	}

	/*
	 * Check watermarks for an order-0 allocation request. If these
	 * are not met, then a high-order request also cannot go ahead
	 * even if a suitable page happened to be free.
	 */
	if (free_pages <= min + z->lowmem_reserve[highest_zoneidx])
		return false;

	/* If this is an order-0 request then the watermark is fine */
	if (!order)
		return true;

	/* For a high-order request, check at least one suitable page is free */
	for (o = order; o < MAX_ORDER; o++) {
		struct free_area *area = &z->free_area[o];
		int mt;

		if (!area->nr_free)
			continue;

		for (mt = 0; mt < MIGRATE_PCPTYPES; mt++) {
			if (!free_area_empty(area, mt))
				return true;
		}

#ifdef CONFIG_CMA
		if ((alloc_flags & ALLOC_CMA) &&
		    !free_area_empty(area, MIGRATE_CMA)) {
			return true;
		}
#endif
		if (alloc_harder && !free_area_empty(area, MIGRATE_HIGHATOMIC))
			return true;
	}
	return false;
}

bool zone_watermark_ok(struct zone *z, unsigned int order, unsigned long mark,
		      int highest_zoneidx, unsigned int alloc_flags)
{
	return __zone_watermark_ok(z, order, mark, highest_zoneidx, alloc_flags,
					zone_page_state(z, NR_FREE_PAGES));
}

static inline bool zone_watermark_fast(struct zone *z, unsigned int order,
				unsigned long mark, int highest_zoneidx,
				unsigned int alloc_flags, gfp_t gfp_mask)
{
	long free_pages;

	free_pages = zone_page_state(z, NR_FREE_PAGES);

	/*
	 * Fast check for order-0 only. If this fails then the reserves
	 * need to be calculated.
	 */
	if (!order) {
		long fast_free;

		fast_free = free_pages;
		fast_free -= __zone_watermark_unusable_free(z, 0, alloc_flags);
		if (fast_free > mark + z->lowmem_reserve[highest_zoneidx])
			return true;
	}

	if (__zone_watermark_ok(z, order, mark, highest_zoneidx, alloc_flags,
					free_pages))
		return true;
	/*
	 * Ignore watermark boosting for GFP_ATOMIC order-0 allocations
	 * when checking the min watermark. The min watermark is the
	 * point where boosting is ignored so that kswapd is woken up
	 * when below the low watermark.
	 */
	if (unlikely(!order && (gfp_mask & __GFP_ATOMIC) && z->watermark_boost
		&& ((alloc_flags & ALLOC_WMARK_MASK) == WMARK_MIN))) {
		mark = z->_watermark[WMARK_MIN];
		return __zone_watermark_ok(z, order, mark, highest_zoneidx,
					alloc_flags, free_pages);
	}

	return false;
}

bool zone_watermark_ok_safe(struct zone *z, unsigned int order,
			unsigned long mark, int highest_zoneidx)
{
	long free_pages = zone_page_state(z, NR_FREE_PAGES);

	if (z->percpu_drift_mark && free_pages < z->percpu_drift_mark)
		free_pages = zone_page_state_snapshot(z, NR_FREE_PAGES);

	return __zone_watermark_ok(z, order, mark, highest_zoneidx, 0,
								free_pages);
}

#ifdef CONFIG_NUMA
static bool zone_allows_reclaim(struct zone *local_zone, struct zone *zone)
{
	return node_distance(zone_to_nid(local_zone), zone_to_nid(zone)) <=
				node_reclaim_distance;
}
#else	/* CONFIG_NUMA */
static bool zone_allows_reclaim(struct zone *local_zone, struct zone *zone)
{
	return true;
}
#endif	/* CONFIG_NUMA */

/*
 * The restriction on ZONE_DMA32 as being a suitable zone to use to avoid
 * fragmentation is subtle. If the preferred zone was HIGHMEM then
 * premature use of a lower zone may cause lowmem pressure problems that
 * are worse than fragmentation. If the next zone is ZONE_DMA then it is
 * probably too small. It only makes sense to spread allocations to avoid
 * fragmentation between the Normal and DMA32 zones.
 */
static inline unsigned int
alloc_flags_nofragment(struct zone *zone, gfp_t gfp_mask)
{
	unsigned int alloc_flags;

	/*
	 * __GFP_KSWAPD_RECLAIM is assumed to be the same as ALLOC_KSWAPD
	 * to save a branch.
	 */
	alloc_flags = (__force int) (gfp_mask & __GFP_KSWAPD_RECLAIM);

#ifdef CONFIG_ZONE_DMA32
	if (!zone)
		return alloc_flags;

	if (zone_idx(zone) != ZONE_NORMAL)
		return alloc_flags;

	/*
	 * If ZONE_DMA32 exists, assume it is the one after ZONE_NORMAL and
	 * the pointer is within zone->zone_pgdat->node_zones[]. Also assume
	 * on UMA that if Normal is populated then so is DMA32.
	 */
	BUILD_BUG_ON(ZONE_NORMAL - ZONE_DMA32 != 1);
	if (nr_online_nodes > 1 && !populated_zone(--zone))
		return alloc_flags;

	alloc_flags |= ALLOC_NOFRAGMENT;
#endif /* CONFIG_ZONE_DMA32 */
	return alloc_flags;
}

static inline unsigned int current_alloc_flags(gfp_t gfp_mask,
					unsigned int alloc_flags)
{
#ifdef CONFIG_CMA
	unsigned int pflags = current->flags;

	if (!(pflags & PF_MEMALLOC_NOCMA) &&
			gfp_migratetype(gfp_mask) == MIGRATE_MOVABLE)
		alloc_flags |= ALLOC_CMA;

#endif
	return alloc_flags;
}

/*
 * get_page_from_freelist goes through the zonelist trying to allocate
 * a page.
 */
static struct page *
get_page_from_freelist(gfp_t gfp_mask, unsigned int order, int alloc_flags,
						const struct alloc_context *ac)
{
	struct zoneref *z;
	struct zone *zone;
	struct pglist_data *last_pgdat_dirty_limit = NULL;
	bool no_fallback;

retry:
	/*
	 * Scan zonelist, looking for a zone with enough free.
	 * See also __cpuset_node_allowed() comment in kernel/cpuset.c.
	 */
	no_fallback = alloc_flags & ALLOC_NOFRAGMENT;
	z = ac->preferred_zoneref;
	for_next_zone_zonelist_nodemask(zone, z, ac->highest_zoneidx,
					ac->nodemask) {
		struct page *page;
		unsigned long mark;

		if (cpusets_enabled() &&
			(alloc_flags & ALLOC_CPUSET) &&
			!__cpuset_zone_allowed(zone, gfp_mask))
				continue;
		/*
		 * When allocating a page cache page for writing, we
		 * want to get it from a node that is within its dirty
		 * limit, such that no single node holds more than its
		 * proportional share of globally allowed dirty pages.
		 * The dirty limits take into account the node's
		 * lowmem reserves and high watermark so that kswapd
		 * should be able to balance it without having to
		 * write pages from its LRU list.
		 *
		 * XXX: For now, allow allocations to potentially
		 * exceed the per-node dirty limit in the slowpath
		 * (spread_dirty_pages unset) before going into reclaim,
		 * which is important when on a NUMA setup the allowed
		 * nodes are together not big enough to reach the
		 * global limit.  The proper fix for these situations
		 * will require awareness of nodes in the
		 * dirty-throttling and the flusher threads.
		 */
		if (ac->spread_dirty_pages) {
			if (last_pgdat_dirty_limit == zone->zone_pgdat)
				continue;

			if (!node_dirty_ok(zone->zone_pgdat)) {
				last_pgdat_dirty_limit = zone->zone_pgdat;
				continue;
			}
		}

		if (no_fallback && nr_online_nodes > 1 &&
		    zone != ac->preferred_zoneref->zone) {
			int local_nid;

			/*
			 * If moving to a remote node, retry but allow
			 * fragmenting fallbacks. Locality is more important
			 * than fragmentation avoidance.
			 */
			local_nid = zone_to_nid(ac->preferred_zoneref->zone);
			if (zone_to_nid(zone) != local_nid) {
				alloc_flags &= ~ALLOC_NOFRAGMENT;
				goto retry;
			}
		}

		mark = wmark_pages(zone, alloc_flags & ALLOC_WMARK_MASK);
		if (!zone_watermark_fast(zone, order, mark,
				       ac->highest_zoneidx, alloc_flags,
				       gfp_mask)) {
			int ret;

#ifdef CONFIG_DEFERRED_STRUCT_PAGE_INIT
			/*
			 * Watermark failed for this zone, but see if we can
			 * grow this zone if it contains deferred pages.
			 */
			if (static_branch_unlikely(&deferred_pages)) {
				if (_deferred_grow_zone(zone, order))
					goto try_this_zone;
			}
#endif
			/* Checked here to keep the fast path fast */
			BUILD_BUG_ON(ALLOC_NO_WATERMARKS < NR_WMARK);
			if (alloc_flags & ALLOC_NO_WATERMARKS)
				goto try_this_zone;

			if (node_reclaim_mode == 0 ||
			    !zone_allows_reclaim(ac->preferred_zoneref->zone, zone))
				continue;

			ret = node_reclaim(zone->zone_pgdat, gfp_mask, order);
			switch (ret) {
			case NODE_RECLAIM_NOSCAN:
				/* did not scan */
				continue;
			case NODE_RECLAIM_FULL:
				/* scanned but unreclaimable */
				continue;
			default:
				/* did we reclaim enough */
				if (zone_watermark_ok(zone, order, mark,
					ac->highest_zoneidx, alloc_flags))
					goto try_this_zone;

				continue;
			}
		}

try_this_zone:
		page = rmqueue(ac->preferred_zoneref->zone, zone, order,
				gfp_mask, alloc_flags, ac->migratetype);
		if (page) {
			prep_new_page(page, order, gfp_mask, alloc_flags);

			/*
			 * If this is a high-order atomic allocation then check
			 * if the pageblock should be reserved for the future
			 */
			if (unlikely(order && (alloc_flags & ALLOC_HARDER)))
				reserve_highatomic_pageblock(page, zone, order);

			return page;
		} else {
#ifdef CONFIG_DEFERRED_STRUCT_PAGE_INIT
			/* Try again if zone has deferred pages */
			if (static_branch_unlikely(&deferred_pages)) {
				if (_deferred_grow_zone(zone, order))
					goto try_this_zone;
			}
#endif
		}
	}

	/*
	 * It's possible on a UMA machine to get through all zones that are
	 * fragmented. If avoiding fragmentation, reset and try again.
	 */
	if (no_fallback) {
		alloc_flags &= ~ALLOC_NOFRAGMENT;
		goto retry;
	}

	return NULL;
}

static void warn_alloc_show_mem(gfp_t gfp_mask, nodemask_t *nodemask)
{
	unsigned int filter = SHOW_MEM_FILTER_NODES;

	/*
	 * This documents exceptions given to allocations in certain
	 * contexts that are allowed to allocate outside current's set
	 * of allowed nodes.
	 */
	if (!(gfp_mask & __GFP_NOMEMALLOC))
		if (tsk_is_oom_victim(current) ||
		    (current->flags & (PF_MEMALLOC | PF_EXITING)))
			filter &= ~SHOW_MEM_FILTER_NODES;
	if (in_interrupt() || !(gfp_mask & __GFP_DIRECT_RECLAIM))
		filter &= ~SHOW_MEM_FILTER_NODES;

	show_mem(filter, nodemask);
}

void warn_alloc(gfp_t gfp_mask, nodemask_t *nodemask, const char *fmt, ...)
{
	struct va_format vaf;
	va_list args;
	static DEFINE_RATELIMIT_STATE(nopage_rs, 10*HZ, 1);

	if ((gfp_mask & __GFP_NOWARN) || !__ratelimit(&nopage_rs))
		return;

	va_start(args, fmt);
	vaf.fmt = fmt;
	vaf.va = &args;
	pr_warn("%s: %pV, mode:%#x(%pGg), nodemask=%*pbl",
			current->comm, &vaf, gfp_mask, &gfp_mask,
			nodemask_pr_args(nodemask));
	va_end(args);

	cpuset_print_current_mems_allowed();
	pr_cont("\n");
	dump_stack();
	warn_alloc_show_mem(gfp_mask, nodemask);
}

static inline struct page *
__alloc_pages_cpuset_fallback(gfp_t gfp_mask, unsigned int order,
			      unsigned int alloc_flags,
			      const struct alloc_context *ac)
{
	struct page *page;

	page = get_page_from_freelist(gfp_mask, order,
			alloc_flags|ALLOC_CPUSET, ac);
	/*
	 * fallback to ignore cpuset restriction if our nodes
	 * are depleted
	 */
	if (!page)
		page = get_page_from_freelist(gfp_mask, order,
				alloc_flags, ac);

	return page;
}

static inline struct page *
__alloc_pages_may_oom(gfp_t gfp_mask, unsigned int order,
	const struct alloc_context *ac, unsigned long *did_some_progress)
{
	struct oom_control oc = {
		.zonelist = ac->zonelist,
		.nodemask = ac->nodemask,
		.memcg = NULL,
		.gfp_mask = gfp_mask,
		.order = order,
	};
	struct page *page;

	*did_some_progress = 0;

	/*
	 * Acquire the oom lock.  If that fails, somebody else is
	 * making progress for us.
	 */
	if (!mutex_trylock(&oom_lock)) {
		*did_some_progress = 1;
		schedule_timeout_uninterruptible(1);
		return NULL;
	}

	/*
	 * Go through the zonelist yet one more time, keep very high watermark
	 * here, this is only to catch a parallel oom killing, we must fail if
	 * we're still under heavy pressure. But make sure that this reclaim
	 * attempt shall not depend on __GFP_DIRECT_RECLAIM && !__GFP_NORETRY
	 * allocation which will never fail due to oom_lock already held.
	 */
	page = get_page_from_freelist((gfp_mask | __GFP_HARDWALL) &
				      ~__GFP_DIRECT_RECLAIM, order,
				      ALLOC_WMARK_HIGH|ALLOC_CPUSET, ac);
	if (page)
		goto out;

	/* Coredumps can quickly deplete all memory reserves */
	if (current->flags & PF_DUMPCORE)
		goto out;
	/* The OOM killer will not help higher order allocs */
	if (order > PAGE_ALLOC_COSTLY_ORDER)
		goto out;
	/*
	 * We have already exhausted all our reclaim opportunities without any
	 * success so it is time to admit defeat. We will skip the OOM killer
	 * because it is very likely that the caller has a more reasonable
	 * fallback than shooting a random task.
	 *
	 * The OOM killer may not free memory on a specific node.
	 */
	if (gfp_mask & (__GFP_RETRY_MAYFAIL | __GFP_THISNODE))
		goto out;
	/* The OOM killer does not needlessly kill tasks for lowmem */
	if (ac->highest_zoneidx < ZONE_NORMAL)
		goto out;
	if (pm_suspended_storage())
		goto out;
	/*
	 * XXX: GFP_NOFS allocations should rather fail than rely on
	 * other request to make a forward progress.
	 * We are in an unfortunate situation where out_of_memory cannot
	 * do much for this context but let's try it to at least get
	 * access to memory reserved if the current task is killed (see
	 * out_of_memory). Once filesystems are ready to handle allocation
	 * failures more gracefully we should just bail out here.
	 */

	/* Exhausted what can be done so it's blame time */
	if (out_of_memory(&oc) || WARN_ON_ONCE(gfp_mask & __GFP_NOFAIL)) {
		*did_some_progress = 1;

		/*
		 * Help non-failing allocations by giving them access to memory
		 * reserves
		 */
		if (gfp_mask & __GFP_NOFAIL)
			page = __alloc_pages_cpuset_fallback(gfp_mask, order,
					ALLOC_NO_WATERMARKS, ac);
	}
out:
	mutex_unlock(&oom_lock);
	return page;
}

/*
 * Maximum number of compaction retries wit a progress before OOM
 * killer is consider as the only way to move forward.
 */
#define MAX_COMPACT_RETRIES 16

#ifdef CONFIG_COMPACTION
/* Try memory compaction for high-order allocations before reclaim */
static struct page *
__alloc_pages_direct_compact(gfp_t gfp_mask, unsigned int order,
		unsigned int alloc_flags, const struct alloc_context *ac,
		enum compact_priority prio, enum compact_result *compact_result)
{
	struct page *page = NULL;
	unsigned long pflags;
	unsigned int noreclaim_flag;

	if (!order)
		return NULL;

	psi_memstall_enter(&pflags);
	noreclaim_flag = memalloc_noreclaim_save();

	*compact_result = try_to_compact_pages(gfp_mask, order, alloc_flags, ac,
								prio, &page);

	memalloc_noreclaim_restore(noreclaim_flag);
	psi_memstall_leave(&pflags);

	/*
	 * At least in one zone compaction wasn't deferred or skipped, so let's
	 * count a compaction stall
	 */
	count_vm_event(COMPACTSTALL);

	/* Prep a captured page if available */
	if (page)
		prep_new_page(page, order, gfp_mask, alloc_flags);

	/* Try get a page from the freelist if available */
	if (!page)
		page = get_page_from_freelist(gfp_mask, order, alloc_flags, ac);

	if (page) {
		struct zone *zone = page_zone(page);

		zone->compact_blockskip_flush = false;
		compaction_defer_reset(zone, order, true);
		count_vm_event(COMPACTSUCCESS);
		return page;
	}

	/*
	 * It's bad if compaction run occurs and fails. The most likely reason
	 * is that pages exist, but not enough to satisfy watermarks.
	 */
	count_vm_event(COMPACTFAIL);

	cond_resched();

	return NULL;
}

static inline bool
should_compact_retry(struct alloc_context *ac, int order, int alloc_flags,
		     enum compact_result compact_result,
		     enum compact_priority *compact_priority,
		     int *compaction_retries)
{
	int max_retries = MAX_COMPACT_RETRIES;
	int min_priority;
	bool ret = false;
	int retries = *compaction_retries;
	enum compact_priority priority = *compact_priority;

	if (!order)
		return false;

	if (compaction_made_progress(compact_result))
		(*compaction_retries)++;

	/*
	 * compaction considers all the zone as desperately out of memory
	 * so it doesn't really make much sense to retry except when the
	 * failure could be caused by insufficient priority
	 */
	if (compaction_failed(compact_result))
		goto check_priority;

	/*
	 * compaction was skipped because there are not enough order-0 pages
	 * to work with, so we retry only if it looks like reclaim can help.
	 */
	if (compaction_needs_reclaim(compact_result)) {
		ret = compaction_zonelist_suitable(ac, order, alloc_flags);
		goto out;
	}

	/*
	 * make sure the compaction wasn't deferred or didn't bail out early
	 * due to locks contention before we declare that we should give up.
	 * But the next retry should use a higher priority if allowed, so
	 * we don't just keep bailing out endlessly.
	 */
	if (compaction_withdrawn(compact_result)) {
		goto check_priority;
	}

	/*
	 * !costly requests are much more important than __GFP_RETRY_MAYFAIL
	 * costly ones because they are de facto nofail and invoke OOM
	 * killer to move on while costly can fail and users are ready
	 * to cope with that. 1/4 retries is rather arbitrary but we
	 * would need much more detailed feedback from compaction to
	 * make a better decision.
	 */
	if (order > PAGE_ALLOC_COSTLY_ORDER)
		max_retries /= 4;
	if (*compaction_retries <= max_retries) {
		ret = true;
		goto out;
	}

	/*
	 * Make sure there are attempts at the highest priority if we exhausted
	 * all retries or failed at the lower priorities.
	 */
check_priority:
	min_priority = (order > PAGE_ALLOC_COSTLY_ORDER) ?
			MIN_COMPACT_COSTLY_PRIORITY : MIN_COMPACT_PRIORITY;

	if (*compact_priority > min_priority) {
		(*compact_priority)--;
		*compaction_retries = 0;
		ret = true;
	}
out:
	trace_compact_retry(order, priority, compact_result, retries, max_retries, ret);
	return ret;
}
#else
static inline struct page *
__alloc_pages_direct_compact(gfp_t gfp_mask, unsigned int order,
		unsigned int alloc_flags, const struct alloc_context *ac,
		enum compact_priority prio, enum compact_result *compact_result)
{
	*compact_result = COMPACT_SKIPPED;
	return NULL;
}

static inline bool
should_compact_retry(struct alloc_context *ac, unsigned int order, int alloc_flags,
		     enum compact_result compact_result,
		     enum compact_priority *compact_priority,
		     int *compaction_retries)
{
	struct zone *zone;
	struct zoneref *z;

	if (!order || order > PAGE_ALLOC_COSTLY_ORDER)
		return false;

	/*
	 * There are setups with compaction disabled which would prefer to loop
	 * inside the allocator rather than hit the oom killer prematurely.
	 * Let's give them a good hope and keep retrying while the order-0
	 * watermarks are OK.
	 */
	for_each_zone_zonelist_nodemask(zone, z, ac->zonelist,
				ac->highest_zoneidx, ac->nodemask) {
		if (zone_watermark_ok(zone, 0, min_wmark_pages(zone),
					ac->highest_zoneidx, alloc_flags))
			return true;
	}
	return false;
}
#endif /* CONFIG_COMPACTION */

#ifdef CONFIG_LOCKDEP
static struct lockdep_map __fs_reclaim_map =
	STATIC_LOCKDEP_MAP_INIT("fs_reclaim", &__fs_reclaim_map);

static bool __need_reclaim(gfp_t gfp_mask)
{
	/* no reclaim without waiting on it */
	if (!(gfp_mask & __GFP_DIRECT_RECLAIM))
		return false;

	/* this guy won't enter reclaim */
	if (current->flags & PF_MEMALLOC)
		return false;

	if (gfp_mask & __GFP_NOLOCKDEP)
		return false;

	return true;
}

void __fs_reclaim_acquire(void)
{
	lock_map_acquire(&__fs_reclaim_map);
}

void __fs_reclaim_release(void)
{
	lock_map_release(&__fs_reclaim_map);
}

void fs_reclaim_acquire(gfp_t gfp_mask)
{
	gfp_mask = current_gfp_context(gfp_mask);

	if (__need_reclaim(gfp_mask)) {
		if (gfp_mask & __GFP_FS)
			__fs_reclaim_acquire();

#ifdef CONFIG_MMU_NOTIFIER
		lock_map_acquire(&__mmu_notifier_invalidate_range_start_map);
		lock_map_release(&__mmu_notifier_invalidate_range_start_map);
#endif

	}
}
EXPORT_SYMBOL_GPL(fs_reclaim_acquire);

void fs_reclaim_release(gfp_t gfp_mask)
{
	gfp_mask = current_gfp_context(gfp_mask);

	if (__need_reclaim(gfp_mask)) {
		if (gfp_mask & __GFP_FS)
			__fs_reclaim_release();
	}
}
EXPORT_SYMBOL_GPL(fs_reclaim_release);
#endif

/* Perform direct synchronous page reclaim */
static unsigned long
__perform_reclaim(gfp_t gfp_mask, unsigned int order,
					const struct alloc_context *ac)
{
	unsigned int noreclaim_flag;
	unsigned long pflags, progress;

	cond_resched();

	/* We now go into synchronous reclaim */
	cpuset_memory_pressure_bump();
	psi_memstall_enter(&pflags);
	fs_reclaim_acquire(gfp_mask);
	noreclaim_flag = memalloc_noreclaim_save();

	progress = try_to_free_pages(ac->zonelist, order, gfp_mask,
								ac->nodemask);

	memalloc_noreclaim_restore(noreclaim_flag);
	fs_reclaim_release(gfp_mask);
	psi_memstall_leave(&pflags);

	cond_resched();

	return progress;
}

/* The really slow allocator path where we enter direct reclaim */
static inline struct page *
__alloc_pages_direct_reclaim(gfp_t gfp_mask, unsigned int order,
		unsigned int alloc_flags, const struct alloc_context *ac,
		unsigned long *did_some_progress)
{
	struct page *page = NULL;
	bool drained = false;

	*did_some_progress = __perform_reclaim(gfp_mask, order, ac);
	if (unlikely(!(*did_some_progress)))
		return NULL;

retry:
	page = get_page_from_freelist(gfp_mask, order, alloc_flags, ac);

	/*
	 * If an allocation failed after direct reclaim, it could be because
	 * pages are pinned on the per-cpu lists or in high alloc reserves.
	 * Shrink them and try again
	 */
	if (!page && !drained) {
		unreserve_highatomic_pageblock(ac, false);
		drain_all_pages(NULL);
		drained = true;
		goto retry;
	}

	return page;
}

static void wake_all_kswapds(unsigned int order, gfp_t gfp_mask,
			     const struct alloc_context *ac)
{
	struct zoneref *z;
	struct zone *zone;
	pg_data_t *last_pgdat = NULL;
	enum zone_type highest_zoneidx = ac->highest_zoneidx;

	for_each_zone_zonelist_nodemask(zone, z, ac->zonelist, highest_zoneidx,
					ac->nodemask) {
		if (last_pgdat != zone->zone_pgdat)
			wakeup_kswapd(zone, gfp_mask, order, highest_zoneidx);
		last_pgdat = zone->zone_pgdat;
	}
}

static inline unsigned int
gfp_to_alloc_flags(gfp_t gfp_mask)
{
	unsigned int alloc_flags = ALLOC_WMARK_MIN | ALLOC_CPUSET;

	/*
	 * __GFP_HIGH is assumed to be the same as ALLOC_HIGH
	 * and __GFP_KSWAPD_RECLAIM is assumed to be the same as ALLOC_KSWAPD
	 * to save two branches.
	 */
	BUILD_BUG_ON(__GFP_HIGH != (__force gfp_t) ALLOC_HIGH);
	BUILD_BUG_ON(__GFP_KSWAPD_RECLAIM != (__force gfp_t) ALLOC_KSWAPD);

	/*
	 * The caller may dip into page reserves a bit more if the caller
	 * cannot run direct reclaim, or if the caller has realtime scheduling
	 * policy or is asking for __GFP_HIGH memory.  GFP_ATOMIC requests will
	 * set both ALLOC_HARDER (__GFP_ATOMIC) and ALLOC_HIGH (__GFP_HIGH).
	 */
	alloc_flags |= (__force int)
		(gfp_mask & (__GFP_HIGH | __GFP_KSWAPD_RECLAIM));

	if (gfp_mask & __GFP_ATOMIC) {
		/*
		 * Not worth trying to allocate harder for __GFP_NOMEMALLOC even
		 * if it can't schedule.
		 */
		if (!(gfp_mask & __GFP_NOMEMALLOC))
			alloc_flags |= ALLOC_HARDER;
		/*
		 * Ignore cpuset mems for GFP_ATOMIC rather than fail, see the
		 * comment for __cpuset_node_allowed().
		 */
		alloc_flags &= ~ALLOC_CPUSET;
	} else if (unlikely(rt_task(current)) && !in_interrupt())
		alloc_flags |= ALLOC_HARDER;

	alloc_flags = current_alloc_flags(gfp_mask, alloc_flags);

	return alloc_flags;
}

static bool oom_reserves_allowed(struct task_struct *tsk)
{
	if (!tsk_is_oom_victim(tsk))
		return false;

	/*
	 * !MMU doesn't have oom reaper so give access to memory reserves
	 * only to the thread with TIF_MEMDIE set
	 */
	if (!IS_ENABLED(CONFIG_MMU) && !test_thread_flag(TIF_MEMDIE))
		return false;

	return true;
}

/*
 * Distinguish requests which really need access to full memory
 * reserves from oom victims which can live with a portion of it
 */
static inline int __gfp_pfmemalloc_flags(gfp_t gfp_mask)
{
	if (unlikely(gfp_mask & __GFP_NOMEMALLOC))
		return 0;
	if (gfp_mask & __GFP_MEMALLOC)
		return ALLOC_NO_WATERMARKS;
	if (in_serving_softirq() && (current->flags & PF_MEMALLOC))
		return ALLOC_NO_WATERMARKS;
	if (!in_interrupt()) {
		if (current->flags & PF_MEMALLOC)
			return ALLOC_NO_WATERMARKS;
		else if (oom_reserves_allowed(current))
			return ALLOC_OOM;
	}

	return 0;
}

bool gfp_pfmemalloc_allowed(gfp_t gfp_mask)
{
	return !!__gfp_pfmemalloc_flags(gfp_mask);
}

/*
 * Checks whether it makes sense to retry the reclaim to make a forward progress
 * for the given allocation request.
 *
 * We give up when we either have tried MAX_RECLAIM_RETRIES in a row
 * without success, or when we couldn't even meet the watermark if we
 * reclaimed all remaining pages on the LRU lists.
 *
 * Returns true if a retry is viable or false to enter the oom path.
 */
static inline bool
should_reclaim_retry(gfp_t gfp_mask, unsigned order,
		     struct alloc_context *ac, int alloc_flags,
		     bool did_some_progress, int *no_progress_loops)
{
	struct zone *zone;
	struct zoneref *z;
	bool ret = false;

	/*
	 * Costly allocations might have made a progress but this doesn't mean
	 * their order will become available due to high fragmentation so
	 * always increment the no progress counter for them
	 */
	if (did_some_progress && order <= PAGE_ALLOC_COSTLY_ORDER)
		*no_progress_loops = 0;
	else
		(*no_progress_loops)++;

	/*
	 * Make sure we converge to OOM if we cannot make any progress
	 * several times in the row.
	 */
	if (*no_progress_loops > MAX_RECLAIM_RETRIES) {
		/* Before OOM, exhaust highatomic_reserve */
		return unreserve_highatomic_pageblock(ac, true);
	}

	/*
	 * Keep reclaiming pages while there is a chance this will lead
	 * somewhere.  If none of the target zones can satisfy our allocation
	 * request even if all reclaimable pages are considered then we are
	 * screwed and have to go OOM.
	 */
	for_each_zone_zonelist_nodemask(zone, z, ac->zonelist,
				ac->highest_zoneidx, ac->nodemask) {
		unsigned long available;
		unsigned long reclaimable;
		unsigned long min_wmark = min_wmark_pages(zone);
		bool wmark;

		available = reclaimable = zone_reclaimable_pages(zone);
		available += zone_page_state_snapshot(zone, NR_FREE_PAGES);

		/*
		 * Would the allocation succeed if we reclaimed all
		 * reclaimable pages?
		 */
		wmark = __zone_watermark_ok(zone, order, min_wmark,
				ac->highest_zoneidx, alloc_flags, available);
		trace_reclaim_retry_zone(z, order, reclaimable,
				available, min_wmark, *no_progress_loops, wmark);
		if (wmark) {
			/*
			 * If we didn't make any progress and have a lot of
			 * dirty + writeback pages then we should wait for
			 * an IO to complete to slow down the reclaim and
			 * prevent from pre mature OOM
			 */
			if (!did_some_progress) {
				unsigned long write_pending;

				write_pending = zone_page_state_snapshot(zone,
							NR_ZONE_WRITE_PENDING);

				if (2 * write_pending > reclaimable) {
					congestion_wait(BLK_RW_ASYNC, HZ/10);
					return true;
				}
			}

			ret = true;
			goto out;
		}
	}

out:
	/*
	 * Memory allocation/reclaim might be called from a WQ context and the
	 * current implementation of the WQ concurrency control doesn't
	 * recognize that a particular WQ is congested if the worker thread is
	 * looping without ever sleeping. Therefore we have to do a short sleep
	 * here rather than calling cond_resched().
	 */
	if (current->flags & PF_WQ_WORKER)
		schedule_timeout_uninterruptible(1);
	else
		cond_resched();
	return ret;
}

static inline bool
check_retry_cpuset(int cpuset_mems_cookie, struct alloc_context *ac)
{
	/*
	 * It's possible that cpuset's mems_allowed and the nodemask from
	 * mempolicy don't intersect. This should be normally dealt with by
	 * policy_nodemask(), but it's possible to race with cpuset update in
	 * such a way the check therein was true, and then it became false
	 * before we got our cpuset_mems_cookie here.
	 * This assumes that for all allocations, ac->nodemask can come only
	 * from MPOL_BIND mempolicy (whose documented semantics is to be ignored
	 * when it does not intersect with the cpuset restrictions) or the
	 * caller can deal with a violated nodemask.
	 */
	if (cpusets_enabled() && ac->nodemask &&
			!cpuset_nodemask_valid_mems_allowed(ac->nodemask)) {
		ac->nodemask = NULL;
		return true;
	}

	/*
	 * When updating a task's mems_allowed or mempolicy nodemask, it is
	 * possible to race with parallel threads in such a way that our
	 * allocation can fail while the mask is being updated. If we are about
	 * to fail, check if the cpuset changed during allocation and if so,
	 * retry.
	 */
	if (read_mems_allowed_retry(cpuset_mems_cookie))
		return true;

	return false;
}

static inline struct page *
__alloc_pages_slowpath(gfp_t gfp_mask, unsigned int order,
						struct alloc_context *ac)
{
	bool can_direct_reclaim = gfp_mask & __GFP_DIRECT_RECLAIM;
	const bool costly_order = order > PAGE_ALLOC_COSTLY_ORDER;
	struct page *page = NULL;
	unsigned int alloc_flags;
	unsigned long did_some_progress;
	enum compact_priority compact_priority;
	enum compact_result compact_result;
	int compaction_retries;
	int no_progress_loops;
	unsigned int cpuset_mems_cookie;
	int reserve_flags;

	/*
	 * We also sanity check to catch abuse of atomic reserves being used by
	 * callers that are not in atomic context.
	 */
	if (WARN_ON_ONCE((gfp_mask & (__GFP_ATOMIC|__GFP_DIRECT_RECLAIM)) ==
				(__GFP_ATOMIC|__GFP_DIRECT_RECLAIM)))
		gfp_mask &= ~__GFP_ATOMIC;

retry_cpuset:
	compaction_retries = 0;
	no_progress_loops = 0;
	compact_priority = DEF_COMPACT_PRIORITY;
	cpuset_mems_cookie = read_mems_allowed_begin();

	/*
	 * The fast path uses conservative alloc_flags to succeed only until
	 * kswapd needs to be woken up, and to avoid the cost of setting up
	 * alloc_flags precisely. So we do that now.
	 */
	alloc_flags = gfp_to_alloc_flags(gfp_mask);

	/*
	 * We need to recalculate the starting point for the zonelist iterator
	 * because we might have used different nodemask in the fast path, or
	 * there was a cpuset modification and we are retrying - otherwise we
	 * could end up iterating over non-eligible zones endlessly.
	 */
	ac->preferred_zoneref = first_zones_zonelist(ac->zonelist,
					ac->highest_zoneidx, ac->nodemask);
	if (!ac->preferred_zoneref->zone)
		goto nopage;

	if (alloc_flags & ALLOC_KSWAPD)
		wake_all_kswapds(order, gfp_mask, ac);

	/*
	 * The adjusted alloc_flags might result in immediate success, so try
	 * that first
	 */
	page = get_page_from_freelist(gfp_mask, order, alloc_flags, ac);
	if (page)
		goto got_pg;

	/*
	 * For costly allocations, try direct compaction first, as it's likely
	 * that we have enough base pages and don't need to reclaim. For non-
	 * movable high-order allocations, do that as well, as compaction will
	 * try prevent permanent fragmentation by migrating from blocks of the
	 * same migratetype.
	 * Don't try this for allocations that are allowed to ignore
	 * watermarks, as the ALLOC_NO_WATERMARKS attempt didn't yet happen.
	 */
	if (can_direct_reclaim &&
			(costly_order ||
			   (order > 0 && ac->migratetype != MIGRATE_MOVABLE))
			&& !gfp_pfmemalloc_allowed(gfp_mask)) {
		page = __alloc_pages_direct_compact(gfp_mask, order,
						alloc_flags, ac,
						INIT_COMPACT_PRIORITY,
						&compact_result);
		if (page)
			goto got_pg;

		/*
		 * Checks for costly allocations with __GFP_NORETRY, which
		 * includes some THP page fault allocations
		 */
		if (costly_order && (gfp_mask & __GFP_NORETRY)) {
			/*
			 * If allocating entire pageblock(s) and compaction
			 * failed because all zones are below low watermarks
			 * or is prohibited because it recently failed at this
			 * order, fail immediately unless the allocator has
			 * requested compaction and reclaim retry.
			 *
			 * Reclaim is
			 *  - potentially very expensive because zones are far
			 *    below their low watermarks or this is part of very
			 *    bursty high order allocations,
			 *  - not guaranteed to help because isolate_freepages()
			 *    may not iterate over freed pages as part of its
			 *    linear scan, and
			 *  - unlikely to make entire pageblocks free on its
			 *    own.
			 */
			if (compact_result == COMPACT_SKIPPED ||
			    compact_result == COMPACT_DEFERRED)
				goto nopage;

			/*
			 * Looks like reclaim/compaction is worth trying, but
			 * sync compaction could be very expensive, so keep
			 * using async compaction.
			 */
			compact_priority = INIT_COMPACT_PRIORITY;
		}
	}

retry:
	/* Ensure kswapd doesn't accidentally go to sleep as long as we loop */
	if (alloc_flags & ALLOC_KSWAPD)
		wake_all_kswapds(order, gfp_mask, ac);

	reserve_flags = __gfp_pfmemalloc_flags(gfp_mask);
	if (reserve_flags)
		alloc_flags = current_alloc_flags(gfp_mask, reserve_flags);

	/*
	 * Reset the nodemask and zonelist iterators if memory policies can be
	 * ignored. These allocations are high priority and system rather than
	 * user oriented.
	 */
	if (!(alloc_flags & ALLOC_CPUSET) || reserve_flags) {
		ac->nodemask = NULL;
		ac->preferred_zoneref = first_zones_zonelist(ac->zonelist,
					ac->highest_zoneidx, ac->nodemask);
	}

	/* Attempt with potentially adjusted zonelist and alloc_flags */
	page = get_page_from_freelist(gfp_mask, order, alloc_flags, ac);
	if (page)
		goto got_pg;

	/* Caller is not willing to reclaim, we can't balance anything */
	if (!can_direct_reclaim)
		goto nopage;

	/* Avoid recursion of direct reclaim */
	if (current->flags & PF_MEMALLOC)
		goto nopage;

	/* Try direct reclaim and then allocating */
	page = __alloc_pages_direct_reclaim(gfp_mask, order, alloc_flags, ac,
							&did_some_progress);
	if (page)
		goto got_pg;

	/* Try direct compaction and then allocating */
	page = __alloc_pages_direct_compact(gfp_mask, order, alloc_flags, ac,
					compact_priority, &compact_result);
	if (page)
		goto got_pg;

	/* Do not loop if specifically requested */
	if (gfp_mask & __GFP_NORETRY)
		goto nopage;

	/*
	 * Do not retry costly high order allocations unless they are
	 * __GFP_RETRY_MAYFAIL
	 */
	if (costly_order && !(gfp_mask & __GFP_RETRY_MAYFAIL))
		goto nopage;

	if (should_reclaim_retry(gfp_mask, order, ac, alloc_flags,
				 did_some_progress > 0, &no_progress_loops))
		goto retry;

	/*
	 * It doesn't make any sense to retry for the compaction if the order-0
	 * reclaim is not able to make any progress because the current
	 * implementation of the compaction depends on the sufficient amount
	 * of free memory (see __compaction_suitable)
	 */
	if (did_some_progress > 0 &&
			should_compact_retry(ac, order, alloc_flags,
				compact_result, &compact_priority,
				&compaction_retries))
		goto retry;


	/* Deal with possible cpuset update races before we start OOM killing */
	if (check_retry_cpuset(cpuset_mems_cookie, ac))
		goto retry_cpuset;

	/* Reclaim has failed us, start killing things */
	page = __alloc_pages_may_oom(gfp_mask, order, ac, &did_some_progress);
	if (page)
		goto got_pg;

	/* Avoid allocations with no watermarks from looping endlessly */
	if (tsk_is_oom_victim(current) &&
	    (alloc_flags & ALLOC_OOM ||
	     (gfp_mask & __GFP_NOMEMALLOC)))
		goto nopage;

	/* Retry as long as the OOM killer is making progress */
	if (did_some_progress) {
		no_progress_loops = 0;
		goto retry;
	}

nopage:
	/* Deal with possible cpuset update races before we fail */
	if (check_retry_cpuset(cpuset_mems_cookie, ac))
		goto retry_cpuset;

	/*
	 * Make sure that __GFP_NOFAIL request doesn't leak out and make sure
	 * we always retry
	 */
	if (gfp_mask & __GFP_NOFAIL) {
		/*
		 * All existing users of the __GFP_NOFAIL are blockable, so warn
		 * of any new users that actually require GFP_NOWAIT
		 */
		if (WARN_ON_ONCE(!can_direct_reclaim))
			goto fail;

		/*
		 * PF_MEMALLOC request from this context is rather bizarre
		 * because we cannot reclaim anything and only can loop waiting
		 * for somebody to do a work for us
		 */
		WARN_ON_ONCE(current->flags & PF_MEMALLOC);

		/*
		 * non failing costly orders are a hard requirement which we
		 * are not prepared for much so let's warn about these users
		 * so that we can identify them and convert them to something
		 * else.
		 */
		WARN_ON_ONCE(order > PAGE_ALLOC_COSTLY_ORDER);

		/*
		 * Help non-failing allocations by giving them access to memory
		 * reserves but do not use ALLOC_NO_WATERMARKS because this
		 * could deplete whole memory reserves which would just make
		 * the situation worse
		 */
		page = __alloc_pages_cpuset_fallback(gfp_mask, order, ALLOC_HARDER, ac);
		if (page)
			goto got_pg;

		cond_resched();
		goto retry;
	}
fail:
	warn_alloc(gfp_mask, ac->nodemask,
			"page allocation failure: order:%u", order);
got_pg:
	return page;
}

static inline bool prepare_alloc_pages(gfp_t gfp_mask, unsigned int order,
		int preferred_nid, nodemask_t *nodemask,
		struct alloc_context *ac, gfp_t *alloc_mask,
		unsigned int *alloc_flags)
{
	ac->highest_zoneidx = gfp_zone(gfp_mask);
	ac->zonelist = node_zonelist(preferred_nid, gfp_mask);
	ac->nodemask = nodemask;
	ac->migratetype = gfp_migratetype(gfp_mask);

	if (cpusets_enabled()) {
		*alloc_mask |= __GFP_HARDWALL;
		/*
		 * When we are in the interrupt context, it is irrelevant
		 * to the current task context. It means that any node ok.
		 */
		if (!in_interrupt() && !ac->nodemask)
			ac->nodemask = &cpuset_current_mems_allowed;
		else
			*alloc_flags |= ALLOC_CPUSET;
	}

	fs_reclaim_acquire(gfp_mask);
	fs_reclaim_release(gfp_mask);

	might_sleep_if(gfp_mask & __GFP_DIRECT_RECLAIM);

	if (should_fail_alloc_page(gfp_mask, order))
		return false;

	*alloc_flags = current_alloc_flags(gfp_mask, *alloc_flags);

	/* Dirty zone balancing only done in the fast path */
	ac->spread_dirty_pages = (gfp_mask & __GFP_WRITE);

	/*
	 * The preferred zone is used for statistics but crucially it is
	 * also used as the starting point for the zonelist iterator. It
	 * may get reset for allocations that ignore memory policies.
	 */
	ac->preferred_zoneref = first_zones_zonelist(ac->zonelist,
					ac->highest_zoneidx, ac->nodemask);

	return true;
}

/*
 * This is the 'heart' of the zoned buddy allocator.
 */
struct page *
__alloc_pages_nodemask(gfp_t gfp_mask, unsigned int order, int preferred_nid,
							nodemask_t *nodemask)
{
	struct page *page;
	unsigned int alloc_flags = ALLOC_WMARK_LOW;
	gfp_t alloc_mask; /* The gfp_t that was actually used for allocation */
	struct alloc_context ac = { };

	/*
	 * There are several places where we assume that the order value is sane
	 * so bail out early if the request is out of bound.
	 */
	if (unlikely(order >= MAX_ORDER)) {
		WARN_ON_ONCE(!(gfp_mask & __GFP_NOWARN));
		return NULL;
	}

	gfp_mask &= gfp_allowed_mask;
	alloc_mask = gfp_mask;
	if (!prepare_alloc_pages(gfp_mask, order, preferred_nid, nodemask, &ac, &alloc_mask, &alloc_flags))
		return NULL;

	/*
	 * Forbid the first pass from falling back to types that fragment
	 * memory until all local zones are considered.
	 */
	alloc_flags |= alloc_flags_nofragment(ac.preferred_zoneref->zone, gfp_mask);

	/* First allocation attempt */
	page = get_page_from_freelist(alloc_mask, order, alloc_flags, &ac);
	if (likely(page))
		goto out;

	/*
	 * Apply scoped allocation constraints. This is mainly about GFP_NOFS
	 * resp. GFP_NOIO which has to be inherited for all allocation requests
	 * from a particular context which has been marked by
	 * memalloc_no{fs,io}_{save,restore}.
	 */
	alloc_mask = current_gfp_context(gfp_mask);
	ac.spread_dirty_pages = false;

	/*
	 * Restore the original nodemask if it was potentially replaced with
	 * &cpuset_current_mems_allowed to optimize the fast-path attempt.
	 */
	ac.nodemask = nodemask;

	page = __alloc_pages_slowpath(alloc_mask, order, &ac);

out:
	if (memcg_kmem_enabled() && (gfp_mask & __GFP_ACCOUNT) && page &&
	    unlikely(__memcg_kmem_charge_page(page, gfp_mask, order) != 0)) {
		__free_pages(page, order);
		page = NULL;
	}

	trace_mm_page_alloc(page, order, alloc_mask, ac.migratetype);

	return page;
}
EXPORT_SYMBOL(__alloc_pages_nodemask);

/*
 * Common helper functions. Never use with __GFP_HIGHMEM because the returned
 * address cannot represent highmem pages. Use alloc_pages and then kmap if
 * you need to access high mem.
 */
unsigned long __get_free_pages(gfp_t gfp_mask, unsigned int order)
{
	struct page *page;

	page = alloc_pages(gfp_mask & ~__GFP_HIGHMEM, order);
	if (!page)
		return 0;
	return (unsigned long) page_address(page);
}
EXPORT_SYMBOL(__get_free_pages);

unsigned long get_zeroed_page(gfp_t gfp_mask)
{
	return __get_free_pages(gfp_mask | __GFP_ZERO, 0);
}
EXPORT_SYMBOL(get_zeroed_page);

static inline void free_the_page(struct page *page, unsigned int order)
{
	if (order == 0)		/* Via pcp? */
		free_unref_page(page);
	else
		__free_pages_ok(page, order, FPI_NONE);
}

/**
 * __free_pages - Free pages allocated with alloc_pages().
 * @page: The page pointer returned from alloc_pages().
 * @order: The order of the allocation.
 *
 * This function can free multi-page allocations that are not compound
 * pages.  It does not check that the @order passed in matches that of
 * the allocation, so it is easy to leak memory.  Freeing more memory
 * than was allocated will probably emit a warning.
 *
 * If the last reference to this page is speculative, it will be released
 * by put_page() which only frees the first page of a non-compound
 * allocation.  To prevent the remaining pages from being leaked, we free
 * the subsequent pages here.  If you want to use the page's reference
 * count to decide when to free the allocation, you should allocate a
 * compound page, and use put_page() instead of __free_pages().
 *
 * Context: May be called in interrupt context or while holding a normal
 * spinlock, but not in NMI context or while holding a raw spinlock.
 */
void __free_pages(struct page *page, unsigned int order)
{
	if (put_page_testzero(page))
		free_the_page(page, order);
	else if (!PageHead(page))
		while (order-- > 0)
			free_the_page(page + (1 << order), order);
}
EXPORT_SYMBOL(__free_pages);

void free_pages(unsigned long addr, unsigned int order)
{
	if (addr != 0) {
		VM_BUG_ON(!virt_addr_valid((void *)addr));
		__free_pages(virt_to_page((void *)addr), order);
	}
}

EXPORT_SYMBOL(free_pages);

/*
 * Page Fragment:
 *  An arbitrary-length arbitrary-offset area of memory which resides
 *  within a 0 or higher order page.  Multiple fragments within that page
 *  are individually refcounted, in the page's reference counter.
 *
 * The page_frag functions below provide a simple allocation framework for
 * page fragments.  This is used by the network stack and network device
 * drivers to provide a backing region of memory for use as either an
 * sk_buff->head, or to be used in the "frags" portion of skb_shared_info.
 */
static struct page *__page_frag_cache_refill(struct page_frag_cache *nc,
					     gfp_t gfp_mask)
{
	struct page *page = NULL;
	gfp_t gfp = gfp_mask;

#if (PAGE_SIZE < PAGE_FRAG_CACHE_MAX_SIZE)
	gfp_mask |= __GFP_COMP | __GFP_NOWARN | __GFP_NORETRY |
		    __GFP_NOMEMALLOC;
	page = alloc_pages_node(NUMA_NO_NODE, gfp_mask,
				PAGE_FRAG_CACHE_MAX_ORDER);
	nc->size = page ? PAGE_FRAG_CACHE_MAX_SIZE : PAGE_SIZE;
#endif
	if (unlikely(!page))
		page = alloc_pages_node(NUMA_NO_NODE, gfp, 0);

	nc->va = page ? page_address(page) : NULL;

	return page;
}

void __page_frag_cache_drain(struct page *page, unsigned int count)
{
	VM_BUG_ON_PAGE(page_ref_count(page) == 0, page);

	if (page_ref_sub_and_test(page, count))
		free_the_page(page, compound_order(page));
}
EXPORT_SYMBOL(__page_frag_cache_drain);

void *page_frag_alloc_align(struct page_frag_cache *nc,
		      unsigned int fragsz, gfp_t gfp_mask,
		      unsigned int align_mask)
{
	unsigned int size = PAGE_SIZE;
	struct page *page;
	int offset;

	if (unlikely(!nc->va)) {
refill:
		page = __page_frag_cache_refill(nc, gfp_mask);
		if (!page)
			return NULL;

#if (PAGE_SIZE < PAGE_FRAG_CACHE_MAX_SIZE)
		/* if size can vary use size else just use PAGE_SIZE */
		size = nc->size;
#endif
		/* Even if we own the page, we do not use atomic_set().
		 * This would break get_page_unless_zero() users.
		 */
		page_ref_add(page, PAGE_FRAG_CACHE_MAX_SIZE);

		/* reset page count bias and offset to start of new frag */
		nc->pfmemalloc = page_is_pfmemalloc(page);
		nc->pagecnt_bias = PAGE_FRAG_CACHE_MAX_SIZE + 1;
		nc->offset = size;
	}

	offset = nc->offset - fragsz;
	if (unlikely(offset < 0)) {
		page = virt_to_page(nc->va);

		if (!page_ref_sub_and_test(page, nc->pagecnt_bias))
			goto refill;

		if (unlikely(nc->pfmemalloc)) {
			free_the_page(page, compound_order(page));
			goto refill;
		}

#if (PAGE_SIZE < PAGE_FRAG_CACHE_MAX_SIZE)
		/* if size can vary use size else just use PAGE_SIZE */
		size = nc->size;
#endif
		/* OK, page count is 0, we can safely set it */
		set_page_count(page, PAGE_FRAG_CACHE_MAX_SIZE + 1);

		/* reset page count bias and offset to start of new frag */
		nc->pagecnt_bias = PAGE_FRAG_CACHE_MAX_SIZE + 1;
		offset = size - fragsz;
	}

	nc->pagecnt_bias--;
	offset &= align_mask;
	nc->offset = offset;

	return nc->va + offset;
}
EXPORT_SYMBOL(page_frag_alloc_align);

/*
 * Frees a page fragment allocated out of either a compound or order 0 page.
 */
void page_frag_free(void *addr)
{
	struct page *page = virt_to_head_page(addr);

	if (unlikely(put_page_testzero(page)))
		free_the_page(page, compound_order(page));
}
EXPORT_SYMBOL(page_frag_free);

static void *make_alloc_exact(unsigned long addr, unsigned int order,
		size_t size)
{
	if (addr) {
		unsigned long alloc_end = addr + (PAGE_SIZE << order);
		unsigned long used = addr + PAGE_ALIGN(size);

		split_page(virt_to_page((void *)addr), order);
		while (used < alloc_end) {
			free_page(used);
			used += PAGE_SIZE;
		}
	}
	return (void *)addr;
}

/**
 * alloc_pages_exact - allocate an exact number physically-contiguous pages.
 * @size: the number of bytes to allocate
 * @gfp_mask: GFP flags for the allocation, must not contain __GFP_COMP
 *
 * This function is similar to alloc_pages(), except that it allocates the
 * minimum number of pages to satisfy the request.  alloc_pages() can only
 * allocate memory in power-of-two pages.
 *
 * This function is also limited by MAX_ORDER.
 *
 * Memory allocated by this function must be released by free_pages_exact().
 *
 * Return: pointer to the allocated area or %NULL in case of error.
 */
void *alloc_pages_exact(size_t size, gfp_t gfp_mask)
{
	unsigned int order = get_order(size);
	unsigned long addr;

	if (WARN_ON_ONCE(gfp_mask & __GFP_COMP))
		gfp_mask &= ~__GFP_COMP;

	addr = __get_free_pages(gfp_mask, order);
	return make_alloc_exact(addr, order, size);
}
EXPORT_SYMBOL(alloc_pages_exact);

/**
 * alloc_pages_exact_nid - allocate an exact number of physically-contiguous
 *			   pages on a node.
 * @nid: the preferred node ID where memory should be allocated
 * @size: the number of bytes to allocate
 * @gfp_mask: GFP flags for the allocation, must not contain __GFP_COMP
 *
 * Like alloc_pages_exact(), but try to allocate on node nid first before falling
 * back.
 *
 * Return: pointer to the allocated area or %NULL in case of error.
 */
void * __meminit alloc_pages_exact_nid(int nid, size_t size, gfp_t gfp_mask)
{
	unsigned int order = get_order(size);
	struct page *p;

	if (WARN_ON_ONCE(gfp_mask & __GFP_COMP))
		gfp_mask &= ~__GFP_COMP;

	p = alloc_pages_node(nid, gfp_mask, order);
	if (!p)
		return NULL;
	return make_alloc_exact((unsigned long)page_address(p), order, size);
}

/**
 * free_pages_exact - release memory allocated via alloc_pages_exact()
 * @virt: the value returned by alloc_pages_exact.
 * @size: size of allocation, same value as passed to alloc_pages_exact().
 *
 * Release the memory allocated by a previous call to alloc_pages_exact.
 */
void free_pages_exact(void *virt, size_t size)
{
	unsigned long addr = (unsigned long)virt;
	unsigned long end = addr + PAGE_ALIGN(size);

	while (addr < end) {
		free_page(addr);
		addr += PAGE_SIZE;
	}
}
EXPORT_SYMBOL(free_pages_exact);

/**
 * nr_free_zone_pages - count number of pages beyond high watermark
 * @offset: The zone index of the highest zone
 *
 * nr_free_zone_pages() counts the number of pages which are beyond the
 * high watermark within all zones at or below a given zone index.  For each
 * zone, the number of pages is calculated as:
 *
 *     nr_free_zone_pages = managed_pages - high_pages
 *
 * Return: number of pages beyond high watermark.
 */
static unsigned long nr_free_zone_pages(int offset)
{
	struct zoneref *z;
	struct zone *zone;

	/* Just pick one node, since fallback list is circular */
	unsigned long sum = 0;

	struct zonelist *zonelist = node_zonelist(numa_node_id(), GFP_KERNEL);

	for_each_zone_zonelist(zone, z, zonelist, offset) {
		unsigned long size = zone_managed_pages(zone);
		unsigned long high = high_wmark_pages(zone);
		if (size > high)
			sum += size - high;
	}

	return sum;
}

/**
 * nr_free_buffer_pages - count number of pages beyond high watermark
 *
 * nr_free_buffer_pages() counts the number of pages which are beyond the high
 * watermark within ZONE_DMA and ZONE_NORMAL.
 *
 * Return: number of pages beyond high watermark within ZONE_DMA and
 * ZONE_NORMAL.
 */
unsigned long nr_free_buffer_pages(void)
{
	return nr_free_zone_pages(gfp_zone(GFP_USER));
}
EXPORT_SYMBOL_GPL(nr_free_buffer_pages);

static inline void show_node(struct zone *zone)
{
	if (IS_ENABLED(CONFIG_NUMA))
		printk("Node %d ", zone_to_nid(zone));
}

long si_mem_available(void)
{
	long available;
	unsigned long pagecache;
	unsigned long wmark_low = 0;
	unsigned long pages[NR_LRU_LISTS];
	unsigned long reclaimable;
	struct zone *zone;
	int lru;

	for (lru = LRU_BASE; lru < NR_LRU_LISTS; lru++)
		pages[lru] = global_node_page_state(NR_LRU_BASE + lru);

	for_each_zone(zone)
		wmark_low += low_wmark_pages(zone);

	/*
	 * Estimate the amount of memory available for userspace allocations,
	 * without causing swapping.
	 */
	available = global_zone_page_state(NR_FREE_PAGES) - totalreserve_pages;

	/*
	 * Not all the page cache can be freed, otherwise the system will
	 * start swapping. Assume at least half of the page cache, or the
	 * low watermark worth of cache, needs to stay.
	 */
	pagecache = pages[LRU_ACTIVE_FILE] + pages[LRU_INACTIVE_FILE];
	pagecache -= min(pagecache / 2, wmark_low);
	available += pagecache;

	/*
	 * Part of the reclaimable slab and other kernel memory consists of
	 * items that are in use, and cannot be freed. Cap this estimate at the
	 * low watermark.
	 */
	reclaimable = global_node_page_state_pages(NR_SLAB_RECLAIMABLE_B) +
		global_node_page_state(NR_KERNEL_MISC_RECLAIMABLE);
	available += reclaimable - min(reclaimable / 2, wmark_low);

	if (available < 0)
		available = 0;
	return available;
}
EXPORT_SYMBOL_GPL(si_mem_available);

void si_meminfo(struct sysinfo *val)
{
	val->totalram = totalram_pages();
	val->sharedram = global_node_page_state(NR_SHMEM);
	val->freeram = global_zone_page_state(NR_FREE_PAGES);
	val->bufferram = nr_blockdev_pages();
	val->totalhigh = totalhigh_pages();
	val->freehigh = nr_free_highpages();
	val->mem_unit = PAGE_SIZE;
}

EXPORT_SYMBOL(si_meminfo);

#ifdef CONFIG_NUMA
void si_meminfo_node(struct sysinfo *val, int nid)
{
	int zone_type;		/* needs to be signed */
	unsigned long managed_pages = 0;
	unsigned long managed_highpages = 0;
	unsigned long free_highpages = 0;
	pg_data_t *pgdat = NODE_DATA(nid);

	for (zone_type = 0; zone_type < MAX_NR_ZONES; zone_type++)
		managed_pages += zone_managed_pages(&pgdat->node_zones[zone_type]);
	val->totalram = managed_pages;
	val->sharedram = node_page_state(pgdat, NR_SHMEM);
	val->freeram = sum_zone_node_page_state(nid, NR_FREE_PAGES);
#ifdef CONFIG_HIGHMEM
	for (zone_type = 0; zone_type < MAX_NR_ZONES; zone_type++) {
		struct zone *zone = &pgdat->node_zones[zone_type];

		if (is_highmem(zone)) {
			managed_highpages += zone_managed_pages(zone);
			free_highpages += zone_page_state(zone, NR_FREE_PAGES);
		}
	}
	val->totalhigh = managed_highpages;
	val->freehigh = free_highpages;
#else
	val->totalhigh = managed_highpages;
	val->freehigh = free_highpages;
#endif
	val->mem_unit = PAGE_SIZE;
}
#endif

/*
 * Determine whether the node should be displayed or not, depending on whether
 * SHOW_MEM_FILTER_NODES was passed to show_free_areas().
 */
static bool show_mem_node_skip(unsigned int flags, int nid, nodemask_t *nodemask)
{
	if (!(flags & SHOW_MEM_FILTER_NODES))
		return false;

	/*
	 * no node mask - aka implicit memory numa policy. Do not bother with
	 * the synchronization - read_mems_allowed_begin - because we do not
	 * have to be precise here.
	 */
	if (!nodemask)
		nodemask = &cpuset_current_mems_allowed;

	return !node_isset(nid, *nodemask);
}

#define K(x) ((x) << (PAGE_SHIFT-10))

static void show_migration_types(unsigned char type)
{
	static const char types[MIGRATE_TYPES] = {
		[MIGRATE_UNMOVABLE]	= 'U',
		[MIGRATE_MOVABLE]	= 'M',
		[MIGRATE_RECLAIMABLE]	= 'E',
		[MIGRATE_HIGHATOMIC]	= 'H',
#ifdef CONFIG_CMA
		[MIGRATE_CMA]		= 'C',
#endif
#ifdef CONFIG_MEMORY_ISOLATION
		[MIGRATE_ISOLATE]	= 'I',
#endif
	};
	char tmp[MIGRATE_TYPES + 1];
	char *p = tmp;
	int i;

	for (i = 0; i < MIGRATE_TYPES; i++) {
		if (type & (1 << i))
			*p++ = types[i];
	}

	*p = '\0';
	printk(KERN_CONT "(%s) ", tmp);
}

/*
 * Show free area list (used inside shift_scroll-lock stuff)
 * We also calculate the percentage fragmentation. We do this by counting the
 * memory on each free list with the exception of the first item on the list.
 *
 * Bits in @filter:
 * SHOW_MEM_FILTER_NODES: suppress nodes that are not allowed by current's
 *   cpuset.
 */
void show_free_areas(unsigned int filter, nodemask_t *nodemask)
{
	unsigned long free_pcp = 0;
	int cpu;
	struct zone *zone;
	pg_data_t *pgdat;

	for_each_populated_zone(zone) {
		if (show_mem_node_skip(filter, zone_to_nid(zone), nodemask))
			continue;

		for_each_online_cpu(cpu)
			free_pcp += per_cpu_ptr(zone->pageset, cpu)->pcp.count;
	}

	printk("active_anon:%lu inactive_anon:%lu isolated_anon:%lu\n"
		" active_file:%lu inactive_file:%lu isolated_file:%lu\n"
		" unevictable:%lu dirty:%lu writeback:%lu\n"
		" slab_reclaimable:%lu slab_unreclaimable:%lu\n"
		" mapped:%lu shmem:%lu pagetables:%lu bounce:%lu\n"
		" free:%lu free_pcp:%lu free_cma:%lu\n",
		global_node_page_state(NR_ACTIVE_ANON),
		global_node_page_state(NR_INACTIVE_ANON),
		global_node_page_state(NR_ISOLATED_ANON),
		global_node_page_state(NR_ACTIVE_FILE),
		global_node_page_state(NR_INACTIVE_FILE),
		global_node_page_state(NR_ISOLATED_FILE),
		global_node_page_state(NR_UNEVICTABLE),
		global_node_page_state(NR_FILE_DIRTY),
		global_node_page_state(NR_WRITEBACK),
		global_node_page_state_pages(NR_SLAB_RECLAIMABLE_B),
		global_node_page_state_pages(NR_SLAB_UNRECLAIMABLE_B),
		global_node_page_state(NR_FILE_MAPPED),
		global_node_page_state(NR_SHMEM),
		global_node_page_state(NR_PAGETABLE),
		global_zone_page_state(NR_BOUNCE),
		global_zone_page_state(NR_FREE_PAGES),
		free_pcp,
		global_zone_page_state(NR_FREE_CMA_PAGES));

	for_each_online_pgdat(pgdat) {
		if (show_mem_node_skip(filter, pgdat->node_id, nodemask))
			continue;

		printk("Node %d"
			" active_anon:%lukB"
			" inactive_anon:%lukB"
			" active_file:%lukB"
			" inactive_file:%lukB"
			" unevictable:%lukB"
			" isolated(anon):%lukB"
			" isolated(file):%lukB"
			" mapped:%lukB"
			" dirty:%lukB"
			" writeback:%lukB"
			" shmem:%lukB"
#ifdef CONFIG_TRANSPARENT_HUGEPAGE
			" shmem_thp: %lukB"
			" shmem_pmdmapped: %lukB"
			" anon_thp: %lukB"
#endif
			" writeback_tmp:%lukB"
			" kernel_stack:%lukB"
#ifdef CONFIG_SHADOW_CALL_STACK
			" shadow_call_stack:%lukB"
#endif
			" pagetables:%lukB"
			" all_unreclaimable? %s"
			"\n",
			pgdat->node_id,
			K(node_page_state(pgdat, NR_ACTIVE_ANON)),
			K(node_page_state(pgdat, NR_INACTIVE_ANON)),
			K(node_page_state(pgdat, NR_ACTIVE_FILE)),
			K(node_page_state(pgdat, NR_INACTIVE_FILE)),
			K(node_page_state(pgdat, NR_UNEVICTABLE)),
			K(node_page_state(pgdat, NR_ISOLATED_ANON)),
			K(node_page_state(pgdat, NR_ISOLATED_FILE)),
			K(node_page_state(pgdat, NR_FILE_MAPPED)),
			K(node_page_state(pgdat, NR_FILE_DIRTY)),
			K(node_page_state(pgdat, NR_WRITEBACK)),
			K(node_page_state(pgdat, NR_SHMEM)),
#ifdef CONFIG_TRANSPARENT_HUGEPAGE
			K(node_page_state(pgdat, NR_SHMEM_THPS)),
			K(node_page_state(pgdat, NR_SHMEM_PMDMAPPED)),
			K(node_page_state(pgdat, NR_ANON_THPS)),
#endif
			K(node_page_state(pgdat, NR_WRITEBACK_TEMP)),
			node_page_state(pgdat, NR_KERNEL_STACK_KB),
#ifdef CONFIG_SHADOW_CALL_STACK
			node_page_state(pgdat, NR_KERNEL_SCS_KB),
#endif
			K(node_page_state(pgdat, NR_PAGETABLE)),
			pgdat->kswapd_failures >= MAX_RECLAIM_RETRIES ?
				"yes" : "no");
	}

	for_each_populated_zone(zone) {
		int i;

		if (show_mem_node_skip(filter, zone_to_nid(zone), nodemask))
			continue;

		free_pcp = 0;
		for_each_online_cpu(cpu)
			free_pcp += per_cpu_ptr(zone->pageset, cpu)->pcp.count;

		show_node(zone);
		printk(KERN_CONT
			"%s"
			" free:%lukB"
			" min:%lukB"
			" low:%lukB"
			" high:%lukB"
			" reserved_highatomic:%luKB"
			" active_anon:%lukB"
			" inactive_anon:%lukB"
			" active_file:%lukB"
			" inactive_file:%lukB"
			" unevictable:%lukB"
			" writepending:%lukB"
			" present:%lukB"
			" managed:%lukB"
			" mlocked:%lukB"
			" bounce:%lukB"
			" free_pcp:%lukB"
			" local_pcp:%ukB"
			" free_cma:%lukB"
			"\n",
			zone->name,
			K(zone_page_state(zone, NR_FREE_PAGES)),
			K(min_wmark_pages(zone)),
			K(low_wmark_pages(zone)),
			K(high_wmark_pages(zone)),
			K(zone->nr_reserved_highatomic),
			K(zone_page_state(zone, NR_ZONE_ACTIVE_ANON)),
			K(zone_page_state(zone, NR_ZONE_INACTIVE_ANON)),
			K(zone_page_state(zone, NR_ZONE_ACTIVE_FILE)),
			K(zone_page_state(zone, NR_ZONE_INACTIVE_FILE)),
			K(zone_page_state(zone, NR_ZONE_UNEVICTABLE)),
			K(zone_page_state(zone, NR_ZONE_WRITE_PENDING)),
			K(zone->present_pages),
			K(zone_managed_pages(zone)),
			K(zone_page_state(zone, NR_MLOCK)),
			K(zone_page_state(zone, NR_BOUNCE)),
			K(free_pcp),
			K(this_cpu_read(zone->pageset->pcp.count)),
			K(zone_page_state(zone, NR_FREE_CMA_PAGES)));
		printk("lowmem_reserve[]:");
		for (i = 0; i < MAX_NR_ZONES; i++)
			printk(KERN_CONT " %ld", zone->lowmem_reserve[i]);
		printk(KERN_CONT "\n");
	}

	for_each_populated_zone(zone) {
		unsigned int order;
		unsigned long nr[MAX_ORDER], flags, total = 0;
		unsigned char types[MAX_ORDER];

		if (show_mem_node_skip(filter, zone_to_nid(zone), nodemask))
			continue;
		show_node(zone);
		printk(KERN_CONT "%s: ", zone->name);

		spin_lock_irqsave(&zone->lock, flags);
		for (order = 0; order < MAX_ORDER; order++) {
			struct free_area *area = &zone->free_area[order];
			int type;

			nr[order] = area->nr_free;
			total += nr[order] << order;

			types[order] = 0;
			for (type = 0; type < MIGRATE_TYPES; type++) {
				if (!free_area_empty(area, type))
					types[order] |= 1 << type;
			}
		}
		spin_unlock_irqrestore(&zone->lock, flags);
		for (order = 0; order < MAX_ORDER; order++) {
			printk(KERN_CONT "%lu*%lukB ",
			       nr[order], K(1UL) << order);
			if (nr[order])
				show_migration_types(types[order]);
		}
		printk(KERN_CONT "= %lukB\n", K(total));
	}

	hugetlb_show_meminfo();

	printk("%ld total pagecache pages\n", global_node_page_state(NR_FILE_PAGES));

	show_swap_cache_info();
}

static void zoneref_set_zone(struct zone *zone, struct zoneref *zoneref)
{
	zoneref->zone = zone;
	zoneref->zone_idx = zone_idx(zone);
}

/*
 * Builds allocation fallback zone lists.
 *
 * Add all populated zones of a node to the zonelist.
 */
static int build_zonerefs_node(pg_data_t *pgdat, struct zoneref *zonerefs)
{
	struct zone *zone;
	enum zone_type zone_type = MAX_NR_ZONES;
	int nr_zones = 0;

	do {
		zone_type--;
		zone = pgdat->node_zones + zone_type;
		if (managed_zone(zone)) {
			zoneref_set_zone(zone, &zonerefs[nr_zones++]);
			check_highest_zone(zone_type);
		}
	} while (zone_type);

	return nr_zones;
}

#ifdef CONFIG_NUMA

static int __parse_numa_zonelist_order(char *s)
{
	/*
	 * We used to support different zonlists modes but they turned
	 * out to be just not useful. Let's keep the warning in place
	 * if somebody still use the cmd line parameter so that we do
	 * not fail it silently
	 */
	if (!(*s == 'd' || *s == 'D' || *s == 'n' || *s == 'N')) {
		pr_warn("Ignoring unsupported numa_zonelist_order value:  %s\n", s);
		return -EINVAL;
	}
	return 0;
}

char numa_zonelist_order[] = "Node";

/*
 * sysctl handler for numa_zonelist_order
 */
int numa_zonelist_order_handler(struct ctl_table *table, int write,
		void *buffer, size_t *length, loff_t *ppos)
{
	if (write)
		return __parse_numa_zonelist_order(buffer);
	return proc_dostring(table, write, buffer, length, ppos);
}


#define MAX_NODE_LOAD (nr_online_nodes)
static int node_load[MAX_NUMNODES];

/**
 * find_next_best_node - find the next node that should appear in a given node's fallback list
 * @node: node whose fallback list we're appending
 * @used_node_mask: nodemask_t of already used nodes
 *
 * We use a number of factors to determine which is the next node that should
 * appear on a given node's fallback list.  The node should not have appeared
 * already in @node's fallback list, and it should be the next closest node
 * according to the distance array (which contains arbitrary distance values
 * from each node to each node in the system), and should also prefer nodes
 * with no CPUs, since presumably they'll have very little allocation pressure
 * on them otherwise.
 *
 * Return: node id of the found node or %NUMA_NO_NODE if no node is found.
 */
static int find_next_best_node(int node, nodemask_t *used_node_mask)
{
	int n, val;
	int min_val = INT_MAX;
	int best_node = NUMA_NO_NODE;

	/* Use the local node if we haven't already */
	if (!node_isset(node, *used_node_mask)) {
		node_set(node, *used_node_mask);
		return node;
	}

	for_each_node_state(n, N_MEMORY) {

		/* Don't want a node to appear more than once */
		if (node_isset(n, *used_node_mask))
			continue;

		/* Use the distance array to find the distance */
		val = node_distance(node, n);

		/* Penalize nodes under us ("prefer the next node") */
		val += (n < node);

		/* Give preference to headless and unused nodes */
		if (!cpumask_empty(cpumask_of_node(n)))
			val += PENALTY_FOR_NODE_WITH_CPUS;

		/* Slight preference for less loaded node */
		val *= (MAX_NODE_LOAD*MAX_NUMNODES);
		val += node_load[n];

		if (val < min_val) {
			min_val = val;
			best_node = n;
		}
	}

	if (best_node >= 0)
		node_set(best_node, *used_node_mask);

	return best_node;
}


/*
 * Build zonelists ordered by node and zones within node.
 * This results in maximum locality--normal zone overflows into local
 * DMA zone, if any--but risks exhausting DMA zone.
 */
static void build_zonelists_in_node_order(pg_data_t *pgdat, int *node_order,
		unsigned nr_nodes)
{
	struct zoneref *zonerefs;
	int i;

	zonerefs = pgdat->node_zonelists[ZONELIST_FALLBACK]._zonerefs;

	for (i = 0; i < nr_nodes; i++) {
		int nr_zones;

		pg_data_t *node = NODE_DATA(node_order[i]);

		nr_zones = build_zonerefs_node(node, zonerefs);
		zonerefs += nr_zones;
	}
	zonerefs->zone = NULL;
	zonerefs->zone_idx = 0;
}

/*
 * Build gfp_thisnode zonelists
 */
static void build_thisnode_zonelists(pg_data_t *pgdat)
{
	struct zoneref *zonerefs;
	int nr_zones;

	zonerefs = pgdat->node_zonelists[ZONELIST_NOFALLBACK]._zonerefs;
	nr_zones = build_zonerefs_node(pgdat, zonerefs);
	zonerefs += nr_zones;
	zonerefs->zone = NULL;
	zonerefs->zone_idx = 0;
}

/*
 * Build zonelists ordered by zone and nodes within zones.
 * This results in conserving DMA zone[s] until all Normal memory is
 * exhausted, but results in overflowing to remote node while memory
 * may still exist in local DMA zone.
 */

static void build_zonelists(pg_data_t *pgdat)
{
	static int node_order[MAX_NUMNODES];
	int node, load, nr_nodes = 0;
	nodemask_t used_mask = NODE_MASK_NONE;
	int local_node, prev_node;

	/* NUMA-aware ordering of nodes */
	local_node = pgdat->node_id;
	load = nr_online_nodes;
	prev_node = local_node;

	memset(node_order, 0, sizeof(node_order));
	while ((node = find_next_best_node(local_node, &used_mask)) >= 0) {
		/*
		 * We don't want to pressure a particular node.
		 * So adding penalty to the first node in same
		 * distance group to make it round-robin.
		 */
		if (node_distance(local_node, node) !=
		    node_distance(local_node, prev_node))
			node_load[node] = load;

		node_order[nr_nodes++] = node;
		prev_node = node;
		load--;
	}

	build_zonelists_in_node_order(pgdat, node_order, nr_nodes);
	build_thisnode_zonelists(pgdat);
}

#ifdef CONFIG_HAVE_MEMORYLESS_NODES
/*
 * Return node id of node used for "local" allocations.
 * I.e., first node id of first zone in arg node's generic zonelist.
 * Used for initializing percpu 'numa_mem', which is used primarily
 * for kernel allocations, so use GFP_KERNEL flags to locate zonelist.
 */
int local_memory_node(int node)
{
	struct zoneref *z;

	z = first_zones_zonelist(node_zonelist(node, GFP_KERNEL),
				   gfp_zone(GFP_KERNEL),
				   NULL);
	return zone_to_nid(z->zone);
}
#endif

static void setup_min_unmapped_ratio(void);
static void setup_min_slab_ratio(void);
#else	/* CONFIG_NUMA */

static void build_zonelists(pg_data_t *pgdat)
{
	int node, local_node;
	struct zoneref *zonerefs;
	int nr_zones;

	local_node = pgdat->node_id;

	zonerefs = pgdat->node_zonelists[ZONELIST_FALLBACK]._zonerefs;
	nr_zones = build_zonerefs_node(pgdat, zonerefs);
	zonerefs += nr_zones;

	/*
	 * Now we build the zonelist so that it contains the zones
	 * of all the other nodes.
	 * We don't want to pressure a particular node, so when
	 * building the zones for node N, we make sure that the
	 * zones coming right after the local ones are those from
	 * node N+1 (modulo N)
	 */
	for (node = local_node + 1; node < MAX_NUMNODES; node++) {
		if (!node_online(node))
			continue;
		nr_zones = build_zonerefs_node(NODE_DATA(node), zonerefs);
		zonerefs += nr_zones;
	}
	for (node = 0; node < local_node; node++) {
		if (!node_online(node))
			continue;
		nr_zones = build_zonerefs_node(NODE_DATA(node), zonerefs);
		zonerefs += nr_zones;
	}

	zonerefs->zone = NULL;
	zonerefs->zone_idx = 0;
}

#endif	/* CONFIG_NUMA */

/*
 * Boot pageset table. One per cpu which is going to be used for all
 * zones and all nodes. The parameters will be set in such a way
 * that an item put on a list will immediately be handed over to
 * the buddy list. This is safe since pageset manipulation is done
 * with interrupts disabled.
 *
 * The boot_pagesets must be kept even after bootup is complete for
 * unused processors and/or zones. They do play a role for bootstrapping
 * hotplugged processors.
 *
 * zoneinfo_show() and maybe other functions do
 * not check if the processor is online before following the pageset pointer.
 * Other parts of the kernel may not check if the zone is available.
 */
static void pageset_init(struct per_cpu_pageset *p);
/* These effectively disable the pcplists in the boot pageset completely */
#define BOOT_PAGESET_HIGH	0
#define BOOT_PAGESET_BATCH	1
static DEFINE_PER_CPU(struct per_cpu_pageset, boot_pageset);
static DEFINE_PER_CPU(struct per_cpu_nodestat, boot_nodestats);

static void __build_all_zonelists(void *data)
{
	int nid;
	int __maybe_unused cpu;
	pg_data_t *self = data;
	static DEFINE_SPINLOCK(lock);

	spin_lock(&lock);

#ifdef CONFIG_NUMA
	memset(node_load, 0, sizeof(node_load));
#endif

	/*
	 * This node is hotadded and no memory is yet present.   So just
	 * building zonelists is fine - no need to touch other nodes.
	 */
	if (self && !node_online(self->node_id)) {
		build_zonelists(self);
	} else {
		for_each_online_node(nid) {
			pg_data_t *pgdat = NODE_DATA(nid);

			build_zonelists(pgdat);
		}

#ifdef CONFIG_HAVE_MEMORYLESS_NODES
		/*
		 * We now know the "local memory node" for each node--
		 * i.e., the node of the first zone in the generic zonelist.
		 * Set up numa_mem percpu variable for on-line cpus.  During
		 * boot, only the boot cpu should be on-line;  we'll init the
		 * secondary cpus' numa_mem as they come on-line.  During
		 * node/memory hotplug, we'll fixup all on-line cpus.
		 */
		for_each_online_cpu(cpu)
			set_cpu_numa_mem(cpu, local_memory_node(cpu_to_node(cpu)));
#endif
	}

	spin_unlock(&lock);
}

static noinline void __init
build_all_zonelists_init(void)
{
	int cpu;

	__build_all_zonelists(NULL);

	/*
	 * Initialize the boot_pagesets that are going to be used
	 * for bootstrapping processors. The real pagesets for
	 * each zone will be allocated later when the per cpu
	 * allocator is available.
	 *
	 * boot_pagesets are used also for bootstrapping offline
	 * cpus if the system is already booted because the pagesets
	 * are needed to initialize allocators on a specific cpu too.
	 * F.e. the percpu allocator needs the page allocator which
	 * needs the percpu allocator in order to allocate its pagesets
	 * (a chicken-egg dilemma).
	 */
	for_each_possible_cpu(cpu)
		pageset_init(&per_cpu(boot_pageset, cpu));

	mminit_verify_zonelist();
	cpuset_init_current_mems_allowed();
}

/*
 * unless system_state == SYSTEM_BOOTING.
 *
 * __ref due to call of __init annotated helper build_all_zonelists_init
 * [protected by SYSTEM_BOOTING].
 */
void __ref build_all_zonelists(pg_data_t *pgdat)
{
	unsigned long vm_total_pages;

	if (system_state == SYSTEM_BOOTING) {
		build_all_zonelists_init();
	} else {
		__build_all_zonelists(pgdat);
		/* cpuset refresh routine should be here */
	}
	/* Get the number of free pages beyond high watermark in all zones. */
	vm_total_pages = nr_free_zone_pages(gfp_zone(GFP_HIGHUSER_MOVABLE));
	/*
	 * Disable grouping by mobility if the number of pages in the
	 * system is too low to allow the mechanism to work. It would be
	 * more accurate, but expensive to check per-zone. This check is
	 * made on memory-hotadd so a system can start with mobility
	 * disabled and enable it later
	 */
	if (vm_total_pages < (pageblock_nr_pages * MIGRATE_TYPES))
		page_group_by_mobility_disabled = 1;
	else
		page_group_by_mobility_disabled = 0;

	pr_info("Built %u zonelists, mobility grouping %s.  Total pages: %ld\n",
		nr_online_nodes,
		page_group_by_mobility_disabled ? "off" : "on",
		vm_total_pages);
#ifdef CONFIG_NUMA
	pr_info("Policy zone: %s\n", zone_names[policy_zone]);
#endif
}

/* If zone is ZONE_MOVABLE but memory is mirrored, it is an overlapped init */
static bool __meminit
overlap_memmap_init(unsigned long zone, unsigned long *pfn)
{
	static struct memblock_region *r;

	if (mirrored_kernelcore && zone == ZONE_MOVABLE) {
		if (!r || *pfn >= memblock_region_memory_end_pfn(r)) {
			for_each_mem_region(r) {
				if (*pfn < memblock_region_memory_end_pfn(r))
					break;
			}
		}
		if (*pfn >= memblock_region_memory_base_pfn(r) &&
		    memblock_is_mirror(r)) {
			*pfn = memblock_region_memory_end_pfn(r);
			return true;
		}
	}
	return false;
}

/*
 * Initially all pages are reserved - free ones are freed
 * up by memblock_free_all() once the early boot process is
 * done. Non-atomic initialization, single-pass.
 *
 * All aligned pageblocks are initialized to the specified migratetype
 * (usually MIGRATE_MOVABLE). Besides setting the migratetype, no related
 * zone stats (e.g., nr_isolate_pageblock) are touched.
 */
void __meminit memmap_init_range(unsigned long size, int nid, unsigned long zone,
		unsigned long start_pfn, unsigned long zone_end_pfn,
		enum meminit_context context,
		struct vmem_altmap *altmap, int migratetype)
{
	unsigned long pfn, end_pfn = start_pfn + size;
	struct page *page;

	if (highest_memmap_pfn < end_pfn - 1)
		highest_memmap_pfn = end_pfn - 1;

#ifdef CONFIG_ZONE_DEVICE
	/*
	 * Honor reservation requested by the driver for this ZONE_DEVICE
	 * memory. We limit the total number of pages to initialize to just
	 * those that might contain the memory mapping. We will defer the
	 * ZONE_DEVICE page initialization until after we have released
	 * the hotplug lock.
	 */
	if (zone == ZONE_DEVICE) {
		if (!altmap)
			return;

		if (start_pfn == altmap->base_pfn)
			start_pfn += altmap->reserve;
		end_pfn = altmap->base_pfn + vmem_altmap_offset(altmap);
	}
#endif

	for (pfn = start_pfn; pfn < end_pfn; ) {
		/*
		 * There can be holes in boot-time mem_map[]s handed to this
		 * function.  They do not exist on hotplugged memory.
		 */
		if (context == MEMINIT_EARLY) {
			if (overlap_memmap_init(zone, &pfn))
				continue;
			if (defer_init(nid, pfn, zone_end_pfn))
				break;
		}

		page = pfn_to_page(pfn);
		__init_single_page(page, pfn, zone, nid);
		if (context == MEMINIT_HOTPLUG)
			__SetPageReserved(page);

		/*
		 * Usually, we want to mark the pageblock MIGRATE_MOVABLE,
		 * such that unmovable allocations won't be scattered all
		 * over the place during system boot.
		 */
		if (IS_ALIGNED(pfn, pageblock_nr_pages)) {
			set_pageblock_migratetype(page, migratetype);
			cond_resched();
		}
		pfn++;
	}
}

#ifdef CONFIG_ZONE_DEVICE
void __ref memmap_init_zone_device(struct zone *zone,
				   unsigned long start_pfn,
				   unsigned long nr_pages,
				   struct dev_pagemap *pgmap)
{
	unsigned long pfn, end_pfn = start_pfn + nr_pages;
	struct pglist_data *pgdat = zone->zone_pgdat;
	struct vmem_altmap *altmap = pgmap_altmap(pgmap);
	unsigned long zone_idx = zone_idx(zone);
	unsigned long start = jiffies;
	int nid = pgdat->node_id;

	if (WARN_ON_ONCE(!pgmap || zone_idx(zone) != ZONE_DEVICE))
		return;

	/*
	 * The call to memmap_init_zone should have already taken care
	 * of the pages reserved for the memmap, so we can just jump to
	 * the end of that region and start processing the device pages.
	 */
	if (altmap) {
		start_pfn = altmap->base_pfn + vmem_altmap_offset(altmap);
		nr_pages = end_pfn - start_pfn;
	}

	for (pfn = start_pfn; pfn < end_pfn; pfn++) {
		struct page *page = pfn_to_page(pfn);

		__init_single_page(page, pfn, zone_idx, nid);

		/*
		 * Mark page reserved as it will need to wait for onlining
		 * phase for it to be fully associated with a zone.
		 *
		 * We can use the non-atomic __set_bit operation for setting
		 * the flag as we are still initializing the pages.
		 */
		__SetPageReserved(page);

		/*
		 * ZONE_DEVICE pages union ->lru with a ->pgmap back pointer
		 * and zone_device_data.  It is a bug if a ZONE_DEVICE page is
		 * ever freed or placed on a driver-private list.
		 */
		page->pgmap = pgmap;
		page->zone_device_data = NULL;

		/*
		 * Mark the block movable so that blocks are reserved for
		 * movable at startup. This will force kernel allocations
		 * to reserve their blocks rather than leaking throughout
		 * the address space during boot when many long-lived
		 * kernel allocations are made.
		 *
		 * Please note that MEMINIT_HOTPLUG path doesn't clear memmap
		 * because this is done early in section_activate()
		 */
		if (IS_ALIGNED(pfn, pageblock_nr_pages)) {
			set_pageblock_migratetype(page, MIGRATE_MOVABLE);
			cond_resched();
		}
	}

	pr_info("%s initialised %lu pages in %ums\n", __func__,
		nr_pages, jiffies_to_msecs(jiffies - start));
}

#endif
static void __meminit zone_init_free_lists(struct zone *zone)
{
	unsigned int order, t;
	for_each_migratetype_order(order, t) {
		INIT_LIST_HEAD(&zone->free_area[order].free_list[t]);
		zone->free_area[order].nr_free = 0;
	}
}

<<<<<<< HEAD
void __meminit __weak memmap_init_zone(struct zone *zone)
{
	unsigned long zone_start_pfn = zone->zone_start_pfn;
	unsigned long zone_end_pfn = zone_start_pfn + zone->spanned_pages;
	int i, nid = zone_to_nid(zone), zone_id = zone_idx(zone);
	unsigned long start_pfn, end_pfn;
=======
#if !defined(CONFIG_FLAT_NODE_MEM_MAP)
/*
 * Only struct pages that correspond to ranges defined by memblock.memory
 * are zeroed and initialized by going through __init_single_page() during
 * memmap_init_zone().
 *
 * But, there could be struct pages that correspond to holes in
 * memblock.memory. This can happen because of the following reasons:
 * - physical memory bank size is not necessarily the exact multiple of the
 *   arbitrary section size
 * - early reserved memory may not be listed in memblock.memory
 * - memory layouts defined with memmap= kernel parameter may not align
 *   nicely with memmap sections
 *
 * Explicitly initialize those struct pages so that:
 * - PG_Reserved is set
 * - zone and node links point to zone and node that span the page if the
 *   hole is in the middle of a zone
 * - zone and node links point to adjacent zone/node if the hole falls on
 *   the zone boundary; the pages in such holes will be prepended to the
 *   zone/node above the hole except for the trailing pages in the last
 *   section that will be appended to the zone/node below.
 */
static u64 __meminit init_unavailable_range(unsigned long spfn,
					    unsigned long epfn,
					    int zone, int node)
{
	unsigned long pfn;
	u64 pgcnt = 0;

	for (pfn = spfn; pfn < epfn; pfn++) {
		if (!pfn_valid(ALIGN_DOWN(pfn, pageblock_nr_pages))) {
			pfn = ALIGN_DOWN(pfn, pageblock_nr_pages)
				+ pageblock_nr_pages - 1;
			continue;
		}
		__init_single_page(pfn_to_page(pfn), pfn, zone, node);
		__SetPageReserved(pfn_to_page(pfn));
		pgcnt++;
	}

	return pgcnt;
}
#else
static inline u64 init_unavailable_range(unsigned long spfn, unsigned long epfn,
					 int zone, int node)
{
	return 0;
}
#endif

void __meminit __weak memmap_init_zone(struct zone *zone)
{
	unsigned long zone_start_pfn = zone->zone_start_pfn;
	unsigned long zone_end_pfn = zone_start_pfn + zone->spanned_pages;
	int i, nid = zone_to_nid(zone), zone_id = zone_idx(zone);
	static unsigned long hole_pfn;
	unsigned long start_pfn, end_pfn;
	u64 pgcnt = 0;
>>>>>>> 6be388f4

	for_each_mem_pfn_range(i, nid, &start_pfn, &end_pfn, NULL) {
		start_pfn = clamp(start_pfn, zone_start_pfn, zone_end_pfn);
		end_pfn = clamp(end_pfn, zone_start_pfn, zone_end_pfn);

		if (end_pfn > start_pfn)
			memmap_init_range(end_pfn - start_pfn, nid,
					zone_id, start_pfn, zone_end_pfn,
					MEMINIT_EARLY, NULL, MIGRATE_MOVABLE);
<<<<<<< HEAD
=======

		if (hole_pfn < start_pfn)
			pgcnt += init_unavailable_range(hole_pfn, start_pfn,
							zone_id, nid);
		hole_pfn = end_pfn;
>>>>>>> 6be388f4
	}

#ifdef CONFIG_SPARSEMEM
	/*
	 * Initialize the hole in the range [zone_end_pfn, section_end].
	 * If zone boundary falls in the middle of a section, this hole
	 * will be re-initialized during the call to this function for the
	 * higher zone.
	 */
	end_pfn = round_up(zone_end_pfn, PAGES_PER_SECTION);
	if (hole_pfn < end_pfn)
		pgcnt += init_unavailable_range(hole_pfn, end_pfn,
						zone_id, nid);
#endif

	if (pgcnt)
		pr_info("  %s zone: %llu pages in unavailable ranges\n",
			zone->name, pgcnt);
}

static int zone_batchsize(struct zone *zone)
{
#ifdef CONFIG_MMU
	int batch;

	/*
	 * The per-cpu-pages pools are set to around 1000th of the
	 * size of the zone.
	 */
	batch = zone_managed_pages(zone) / 1024;
	/* But no more than a meg. */
	if (batch * PAGE_SIZE > 1024 * 1024)
		batch = (1024 * 1024) / PAGE_SIZE;
	batch /= 4;		/* We effectively *= 4 below */
	if (batch < 1)
		batch = 1;

	/*
	 * Clamp the batch to a 2^n - 1 value. Having a power
	 * of 2 value was found to be more likely to have
	 * suboptimal cache aliasing properties in some cases.
	 *
	 * For example if 2 tasks are alternately allocating
	 * batches of pages, one task can end up with a lot
	 * of pages of one half of the possible page colors
	 * and the other with pages of the other colors.
	 */
	batch = rounddown_pow_of_two(batch + batch/2) - 1;

	return batch;

#else
	/* The deferral and batching of frees should be suppressed under NOMMU
	 * conditions.
	 *
	 * The problem is that NOMMU needs to be able to allocate large chunks
	 * of contiguous memory as there's no hardware page translation to
	 * assemble apparent contiguous memory from discontiguous pages.
	 *
	 * Queueing large contiguous runs of pages for batching, however,
	 * causes the pages to actually be freed in smaller chunks.  As there
	 * can be a significant delay between the individual batches being
	 * recycled, this leads to the once large chunks of space being
	 * fragmented and becoming unavailable for high-order allocations.
	 */
	return 0;
#endif
}

/*
 * pcp->high and pcp->batch values are related and generally batch is lower
 * than high. They are also related to pcp->count such that count is lower
 * than high, and as soon as it reaches high, the pcplist is flushed.
 *
 * However, guaranteeing these relations at all times would require e.g. write
 * barriers here but also careful usage of read barriers at the read side, and
 * thus be prone to error and bad for performance. Thus the update only prevents
 * store tearing. Any new users of pcp->batch and pcp->high should ensure they
 * can cope with those fields changing asynchronously, and fully trust only the
 * pcp->count field on the local CPU with interrupts disabled.
 *
 * mutex_is_locked(&pcp_batch_high_lock) required when calling this function
 * outside of boot time (or some other assurance that no concurrent updaters
 * exist).
 */
static void pageset_update(struct per_cpu_pages *pcp, unsigned long high,
		unsigned long batch)
{
	WRITE_ONCE(pcp->batch, batch);
	WRITE_ONCE(pcp->high, high);
}

static void pageset_init(struct per_cpu_pageset *p)
{
	struct per_cpu_pages *pcp;
	int migratetype;

	memset(p, 0, sizeof(*p));

	pcp = &p->pcp;
	for (migratetype = 0; migratetype < MIGRATE_PCPTYPES; migratetype++)
		INIT_LIST_HEAD(&pcp->lists[migratetype]);

	/*
	 * Set batch and high values safe for a boot pageset. A true percpu
	 * pageset's initialization will update them subsequently. Here we don't
	 * need to be as careful as pageset_update() as nobody can access the
	 * pageset yet.
	 */
	pcp->high = BOOT_PAGESET_HIGH;
	pcp->batch = BOOT_PAGESET_BATCH;
}

static void __zone_set_pageset_high_and_batch(struct zone *zone, unsigned long high,
		unsigned long batch)
{
	struct per_cpu_pageset *p;
	int cpu;

	for_each_possible_cpu(cpu) {
		p = per_cpu_ptr(zone->pageset, cpu);
		pageset_update(&p->pcp, high, batch);
	}
}

/*
 * Calculate and set new high and batch values for all per-cpu pagesets of a
 * zone, based on the zone's size and the percpu_pagelist_fraction sysctl.
 */
static void zone_set_pageset_high_and_batch(struct zone *zone)
{
	unsigned long new_high, new_batch;

	if (percpu_pagelist_fraction) {
		new_high = zone_managed_pages(zone) / percpu_pagelist_fraction;
		new_batch = max(1UL, new_high / 4);
		if ((new_high / 4) > (PAGE_SHIFT * 8))
			new_batch = PAGE_SHIFT * 8;
	} else {
		new_batch = zone_batchsize(zone);
		new_high = 6 * new_batch;
		new_batch = max(1UL, 1 * new_batch);
	}

	if (zone->pageset_high == new_high &&
	    zone->pageset_batch == new_batch)
		return;

	zone->pageset_high = new_high;
	zone->pageset_batch = new_batch;

	__zone_set_pageset_high_and_batch(zone, new_high, new_batch);
}

void __meminit setup_zone_pageset(struct zone *zone)
{
	struct per_cpu_pageset *p;
	int cpu;

	zone->pageset = alloc_percpu(struct per_cpu_pageset);
	for_each_possible_cpu(cpu) {
		p = per_cpu_ptr(zone->pageset, cpu);
		pageset_init(p);
	}

	zone_set_pageset_high_and_batch(zone);
}

/*
 * Allocate per cpu pagesets and initialize them.
 * Before this call only boot pagesets were available.
 */
void __init setup_per_cpu_pageset(void)
{
	struct pglist_data *pgdat;
	struct zone *zone;
	int __maybe_unused cpu;

	for_each_populated_zone(zone)
		setup_zone_pageset(zone);

#ifdef CONFIG_NUMA
	/*
	 * Unpopulated zones continue using the boot pagesets.
	 * The numa stats for these pagesets need to be reset.
	 * Otherwise, they will end up skewing the stats of
	 * the nodes these zones are associated with.
	 */
	for_each_possible_cpu(cpu) {
		struct per_cpu_pageset *pcp = &per_cpu(boot_pageset, cpu);
		memset(pcp->vm_numa_stat_diff, 0,
		       sizeof(pcp->vm_numa_stat_diff));
	}
#endif

	for_each_online_pgdat(pgdat)
		pgdat->per_cpu_nodestats =
			alloc_percpu(struct per_cpu_nodestat);
}

static __meminit void zone_pcp_init(struct zone *zone)
{
	/*
	 * per cpu subsystem is not up at this point. The following code
	 * relies on the ability of the linker to provide the
	 * offset of a (static) per cpu variable into the per cpu area.
	 */
	zone->pageset = &boot_pageset;
	zone->pageset_high = BOOT_PAGESET_HIGH;
	zone->pageset_batch = BOOT_PAGESET_BATCH;

	if (populated_zone(zone))
		printk(KERN_DEBUG "  %s zone: %lu pages, LIFO batch:%u\n",
			zone->name, zone->present_pages,
					 zone_batchsize(zone));
}

void __meminit init_currently_empty_zone(struct zone *zone,
					unsigned long zone_start_pfn,
					unsigned long size)
{
	struct pglist_data *pgdat = zone->zone_pgdat;
	int zone_idx = zone_idx(zone) + 1;

	if (zone_idx > pgdat->nr_zones)
		pgdat->nr_zones = zone_idx;

	zone->zone_start_pfn = zone_start_pfn;

	mminit_dprintk(MMINIT_TRACE, "memmap_init",
			"Initialising map node %d zone %lu pfns %lu -> %lu\n",
			pgdat->node_id,
			(unsigned long)zone_idx(zone),
			zone_start_pfn, (zone_start_pfn + size));

	zone_init_free_lists(zone);
	zone->initialized = 1;
}

/**
 * get_pfn_range_for_nid - Return the start and end page frames for a node
 * @nid: The nid to return the range for. If MAX_NUMNODES, the min and max PFN are returned.
 * @start_pfn: Passed by reference. On return, it will have the node start_pfn.
 * @end_pfn: Passed by reference. On return, it will have the node end_pfn.
 *
 * It returns the start and end page frame of a node based on information
 * provided by memblock_set_node(). If called for a node
 * with no available memory, a warning is printed and the start and end
 * PFNs will be 0.
 */
void __init get_pfn_range_for_nid(unsigned int nid,
			unsigned long *start_pfn, unsigned long *end_pfn)
{
	unsigned long this_start_pfn, this_end_pfn;
	int i;

	*start_pfn = -1UL;
	*end_pfn = 0;

	for_each_mem_pfn_range(i, nid, &this_start_pfn, &this_end_pfn, NULL) {
		*start_pfn = min(*start_pfn, this_start_pfn);
		*end_pfn = max(*end_pfn, this_end_pfn);
	}

	if (*start_pfn == -1UL)
		*start_pfn = 0;
}

/*
 * This finds a zone that can be used for ZONE_MOVABLE pages. The
 * assumption is made that zones within a node are ordered in monotonic
 * increasing memory addresses so that the "highest" populated zone is used
 */
static void __init find_usable_zone_for_movable(void)
{
	int zone_index;
	for (zone_index = MAX_NR_ZONES - 1; zone_index >= 0; zone_index--) {
		if (zone_index == ZONE_MOVABLE)
			continue;

		if (arch_zone_highest_possible_pfn[zone_index] >
				arch_zone_lowest_possible_pfn[zone_index])
			break;
	}

	VM_BUG_ON(zone_index == -1);
	movable_zone = zone_index;
}

/*
 * The zone ranges provided by the architecture do not include ZONE_MOVABLE
 * because it is sized independent of architecture. Unlike the other zones,
 * the starting point for ZONE_MOVABLE is not fixed. It may be different
 * in each node depending on the size of each node and how evenly kernelcore
 * is distributed. This helper function adjusts the zone ranges
 * provided by the architecture for a given node by using the end of the
 * highest usable zone for ZONE_MOVABLE. This preserves the assumption that
 * zones within a node are in order of monotonic increases memory addresses
 */
static void __init adjust_zone_range_for_zone_movable(int nid,
					unsigned long zone_type,
					unsigned long node_start_pfn,
					unsigned long node_end_pfn,
					unsigned long *zone_start_pfn,
					unsigned long *zone_end_pfn)
{
	/* Only adjust if ZONE_MOVABLE is on this node */
	if (zone_movable_pfn[nid]) {
		/* Size ZONE_MOVABLE */
		if (zone_type == ZONE_MOVABLE) {
			*zone_start_pfn = zone_movable_pfn[nid];
			*zone_end_pfn = min(node_end_pfn,
				arch_zone_highest_possible_pfn[movable_zone]);

		/* Adjust for ZONE_MOVABLE starting within this range */
		} else if (!mirrored_kernelcore &&
			*zone_start_pfn < zone_movable_pfn[nid] &&
			*zone_end_pfn > zone_movable_pfn[nid]) {
			*zone_end_pfn = zone_movable_pfn[nid];

		/* Check if this whole range is within ZONE_MOVABLE */
		} else if (*zone_start_pfn >= zone_movable_pfn[nid])
			*zone_start_pfn = *zone_end_pfn;
	}
}

/*
 * Return the number of pages a zone spans in a node, including holes
 * present_pages = zone_spanned_pages_in_node() - zone_absent_pages_in_node()
 */
static unsigned long __init zone_spanned_pages_in_node(int nid,
					unsigned long zone_type,
					unsigned long node_start_pfn,
					unsigned long node_end_pfn,
					unsigned long *zone_start_pfn,
					unsigned long *zone_end_pfn)
{
	unsigned long zone_low = arch_zone_lowest_possible_pfn[zone_type];
	unsigned long zone_high = arch_zone_highest_possible_pfn[zone_type];
	/* When hotadd a new node from cpu_up(), the node should be empty */
	if (!node_start_pfn && !node_end_pfn)
		return 0;

	/* Get the start and end of the zone */
	*zone_start_pfn = clamp(node_start_pfn, zone_low, zone_high);
	*zone_end_pfn = clamp(node_end_pfn, zone_low, zone_high);
	adjust_zone_range_for_zone_movable(nid, zone_type,
				node_start_pfn, node_end_pfn,
				zone_start_pfn, zone_end_pfn);

	/* Check that this node has pages within the zone's required range */
	if (*zone_end_pfn < node_start_pfn || *zone_start_pfn > node_end_pfn)
		return 0;

	/* Move the zone boundaries inside the node if necessary */
	*zone_end_pfn = min(*zone_end_pfn, node_end_pfn);
	*zone_start_pfn = max(*zone_start_pfn, node_start_pfn);

	/* Return the spanned pages */
	return *zone_end_pfn - *zone_start_pfn;
}

/*
 * Return the number of holes in a range on a node. If nid is MAX_NUMNODES,
 * then all holes in the requested range will be accounted for.
 */
unsigned long __init __absent_pages_in_range(int nid,
				unsigned long range_start_pfn,
				unsigned long range_end_pfn)
{
	unsigned long nr_absent = range_end_pfn - range_start_pfn;
	unsigned long start_pfn, end_pfn;
	int i;

	for_each_mem_pfn_range(i, nid, &start_pfn, &end_pfn, NULL) {
		start_pfn = clamp(start_pfn, range_start_pfn, range_end_pfn);
		end_pfn = clamp(end_pfn, range_start_pfn, range_end_pfn);
		nr_absent -= end_pfn - start_pfn;
	}
	return nr_absent;
}

/**
 * absent_pages_in_range - Return number of page frames in holes within a range
 * @start_pfn: The start PFN to start searching for holes
 * @end_pfn: The end PFN to stop searching for holes
 *
 * Return: the number of pages frames in memory holes within a range.
 */
unsigned long __init absent_pages_in_range(unsigned long start_pfn,
							unsigned long end_pfn)
{
	return __absent_pages_in_range(MAX_NUMNODES, start_pfn, end_pfn);
}

/* Return the number of page frames in holes in a zone on a node */
static unsigned long __init zone_absent_pages_in_node(int nid,
					unsigned long zone_type,
					unsigned long node_start_pfn,
					unsigned long node_end_pfn)
{
	unsigned long zone_low = arch_zone_lowest_possible_pfn[zone_type];
	unsigned long zone_high = arch_zone_highest_possible_pfn[zone_type];
	unsigned long zone_start_pfn, zone_end_pfn;
	unsigned long nr_absent;

	/* When hotadd a new node from cpu_up(), the node should be empty */
	if (!node_start_pfn && !node_end_pfn)
		return 0;

	zone_start_pfn = clamp(node_start_pfn, zone_low, zone_high);
	zone_end_pfn = clamp(node_end_pfn, zone_low, zone_high);

	adjust_zone_range_for_zone_movable(nid, zone_type,
			node_start_pfn, node_end_pfn,
			&zone_start_pfn, &zone_end_pfn);
	nr_absent = __absent_pages_in_range(nid, zone_start_pfn, zone_end_pfn);

	/*
	 * ZONE_MOVABLE handling.
	 * Treat pages to be ZONE_MOVABLE in ZONE_NORMAL as absent pages
	 * and vice versa.
	 */
	if (mirrored_kernelcore && zone_movable_pfn[nid]) {
		unsigned long start_pfn, end_pfn;
		struct memblock_region *r;

		for_each_mem_region(r) {
			start_pfn = clamp(memblock_region_memory_base_pfn(r),
					  zone_start_pfn, zone_end_pfn);
			end_pfn = clamp(memblock_region_memory_end_pfn(r),
					zone_start_pfn, zone_end_pfn);

			if (zone_type == ZONE_MOVABLE &&
			    memblock_is_mirror(r))
				nr_absent += end_pfn - start_pfn;

			if (zone_type == ZONE_NORMAL &&
			    !memblock_is_mirror(r))
				nr_absent += end_pfn - start_pfn;
		}
	}

	return nr_absent;
}

static void __init calculate_node_totalpages(struct pglist_data *pgdat,
						unsigned long node_start_pfn,
						unsigned long node_end_pfn)
{
	unsigned long realtotalpages = 0, totalpages = 0;
	enum zone_type i;

	for (i = 0; i < MAX_NR_ZONES; i++) {
		struct zone *zone = pgdat->node_zones + i;
		unsigned long zone_start_pfn, zone_end_pfn;
		unsigned long spanned, absent;
		unsigned long size, real_size;

		spanned = zone_spanned_pages_in_node(pgdat->node_id, i,
						     node_start_pfn,
						     node_end_pfn,
						     &zone_start_pfn,
						     &zone_end_pfn);
		absent = zone_absent_pages_in_node(pgdat->node_id, i,
						   node_start_pfn,
						   node_end_pfn);

		size = spanned;
		real_size = size - absent;

		if (size)
			zone->zone_start_pfn = zone_start_pfn;
		else
			zone->zone_start_pfn = 0;
		zone->spanned_pages = size;
		zone->present_pages = real_size;

		totalpages += size;
		realtotalpages += real_size;
	}

	pgdat->node_spanned_pages = totalpages;
	pgdat->node_present_pages = realtotalpages;
	printk(KERN_DEBUG "On node %d totalpages: %lu\n", pgdat->node_id,
							realtotalpages);
}

#ifndef CONFIG_SPARSEMEM
/*
 * Calculate the size of the zone->blockflags rounded to an unsigned long
 * Start by making sure zonesize is a multiple of pageblock_order by rounding
 * up. Then use 1 NR_PAGEBLOCK_BITS worth of bits per pageblock, finally
 * round what is now in bits to nearest long in bits, then return it in
 * bytes.
 */
static unsigned long __init usemap_size(unsigned long zone_start_pfn, unsigned long zonesize)
{
	unsigned long usemapsize;

	zonesize += zone_start_pfn & (pageblock_nr_pages-1);
	usemapsize = roundup(zonesize, pageblock_nr_pages);
	usemapsize = usemapsize >> pageblock_order;
	usemapsize *= NR_PAGEBLOCK_BITS;
	usemapsize = roundup(usemapsize, 8 * sizeof(unsigned long));

	return usemapsize / 8;
}

static void __ref setup_usemap(struct zone *zone)
{
	unsigned long usemapsize = usemap_size(zone->zone_start_pfn,
					       zone->spanned_pages);
	zone->pageblock_flags = NULL;
	if (usemapsize) {
		zone->pageblock_flags =
			memblock_alloc_node(usemapsize, SMP_CACHE_BYTES,
					    zone_to_nid(zone));
		if (!zone->pageblock_flags)
			panic("Failed to allocate %ld bytes for zone %s pageblock flags on node %d\n",
			      usemapsize, zone->name, zone_to_nid(zone));
	}
}
#else
static inline void setup_usemap(struct zone *zone) {}
#endif /* CONFIG_SPARSEMEM */

#ifdef CONFIG_HUGETLB_PAGE_SIZE_VARIABLE

/* Initialise the number of pages represented by NR_PAGEBLOCK_BITS */
void __init set_pageblock_order(void)
{
	unsigned int order;

	/* Check that pageblock_nr_pages has not already been setup */
	if (pageblock_order)
		return;

	if (HPAGE_SHIFT > PAGE_SHIFT)
		order = HUGETLB_PAGE_ORDER;
	else
		order = MAX_ORDER - 1;

	/*
	 * Assume the largest contiguous order of interest is a huge page.
	 * This value may be variable depending on boot parameters on IA64 and
	 * powerpc.
	 */
	pageblock_order = order;
}
#else /* CONFIG_HUGETLB_PAGE_SIZE_VARIABLE */

/*
 * When CONFIG_HUGETLB_PAGE_SIZE_VARIABLE is not set, set_pageblock_order()
 * is unused as pageblock_order is set at compile-time. See
 * include/linux/pageblock-flags.h for the values of pageblock_order based on
 * the kernel config
 */
void __init set_pageblock_order(void)
{
}

#endif /* CONFIG_HUGETLB_PAGE_SIZE_VARIABLE */

static unsigned long __init calc_memmap_size(unsigned long spanned_pages,
						unsigned long present_pages)
{
	unsigned long pages = spanned_pages;

	/*
	 * Provide a more accurate estimation if there are holes within
	 * the zone and SPARSEMEM is in use. If there are holes within the
	 * zone, each populated memory region may cost us one or two extra
	 * memmap pages due to alignment because memmap pages for each
	 * populated regions may not be naturally aligned on page boundary.
	 * So the (present_pages >> 4) heuristic is a tradeoff for that.
	 */
	if (spanned_pages > present_pages + (present_pages >> 4) &&
	    IS_ENABLED(CONFIG_SPARSEMEM))
		pages = present_pages;

	return PAGE_ALIGN(pages * sizeof(struct page)) >> PAGE_SHIFT;
}

#ifdef CONFIG_TRANSPARENT_HUGEPAGE
static void pgdat_init_split_queue(struct pglist_data *pgdat)
{
	struct deferred_split *ds_queue = &pgdat->deferred_split_queue;

	spin_lock_init(&ds_queue->split_queue_lock);
	INIT_LIST_HEAD(&ds_queue->split_queue);
	ds_queue->split_queue_len = 0;
}
#else
static void pgdat_init_split_queue(struct pglist_data *pgdat) {}
#endif

#ifdef CONFIG_COMPACTION
static void pgdat_init_kcompactd(struct pglist_data *pgdat)
{
	init_waitqueue_head(&pgdat->kcompactd_wait);
}
#else
static void pgdat_init_kcompactd(struct pglist_data *pgdat) {}
#endif

static void __meminit pgdat_init_internals(struct pglist_data *pgdat)
{
	pgdat_resize_init(pgdat);

	pgdat_init_split_queue(pgdat);
	pgdat_init_kcompactd(pgdat);

	init_waitqueue_head(&pgdat->kswapd_wait);
	init_waitqueue_head(&pgdat->pfmemalloc_wait);

	pgdat_page_ext_init(pgdat);
	lruvec_init(&pgdat->__lruvec);
}

static void __meminit zone_init_internals(struct zone *zone, enum zone_type idx, int nid,
							unsigned long remaining_pages)
{
	atomic_long_set(&zone->managed_pages, remaining_pages);
	zone_set_nid(zone, nid);
	zone->name = zone_names[idx];
	zone->zone_pgdat = NODE_DATA(nid);
	spin_lock_init(&zone->lock);
	zone_seqlock_init(zone);
	zone_pcp_init(zone);
}

/*
 * Set up the zone data structures
 * - init pgdat internals
 * - init all zones belonging to this node
 *
 * NOTE: this function is only called during memory hotplug
 */
#ifdef CONFIG_MEMORY_HOTPLUG
void __ref free_area_init_core_hotplug(int nid)
{
	enum zone_type z;
	pg_data_t *pgdat = NODE_DATA(nid);

	pgdat_init_internals(pgdat);
	for (z = 0; z < MAX_NR_ZONES; z++)
		zone_init_internals(&pgdat->node_zones[z], z, nid, 0);
}
#endif

/*
 * Set up the zone data structures:
 *   - mark all pages reserved
 *   - mark all memory queues empty
 *   - clear the memory bitmaps
 *
 * NOTE: pgdat should get zeroed by caller.
 * NOTE: this function is only called during early init.
 */
static void __init free_area_init_core(struct pglist_data *pgdat)
{
	enum zone_type j;
	int nid = pgdat->node_id;

	pgdat_init_internals(pgdat);
	pgdat->per_cpu_nodestats = &boot_nodestats;

	for (j = 0; j < MAX_NR_ZONES; j++) {
		struct zone *zone = pgdat->node_zones + j;
		unsigned long size, freesize, memmap_pages;

		size = zone->spanned_pages;
		freesize = zone->present_pages;

		/*
		 * Adjust freesize so that it accounts for how much memory
		 * is used by this zone for memmap. This affects the watermark
		 * and per-cpu initialisations
		 */
		memmap_pages = calc_memmap_size(size, freesize);
		if (!is_highmem_idx(j)) {
			if (freesize >= memmap_pages) {
				freesize -= memmap_pages;
				if (memmap_pages)
					printk(KERN_DEBUG
					       "  %s zone: %lu pages used for memmap\n",
					       zone_names[j], memmap_pages);
			} else
				pr_warn("  %s zone: %lu pages exceeds freesize %lu\n",
					zone_names[j], memmap_pages, freesize);
		}

		/* Account for reserved pages */
		if (j == 0 && freesize > dma_reserve) {
			freesize -= dma_reserve;
			printk(KERN_DEBUG "  %s zone: %lu pages reserved\n",
					zone_names[0], dma_reserve);
		}

		if (!is_highmem_idx(j))
			nr_kernel_pages += freesize;
		/* Charge for highmem memmap if there are enough kernel pages */
		else if (nr_kernel_pages > memmap_pages * 2)
			nr_kernel_pages -= memmap_pages;
		nr_all_pages += freesize;

		/*
		 * Set an approximate value for lowmem here, it will be adjusted
		 * when the bootmem allocator frees pages into the buddy system.
		 * And all highmem pages will be managed by the buddy system.
		 */
		zone_init_internals(zone, j, nid, freesize);

		if (!size)
			continue;

		set_pageblock_order();
		setup_usemap(zone);
		init_currently_empty_zone(zone, zone->zone_start_pfn, size);
		memmap_init_zone(zone);
	}
}

#ifdef CONFIG_FLAT_NODE_MEM_MAP
static void __ref alloc_node_mem_map(struct pglist_data *pgdat)
{
	unsigned long __maybe_unused start = 0;
	unsigned long __maybe_unused offset = 0;

	/* Skip empty nodes */
	if (!pgdat->node_spanned_pages)
		return;

	start = pgdat->node_start_pfn & ~(MAX_ORDER_NR_PAGES - 1);
	offset = pgdat->node_start_pfn - start;
	/* ia64 gets its own node_mem_map, before this, without bootmem */
	if (!pgdat->node_mem_map) {
		unsigned long size, end;
		struct page *map;

		/*
		 * The zone's endpoints aren't required to be MAX_ORDER
		 * aligned but the node_mem_map endpoints must be in order
		 * for the buddy allocator to function correctly.
		 */
		end = pgdat_end_pfn(pgdat);
		end = ALIGN(end, MAX_ORDER_NR_PAGES);
		size =  (end - start) * sizeof(struct page);
		map = memblock_alloc_node(size, SMP_CACHE_BYTES,
					  pgdat->node_id);
		if (!map)
			panic("Failed to allocate %ld bytes for node %d memory map\n",
			      size, pgdat->node_id);
		pgdat->node_mem_map = map + offset;
	}
	pr_debug("%s: node %d, pgdat %08lx, node_mem_map %08lx\n",
				__func__, pgdat->node_id, (unsigned long)pgdat,
				(unsigned long)pgdat->node_mem_map);
#ifndef CONFIG_NEED_MULTIPLE_NODES
	/*
	 * With no DISCONTIG, the global mem_map is just set as node 0's
	 */
	if (pgdat == NODE_DATA(0)) {
		mem_map = NODE_DATA(0)->node_mem_map;
		if (page_to_pfn(mem_map) != pgdat->node_start_pfn)
			mem_map -= offset;
	}
#endif
}
#else
static void __ref alloc_node_mem_map(struct pglist_data *pgdat) { }
#endif /* CONFIG_FLAT_NODE_MEM_MAP */

#ifdef CONFIG_DEFERRED_STRUCT_PAGE_INIT
static inline void pgdat_set_deferred_range(pg_data_t *pgdat)
{
	pgdat->first_deferred_pfn = ULONG_MAX;
}
#else
static inline void pgdat_set_deferred_range(pg_data_t *pgdat) {}
#endif

static void __init free_area_init_node(int nid)
{
	pg_data_t *pgdat = NODE_DATA(nid);
	unsigned long start_pfn = 0;
	unsigned long end_pfn = 0;

	/* pg_data_t should be reset to zero when it's allocated */
	WARN_ON(pgdat->nr_zones || pgdat->kswapd_highest_zoneidx);

	get_pfn_range_for_nid(nid, &start_pfn, &end_pfn);

	pgdat->node_id = nid;
	pgdat->node_start_pfn = start_pfn;
	pgdat->per_cpu_nodestats = NULL;

	pr_info("Initmem setup node %d [mem %#018Lx-%#018Lx]\n", nid,
		(u64)start_pfn << PAGE_SHIFT,
		end_pfn ? ((u64)end_pfn << PAGE_SHIFT) - 1 : 0);
	calculate_node_totalpages(pgdat, start_pfn, end_pfn);

	alloc_node_mem_map(pgdat);
	pgdat_set_deferred_range(pgdat);

	free_area_init_core(pgdat);
}

void __init free_area_init_memoryless_node(int nid)
{
	free_area_init_node(nid);
}

#if MAX_NUMNODES > 1
/*
 * Figure out the number of possible node ids.
 */
void __init setup_nr_node_ids(void)
{
	unsigned int highest;

	highest = find_last_bit(node_possible_map.bits, MAX_NUMNODES);
	nr_node_ids = highest + 1;
}
#endif

/**
 * node_map_pfn_alignment - determine the maximum internode alignment
 *
 * This function should be called after node map is populated and sorted.
 * It calculates the maximum power of two alignment which can distinguish
 * all the nodes.
 *
 * For example, if all nodes are 1GiB and aligned to 1GiB, the return value
 * would indicate 1GiB alignment with (1 << (30 - PAGE_SHIFT)).  If the
 * nodes are shifted by 256MiB, 256MiB.  Note that if only the last node is
 * shifted, 1GiB is enough and this function will indicate so.
 *
 * This is used to test whether pfn -> nid mapping of the chosen memory
 * model has fine enough granularity to avoid incorrect mapping for the
 * populated node map.
 *
 * Return: the determined alignment in pfn's.  0 if there is no alignment
 * requirement (single node).
 */
unsigned long __init node_map_pfn_alignment(void)
{
	unsigned long accl_mask = 0, last_end = 0;
	unsigned long start, end, mask;
	int last_nid = NUMA_NO_NODE;
	int i, nid;

	for_each_mem_pfn_range(i, MAX_NUMNODES, &start, &end, &nid) {
		if (!start || last_nid < 0 || last_nid == nid) {
			last_nid = nid;
			last_end = end;
			continue;
		}

		/*
		 * Start with a mask granular enough to pin-point to the
		 * start pfn and tick off bits one-by-one until it becomes
		 * too coarse to separate the current node from the last.
		 */
		mask = ~((1 << __ffs(start)) - 1);
		while (mask && last_end <= (start & (mask << 1)))
			mask <<= 1;

		/* accumulate all internode masks */
		accl_mask |= mask;
	}

	/* convert mask to number of pages */
	return ~accl_mask + 1;
}

/**
 * find_min_pfn_with_active_regions - Find the minimum PFN registered
 *
 * Return: the minimum PFN based on information provided via
 * memblock_set_node().
 */
unsigned long __init find_min_pfn_with_active_regions(void)
{
	return PHYS_PFN(memblock_start_of_DRAM());
}

/*
 * early_calculate_totalpages()
 * Sum pages in active regions for movable zone.
 * Populate N_MEMORY for calculating usable_nodes.
 */
static unsigned long __init early_calculate_totalpages(void)
{
	unsigned long totalpages = 0;
	unsigned long start_pfn, end_pfn;
	int i, nid;

	for_each_mem_pfn_range(i, MAX_NUMNODES, &start_pfn, &end_pfn, &nid) {
		unsigned long pages = end_pfn - start_pfn;

		totalpages += pages;
		if (pages)
			node_set_state(nid, N_MEMORY);
	}
	return totalpages;
}

/*
 * Find the PFN the Movable zone begins in each node. Kernel memory
 * is spread evenly between nodes as long as the nodes have enough
 * memory. When they don't, some nodes will have more kernelcore than
 * others
 */
static void __init find_zone_movable_pfns_for_nodes(void)
{
	int i, nid;
	unsigned long usable_startpfn;
	unsigned long kernelcore_node, kernelcore_remaining;
	/* save the state before borrow the nodemask */
	nodemask_t saved_node_state = node_states[N_MEMORY];
	unsigned long totalpages = early_calculate_totalpages();
	int usable_nodes = nodes_weight(node_states[N_MEMORY]);
	struct memblock_region *r;

	/* Need to find movable_zone earlier when movable_node is specified. */
	find_usable_zone_for_movable();

	/*
	 * If movable_node is specified, ignore kernelcore and movablecore
	 * options.
	 */
	if (movable_node_is_enabled()) {
		for_each_mem_region(r) {
			if (!memblock_is_hotpluggable(r))
				continue;

			nid = memblock_get_region_node(r);

			usable_startpfn = PFN_DOWN(r->base);
			zone_movable_pfn[nid] = zone_movable_pfn[nid] ?
				min(usable_startpfn, zone_movable_pfn[nid]) :
				usable_startpfn;
		}

		goto out2;
	}

	/*
	 * If kernelcore=mirror is specified, ignore movablecore option
	 */
	if (mirrored_kernelcore) {
		bool mem_below_4gb_not_mirrored = false;

		for_each_mem_region(r) {
			if (memblock_is_mirror(r))
				continue;

			nid = memblock_get_region_node(r);

			usable_startpfn = memblock_region_memory_base_pfn(r);

			if (usable_startpfn < 0x100000) {
				mem_below_4gb_not_mirrored = true;
				continue;
			}

			zone_movable_pfn[nid] = zone_movable_pfn[nid] ?
				min(usable_startpfn, zone_movable_pfn[nid]) :
				usable_startpfn;
		}

		if (mem_below_4gb_not_mirrored)
			pr_warn("This configuration results in unmirrored kernel memory.\n");

		goto out2;
	}

	/*
	 * If kernelcore=nn% or movablecore=nn% was specified, calculate the
	 * amount of necessary memory.
	 */
	if (required_kernelcore_percent)
		required_kernelcore = (totalpages * 100 * required_kernelcore_percent) /
				       10000UL;
	if (required_movablecore_percent)
		required_movablecore = (totalpages * 100 * required_movablecore_percent) /
					10000UL;

	/*
	 * If movablecore= was specified, calculate what size of
	 * kernelcore that corresponds so that memory usable for
	 * any allocation type is evenly spread. If both kernelcore
	 * and movablecore are specified, then the value of kernelcore
	 * will be used for required_kernelcore if it's greater than
	 * what movablecore would have allowed.
	 */
	if (required_movablecore) {
		unsigned long corepages;

		/*
		 * Round-up so that ZONE_MOVABLE is at least as large as what
		 * was requested by the user
		 */
		required_movablecore =
			roundup(required_movablecore, MAX_ORDER_NR_PAGES);
		required_movablecore = min(totalpages, required_movablecore);
		corepages = totalpages - required_movablecore;

		required_kernelcore = max(required_kernelcore, corepages);
	}

	/*
	 * If kernelcore was not specified or kernelcore size is larger
	 * than totalpages, there is no ZONE_MOVABLE.
	 */
	if (!required_kernelcore || required_kernelcore >= totalpages)
		goto out;

	/* usable_startpfn is the lowest possible pfn ZONE_MOVABLE can be at */
	usable_startpfn = arch_zone_lowest_possible_pfn[movable_zone];

restart:
	/* Spread kernelcore memory as evenly as possible throughout nodes */
	kernelcore_node = required_kernelcore / usable_nodes;
	for_each_node_state(nid, N_MEMORY) {
		unsigned long start_pfn, end_pfn;

		/*
		 * Recalculate kernelcore_node if the division per node
		 * now exceeds what is necessary to satisfy the requested
		 * amount of memory for the kernel
		 */
		if (required_kernelcore < kernelcore_node)
			kernelcore_node = required_kernelcore / usable_nodes;

		/*
		 * As the map is walked, we track how much memory is usable
		 * by the kernel using kernelcore_remaining. When it is
		 * 0, the rest of the node is usable by ZONE_MOVABLE
		 */
		kernelcore_remaining = kernelcore_node;

		/* Go through each range of PFNs within this node */
		for_each_mem_pfn_range(i, nid, &start_pfn, &end_pfn, NULL) {
			unsigned long size_pages;

			start_pfn = max(start_pfn, zone_movable_pfn[nid]);
			if (start_pfn >= end_pfn)
				continue;

			/* Account for what is only usable for kernelcore */
			if (start_pfn < usable_startpfn) {
				unsigned long kernel_pages;
				kernel_pages = min(end_pfn, usable_startpfn)
								- start_pfn;

				kernelcore_remaining -= min(kernel_pages,
							kernelcore_remaining);
				required_kernelcore -= min(kernel_pages,
							required_kernelcore);

				/* Continue if range is now fully accounted */
				if (end_pfn <= usable_startpfn) {

					/*
					 * Push zone_movable_pfn to the end so
					 * that if we have to rebalance
					 * kernelcore across nodes, we will
					 * not double account here
					 */
					zone_movable_pfn[nid] = end_pfn;
					continue;
				}
				start_pfn = usable_startpfn;
			}

			/*
			 * The usable PFN range for ZONE_MOVABLE is from
			 * start_pfn->end_pfn. Calculate size_pages as the
			 * number of pages used as kernelcore
			 */
			size_pages = end_pfn - start_pfn;
			if (size_pages > kernelcore_remaining)
				size_pages = kernelcore_remaining;
			zone_movable_pfn[nid] = start_pfn + size_pages;

			/*
			 * Some kernelcore has been met, update counts and
			 * break if the kernelcore for this node has been
			 * satisfied
			 */
			required_kernelcore -= min(required_kernelcore,
								size_pages);
			kernelcore_remaining -= size_pages;
			if (!kernelcore_remaining)
				break;
		}
	}

	/*
	 * If there is still required_kernelcore, we do another pass with one
	 * less node in the count. This will push zone_movable_pfn[nid] further
	 * along on the nodes that still have memory until kernelcore is
	 * satisfied
	 */
	usable_nodes--;
	if (usable_nodes && required_kernelcore > usable_nodes)
		goto restart;

out2:
	/* Align start of ZONE_MOVABLE on all nids to MAX_ORDER_NR_PAGES */
	for (nid = 0; nid < MAX_NUMNODES; nid++)
		zone_movable_pfn[nid] =
			roundup(zone_movable_pfn[nid], MAX_ORDER_NR_PAGES);

out:
	/* restore the node_state */
	node_states[N_MEMORY] = saved_node_state;
}

/* Any regular or high memory on that node ? */
static void check_for_memory(pg_data_t *pgdat, int nid)
{
	enum zone_type zone_type;

	for (zone_type = 0; zone_type <= ZONE_MOVABLE - 1; zone_type++) {
		struct zone *zone = &pgdat->node_zones[zone_type];
		if (populated_zone(zone)) {
			if (IS_ENABLED(CONFIG_HIGHMEM))
				node_set_state(nid, N_HIGH_MEMORY);
			if (zone_type <= ZONE_NORMAL)
				node_set_state(nid, N_NORMAL_MEMORY);
			break;
		}
	}
}

/*
 * Some architecturs, e.g. ARC may have ZONE_HIGHMEM below ZONE_NORMAL. For
 * such cases we allow max_zone_pfn sorted in the descending order
 */
bool __weak arch_has_descending_max_zone_pfns(void)
{
	return false;
}

/**
 * free_area_init - Initialise all pg_data_t and zone data
 * @max_zone_pfn: an array of max PFNs for each zone
 *
 * This will call free_area_init_node() for each active node in the system.
 * Using the page ranges provided by memblock_set_node(), the size of each
 * zone in each node and their holes is calculated. If the maximum PFN
 * between two adjacent zones match, it is assumed that the zone is empty.
 * For example, if arch_max_dma_pfn == arch_max_dma32_pfn, it is assumed
 * that arch_max_dma32_pfn has no pages. It is also assumed that a zone
 * starts where the previous one ended. For example, ZONE_DMA32 starts
 * at arch_max_dma_pfn.
 */
void __init free_area_init(unsigned long *max_zone_pfn)
{
	unsigned long start_pfn, end_pfn;
	int i, nid, zone;
	bool descending;

	/* Record where the zone boundaries are */
	memset(arch_zone_lowest_possible_pfn, 0,
				sizeof(arch_zone_lowest_possible_pfn));
	memset(arch_zone_highest_possible_pfn, 0,
				sizeof(arch_zone_highest_possible_pfn));

	start_pfn = find_min_pfn_with_active_regions();
	descending = arch_has_descending_max_zone_pfns();

	for (i = 0; i < MAX_NR_ZONES; i++) {
		if (descending)
			zone = MAX_NR_ZONES - i - 1;
		else
			zone = i;

		if (zone == ZONE_MOVABLE)
			continue;

		end_pfn = max(max_zone_pfn[zone], start_pfn);
		arch_zone_lowest_possible_pfn[zone] = start_pfn;
		arch_zone_highest_possible_pfn[zone] = end_pfn;

		start_pfn = end_pfn;
	}

	/* Find the PFNs that ZONE_MOVABLE begins at in each node */
	memset(zone_movable_pfn, 0, sizeof(zone_movable_pfn));
	find_zone_movable_pfns_for_nodes();

	/* Print out the zone ranges */
	pr_info("Zone ranges:\n");
	for (i = 0; i < MAX_NR_ZONES; i++) {
		if (i == ZONE_MOVABLE)
			continue;
		pr_info("  %-8s ", zone_names[i]);
		if (arch_zone_lowest_possible_pfn[i] ==
				arch_zone_highest_possible_pfn[i])
			pr_cont("empty\n");
		else
			pr_cont("[mem %#018Lx-%#018Lx]\n",
				(u64)arch_zone_lowest_possible_pfn[i]
					<< PAGE_SHIFT,
				((u64)arch_zone_highest_possible_pfn[i]
					<< PAGE_SHIFT) - 1);
	}

	/* Print out the PFNs ZONE_MOVABLE begins at in each node */
	pr_info("Movable zone start for each node\n");
	for (i = 0; i < MAX_NUMNODES; i++) {
		if (zone_movable_pfn[i])
			pr_info("  Node %d: %#018Lx\n", i,
			       (u64)zone_movable_pfn[i] << PAGE_SHIFT);
	}

	/*
	 * Print out the early node map, and initialize the
	 * subsection-map relative to active online memory ranges to
	 * enable future "sub-section" extensions of the memory map.
	 */
	pr_info("Early memory node ranges\n");
	for_each_mem_pfn_range(i, MAX_NUMNODES, &start_pfn, &end_pfn, &nid) {
		pr_info("  node %3d: [mem %#018Lx-%#018Lx]\n", nid,
			(u64)start_pfn << PAGE_SHIFT,
			((u64)end_pfn << PAGE_SHIFT) - 1);
		subsection_map_init(start_pfn, end_pfn - start_pfn);
	}

	/* Initialise every node */
	mminit_verify_pageflags_layout();
	setup_nr_node_ids();
	for_each_online_node(nid) {
		pg_data_t *pgdat = NODE_DATA(nid);
		free_area_init_node(nid);

		/* Any memory on that node */
		if (pgdat->node_present_pages)
			node_set_state(nid, N_MEMORY);
		check_for_memory(pgdat, nid);
	}
}

static int __init cmdline_parse_core(char *p, unsigned long *core,
				     unsigned long *percent)
{
	unsigned long long coremem;
	char *endptr;

	if (!p)
		return -EINVAL;

	/* Value may be a percentage of total memory, otherwise bytes */
	coremem = simple_strtoull(p, &endptr, 0);
	if (*endptr == '%') {
		/* Paranoid check for percent values greater than 100 */
		WARN_ON(coremem > 100);

		*percent = coremem;
	} else {
		coremem = memparse(p, &p);
		/* Paranoid check that UL is enough for the coremem value */
		WARN_ON((coremem >> PAGE_SHIFT) > ULONG_MAX);

		*core = coremem >> PAGE_SHIFT;
		*percent = 0UL;
	}
	return 0;
}

/*
 * kernelcore=size sets the amount of memory for use for allocations that
 * cannot be reclaimed or migrated.
 */
static int __init cmdline_parse_kernelcore(char *p)
{
	/* parse kernelcore=mirror */
	if (parse_option_str(p, "mirror")) {
		mirrored_kernelcore = true;
		return 0;
	}

	return cmdline_parse_core(p, &required_kernelcore,
				  &required_kernelcore_percent);
}

/*
 * movablecore=size sets the amount of memory for use for allocations that
 * can be reclaimed or migrated.
 */
static int __init cmdline_parse_movablecore(char *p)
{
	return cmdline_parse_core(p, &required_movablecore,
				  &required_movablecore_percent);
}

early_param("kernelcore", cmdline_parse_kernelcore);
early_param("movablecore", cmdline_parse_movablecore);

void adjust_managed_page_count(struct page *page, long count)
{
	atomic_long_add(count, &page_zone(page)->managed_pages);
	totalram_pages_add(count);
#ifdef CONFIG_HIGHMEM
	if (PageHighMem(page))
		totalhigh_pages_add(count);
#endif
}
EXPORT_SYMBOL(adjust_managed_page_count);

unsigned long free_reserved_area(void *start, void *end, int poison, const char *s)
{
	void *pos;
	unsigned long pages = 0;

	start = (void *)PAGE_ALIGN((unsigned long)start);
	end = (void *)((unsigned long)end & PAGE_MASK);
	for (pos = start; pos < end; pos += PAGE_SIZE, pages++) {
		struct page *page = virt_to_page(pos);
		void *direct_map_addr;

		/*
		 * 'direct_map_addr' might be different from 'pos'
		 * because some architectures' virt_to_page()
		 * work with aliases.  Getting the direct map
		 * address ensures that we get a _writeable_
		 * alias for the memset().
		 */
		direct_map_addr = page_address(page);
		/*
		 * Perform a kasan-unchecked memset() since this memory
		 * has not been initialized.
		 */
		direct_map_addr = kasan_reset_tag(direct_map_addr);
		if ((unsigned int)poison <= 0xFF)
			memset(direct_map_addr, poison, PAGE_SIZE);

		free_reserved_page(page);
	}

	if (pages && s)
		pr_info("Freeing %s memory: %ldK\n",
			s, pages << (PAGE_SHIFT - 10));

	return pages;
}

void __init mem_init_print_info(const char *str)
{
	unsigned long physpages, codesize, datasize, rosize, bss_size;
	unsigned long init_code_size, init_data_size;

	physpages = get_num_physpages();
	codesize = _etext - _stext;
	datasize = _edata - _sdata;
	rosize = __end_rodata - __start_rodata;
	bss_size = __bss_stop - __bss_start;
	init_data_size = __init_end - __init_begin;
	init_code_size = _einittext - _sinittext;

	/*
	 * Detect special cases and adjust section sizes accordingly:
	 * 1) .init.* may be embedded into .data sections
	 * 2) .init.text.* may be out of [__init_begin, __init_end],
	 *    please refer to arch/tile/kernel/vmlinux.lds.S.
	 * 3) .rodata.* may be embedded into .text or .data sections.
	 */
#define adj_init_size(start, end, size, pos, adj) \
	do { \
		if (start <= pos && pos < end && size > adj) \
			size -= adj; \
	} while (0)

	adj_init_size(__init_begin, __init_end, init_data_size,
		     _sinittext, init_code_size);
	adj_init_size(_stext, _etext, codesize, _sinittext, init_code_size);
	adj_init_size(_sdata, _edata, datasize, __init_begin, init_data_size);
	adj_init_size(_stext, _etext, codesize, __start_rodata, rosize);
	adj_init_size(_sdata, _edata, datasize, __start_rodata, rosize);

#undef	adj_init_size

	pr_info("Memory: %luK/%luK available (%luK kernel code, %luK rwdata, %luK rodata, %luK init, %luK bss, %luK reserved, %luK cma-reserved"
#ifdef	CONFIG_HIGHMEM
		", %luK highmem"
#endif
		"%s%s)\n",
		nr_free_pages() << (PAGE_SHIFT - 10),
		physpages << (PAGE_SHIFT - 10),
		codesize >> 10, datasize >> 10, rosize >> 10,
		(init_data_size + init_code_size) >> 10, bss_size >> 10,
		(physpages - totalram_pages() - totalcma_pages) << (PAGE_SHIFT - 10),
		totalcma_pages << (PAGE_SHIFT - 10),
#ifdef	CONFIG_HIGHMEM
		totalhigh_pages() << (PAGE_SHIFT - 10),
#endif
		str ? ", " : "", str ? str : "");
}

/**
 * set_dma_reserve - set the specified number of pages reserved in the first zone
 * @new_dma_reserve: The number of pages to mark reserved
 *
 * The per-cpu batchsize and zone watermarks are determined by managed_pages.
 * In the DMA zone, a significant percentage may be consumed by kernel image
 * and other unfreeable allocations which can skew the watermarks badly. This
 * function may optionally be used to account for unfreeable pages in the
 * first zone (e.g., ZONE_DMA). The effect will be lower watermarks and
 * smaller per-cpu batchsize.
 */
void __init set_dma_reserve(unsigned long new_dma_reserve)
{
	dma_reserve = new_dma_reserve;
}

static int page_alloc_cpu_dead(unsigned int cpu)
{

	lru_add_drain_cpu(cpu);
	drain_pages(cpu);

	/*
	 * Spill the event counters of the dead processor
	 * into the current processors event counters.
	 * This artificially elevates the count of the current
	 * processor.
	 */
	vm_events_fold_cpu(cpu);

	/*
	 * Zero the differential counters of the dead processor
	 * so that the vm statistics are consistent.
	 *
	 * This is only okay since the processor is dead and cannot
	 * race with what we are doing.
	 */
	cpu_vm_stats_fold(cpu);
	return 0;
}

#ifdef CONFIG_NUMA
int hashdist = HASHDIST_DEFAULT;

static int __init set_hashdist(char *str)
{
	if (!str)
		return 0;
	hashdist = simple_strtoul(str, &str, 0);
	return 1;
}
__setup("hashdist=", set_hashdist);
#endif

void __init page_alloc_init(void)
{
	int ret;

#ifdef CONFIG_NUMA
	if (num_node_state(N_MEMORY) == 1)
		hashdist = 0;
#endif

	ret = cpuhp_setup_state_nocalls(CPUHP_PAGE_ALLOC_DEAD,
					"mm/page_alloc:dead", NULL,
					page_alloc_cpu_dead);
	WARN_ON(ret < 0);
}

/*
 * calculate_totalreserve_pages - called when sysctl_lowmem_reserve_ratio
 *	or min_free_kbytes changes.
 */
static void calculate_totalreserve_pages(void)
{
	struct pglist_data *pgdat;
	unsigned long reserve_pages = 0;
	enum zone_type i, j;

	for_each_online_pgdat(pgdat) {

		pgdat->totalreserve_pages = 0;

		for (i = 0; i < MAX_NR_ZONES; i++) {
			struct zone *zone = pgdat->node_zones + i;
			long max = 0;
			unsigned long managed_pages = zone_managed_pages(zone);

			/* Find valid and maximum lowmem_reserve in the zone */
			for (j = i; j < MAX_NR_ZONES; j++) {
				if (zone->lowmem_reserve[j] > max)
					max = zone->lowmem_reserve[j];
			}

			/* we treat the high watermark as reserved pages. */
			max += high_wmark_pages(zone);

			if (max > managed_pages)
				max = managed_pages;

			pgdat->totalreserve_pages += max;

			reserve_pages += max;
		}
	}
	totalreserve_pages = reserve_pages;
}

/*
 * setup_per_zone_lowmem_reserve - called whenever
 *	sysctl_lowmem_reserve_ratio changes.  Ensures that each zone
 *	has a correct pages reserved value, so an adequate number of
 *	pages are left in the zone after a successful __alloc_pages().
 */
static void setup_per_zone_lowmem_reserve(void)
{
	struct pglist_data *pgdat;
	enum zone_type i, j;

	for_each_online_pgdat(pgdat) {
		for (i = 0; i < MAX_NR_ZONES - 1; i++) {
			struct zone *zone = &pgdat->node_zones[i];
			int ratio = sysctl_lowmem_reserve_ratio[i];
			bool clear = !ratio || !zone_managed_pages(zone);
			unsigned long managed_pages = 0;

			for (j = i + 1; j < MAX_NR_ZONES; j++) {
				if (clear) {
					zone->lowmem_reserve[j] = 0;
				} else {
					struct zone *upper_zone = &pgdat->node_zones[j];

					managed_pages += zone_managed_pages(upper_zone);
					zone->lowmem_reserve[j] = managed_pages / ratio;
				}
			}
		}
	}

	/* update totalreserve_pages */
	calculate_totalreserve_pages();
}

static void __setup_per_zone_wmarks(void)
{
	unsigned long pages_min = min_free_kbytes >> (PAGE_SHIFT - 10);
	unsigned long lowmem_pages = 0;
	struct zone *zone;
	unsigned long flags;

	/* Calculate total number of !ZONE_HIGHMEM pages */
	for_each_zone(zone) {
		if (!is_highmem(zone))
			lowmem_pages += zone_managed_pages(zone);
	}

	for_each_zone(zone) {
		u64 tmp;

		spin_lock_irqsave(&zone->lock, flags);
		tmp = (u64)pages_min * zone_managed_pages(zone);
		do_div(tmp, lowmem_pages);
		if (is_highmem(zone)) {
			/*
			 * __GFP_HIGH and PF_MEMALLOC allocations usually don't
			 * need highmem pages, so cap pages_min to a small
			 * value here.
			 *
			 * The WMARK_HIGH-WMARK_LOW and (WMARK_LOW-WMARK_MIN)
			 * deltas control async page reclaim, and so should
			 * not be capped for highmem.
			 */
			unsigned long min_pages;

			min_pages = zone_managed_pages(zone) / 1024;
			min_pages = clamp(min_pages, SWAP_CLUSTER_MAX, 128UL);
			zone->_watermark[WMARK_MIN] = min_pages;
		} else {
			/*
			 * If it's a lowmem zone, reserve a number of pages
			 * proportionate to the zone's size.
			 */
			zone->_watermark[WMARK_MIN] = tmp;
		}

		/*
		 * Set the kswapd watermarks distance according to the
		 * scale factor in proportion to available memory, but
		 * ensure a minimum size on small systems.
		 */
		tmp = max_t(u64, tmp >> 2,
			    mult_frac(zone_managed_pages(zone),
				      watermark_scale_factor, 10000));

		zone->watermark_boost = 0;
		zone->_watermark[WMARK_LOW]  = min_wmark_pages(zone) + tmp;
		zone->_watermark[WMARK_HIGH] = min_wmark_pages(zone) + tmp * 2;

		spin_unlock_irqrestore(&zone->lock, flags);
	}

	/* update totalreserve_pages */
	calculate_totalreserve_pages();
}

/**
 * setup_per_zone_wmarks - called when min_free_kbytes changes
 * or when memory is hot-{added|removed}
 *
 * Ensures that the watermark[min,low,high] values for each zone are set
 * correctly with respect to min_free_kbytes.
 */
void setup_per_zone_wmarks(void)
{
	static DEFINE_SPINLOCK(lock);

	spin_lock(&lock);
	__setup_per_zone_wmarks();
	spin_unlock(&lock);
}

/*
 * Initialise min_free_kbytes.
 *
 * For small machines we want it small (128k min).  For large machines
 * we want it large (256MB max).  But it is not linear, because network
 * bandwidth does not increase linearly with machine size.  We use
 *
 *	min_free_kbytes = 4 * sqrt(lowmem_kbytes), for better accuracy:
 *	min_free_kbytes = sqrt(lowmem_kbytes * 16)
 *
 * which yields
 *
 * 16MB:	512k
 * 32MB:	724k
 * 64MB:	1024k
 * 128MB:	1448k
 * 256MB:	2048k
 * 512MB:	2896k
 * 1024MB:	4096k
 * 2048MB:	5792k
 * 4096MB:	8192k
 * 8192MB:	11584k
 * 16384MB:	16384k
 */
int __meminit init_per_zone_wmark_min(void)
{
	unsigned long lowmem_kbytes;
	int new_min_free_kbytes;

	lowmem_kbytes = nr_free_buffer_pages() * (PAGE_SIZE >> 10);
	new_min_free_kbytes = int_sqrt(lowmem_kbytes * 16);

	if (new_min_free_kbytes > user_min_free_kbytes) {
		min_free_kbytes = new_min_free_kbytes;
		if (min_free_kbytes < 128)
			min_free_kbytes = 128;
		if (min_free_kbytes > 262144)
			min_free_kbytes = 262144;
	} else {
		pr_warn("min_free_kbytes is not updated to %d because user defined value %d is preferred\n",
				new_min_free_kbytes, user_min_free_kbytes);
	}
	setup_per_zone_wmarks();
	refresh_zone_stat_thresholds();
	setup_per_zone_lowmem_reserve();

#ifdef CONFIG_NUMA
	setup_min_unmapped_ratio();
	setup_min_slab_ratio();
#endif

	khugepaged_min_free_kbytes_update();

	return 0;
}
postcore_initcall(init_per_zone_wmark_min)

/*
 * min_free_kbytes_sysctl_handler - just a wrapper around proc_dointvec() so
 *	that we can call two helper functions whenever min_free_kbytes
 *	changes.
 */
int min_free_kbytes_sysctl_handler(struct ctl_table *table, int write,
		void *buffer, size_t *length, loff_t *ppos)
{
	int rc;

	rc = proc_dointvec_minmax(table, write, buffer, length, ppos);
	if (rc)
		return rc;

	if (write) {
		user_min_free_kbytes = min_free_kbytes;
		setup_per_zone_wmarks();
	}
	return 0;
}

int watermark_scale_factor_sysctl_handler(struct ctl_table *table, int write,
		void *buffer, size_t *length, loff_t *ppos)
{
	int rc;

	rc = proc_dointvec_minmax(table, write, buffer, length, ppos);
	if (rc)
		return rc;

	if (write)
		setup_per_zone_wmarks();

	return 0;
}

#ifdef CONFIG_NUMA
static void setup_min_unmapped_ratio(void)
{
	pg_data_t *pgdat;
	struct zone *zone;

	for_each_online_pgdat(pgdat)
		pgdat->min_unmapped_pages = 0;

	for_each_zone(zone)
		zone->zone_pgdat->min_unmapped_pages += (zone_managed_pages(zone) *
						         sysctl_min_unmapped_ratio) / 100;
}


int sysctl_min_unmapped_ratio_sysctl_handler(struct ctl_table *table, int write,
		void *buffer, size_t *length, loff_t *ppos)
{
	int rc;

	rc = proc_dointvec_minmax(table, write, buffer, length, ppos);
	if (rc)
		return rc;

	setup_min_unmapped_ratio();

	return 0;
}

static void setup_min_slab_ratio(void)
{
	pg_data_t *pgdat;
	struct zone *zone;

	for_each_online_pgdat(pgdat)
		pgdat->min_slab_pages = 0;

	for_each_zone(zone)
		zone->zone_pgdat->min_slab_pages += (zone_managed_pages(zone) *
						     sysctl_min_slab_ratio) / 100;
}

int sysctl_min_slab_ratio_sysctl_handler(struct ctl_table *table, int write,
		void *buffer, size_t *length, loff_t *ppos)
{
	int rc;

	rc = proc_dointvec_minmax(table, write, buffer, length, ppos);
	if (rc)
		return rc;

	setup_min_slab_ratio();

	return 0;
}
#endif

/*
 * lowmem_reserve_ratio_sysctl_handler - just a wrapper around
 *	proc_dointvec() so that we can call setup_per_zone_lowmem_reserve()
 *	whenever sysctl_lowmem_reserve_ratio changes.
 *
 * The reserve ratio obviously has absolutely no relation with the
 * minimum watermarks. The lowmem reserve ratio can only make sense
 * if in function of the boot time zone sizes.
 */
int lowmem_reserve_ratio_sysctl_handler(struct ctl_table *table, int write,
		void *buffer, size_t *length, loff_t *ppos)
{
	int i;

	proc_dointvec_minmax(table, write, buffer, length, ppos);

	for (i = 0; i < MAX_NR_ZONES; i++) {
		if (sysctl_lowmem_reserve_ratio[i] < 1)
			sysctl_lowmem_reserve_ratio[i] = 0;
	}

	setup_per_zone_lowmem_reserve();
	return 0;
}

/*
 * percpu_pagelist_fraction - changes the pcp->high for each zone on each
 * cpu.  It is the fraction of total pages in each zone that a hot per cpu
 * pagelist can have before it gets flushed back to buddy allocator.
 */
int percpu_pagelist_fraction_sysctl_handler(struct ctl_table *table, int write,
		void *buffer, size_t *length, loff_t *ppos)
{
	struct zone *zone;
	int old_percpu_pagelist_fraction;
	int ret;

	mutex_lock(&pcp_batch_high_lock);
	old_percpu_pagelist_fraction = percpu_pagelist_fraction;

	ret = proc_dointvec_minmax(table, write, buffer, length, ppos);
	if (!write || ret < 0)
		goto out;

	/* Sanity checking to avoid pcp imbalance */
	if (percpu_pagelist_fraction &&
	    percpu_pagelist_fraction < MIN_PERCPU_PAGELIST_FRACTION) {
		percpu_pagelist_fraction = old_percpu_pagelist_fraction;
		ret = -EINVAL;
		goto out;
	}

	/* No change? */
	if (percpu_pagelist_fraction == old_percpu_pagelist_fraction)
		goto out;

	for_each_populated_zone(zone)
		zone_set_pageset_high_and_batch(zone);
out:
	mutex_unlock(&pcp_batch_high_lock);
	return ret;
}

#ifndef __HAVE_ARCH_RESERVED_KERNEL_PAGES
/*
 * Returns the number of pages that arch has reserved but
 * is not known to alloc_large_system_hash().
 */
static unsigned long __init arch_reserved_kernel_pages(void)
{
	return 0;
}
#endif

/*
 * Adaptive scale is meant to reduce sizes of hash tables on large memory
 * machines. As memory size is increased the scale is also increased but at
 * slower pace.  Starting from ADAPT_SCALE_BASE (64G), every time memory
 * quadruples the scale is increased by one, which means the size of hash table
 * only doubles, instead of quadrupling as well.
 * Because 32-bit systems cannot have large physical memory, where this scaling
 * makes sense, it is disabled on such platforms.
 */
#if __BITS_PER_LONG > 32
#define ADAPT_SCALE_BASE	(64ul << 30)
#define ADAPT_SCALE_SHIFT	2
#define ADAPT_SCALE_NPAGES	(ADAPT_SCALE_BASE >> PAGE_SHIFT)
#endif

/*
 * allocate a large system hash table from bootmem
 * - it is assumed that the hash table must contain an exact power-of-2
 *   quantity of entries
 * - limit is the number of hash buckets, not the total allocation size
 */
void *__init alloc_large_system_hash(const char *tablename,
				     unsigned long bucketsize,
				     unsigned long numentries,
				     int scale,
				     int flags,
				     unsigned int *_hash_shift,
				     unsigned int *_hash_mask,
				     unsigned long low_limit,
				     unsigned long high_limit)
{
	unsigned long long max = high_limit;
	unsigned long log2qty, size;
	void *table = NULL;
	gfp_t gfp_flags;
	bool virt;

	/* allow the kernel cmdline to have a say */
	if (!numentries) {
		/* round applicable memory size up to nearest megabyte */
		numentries = nr_kernel_pages;
		numentries -= arch_reserved_kernel_pages();

		/* It isn't necessary when PAGE_SIZE >= 1MB */
		if (PAGE_SHIFT < 20)
			numentries = round_up(numentries, (1<<20)/PAGE_SIZE);

#if __BITS_PER_LONG > 32
		if (!high_limit) {
			unsigned long adapt;

			for (adapt = ADAPT_SCALE_NPAGES; adapt < numentries;
			     adapt <<= ADAPT_SCALE_SHIFT)
				scale++;
		}
#endif

		/* limit to 1 bucket per 2^scale bytes of low memory */
		if (scale > PAGE_SHIFT)
			numentries >>= (scale - PAGE_SHIFT);
		else
			numentries <<= (PAGE_SHIFT - scale);

		/* Make sure we've got at least a 0-order allocation.. */
		if (unlikely(flags & HASH_SMALL)) {
			/* Makes no sense without HASH_EARLY */
			WARN_ON(!(flags & HASH_EARLY));
			if (!(numentries >> *_hash_shift)) {
				numentries = 1UL << *_hash_shift;
				BUG_ON(!numentries);
			}
		} else if (unlikely((numentries * bucketsize) < PAGE_SIZE))
			numentries = PAGE_SIZE / bucketsize;
	}
	numentries = roundup_pow_of_two(numentries);

	/* limit allocation size to 1/16 total memory by default */
	if (max == 0) {
		max = ((unsigned long long)nr_all_pages << PAGE_SHIFT) >> 4;
		do_div(max, bucketsize);
	}
	max = min(max, 0x80000000ULL);

	if (numentries < low_limit)
		numentries = low_limit;
	if (numentries > max)
		numentries = max;

	log2qty = ilog2(numentries);

	gfp_flags = (flags & HASH_ZERO) ? GFP_ATOMIC | __GFP_ZERO : GFP_ATOMIC;
	do {
		virt = false;
		size = bucketsize << log2qty;
		if (flags & HASH_EARLY) {
			if (flags & HASH_ZERO)
				table = memblock_alloc(size, SMP_CACHE_BYTES);
			else
				table = memblock_alloc_raw(size,
							   SMP_CACHE_BYTES);
		} else if (get_order(size) >= MAX_ORDER || hashdist) {
			table = __vmalloc(size, gfp_flags);
			virt = true;
		} else {
			/*
			 * If bucketsize is not a power-of-two, we may free
			 * some pages at the end of hash table which
			 * alloc_pages_exact() automatically does
			 */
			table = alloc_pages_exact(size, gfp_flags);
			kmemleak_alloc(table, size, 1, gfp_flags);
		}
	} while (!table && size > PAGE_SIZE && --log2qty);

	if (!table)
		panic("Failed to allocate %s hash table\n", tablename);

	pr_info("%s hash table entries: %ld (order: %d, %lu bytes, %s)\n",
		tablename, 1UL << log2qty, ilog2(size) - PAGE_SHIFT, size,
		virt ? "vmalloc" : "linear");

	if (_hash_shift)
		*_hash_shift = log2qty;
	if (_hash_mask)
		*_hash_mask = (1 << log2qty) - 1;

	return table;
}

/*
 * This function checks whether pageblock includes unmovable pages or not.
 *
 * PageLRU check without isolation or lru_lock could race so that
 * MIGRATE_MOVABLE block might include unmovable pages. And __PageMovable
 * check without lock_page also may miss some movable non-lru pages at
 * race condition. So you can't expect this function should be exact.
 *
 * Returns a page without holding a reference. If the caller wants to
 * dereference that page (e.g., dumping), it has to make sure that it
 * cannot get removed (e.g., via memory unplug) concurrently.
 *
 */
struct page *has_unmovable_pages(struct zone *zone, struct page *page,
				 int migratetype, int flags)
{
	unsigned long iter = 0;
	unsigned long pfn = page_to_pfn(page);
	unsigned long offset = pfn % pageblock_nr_pages;

	if (is_migrate_cma_page(page)) {
		/*
		 * CMA allocations (alloc_contig_range) really need to mark
		 * isolate CMA pageblocks even when they are not movable in fact
		 * so consider them movable here.
		 */
		if (is_migrate_cma(migratetype))
			return NULL;

		return page;
	}

	for (; iter < pageblock_nr_pages - offset; iter++) {
		if (!pfn_valid_within(pfn + iter))
			continue;

		page = pfn_to_page(pfn + iter);

		/*
		 * Both, bootmem allocations and memory holes are marked
		 * PG_reserved and are unmovable. We can even have unmovable
		 * allocations inside ZONE_MOVABLE, for example when
		 * specifying "movablecore".
		 */
		if (PageReserved(page))
			return page;

		/*
		 * If the zone is movable and we have ruled out all reserved
		 * pages then it should be reasonably safe to assume the rest
		 * is movable.
		 */
		if (zone_idx(zone) == ZONE_MOVABLE)
			continue;

		/*
		 * Hugepages are not in LRU lists, but they're movable.
		 * THPs are on the LRU, but need to be counted as #small pages.
		 * We need not scan over tail pages because we don't
		 * handle each tail page individually in migration.
		 */
		if (PageHuge(page) || PageTransCompound(page)) {
			struct page *head = compound_head(page);
			unsigned int skip_pages;

			if (PageHuge(page)) {
				if (!hugepage_migration_supported(page_hstate(head)))
					return page;
			} else if (!PageLRU(head) && !__PageMovable(head)) {
				return page;
			}

			skip_pages = compound_nr(head) - (page - head);
			iter += skip_pages - 1;
			continue;
		}

		/*
		 * We can't use page_count without pin a page
		 * because another CPU can free compound page.
		 * This check already skips compound tails of THP
		 * because their page->_refcount is zero at all time.
		 */
		if (!page_ref_count(page)) {
			if (PageBuddy(page))
				iter += (1 << buddy_order(page)) - 1;
			continue;
		}

		/*
		 * The HWPoisoned page may be not in buddy system, and
		 * page_count() is not 0.
		 */
		if ((flags & MEMORY_OFFLINE) && PageHWPoison(page))
			continue;

		/*
		 * We treat all PageOffline() pages as movable when offlining
		 * to give drivers a chance to decrement their reference count
		 * in MEM_GOING_OFFLINE in order to indicate that these pages
		 * can be offlined as there are no direct references anymore.
		 * For actually unmovable PageOffline() where the driver does
		 * not support this, we will fail later when trying to actually
		 * move these pages that still have a reference count > 0.
		 * (false negatives in this function only)
		 */
		if ((flags & MEMORY_OFFLINE) && PageOffline(page))
			continue;

		if (__PageMovable(page) || PageLRU(page))
			continue;

		/*
		 * If there are RECLAIMABLE pages, we need to check
		 * it.  But now, memory offline itself doesn't call
		 * shrink_node_slabs() and it still to be fixed.
		 */
		return page;
	}
	return NULL;
}

#ifdef CONFIG_CONTIG_ALLOC
static unsigned long pfn_max_align_down(unsigned long pfn)
{
	return pfn & ~(max_t(unsigned long, MAX_ORDER_NR_PAGES,
			     pageblock_nr_pages) - 1);
}

static unsigned long pfn_max_align_up(unsigned long pfn)
{
	return ALIGN(pfn, max_t(unsigned long, MAX_ORDER_NR_PAGES,
				pageblock_nr_pages));
}

/* [start, end) must belong to a single zone. */
static int __alloc_contig_migrate_range(struct compact_control *cc,
					unsigned long start, unsigned long end)
{
	/* This function is based on compact_zone() from compaction.c. */
	unsigned int nr_reclaimed;
	unsigned long pfn = start;
	unsigned int tries = 0;
	int ret = 0;
	struct migration_target_control mtc = {
		.nid = zone_to_nid(cc->zone),
		.gfp_mask = GFP_USER | __GFP_MOVABLE | __GFP_RETRY_MAYFAIL,
	};

	migrate_prep();

	while (pfn < end || !list_empty(&cc->migratepages)) {
		if (fatal_signal_pending(current)) {
			ret = -EINTR;
			break;
		}

		if (list_empty(&cc->migratepages)) {
			cc->nr_migratepages = 0;
			pfn = isolate_migratepages_range(cc, pfn, end);
			if (!pfn) {
				ret = -EINTR;
				break;
			}
			tries = 0;
		} else if (++tries == 5) {
			ret = ret < 0 ? ret : -EBUSY;
			break;
		}

		nr_reclaimed = reclaim_clean_pages_from_list(cc->zone,
							&cc->migratepages);
		cc->nr_migratepages -= nr_reclaimed;

		ret = migrate_pages(&cc->migratepages, alloc_migration_target,
				NULL, (unsigned long)&mtc, cc->mode, MR_CONTIG_RANGE);
	}
	if (ret < 0) {
		putback_movable_pages(&cc->migratepages);
		return ret;
	}
	return 0;
}

/**
 * alloc_contig_range() -- tries to allocate given range of pages
 * @start:	start PFN to allocate
 * @end:	one-past-the-last PFN to allocate
 * @migratetype:	migratetype of the underlaying pageblocks (either
 *			#MIGRATE_MOVABLE or #MIGRATE_CMA).  All pageblocks
 *			in range must have the same migratetype and it must
 *			be either of the two.
 * @gfp_mask:	GFP mask to use during compaction
 *
 * The PFN range does not have to be pageblock or MAX_ORDER_NR_PAGES
 * aligned.  The PFN range must belong to a single zone.
 *
 * The first thing this routine does is attempt to MIGRATE_ISOLATE all
 * pageblocks in the range.  Once isolated, the pageblocks should not
 * be modified by others.
 *
 * Return: zero on success or negative error code.  On success all
 * pages which PFN is in [start, end) are allocated for the caller and
 * need to be freed with free_contig_range().
 */
int alloc_contig_range(unsigned long start, unsigned long end,
		       unsigned migratetype, gfp_t gfp_mask)
{
	unsigned long outer_start, outer_end;
	unsigned int order;
	int ret = 0;

	struct compact_control cc = {
		.nr_migratepages = 0,
		.order = -1,
		.zone = page_zone(pfn_to_page(start)),
		.mode = MIGRATE_SYNC,
		.ignore_skip_hint = true,
		.no_set_skip_hint = true,
		.gfp_mask = current_gfp_context(gfp_mask),
		.alloc_contig = true,
	};
	INIT_LIST_HEAD(&cc.migratepages);

	/*
	 * What we do here is we mark all pageblocks in range as
	 * MIGRATE_ISOLATE.  Because pageblock and max order pages may
	 * have different sizes, and due to the way page allocator
	 * work, we align the range to biggest of the two pages so
	 * that page allocator won't try to merge buddies from
	 * different pageblocks and change MIGRATE_ISOLATE to some
	 * other migration type.
	 *
	 * Once the pageblocks are marked as MIGRATE_ISOLATE, we
	 * migrate the pages from an unaligned range (ie. pages that
	 * we are interested in).  This will put all the pages in
	 * range back to page allocator as MIGRATE_ISOLATE.
	 *
	 * When this is done, we take the pages in range from page
	 * allocator removing them from the buddy system.  This way
	 * page allocator will never consider using them.
	 *
	 * This lets us mark the pageblocks back as
	 * MIGRATE_CMA/MIGRATE_MOVABLE so that free pages in the
	 * aligned range but not in the unaligned, original range are
	 * put back to page allocator so that buddy can use them.
	 */

	ret = start_isolate_page_range(pfn_max_align_down(start),
				       pfn_max_align_up(end), migratetype, 0);
	if (ret)
		return ret;

	drain_all_pages(cc.zone);

	/*
	 * In case of -EBUSY, we'd like to know which page causes problem.
	 * So, just fall through. test_pages_isolated() has a tracepoint
	 * which will report the busy page.
	 *
	 * It is possible that busy pages could become available before
	 * the call to test_pages_isolated, and the range will actually be
	 * allocated.  So, if we fall through be sure to clear ret so that
	 * -EBUSY is not accidentally used or returned to caller.
	 */
	ret = __alloc_contig_migrate_range(&cc, start, end);
	if (ret && ret != -EBUSY)
		goto done;
	ret =0;

	/*
	 * Pages from [start, end) are within a MAX_ORDER_NR_PAGES
	 * aligned blocks that are marked as MIGRATE_ISOLATE.  What's
	 * more, all pages in [start, end) are free in page allocator.
	 * What we are going to do is to allocate all pages from
	 * [start, end) (that is remove them from page allocator).
	 *
	 * The only problem is that pages at the beginning and at the
	 * end of interesting range may be not aligned with pages that
	 * page allocator holds, ie. they can be part of higher order
	 * pages.  Because of this, we reserve the bigger range and
	 * once this is done free the pages we are not interested in.
	 *
	 * We don't have to hold zone->lock here because the pages are
	 * isolated thus they won't get removed from buddy.
	 */

	lru_add_drain_all();

	order = 0;
	outer_start = start;
	while (!PageBuddy(pfn_to_page(outer_start))) {
		if (++order >= MAX_ORDER) {
			outer_start = start;
			break;
		}
		outer_start &= ~0UL << order;
	}

	if (outer_start != start) {
		order = buddy_order(pfn_to_page(outer_start));

		/*
		 * outer_start page could be small order buddy page and
		 * it doesn't include start page. Adjust outer_start
		 * in this case to report failed page properly
		 * on tracepoint in test_pages_isolated()
		 */
		if (outer_start + (1UL << order) <= start)
			outer_start = start;
	}

	/* Make sure the range is really isolated. */
	if (test_pages_isolated(outer_start, end, 0)) {
		pr_info_ratelimited("%s: [%lx, %lx) PFNs busy\n",
			__func__, outer_start, end);
		ret = -EBUSY;
		goto done;
	}

	/* Grab isolated pages from freelists. */
	outer_end = isolate_freepages_range(&cc, outer_start, end);
	if (!outer_end) {
		ret = -EBUSY;
		goto done;
	}

	/* Free head and tail (if any) */
	if (start != outer_start)
		free_contig_range(outer_start, start - outer_start);
	if (end != outer_end)
		free_contig_range(end, outer_end - end);

done:
	undo_isolate_page_range(pfn_max_align_down(start),
				pfn_max_align_up(end), migratetype);
	return ret;
}
EXPORT_SYMBOL(alloc_contig_range);

static int __alloc_contig_pages(unsigned long start_pfn,
				unsigned long nr_pages, gfp_t gfp_mask)
{
	unsigned long end_pfn = start_pfn + nr_pages;

	return alloc_contig_range(start_pfn, end_pfn, MIGRATE_MOVABLE,
				  gfp_mask);
}

static bool pfn_range_valid_contig(struct zone *z, unsigned long start_pfn,
				   unsigned long nr_pages)
{
	unsigned long i, end_pfn = start_pfn + nr_pages;
	struct page *page;

	for (i = start_pfn; i < end_pfn; i++) {
		page = pfn_to_online_page(i);
		if (!page)
			return false;

		if (page_zone(page) != z)
			return false;

		if (PageReserved(page))
			return false;

		if (page_count(page) > 0)
			return false;

		if (PageHuge(page))
			return false;
	}
	return true;
}

static bool zone_spans_last_pfn(const struct zone *zone,
				unsigned long start_pfn, unsigned long nr_pages)
{
	unsigned long last_pfn = start_pfn + nr_pages - 1;

	return zone_spans_pfn(zone, last_pfn);
}

/**
 * alloc_contig_pages() -- tries to find and allocate contiguous range of pages
 * @nr_pages:	Number of contiguous pages to allocate
 * @gfp_mask:	GFP mask to limit search and used during compaction
 * @nid:	Target node
 * @nodemask:	Mask for other possible nodes
 *
 * This routine is a wrapper around alloc_contig_range(). It scans over zones
 * on an applicable zonelist to find a contiguous pfn range which can then be
 * tried for allocation with alloc_contig_range(). This routine is intended
 * for allocation requests which can not be fulfilled with the buddy allocator.
 *
 * The allocated memory is always aligned to a page boundary. If nr_pages is a
 * power of two then the alignment is guaranteed to be to the given nr_pages
 * (e.g. 1GB request would be aligned to 1GB).
 *
 * Allocated pages can be freed with free_contig_range() or by manually calling
 * __free_page() on each allocated page.
 *
 * Return: pointer to contiguous pages on success, or NULL if not successful.
 */
struct page *alloc_contig_pages(unsigned long nr_pages, gfp_t gfp_mask,
				int nid, nodemask_t *nodemask)
{
	unsigned long ret, pfn, flags;
	struct zonelist *zonelist;
	struct zone *zone;
	struct zoneref *z;

	zonelist = node_zonelist(nid, gfp_mask);
	for_each_zone_zonelist_nodemask(zone, z, zonelist,
					gfp_zone(gfp_mask), nodemask) {
		spin_lock_irqsave(&zone->lock, flags);

		pfn = ALIGN(zone->zone_start_pfn, nr_pages);
		while (zone_spans_last_pfn(zone, pfn, nr_pages)) {
			if (pfn_range_valid_contig(zone, pfn, nr_pages)) {
				/*
				 * We release the zone lock here because
				 * alloc_contig_range() will also lock the zone
				 * at some point. If there's an allocation
				 * spinning on this lock, it may win the race
				 * and cause alloc_contig_range() to fail...
				 */
				spin_unlock_irqrestore(&zone->lock, flags);
				ret = __alloc_contig_pages(pfn, nr_pages,
							gfp_mask);
				if (!ret)
					return pfn_to_page(pfn);
				spin_lock_irqsave(&zone->lock, flags);
			}
			pfn += nr_pages;
		}
		spin_unlock_irqrestore(&zone->lock, flags);
	}
	return NULL;
}
#endif /* CONFIG_CONTIG_ALLOC */

void free_contig_range(unsigned long pfn, unsigned int nr_pages)
{
	unsigned int count = 0;

	for (; nr_pages--; pfn++) {
		struct page *page = pfn_to_page(pfn);

		count += page_count(page) != 1;
		__free_page(page);
	}
	WARN(count != 0, "%d pages are still in use!\n", count);
}
EXPORT_SYMBOL(free_contig_range);

/*
 * The zone indicated has a new number of managed_pages; batch sizes and percpu
 * page high values need to be recalulated.
 */
void __meminit zone_pcp_update(struct zone *zone)
{
	mutex_lock(&pcp_batch_high_lock);
	zone_set_pageset_high_and_batch(zone);
	mutex_unlock(&pcp_batch_high_lock);
}

/*
 * Effectively disable pcplists for the zone by setting the high limit to 0
 * and draining all cpus. A concurrent page freeing on another CPU that's about
 * to put the page on pcplist will either finish before the drain and the page
 * will be drained, or observe the new high limit and skip the pcplist.
 *
 * Must be paired with a call to zone_pcp_enable().
 */
void zone_pcp_disable(struct zone *zone)
{
	mutex_lock(&pcp_batch_high_lock);
	__zone_set_pageset_high_and_batch(zone, 0, 1);
	__drain_all_pages(zone, true);
}

void zone_pcp_enable(struct zone *zone)
{
	__zone_set_pageset_high_and_batch(zone, zone->pageset_high, zone->pageset_batch);
	mutex_unlock(&pcp_batch_high_lock);
}

void zone_pcp_reset(struct zone *zone)
{
	unsigned long flags;
	int cpu;
	struct per_cpu_pageset *pset;

	/* avoid races with drain_pages()  */
	local_irq_save(flags);
	if (zone->pageset != &boot_pageset) {
		for_each_online_cpu(cpu) {
			pset = per_cpu_ptr(zone->pageset, cpu);
			drain_zonestat(zone, pset);
		}
		free_percpu(zone->pageset);
		zone->pageset = &boot_pageset;
	}
	local_irq_restore(flags);
}

#ifdef CONFIG_MEMORY_HOTREMOVE
/*
 * All pages in the range must be in a single zone, must not contain holes,
 * must span full sections, and must be isolated before calling this function.
 */
void __offline_isolated_pages(unsigned long start_pfn, unsigned long end_pfn)
{
	unsigned long pfn = start_pfn;
	struct page *page;
	struct zone *zone;
	unsigned int order;
	unsigned long flags;

	offline_mem_sections(pfn, end_pfn);
	zone = page_zone(pfn_to_page(pfn));
	spin_lock_irqsave(&zone->lock, flags);
	while (pfn < end_pfn) {
		page = pfn_to_page(pfn);
		/*
		 * The HWPoisoned page may be not in buddy system, and
		 * page_count() is not 0.
		 */
		if (unlikely(!PageBuddy(page) && PageHWPoison(page))) {
			pfn++;
			continue;
		}
		/*
		 * At this point all remaining PageOffline() pages have a
		 * reference count of 0 and can simply be skipped.
		 */
		if (PageOffline(page)) {
			BUG_ON(page_count(page));
			BUG_ON(PageBuddy(page));
			pfn++;
			continue;
		}

		BUG_ON(page_count(page));
		BUG_ON(!PageBuddy(page));
		order = buddy_order(page);
		del_page_from_free_list(page, zone, order);
		pfn += (1 << order);
	}
	spin_unlock_irqrestore(&zone->lock, flags);
}
#endif

bool is_free_buddy_page(struct page *page)
{
	struct zone *zone = page_zone(page);
	unsigned long pfn = page_to_pfn(page);
	unsigned long flags;
	unsigned int order;

	spin_lock_irqsave(&zone->lock, flags);
	for (order = 0; order < MAX_ORDER; order++) {
		struct page *page_head = page - (pfn & ((1 << order) - 1));

		if (PageBuddy(page_head) && buddy_order(page_head) >= order)
			break;
	}
	spin_unlock_irqrestore(&zone->lock, flags);

	return order < MAX_ORDER;
}

#ifdef CONFIG_MEMORY_FAILURE
/*
 * Break down a higher-order page in sub-pages, and keep our target out of
 * buddy allocator.
 */
static void break_down_buddy_pages(struct zone *zone, struct page *page,
				   struct page *target, int low, int high,
				   int migratetype)
{
	unsigned long size = 1 << high;
	struct page *current_buddy, *next_page;

	while (high > low) {
		high--;
		size >>= 1;

		if (target >= &page[size]) {
			next_page = page + size;
			current_buddy = page;
		} else {
			next_page = page;
			current_buddy = page + size;
		}

		if (set_page_guard(zone, current_buddy, high, migratetype))
			continue;

		if (current_buddy != target) {
			add_to_free_list(current_buddy, zone, high, migratetype);
			set_buddy_order(current_buddy, high);
			page = next_page;
		}
	}
}

/*
 * Take a page that will be marked as poisoned off the buddy allocator.
 */
bool take_page_off_buddy(struct page *page)
{
	struct zone *zone = page_zone(page);
	unsigned long pfn = page_to_pfn(page);
	unsigned long flags;
	unsigned int order;
	bool ret = false;

	spin_lock_irqsave(&zone->lock, flags);
	for (order = 0; order < MAX_ORDER; order++) {
		struct page *page_head = page - (pfn & ((1 << order) - 1));
		int page_order = buddy_order(page_head);

		if (PageBuddy(page_head) && page_order >= order) {
			unsigned long pfn_head = page_to_pfn(page_head);
			int migratetype = get_pfnblock_migratetype(page_head,
								   pfn_head);

			del_page_from_free_list(page_head, zone, page_order);
			break_down_buddy_pages(zone, page_head, page, 0,
						page_order, migratetype);
			ret = true;
			break;
		}
		if (page_count(page_head) > 0)
			break;
	}
	spin_unlock_irqrestore(&zone->lock, flags);
	return ret;
}
#endif<|MERGE_RESOLUTION|>--- conflicted
+++ resolved
@@ -6264,14 +6264,6 @@
 	}
 }
 
-<<<<<<< HEAD
-void __meminit __weak memmap_init_zone(struct zone *zone)
-{
-	unsigned long zone_start_pfn = zone->zone_start_pfn;
-	unsigned long zone_end_pfn = zone_start_pfn + zone->spanned_pages;
-	int i, nid = zone_to_nid(zone), zone_id = zone_idx(zone);
-	unsigned long start_pfn, end_pfn;
-=======
 #if !defined(CONFIG_FLAT_NODE_MEM_MAP)
 /*
  * Only struct pages that correspond to ranges defined by memblock.memory
@@ -6331,7 +6323,6 @@
 	static unsigned long hole_pfn;
 	unsigned long start_pfn, end_pfn;
 	u64 pgcnt = 0;
->>>>>>> 6be388f4
 
 	for_each_mem_pfn_range(i, nid, &start_pfn, &end_pfn, NULL) {
 		start_pfn = clamp(start_pfn, zone_start_pfn, zone_end_pfn);
@@ -6341,14 +6332,11 @@
 			memmap_init_range(end_pfn - start_pfn, nid,
 					zone_id, start_pfn, zone_end_pfn,
 					MEMINIT_EARLY, NULL, MIGRATE_MOVABLE);
-<<<<<<< HEAD
-=======
 
 		if (hole_pfn < start_pfn)
 			pgcnt += init_unavailable_range(hole_pfn, start_pfn,
 							zone_id, nid);
 		hole_pfn = end_pfn;
->>>>>>> 6be388f4
 	}
 
 #ifdef CONFIG_SPARSEMEM
