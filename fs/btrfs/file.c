--- conflicted
+++ resolved
@@ -1956,10 +1956,6 @@
 		goto buffered;
 	}
 
-<<<<<<< HEAD
-	dio = __iomap_dio_rw(iocb, from, &btrfs_dio_iomap_ops, &btrfs_dio_ops,
-			     0, 0);
-=======
 	/*
 	 * We remove IOCB_DSYNC so that we don't deadlock when iomap_dio_rw()
 	 * calls generic_write_sync() (through iomap_dio_complete()), because
@@ -1968,7 +1964,6 @@
 	 */
 	if (is_sync_write)
 		iocb->ki_flags &= ~IOCB_DSYNC;
->>>>>>> 4bf7f350
 
 	/*
 	 * The iov_iter can be mapped to the same file range we are writing to.
@@ -3734,10 +3729,6 @@
 		return 0;
 
 	btrfs_inode_lock(inode, BTRFS_ILOCK_SHARED);
-<<<<<<< HEAD
-	ret = iomap_dio_rw(iocb, to, &btrfs_dio_iomap_ops, &btrfs_dio_ops,
-			   0, 0);
-=======
 again:
 	/*
 	 * This is similar to what we do for direct IO writes, see the comment
@@ -3787,7 +3778,6 @@
 			goto again;
 		}
 	}
->>>>>>> 4bf7f350
 	btrfs_inode_unlock(inode, BTRFS_ILOCK_SHARED);
 	return ret < 0 ? ret : read;
 }
