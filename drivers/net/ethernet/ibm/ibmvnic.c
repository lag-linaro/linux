// SPDX-License-Identifier: GPL-2.0-or-later
/**************************************************************************/
/*                                                                        */
/*  IBM System i and System p Virtual NIC Device Driver                   */
/*  Copyright (C) 2014 IBM Corp.                                          */
/*  Santiago Leon (santi_leon@yahoo.com)                                  */
/*  Thomas Falcon (tlfalcon@linux.vnet.ibm.com)                           */
/*  John Allen (jallen@linux.vnet.ibm.com)                                */
/*                                                                        */
/*                                                                        */
/* This module contains the implementation of a virtual ethernet device   */
/* for use with IBM i/p Series LPAR Linux. It utilizes the logical LAN    */
/* option of the RS/6000 Platform Architecture to interface with virtual  */
/* ethernet NICs that are presented to the partition by the hypervisor.   */
/*									   */
/* Messages are passed between the VNIC driver and the VNIC server using  */
/* Command/Response Queues (CRQs) and sub CRQs (sCRQs). CRQs are used to  */
/* issue and receive commands that initiate communication with the server */
/* on driver initialization. Sub CRQs (sCRQs) are similar to CRQs, but    */
/* are used by the driver to notify the server that a packet is           */
/* ready for transmission or that a buffer has been added to receive a    */
/* packet. Subsequently, sCRQs are used by the server to notify the       */
/* driver that a packet transmission has been completed or that a packet  */
/* has been received and placed in a waiting buffer.                      */
/*                                                                        */
/* In lieu of a more conventional "on-the-fly" DMA mapping strategy in    */
/* which skbs are DMA mapped and immediately unmapped when the transmit   */
/* or receive has been completed, the VNIC driver is required to use      */
/* "long term mapping". This entails that large, continuous DMA mapped    */
/* buffers are allocated on driver initialization and these buffers are   */
/* then continuously reused to pass skbs to and from the VNIC server.     */
/*                                                                        */
/**************************************************************************/

#include <linux/module.h>
#include <linux/moduleparam.h>
#include <linux/types.h>
#include <linux/errno.h>
#include <linux/completion.h>
#include <linux/ioport.h>
#include <linux/dma-mapping.h>
#include <linux/kernel.h>
#include <linux/netdevice.h>
#include <linux/etherdevice.h>
#include <linux/skbuff.h>
#include <linux/init.h>
#include <linux/delay.h>
#include <linux/mm.h>
#include <linux/ethtool.h>
#include <linux/proc_fs.h>
#include <linux/if_arp.h>
#include <linux/in.h>
#include <linux/ip.h>
#include <linux/ipv6.h>
#include <linux/irq.h>
#include <linux/kthread.h>
#include <linux/seq_file.h>
#include <linux/interrupt.h>
#include <net/net_namespace.h>
#include <asm/hvcall.h>
#include <linux/atomic.h>
#include <asm/vio.h>
#include <asm/iommu.h>
#include <linux/uaccess.h>
#include <asm/firmware.h>
#include <linux/workqueue.h>
#include <linux/if_vlan.h>
#include <linux/utsname.h>

#include "ibmvnic.h"

static const char ibmvnic_driver_name[] = "ibmvnic";
static const char ibmvnic_driver_string[] = "IBM System i/p Virtual NIC Driver";

MODULE_AUTHOR("Santiago Leon");
MODULE_DESCRIPTION("IBM System i/p Virtual NIC Driver");
MODULE_LICENSE("GPL");
MODULE_VERSION(IBMVNIC_DRIVER_VERSION);

static int ibmvnic_version = IBMVNIC_INITIAL_VERSION;
static void release_sub_crqs(struct ibmvnic_adapter *, bool);
static int ibmvnic_reset_crq(struct ibmvnic_adapter *);
static int ibmvnic_send_crq_init(struct ibmvnic_adapter *);
static int ibmvnic_reenable_crq_queue(struct ibmvnic_adapter *);
static int ibmvnic_send_crq(struct ibmvnic_adapter *, union ibmvnic_crq *);
static int send_subcrq_indirect(struct ibmvnic_adapter *, u64, u64, u64);
static irqreturn_t ibmvnic_interrupt_rx(int irq, void *instance);
static int enable_scrq_irq(struct ibmvnic_adapter *,
			   struct ibmvnic_sub_crq_queue *);
static int disable_scrq_irq(struct ibmvnic_adapter *,
			    struct ibmvnic_sub_crq_queue *);
static int pending_scrq(struct ibmvnic_adapter *,
			struct ibmvnic_sub_crq_queue *);
static union sub_crq *ibmvnic_next_scrq(struct ibmvnic_adapter *,
					struct ibmvnic_sub_crq_queue *);
static int ibmvnic_poll(struct napi_struct *napi, int data);
static void send_query_map(struct ibmvnic_adapter *adapter);
static int send_request_map(struct ibmvnic_adapter *, dma_addr_t, __be32, u8);
static int send_request_unmap(struct ibmvnic_adapter *, u8);
static int send_login(struct ibmvnic_adapter *adapter);
static void send_query_cap(struct ibmvnic_adapter *adapter);
static int init_sub_crqs(struct ibmvnic_adapter *);
static int init_sub_crq_irqs(struct ibmvnic_adapter *adapter);
static int ibmvnic_reset_init(struct ibmvnic_adapter *, bool reset);
static void release_crq_queue(struct ibmvnic_adapter *);
static int __ibmvnic_set_mac(struct net_device *, u8 *);
static int init_crq_queue(struct ibmvnic_adapter *adapter);
static int send_query_phys_parms(struct ibmvnic_adapter *adapter);

struct ibmvnic_stat {
	char name[ETH_GSTRING_LEN];
	int offset;
};

#define IBMVNIC_STAT_OFF(stat) (offsetof(struct ibmvnic_adapter, stats) + \
			     offsetof(struct ibmvnic_statistics, stat))
#define IBMVNIC_GET_STAT(a, off) (*((u64 *)(((unsigned long)(a)) + (off))))

static const struct ibmvnic_stat ibmvnic_stats[] = {
	{"rx_packets", IBMVNIC_STAT_OFF(rx_packets)},
	{"rx_bytes", IBMVNIC_STAT_OFF(rx_bytes)},
	{"tx_packets", IBMVNIC_STAT_OFF(tx_packets)},
	{"tx_bytes", IBMVNIC_STAT_OFF(tx_bytes)},
	{"ucast_tx_packets", IBMVNIC_STAT_OFF(ucast_tx_packets)},
	{"ucast_rx_packets", IBMVNIC_STAT_OFF(ucast_rx_packets)},
	{"mcast_tx_packets", IBMVNIC_STAT_OFF(mcast_tx_packets)},
	{"mcast_rx_packets", IBMVNIC_STAT_OFF(mcast_rx_packets)},
	{"bcast_tx_packets", IBMVNIC_STAT_OFF(bcast_tx_packets)},
	{"bcast_rx_packets", IBMVNIC_STAT_OFF(bcast_rx_packets)},
	{"align_errors", IBMVNIC_STAT_OFF(align_errors)},
	{"fcs_errors", IBMVNIC_STAT_OFF(fcs_errors)},
	{"single_collision_frames", IBMVNIC_STAT_OFF(single_collision_frames)},
	{"multi_collision_frames", IBMVNIC_STAT_OFF(multi_collision_frames)},
	{"sqe_test_errors", IBMVNIC_STAT_OFF(sqe_test_errors)},
	{"deferred_tx", IBMVNIC_STAT_OFF(deferred_tx)},
	{"late_collisions", IBMVNIC_STAT_OFF(late_collisions)},
	{"excess_collisions", IBMVNIC_STAT_OFF(excess_collisions)},
	{"internal_mac_tx_errors", IBMVNIC_STAT_OFF(internal_mac_tx_errors)},
	{"carrier_sense", IBMVNIC_STAT_OFF(carrier_sense)},
	{"too_long_frames", IBMVNIC_STAT_OFF(too_long_frames)},
	{"internal_mac_rx_errors", IBMVNIC_STAT_OFF(internal_mac_rx_errors)},
};

static long h_reg_sub_crq(unsigned long unit_address, unsigned long token,
			  unsigned long length, unsigned long *number,
			  unsigned long *irq)
{
	unsigned long retbuf[PLPAR_HCALL_BUFSIZE];
	long rc;

	rc = plpar_hcall(H_REG_SUB_CRQ, retbuf, unit_address, token, length);
	*number = retbuf[0];
	*irq = retbuf[1];

	return rc;
}

/**
 * ibmvnic_wait_for_completion - Check device state and wait for completion
 * @adapter: private device data
 * @comp_done: completion structure to wait for
 * @timeout: time to wait in milliseconds
 *
 * Wait for a completion signal or until the timeout limit is reached
 * while checking that the device is still active.
 */
static int ibmvnic_wait_for_completion(struct ibmvnic_adapter *adapter,
				       struct completion *comp_done,
				       unsigned long timeout)
{
	struct net_device *netdev;
	unsigned long div_timeout;
	u8 retry;

	netdev = adapter->netdev;
	retry = 5;
	div_timeout = msecs_to_jiffies(timeout / retry);
	while (true) {
		if (!adapter->crq.active) {
			netdev_err(netdev, "Device down!\n");
			return -ENODEV;
		}
		if (!retry--)
			break;
		if (wait_for_completion_timeout(comp_done, div_timeout))
			return 0;
	}
	netdev_err(netdev, "Operation timed out.\n");
	return -ETIMEDOUT;
}

static int alloc_long_term_buff(struct ibmvnic_adapter *adapter,
				struct ibmvnic_long_term_buff *ltb, int size)
{
	struct device *dev = &adapter->vdev->dev;
	int rc;

	ltb->size = size;
	ltb->buff = dma_alloc_coherent(dev, ltb->size, &ltb->addr,
				       GFP_KERNEL);

	if (!ltb->buff) {
		dev_err(dev, "Couldn't alloc long term buffer\n");
		return -ENOMEM;
	}
	ltb->map_id = adapter->map_id;
	adapter->map_id++;

	mutex_lock(&adapter->fw_lock);
	adapter->fw_done_rc = 0;
	reinit_completion(&adapter->fw_done);
	rc = send_request_map(adapter, ltb->addr,
			      ltb->size, ltb->map_id);
	if (rc) {
		dma_free_coherent(dev, ltb->size, ltb->buff, ltb->addr);
		mutex_unlock(&adapter->fw_lock);
		return rc;
	}

	rc = ibmvnic_wait_for_completion(adapter, &adapter->fw_done, 10000);
	if (rc) {
		dev_err(dev,
			"Long term map request aborted or timed out,rc = %d\n",
			rc);
		dma_free_coherent(dev, ltb->size, ltb->buff, ltb->addr);
		mutex_unlock(&adapter->fw_lock);
		return rc;
	}

	if (adapter->fw_done_rc) {
		dev_err(dev, "Couldn't map long term buffer,rc = %d\n",
			adapter->fw_done_rc);
		dma_free_coherent(dev, ltb->size, ltb->buff, ltb->addr);
		mutex_unlock(&adapter->fw_lock);
		return -1;
	}
	mutex_unlock(&adapter->fw_lock);
	return 0;
}

static void free_long_term_buff(struct ibmvnic_adapter *adapter,
				struct ibmvnic_long_term_buff *ltb)
{
	struct device *dev = &adapter->vdev->dev;

	if (!ltb->buff)
		return;

	/* VIOS automatically unmaps the long term buffer at remote
	 * end for the following resets:
	 * FAILOVER, MOBILITY, TIMEOUT.
	 */
	if (adapter->reset_reason != VNIC_RESET_FAILOVER &&
	    adapter->reset_reason != VNIC_RESET_MOBILITY &&
	    adapter->reset_reason != VNIC_RESET_TIMEOUT)
		send_request_unmap(adapter, ltb->map_id);
	dma_free_coherent(dev, ltb->size, ltb->buff, ltb->addr);
}

static int reset_long_term_buff(struct ibmvnic_long_term_buff *ltb)
{
	if (!ltb->buff)
		return -EINVAL;

	memset(ltb->buff, 0, ltb->size);
	return 0;
}

static void deactivate_rx_pools(struct ibmvnic_adapter *adapter)
{
	int i;

	for (i = 0; i < adapter->num_active_rx_pools; i++)
		adapter->rx_pool[i].active = 0;
}

static void replenish_rx_pool(struct ibmvnic_adapter *adapter,
			      struct ibmvnic_rx_pool *pool)
{
	int count = pool->size - atomic_read(&pool->available);
	u64 handle = adapter->rx_scrq[pool->index]->handle;
	struct device *dev = &adapter->vdev->dev;
	struct ibmvnic_ind_xmit_queue *ind_bufp;
	struct ibmvnic_sub_crq_queue *rx_scrq;
	union sub_crq *sub_crq;
	int buffers_added = 0;
	unsigned long lpar_rc;
	struct sk_buff *skb;
	unsigned int offset;
	dma_addr_t dma_addr;
	unsigned char *dst;
	int shift = 0;
	int index;
	int i;

	if (!pool->active)
		return;

<<<<<<< HEAD
=======
	rx_scrq = adapter->rx_scrq[pool->index];
	ind_bufp = &rx_scrq->ind_buf;
>>>>>>> f642729d
	for (i = 0; i < count; ++i) {
		skb = netdev_alloc_skb(adapter->netdev, pool->buff_size);
		if (!skb) {
			dev_err(dev, "Couldn't replenish rx buff\n");
			adapter->replenish_no_mem++;
			break;
		}

		index = pool->free_map[pool->next_free];

		if (pool->rx_buff[index].skb)
			dev_err(dev, "Inconsistent free_map!\n");

		/* Copy the skb to the long term mapped DMA buffer */
		offset = index * pool->buff_size;
		dst = pool->long_term_buff.buff + offset;
		memset(dst, 0, pool->buff_size);
		dma_addr = pool->long_term_buff.addr + offset;
		pool->rx_buff[index].data = dst;

		pool->free_map[pool->next_free] = IBMVNIC_INVALID_MAP;
		pool->rx_buff[index].dma = dma_addr;
		pool->rx_buff[index].skb = skb;
		pool->rx_buff[index].pool_index = pool->index;
		pool->rx_buff[index].size = pool->buff_size;

		sub_crq = &ind_bufp->indir_arr[ind_bufp->index++];
		memset(sub_crq, 0, sizeof(*sub_crq));
		sub_crq->rx_add.first = IBMVNIC_CRQ_CMD;
		sub_crq->rx_add.correlator =
		    cpu_to_be64((u64)&pool->rx_buff[index]);
		sub_crq->rx_add.ioba = cpu_to_be32(dma_addr);
		sub_crq->rx_add.map_id = pool->long_term_buff.map_id;

		/* The length field of the sCRQ is defined to be 24 bits so the
		 * buffer size needs to be left shifted by a byte before it is
		 * converted to big endian to prevent the last byte from being
		 * truncated.
		 */
#ifdef __LITTLE_ENDIAN__
		shift = 8;
#endif
<<<<<<< HEAD
		sub_crq.rx_add.len = cpu_to_be32(pool->buff_size << shift);

		lpar_rc = send_subcrq(adapter, handle, &sub_crq);
		if (lpar_rc != H_SUCCESS)
			goto failure;

		buffers_added++;
		adapter->replenish_add_buff_success++;
=======
		sub_crq->rx_add.len = cpu_to_be32(pool->buff_size << shift);
>>>>>>> f642729d
		pool->next_free = (pool->next_free + 1) % pool->size;
		if (ind_bufp->index == IBMVNIC_MAX_IND_DESCS ||
		    i == count - 1) {
			lpar_rc =
				send_subcrq_indirect(adapter, handle,
						     (u64)ind_bufp->indir_dma,
						     (u64)ind_bufp->index);
			if (lpar_rc != H_SUCCESS)
				goto failure;
			buffers_added += ind_bufp->index;
			adapter->replenish_add_buff_success += ind_bufp->index;
			ind_bufp->index = 0;
		}
	}
	atomic_add(buffers_added, &pool->available);
	return;

failure:
	if (lpar_rc != H_PARAMETER && lpar_rc != H_CLOSED)
		dev_err_ratelimited(dev, "rx: replenish packet buffer failed\n");
	for (i = ind_bufp->index - 1; i >= 0; --i) {
		struct ibmvnic_rx_buff *rx_buff;

		pool->next_free = pool->next_free == 0 ?
				  pool->size - 1 : pool->next_free - 1;
		sub_crq = &ind_bufp->indir_arr[i];
		rx_buff = (struct ibmvnic_rx_buff *)
				be64_to_cpu(sub_crq->rx_add.correlator);
		index = (int)(rx_buff - pool->rx_buff);
		pool->free_map[pool->next_free] = index;
		dev_kfree_skb_any(pool->rx_buff[index].skb);
		pool->rx_buff[index].skb = NULL;
	}
	adapter->replenish_add_buff_failure += ind_bufp->index;
	atomic_add(buffers_added, &pool->available);
	ind_bufp->index = 0;
	if (lpar_rc == H_CLOSED || adapter->failover_pending) {
		/* Disable buffer pool replenishment and report carrier off if
		 * queue is closed or pending failover.
		 * Firmware guarantees that a signal will be sent to the
		 * driver, triggering a reset.
		 */
		deactivate_rx_pools(adapter);
		netif_carrier_off(adapter->netdev);
	}
}

static void replenish_pools(struct ibmvnic_adapter *adapter)
{
	int i;

	adapter->replenish_task_cycles++;
	for (i = 0; i < adapter->num_active_rx_pools; i++) {
		if (adapter->rx_pool[i].active)
			replenish_rx_pool(adapter, &adapter->rx_pool[i]);
	}

	netdev_dbg(adapter->netdev, "Replenished %d pools\n", i);
}

static void release_stats_buffers(struct ibmvnic_adapter *adapter)
{
	kfree(adapter->tx_stats_buffers);
	kfree(adapter->rx_stats_buffers);
	adapter->tx_stats_buffers = NULL;
	adapter->rx_stats_buffers = NULL;
}

static int init_stats_buffers(struct ibmvnic_adapter *adapter)
{
	adapter->tx_stats_buffers =
				kcalloc(IBMVNIC_MAX_QUEUES,
					sizeof(struct ibmvnic_tx_queue_stats),
					GFP_KERNEL);
	if (!adapter->tx_stats_buffers)
		return -ENOMEM;

	adapter->rx_stats_buffers =
				kcalloc(IBMVNIC_MAX_QUEUES,
					sizeof(struct ibmvnic_rx_queue_stats),
					GFP_KERNEL);
	if (!adapter->rx_stats_buffers)
		return -ENOMEM;

	return 0;
}

static void release_stats_token(struct ibmvnic_adapter *adapter)
{
	struct device *dev = &adapter->vdev->dev;

	if (!adapter->stats_token)
		return;

	dma_unmap_single(dev, adapter->stats_token,
			 sizeof(struct ibmvnic_statistics),
			 DMA_FROM_DEVICE);
	adapter->stats_token = 0;
}

static int init_stats_token(struct ibmvnic_adapter *adapter)
{
	struct device *dev = &adapter->vdev->dev;
	dma_addr_t stok;

	stok = dma_map_single(dev, &adapter->stats,
			      sizeof(struct ibmvnic_statistics),
			      DMA_FROM_DEVICE);
	if (dma_mapping_error(dev, stok)) {
		dev_err(dev, "Couldn't map stats buffer\n");
		return -1;
	}

	adapter->stats_token = stok;
	netdev_dbg(adapter->netdev, "Stats token initialized (%llx)\n", stok);
	return 0;
}

static int reset_rx_pools(struct ibmvnic_adapter *adapter)
{
	struct ibmvnic_rx_pool *rx_pool;
	u64 buff_size;
	int rx_scrqs;
	int i, j, rc;

	if (!adapter->rx_pool)
		return -1;

	buff_size = adapter->cur_rx_buf_sz;
	rx_scrqs = adapter->num_active_rx_pools;
	for (i = 0; i < rx_scrqs; i++) {
		rx_pool = &adapter->rx_pool[i];

		netdev_dbg(adapter->netdev, "Re-setting rx_pool[%d]\n", i);

		if (rx_pool->buff_size != buff_size) {
			free_long_term_buff(adapter, &rx_pool->long_term_buff);
<<<<<<< HEAD
			rx_pool->buff_size = buff_size;
=======
			rx_pool->buff_size = ALIGN(buff_size, L1_CACHE_BYTES);
>>>>>>> f642729d
			rc = alloc_long_term_buff(adapter,
						  &rx_pool->long_term_buff,
						  rx_pool->size *
						  rx_pool->buff_size);
		} else {
			rc = reset_long_term_buff(&rx_pool->long_term_buff);
		}

		if (rc)
			return rc;

		for (j = 0; j < rx_pool->size; j++)
			rx_pool->free_map[j] = j;

		memset(rx_pool->rx_buff, 0,
		       rx_pool->size * sizeof(struct ibmvnic_rx_buff));

		atomic_set(&rx_pool->available, 0);
		rx_pool->next_alloc = 0;
		rx_pool->next_free = 0;
		rx_pool->active = 1;
	}

	return 0;
}

static void release_rx_pools(struct ibmvnic_adapter *adapter)
{
	struct ibmvnic_rx_pool *rx_pool;
	int i, j;

	if (!adapter->rx_pool)
		return;

	for (i = 0; i < adapter->num_active_rx_pools; i++) {
		rx_pool = &adapter->rx_pool[i];

		netdev_dbg(adapter->netdev, "Releasing rx_pool[%d]\n", i);

		kfree(rx_pool->free_map);
		free_long_term_buff(adapter, &rx_pool->long_term_buff);

		if (!rx_pool->rx_buff)
			continue;

		for (j = 0; j < rx_pool->size; j++) {
			if (rx_pool->rx_buff[j].skb) {
				dev_kfree_skb_any(rx_pool->rx_buff[j].skb);
				rx_pool->rx_buff[j].skb = NULL;
			}
		}

		kfree(rx_pool->rx_buff);
	}

	kfree(adapter->rx_pool);
	adapter->rx_pool = NULL;
	adapter->num_active_rx_pools = 0;
}

static int init_rx_pools(struct net_device *netdev)
{
	struct ibmvnic_adapter *adapter = netdev_priv(netdev);
	struct device *dev = &adapter->vdev->dev;
	struct ibmvnic_rx_pool *rx_pool;
	int rxadd_subcrqs;
	u64 buff_size;
	int i, j;

	rxadd_subcrqs = adapter->num_active_rx_scrqs;
	buff_size = adapter->cur_rx_buf_sz;

	adapter->rx_pool = kcalloc(rxadd_subcrqs,
				   sizeof(struct ibmvnic_rx_pool),
				   GFP_KERNEL);
	if (!adapter->rx_pool) {
		dev_err(dev, "Failed to allocate rx pools\n");
		return -1;
	}

	adapter->num_active_rx_pools = rxadd_subcrqs;

	for (i = 0; i < rxadd_subcrqs; i++) {
		rx_pool = &adapter->rx_pool[i];

		netdev_dbg(adapter->netdev,
			   "Initializing rx_pool[%d], %lld buffs, %lld bytes each\n",
			   i, adapter->req_rx_add_entries_per_subcrq,
			   buff_size);

		rx_pool->size = adapter->req_rx_add_entries_per_subcrq;
		rx_pool->index = i;
<<<<<<< HEAD
		rx_pool->buff_size = buff_size;
=======
		rx_pool->buff_size = ALIGN(buff_size, L1_CACHE_BYTES);
>>>>>>> f642729d
		rx_pool->active = 1;

		rx_pool->free_map = kcalloc(rx_pool->size, sizeof(int),
					    GFP_KERNEL);
		if (!rx_pool->free_map) {
			release_rx_pools(adapter);
			return -1;
		}

		rx_pool->rx_buff = kcalloc(rx_pool->size,
					   sizeof(struct ibmvnic_rx_buff),
					   GFP_KERNEL);
		if (!rx_pool->rx_buff) {
			dev_err(dev, "Couldn't alloc rx buffers\n");
			release_rx_pools(adapter);
			return -1;
		}

		if (alloc_long_term_buff(adapter, &rx_pool->long_term_buff,
					 rx_pool->size * rx_pool->buff_size)) {
			release_rx_pools(adapter);
			return -1;
		}

		for (j = 0; j < rx_pool->size; ++j)
			rx_pool->free_map[j] = j;

		atomic_set(&rx_pool->available, 0);
		rx_pool->next_alloc = 0;
		rx_pool->next_free = 0;
	}

	return 0;
}

static int reset_one_tx_pool(struct ibmvnic_tx_pool *tx_pool)
{
	int rc, i;

	rc = reset_long_term_buff(&tx_pool->long_term_buff);
	if (rc)
		return rc;

	memset(tx_pool->tx_buff, 0,
	       tx_pool->num_buffers *
	       sizeof(struct ibmvnic_tx_buff));

	for (i = 0; i < tx_pool->num_buffers; i++)
		tx_pool->free_map[i] = i;

	tx_pool->consumer_index = 0;
	tx_pool->producer_index = 0;

	return 0;
}

static int reset_tx_pools(struct ibmvnic_adapter *adapter)
{
	int tx_scrqs;
	int i, rc;

	if (!adapter->tx_pool)
		return -1;

	tx_scrqs = adapter->num_active_tx_pools;
	for (i = 0; i < tx_scrqs; i++) {
		rc = reset_one_tx_pool(&adapter->tso_pool[i]);
		if (rc)
			return rc;
		rc = reset_one_tx_pool(&adapter->tx_pool[i]);
		if (rc)
			return rc;
	}

	return 0;
}

static void release_vpd_data(struct ibmvnic_adapter *adapter)
{
	if (!adapter->vpd)
		return;

	kfree(adapter->vpd->buff);
	kfree(adapter->vpd);

	adapter->vpd = NULL;
}

static void release_one_tx_pool(struct ibmvnic_adapter *adapter,
				struct ibmvnic_tx_pool *tx_pool)
{
	kfree(tx_pool->tx_buff);
	kfree(tx_pool->free_map);
	free_long_term_buff(adapter, &tx_pool->long_term_buff);
}

static void release_tx_pools(struct ibmvnic_adapter *adapter)
{
	int i;

	if (!adapter->tx_pool)
		return;

	for (i = 0; i < adapter->num_active_tx_pools; i++) {
		release_one_tx_pool(adapter, &adapter->tx_pool[i]);
		release_one_tx_pool(adapter, &adapter->tso_pool[i]);
	}

	kfree(adapter->tx_pool);
	adapter->tx_pool = NULL;
	kfree(adapter->tso_pool);
	adapter->tso_pool = NULL;
	adapter->num_active_tx_pools = 0;
}

static int init_one_tx_pool(struct net_device *netdev,
			    struct ibmvnic_tx_pool *tx_pool,
			    int num_entries, int buf_size)
{
	struct ibmvnic_adapter *adapter = netdev_priv(netdev);
	int i;

	tx_pool->tx_buff = kcalloc(num_entries,
				   sizeof(struct ibmvnic_tx_buff),
				   GFP_KERNEL);
	if (!tx_pool->tx_buff)
		return -1;

	if (alloc_long_term_buff(adapter, &tx_pool->long_term_buff,
				 num_entries * buf_size))
		return -1;

	tx_pool->free_map = kcalloc(num_entries, sizeof(int), GFP_KERNEL);
	if (!tx_pool->free_map)
		return -1;

	for (i = 0; i < num_entries; i++)
		tx_pool->free_map[i] = i;

	tx_pool->consumer_index = 0;
	tx_pool->producer_index = 0;
	tx_pool->num_buffers = num_entries;
	tx_pool->buf_size = buf_size;

	return 0;
}

static int init_tx_pools(struct net_device *netdev)
{
	struct ibmvnic_adapter *adapter = netdev_priv(netdev);
	int tx_subcrqs;
	u64 buff_size;
	int i, rc;

	tx_subcrqs = adapter->num_active_tx_scrqs;
	adapter->tx_pool = kcalloc(tx_subcrqs,
				   sizeof(struct ibmvnic_tx_pool), GFP_KERNEL);
	if (!adapter->tx_pool)
		return -1;

	adapter->tso_pool = kcalloc(tx_subcrqs,
				    sizeof(struct ibmvnic_tx_pool), GFP_KERNEL);
	if (!adapter->tso_pool)
		return -1;

	adapter->num_active_tx_pools = tx_subcrqs;

	for (i = 0; i < tx_subcrqs; i++) {
		buff_size = adapter->req_mtu + VLAN_HLEN;
		buff_size = ALIGN(buff_size, L1_CACHE_BYTES);
		rc = init_one_tx_pool(netdev, &adapter->tx_pool[i],
				      adapter->req_tx_entries_per_subcrq,
				      buff_size);
		if (rc) {
			release_tx_pools(adapter);
			return rc;
		}

		rc = init_one_tx_pool(netdev, &adapter->tso_pool[i],
				      IBMVNIC_TSO_BUFS,
				      IBMVNIC_TSO_BUF_SZ);
		if (rc) {
			release_tx_pools(adapter);
			return rc;
		}
	}

	return 0;
}

static void ibmvnic_napi_enable(struct ibmvnic_adapter *adapter)
{
	int i;

	if (adapter->napi_enabled)
		return;

	for (i = 0; i < adapter->req_rx_queues; i++)
		napi_enable(&adapter->napi[i]);

	adapter->napi_enabled = true;
}

static void ibmvnic_napi_disable(struct ibmvnic_adapter *adapter)
{
	int i;

	if (!adapter->napi_enabled)
		return;

	for (i = 0; i < adapter->req_rx_queues; i++) {
		netdev_dbg(adapter->netdev, "Disabling napi[%d]\n", i);
		napi_disable(&adapter->napi[i]);
	}

	adapter->napi_enabled = false;
}

static int init_napi(struct ibmvnic_adapter *adapter)
{
	int i;

	adapter->napi = kcalloc(adapter->req_rx_queues,
				sizeof(struct napi_struct), GFP_KERNEL);
	if (!adapter->napi)
		return -ENOMEM;

	for (i = 0; i < adapter->req_rx_queues; i++) {
		netdev_dbg(adapter->netdev, "Adding napi[%d]\n", i);
		netif_napi_add(adapter->netdev, &adapter->napi[i],
			       ibmvnic_poll, NAPI_POLL_WEIGHT);
	}

	adapter->num_active_rx_napi = adapter->req_rx_queues;
	return 0;
}

static void release_napi(struct ibmvnic_adapter *adapter)
{
	int i;

	if (!adapter->napi)
		return;

	for (i = 0; i < adapter->num_active_rx_napi; i++) {
		netdev_dbg(adapter->netdev, "Releasing napi[%d]\n", i);
		netif_napi_del(&adapter->napi[i]);
	}

	kfree(adapter->napi);
	adapter->napi = NULL;
	adapter->num_active_rx_napi = 0;
	adapter->napi_enabled = false;
}

static int ibmvnic_login(struct net_device *netdev)
{
	struct ibmvnic_adapter *adapter = netdev_priv(netdev);
	unsigned long timeout = msecs_to_jiffies(20000);
	int retry_count = 0;
	int retries = 10;
	bool retry;
	int rc;

	do {
		retry = false;
		if (retry_count > retries) {
			netdev_warn(netdev, "Login attempts exceeded\n");
			return -1;
		}

		adapter->init_done_rc = 0;
		reinit_completion(&adapter->init_done);
		rc = send_login(adapter);
		if (rc)
			return rc;

		if (!wait_for_completion_timeout(&adapter->init_done,
						 timeout)) {
			netdev_warn(netdev, "Login timed out, retrying...\n");
			retry = true;
			adapter->init_done_rc = 0;
			retry_count++;
			continue;
		}

		if (adapter->init_done_rc == ABORTED) {
			netdev_warn(netdev, "Login aborted, retrying...\n");
			retry = true;
			adapter->init_done_rc = 0;
			retry_count++;
			/* FW or device may be busy, so
			 * wait a bit before retrying login
			 */
			msleep(500);
		} else if (adapter->init_done_rc == PARTIALSUCCESS) {
			retry_count++;
			release_sub_crqs(adapter, 1);

			retry = true;
			netdev_dbg(netdev,
				   "Received partial success, retrying...\n");
			adapter->init_done_rc = 0;
			reinit_completion(&adapter->init_done);
			send_query_cap(adapter);
			if (!wait_for_completion_timeout(&adapter->init_done,
							 timeout)) {
				netdev_warn(netdev,
					    "Capabilities query timed out\n");
				return -1;
			}

			rc = init_sub_crqs(adapter);
			if (rc) {
				netdev_warn(netdev,
					    "SCRQ initialization failed\n");
				return -1;
			}

			rc = init_sub_crq_irqs(adapter);
			if (rc) {
				netdev_warn(netdev,
					    "SCRQ irq initialization failed\n");
				return -1;
			}
		} else if (adapter->init_done_rc) {
			netdev_warn(netdev, "Adapter login failed\n");
			return -1;
		}
	} while (retry);

	__ibmvnic_set_mac(netdev, adapter->mac_addr);

	netdev_dbg(netdev, "[S:%d] Login succeeded\n", adapter->state);
	return 0;
}

static void release_login_buffer(struct ibmvnic_adapter *adapter)
{
	kfree(adapter->login_buf);
	adapter->login_buf = NULL;
}

static void release_login_rsp_buffer(struct ibmvnic_adapter *adapter)
{
	kfree(adapter->login_rsp_buf);
	adapter->login_rsp_buf = NULL;
}

static void release_resources(struct ibmvnic_adapter *adapter)
{
	release_vpd_data(adapter);

	release_tx_pools(adapter);
	release_rx_pools(adapter);

	release_napi(adapter);
	release_login_buffer(adapter);
	release_login_rsp_buffer(adapter);
}

static int set_link_state(struct ibmvnic_adapter *adapter, u8 link_state)
{
	struct net_device *netdev = adapter->netdev;
	unsigned long timeout = msecs_to_jiffies(20000);
	union ibmvnic_crq crq;
	bool resend;
	int rc;

	netdev_dbg(netdev, "setting link state %d\n", link_state);

	memset(&crq, 0, sizeof(crq));
	crq.logical_link_state.first = IBMVNIC_CRQ_CMD;
	crq.logical_link_state.cmd = LOGICAL_LINK_STATE;
	crq.logical_link_state.link_state = link_state;

	do {
		resend = false;

		reinit_completion(&adapter->init_done);
		rc = ibmvnic_send_crq(adapter, &crq);
		if (rc) {
			netdev_err(netdev, "Failed to set link state\n");
			return rc;
		}

		if (!wait_for_completion_timeout(&adapter->init_done,
						 timeout)) {
			netdev_err(netdev, "timeout setting link state\n");
			return -1;
		}

		if (adapter->init_done_rc == PARTIALSUCCESS) {
			/* Partuial success, delay and re-send */
			mdelay(1000);
			resend = true;
		} else if (adapter->init_done_rc) {
			netdev_warn(netdev, "Unable to set link state, rc=%d\n",
				    adapter->init_done_rc);
			return adapter->init_done_rc;
		}
	} while (resend);

	return 0;
}

static int set_real_num_queues(struct net_device *netdev)
{
	struct ibmvnic_adapter *adapter = netdev_priv(netdev);
	int rc;

	netdev_dbg(netdev, "Setting real tx/rx queues (%llx/%llx)\n",
		   adapter->req_tx_queues, adapter->req_rx_queues);

	rc = netif_set_real_num_tx_queues(netdev, adapter->req_tx_queues);
	if (rc) {
		netdev_err(netdev, "failed to set the number of tx queues\n");
		return rc;
	}

	rc = netif_set_real_num_rx_queues(netdev, adapter->req_rx_queues);
	if (rc)
		netdev_err(netdev, "failed to set the number of rx queues\n");

	return rc;
}

static int ibmvnic_get_vpd(struct ibmvnic_adapter *adapter)
{
	struct device *dev = &adapter->vdev->dev;
	union ibmvnic_crq crq;
	int len = 0;
	int rc;

	if (adapter->vpd->buff)
		len = adapter->vpd->len;

	mutex_lock(&adapter->fw_lock);
	adapter->fw_done_rc = 0;
	reinit_completion(&adapter->fw_done);

	crq.get_vpd_size.first = IBMVNIC_CRQ_CMD;
	crq.get_vpd_size.cmd = GET_VPD_SIZE;
	rc = ibmvnic_send_crq(adapter, &crq);
	if (rc) {
		mutex_unlock(&adapter->fw_lock);
		return rc;
	}

	rc = ibmvnic_wait_for_completion(adapter, &adapter->fw_done, 10000);
	if (rc) {
		dev_err(dev, "Could not retrieve VPD size, rc = %d\n", rc);
		mutex_unlock(&adapter->fw_lock);
		return rc;
	}
	mutex_unlock(&adapter->fw_lock);

	if (!adapter->vpd->len)
		return -ENODATA;

	if (!adapter->vpd->buff)
		adapter->vpd->buff = kzalloc(adapter->vpd->len, GFP_KERNEL);
	else if (adapter->vpd->len != len)
		adapter->vpd->buff =
			krealloc(adapter->vpd->buff,
				 adapter->vpd->len, GFP_KERNEL);

	if (!adapter->vpd->buff) {
		dev_err(dev, "Could allocate VPD buffer\n");
		return -ENOMEM;
	}

	adapter->vpd->dma_addr =
		dma_map_single(dev, adapter->vpd->buff, adapter->vpd->len,
			       DMA_FROM_DEVICE);
	if (dma_mapping_error(dev, adapter->vpd->dma_addr)) {
		dev_err(dev, "Could not map VPD buffer\n");
		kfree(adapter->vpd->buff);
		adapter->vpd->buff = NULL;
		return -ENOMEM;
	}

	mutex_lock(&adapter->fw_lock);
	adapter->fw_done_rc = 0;
	reinit_completion(&adapter->fw_done);

	crq.get_vpd.first = IBMVNIC_CRQ_CMD;
	crq.get_vpd.cmd = GET_VPD;
	crq.get_vpd.ioba = cpu_to_be32(adapter->vpd->dma_addr);
	crq.get_vpd.len = cpu_to_be32((u32)adapter->vpd->len);
	rc = ibmvnic_send_crq(adapter, &crq);
	if (rc) {
		kfree(adapter->vpd->buff);
		adapter->vpd->buff = NULL;
		mutex_unlock(&adapter->fw_lock);
		return rc;
	}

	rc = ibmvnic_wait_for_completion(adapter, &adapter->fw_done, 10000);
	if (rc) {
		dev_err(dev, "Unable to retrieve VPD, rc = %d\n", rc);
		kfree(adapter->vpd->buff);
		adapter->vpd->buff = NULL;
		mutex_unlock(&adapter->fw_lock);
		return rc;
	}

	mutex_unlock(&adapter->fw_lock);
	return 0;
}

static int init_resources(struct ibmvnic_adapter *adapter)
{
	struct net_device *netdev = adapter->netdev;
	int rc;

	rc = set_real_num_queues(netdev);
	if (rc)
		return rc;

	adapter->vpd = kzalloc(sizeof(*adapter->vpd), GFP_KERNEL);
	if (!adapter->vpd)
		return -ENOMEM;

	/* Vital Product Data (VPD) */
	rc = ibmvnic_get_vpd(adapter);
	if (rc) {
		netdev_err(netdev, "failed to initialize Vital Product Data (VPD)\n");
		return rc;
	}

	adapter->map_id = 1;

	rc = init_napi(adapter);
	if (rc)
		return rc;

	send_query_map(adapter);

	rc = init_rx_pools(netdev);
	if (rc)
		return rc;

	rc = init_tx_pools(netdev);
	return rc;
}

static int __ibmvnic_open(struct net_device *netdev)
{
	struct ibmvnic_adapter *adapter = netdev_priv(netdev);
	enum vnic_state prev_state = adapter->state;
	int i, rc;

	adapter->state = VNIC_OPENING;
	replenish_pools(adapter);
	ibmvnic_napi_enable(adapter);

	/* We're ready to receive frames, enable the sub-crq interrupts and
	 * set the logical link state to up
	 */
	for (i = 0; i < adapter->req_rx_queues; i++) {
		netdev_dbg(netdev, "Enabling rx_scrq[%d] irq\n", i);
		if (prev_state == VNIC_CLOSED)
			enable_irq(adapter->rx_scrq[i]->irq);
		enable_scrq_irq(adapter, adapter->rx_scrq[i]);
	}

	for (i = 0; i < adapter->req_tx_queues; i++) {
		netdev_dbg(netdev, "Enabling tx_scrq[%d] irq\n", i);
		if (prev_state == VNIC_CLOSED)
			enable_irq(adapter->tx_scrq[i]->irq);
		enable_scrq_irq(adapter, adapter->tx_scrq[i]);
		netdev_tx_reset_queue(netdev_get_tx_queue(netdev, i));
	}

	rc = set_link_state(adapter, IBMVNIC_LOGICAL_LNK_UP);
	if (rc) {
		for (i = 0; i < adapter->req_rx_queues; i++)
			napi_disable(&adapter->napi[i]);
		release_resources(adapter);
		return rc;
	}

	netif_tx_start_all_queues(netdev);

	if (prev_state == VNIC_CLOSED) {
		for (i = 0; i < adapter->req_rx_queues; i++)
			napi_schedule(&adapter->napi[i]);
	}

	adapter->state = VNIC_OPEN;
	return rc;
}

static int ibmvnic_open(struct net_device *netdev)
{
	struct ibmvnic_adapter *adapter = netdev_priv(netdev);
	int rc;

	ASSERT_RTNL();

	/* If device failover is pending or we are about to reset, just set
	 * device state and return. Device operation will be handled by reset
	 * routine.
	 *
	 * It should be safe to overwrite the adapter->state here. Since
	 * we hold the rtnl, either the reset has not actually started or
	 * the rtnl got dropped during the set_link_state() in do_reset().
	 * In the former case, no one else is changing the state (again we
	 * have the rtnl) and in the latter case, do_reset() will detect and
	 * honor our setting below.
	 */
	if (adapter->failover_pending || (test_bit(0, &adapter->resetting))) {
		netdev_dbg(netdev, "[S:%d FOP:%d] Resetting, deferring open\n",
			   adapter->state, adapter->failover_pending);
		adapter->state = VNIC_OPEN;
		rc = 0;
		goto out;
	}

	if (adapter->state != VNIC_CLOSED) {
		rc = ibmvnic_login(netdev);
		if (rc)
			goto out;

		rc = init_resources(adapter);
		if (rc) {
			netdev_err(netdev, "failed to initialize resources\n");
			release_resources(adapter);
			goto out;
		}
	}

	rc = __ibmvnic_open(netdev);

out:
	/* If open failed and there is a pending failover or in-progress reset,
	 * set device state and return. Device operation will be handled by
	 * reset routine. See also comments above regarding rtnl.
	 */
	if (rc &&
	    (adapter->failover_pending || (test_bit(0, &adapter->resetting)))) {
		adapter->state = VNIC_OPEN;
		rc = 0;
	}
	return rc;
}

static void clean_rx_pools(struct ibmvnic_adapter *adapter)
{
	struct ibmvnic_rx_pool *rx_pool;
	struct ibmvnic_rx_buff *rx_buff;
	u64 rx_entries;
	int rx_scrqs;
	int i, j;

	if (!adapter->rx_pool)
		return;

	rx_scrqs = adapter->num_active_rx_pools;
	rx_entries = adapter->req_rx_add_entries_per_subcrq;

	/* Free any remaining skbs in the rx buffer pools */
	for (i = 0; i < rx_scrqs; i++) {
		rx_pool = &adapter->rx_pool[i];
		if (!rx_pool || !rx_pool->rx_buff)
			continue;

		netdev_dbg(adapter->netdev, "Cleaning rx_pool[%d]\n", i);
		for (j = 0; j < rx_entries; j++) {
			rx_buff = &rx_pool->rx_buff[j];
			if (rx_buff && rx_buff->skb) {
				dev_kfree_skb_any(rx_buff->skb);
				rx_buff->skb = NULL;
			}
		}
	}
}

static void clean_one_tx_pool(struct ibmvnic_adapter *adapter,
			      struct ibmvnic_tx_pool *tx_pool)
{
	struct ibmvnic_tx_buff *tx_buff;
	u64 tx_entries;
	int i;

	if (!tx_pool || !tx_pool->tx_buff)
		return;

	tx_entries = tx_pool->num_buffers;

	for (i = 0; i < tx_entries; i++) {
		tx_buff = &tx_pool->tx_buff[i];
		if (tx_buff && tx_buff->skb) {
			dev_kfree_skb_any(tx_buff->skb);
			tx_buff->skb = NULL;
		}
	}
}

static void clean_tx_pools(struct ibmvnic_adapter *adapter)
{
	int tx_scrqs;
	int i;

	if (!adapter->tx_pool || !adapter->tso_pool)
		return;

	tx_scrqs = adapter->num_active_tx_pools;

	/* Free any remaining skbs in the tx buffer pools */
	for (i = 0; i < tx_scrqs; i++) {
		netdev_dbg(adapter->netdev, "Cleaning tx_pool[%d]\n", i);
		clean_one_tx_pool(adapter, &adapter->tx_pool[i]);
		clean_one_tx_pool(adapter, &adapter->tso_pool[i]);
	}
}

static void ibmvnic_disable_irqs(struct ibmvnic_adapter *adapter)
{
	struct net_device *netdev = adapter->netdev;
	int i;

	if (adapter->tx_scrq) {
		for (i = 0; i < adapter->req_tx_queues; i++)
			if (adapter->tx_scrq[i]->irq) {
				netdev_dbg(netdev,
					   "Disabling tx_scrq[%d] irq\n", i);
				disable_scrq_irq(adapter, adapter->tx_scrq[i]);
				disable_irq(adapter->tx_scrq[i]->irq);
			}
	}

	if (adapter->rx_scrq) {
		for (i = 0; i < adapter->req_rx_queues; i++) {
			if (adapter->rx_scrq[i]->irq) {
				netdev_dbg(netdev,
					   "Disabling rx_scrq[%d] irq\n", i);
				disable_scrq_irq(adapter, adapter->rx_scrq[i]);
				disable_irq(adapter->rx_scrq[i]->irq);
			}
		}
	}
}

static void ibmvnic_cleanup(struct net_device *netdev)
{
	struct ibmvnic_adapter *adapter = netdev_priv(netdev);

	/* ensure that transmissions are stopped if called by do_reset */
	if (test_bit(0, &adapter->resetting))
		netif_tx_disable(netdev);
	else
		netif_tx_stop_all_queues(netdev);

	ibmvnic_napi_disable(adapter);
	ibmvnic_disable_irqs(adapter);

	clean_rx_pools(adapter);
	clean_tx_pools(adapter);
}

static int __ibmvnic_close(struct net_device *netdev)
{
	struct ibmvnic_adapter *adapter = netdev_priv(netdev);
	int rc = 0;

	adapter->state = VNIC_CLOSING;
	rc = set_link_state(adapter, IBMVNIC_LOGICAL_LNK_DN);
	adapter->state = VNIC_CLOSED;
	return rc;
}

static int ibmvnic_close(struct net_device *netdev)
{
	struct ibmvnic_adapter *adapter = netdev_priv(netdev);
	int rc;

	netdev_dbg(netdev, "[S:%d FOP:%d FRR:%d] Closing\n",
		   adapter->state, adapter->failover_pending,
		   adapter->force_reset_recovery);

	/* If device failover is pending, just set device state and return.
	 * Device operation will be handled by reset routine.
	 */
	if (adapter->failover_pending) {
		adapter->state = VNIC_CLOSED;
		return 0;
	}

	rc = __ibmvnic_close(netdev);
	ibmvnic_cleanup(netdev);

	return rc;
}

/**
 * build_hdr_data - creates L2/L3/L4 header data buffer
 * @hdr_field: bitfield determining needed headers
 * @skb: socket buffer
 * @hdr_len: array of header lengths
 * @hdr_data: buffer to write the header to
 *
 * Reads hdr_field to determine which headers are needed by firmware.
 * Builds a buffer containing these headers.  Saves individual header
 * lengths and total buffer length to be used to build descriptors.
 */
static int build_hdr_data(u8 hdr_field, struct sk_buff *skb,
			  int *hdr_len, u8 *hdr_data)
{
	int len = 0;
	u8 *hdr;

	if (skb_vlan_tagged(skb) && !skb_vlan_tag_present(skb))
		hdr_len[0] = sizeof(struct vlan_ethhdr);
	else
		hdr_len[0] = sizeof(struct ethhdr);

	if (skb->protocol == htons(ETH_P_IP)) {
		hdr_len[1] = ip_hdr(skb)->ihl * 4;
		if (ip_hdr(skb)->protocol == IPPROTO_TCP)
			hdr_len[2] = tcp_hdrlen(skb);
		else if (ip_hdr(skb)->protocol == IPPROTO_UDP)
			hdr_len[2] = sizeof(struct udphdr);
	} else if (skb->protocol == htons(ETH_P_IPV6)) {
		hdr_len[1] = sizeof(struct ipv6hdr);
		if (ipv6_hdr(skb)->nexthdr == IPPROTO_TCP)
			hdr_len[2] = tcp_hdrlen(skb);
		else if (ipv6_hdr(skb)->nexthdr == IPPROTO_UDP)
			hdr_len[2] = sizeof(struct udphdr);
	} else if (skb->protocol == htons(ETH_P_ARP)) {
		hdr_len[1] = arp_hdr_len(skb->dev);
		hdr_len[2] = 0;
	}

	memset(hdr_data, 0, 120);
	if ((hdr_field >> 6) & 1) {
		hdr = skb_mac_header(skb);
		memcpy(hdr_data, hdr, hdr_len[0]);
		len += hdr_len[0];
	}

	if ((hdr_field >> 5) & 1) {
		hdr = skb_network_header(skb);
		memcpy(hdr_data + len, hdr, hdr_len[1]);
		len += hdr_len[1];
	}

	if ((hdr_field >> 4) & 1) {
		hdr = skb_transport_header(skb);
		memcpy(hdr_data + len, hdr, hdr_len[2]);
		len += hdr_len[2];
	}
	return len;
}

/**
 * create_hdr_descs - create header and header extension descriptors
 * @hdr_field: bitfield determining needed headers
 * @hdr_data: buffer containing header data
 * @len: length of data buffer
 * @hdr_len: array of individual header lengths
 * @scrq_arr: descriptor array
 *
 * Creates header and, if needed, header extension descriptors and
 * places them in a descriptor array, scrq_arr
 */

static int create_hdr_descs(u8 hdr_field, u8 *hdr_data, int len, int *hdr_len,
			    union sub_crq *scrq_arr)
{
	union sub_crq hdr_desc;
	int tmp_len = len;
	int num_descs = 0;
	u8 *data, *cur;
	int tmp;

	while (tmp_len > 0) {
		cur = hdr_data + len - tmp_len;

		memset(&hdr_desc, 0, sizeof(hdr_desc));
		if (cur != hdr_data) {
			data = hdr_desc.hdr_ext.data;
			tmp = tmp_len > 29 ? 29 : tmp_len;
			hdr_desc.hdr_ext.first = IBMVNIC_CRQ_CMD;
			hdr_desc.hdr_ext.type = IBMVNIC_HDR_EXT_DESC;
			hdr_desc.hdr_ext.len = tmp;
		} else {
			data = hdr_desc.hdr.data;
			tmp = tmp_len > 24 ? 24 : tmp_len;
			hdr_desc.hdr.first = IBMVNIC_CRQ_CMD;
			hdr_desc.hdr.type = IBMVNIC_HDR_DESC;
			hdr_desc.hdr.len = tmp;
			hdr_desc.hdr.l2_len = (u8)hdr_len[0];
			hdr_desc.hdr.l3_len = cpu_to_be16((u16)hdr_len[1]);
			hdr_desc.hdr.l4_len = (u8)hdr_len[2];
			hdr_desc.hdr.flag = hdr_field << 1;
		}
		memcpy(data, cur, tmp);
		tmp_len -= tmp;
		*scrq_arr = hdr_desc;
		scrq_arr++;
		num_descs++;
	}

	return num_descs;
}

/**
 * build_hdr_descs_arr - build a header descriptor array
 * @txbuff: tx buffer
 * @num_entries: number of descriptors to be sent
 * @hdr_field: bit field determining which headers will be sent
 *
 * This function will build a TX descriptor array with applicable
 * L2/L3/L4 packet header descriptors to be sent by send_subcrq_indirect.
 */

static void build_hdr_descs_arr(struct sk_buff *skb,
				union sub_crq *indir_arr,
				int *num_entries, u8 hdr_field)
{
	int hdr_len[3] = {0, 0, 0};
	u8 hdr_data[140] = {0};
	int tot_len;

	tot_len = build_hdr_data(hdr_field, skb, hdr_len,
				 hdr_data);
	*num_entries += create_hdr_descs(hdr_field, hdr_data, tot_len, hdr_len,
					 indir_arr + 1);
}

static int ibmvnic_xmit_workarounds(struct sk_buff *skb,
				    struct net_device *netdev)
{
	/* For some backing devices, mishandling of small packets
	 * can result in a loss of connection or TX stall. Device
	 * architects recommend that no packet should be smaller
	 * than the minimum MTU value provided to the driver, so
	 * pad any packets to that length
	 */
	if (skb->len < netdev->min_mtu)
		return skb_put_padto(skb, netdev->min_mtu);

	return 0;
}

static void ibmvnic_tx_scrq_clean_buffer(struct ibmvnic_adapter *adapter,
					 struct ibmvnic_sub_crq_queue *tx_scrq)
{
	struct ibmvnic_ind_xmit_queue *ind_bufp;
	struct ibmvnic_tx_buff *tx_buff;
	struct ibmvnic_tx_pool *tx_pool;
	union sub_crq tx_scrq_entry;
	int queue_num;
	int entries;
	int index;
	int i;

	ind_bufp = &tx_scrq->ind_buf;
	entries = (u64)ind_bufp->index;
	queue_num = tx_scrq->pool_index;

	for (i = entries - 1; i >= 0; --i) {
		tx_scrq_entry = ind_bufp->indir_arr[i];
		if (tx_scrq_entry.v1.type != IBMVNIC_TX_DESC)
			continue;
		index = be32_to_cpu(tx_scrq_entry.v1.correlator);
		if (index & IBMVNIC_TSO_POOL_MASK) {
			tx_pool = &adapter->tso_pool[queue_num];
			index &= ~IBMVNIC_TSO_POOL_MASK;
		} else {
			tx_pool = &adapter->tx_pool[queue_num];
		}
		tx_pool->free_map[tx_pool->consumer_index] = index;
		tx_pool->consumer_index = tx_pool->consumer_index == 0 ?
					  tx_pool->num_buffers - 1 :
					  tx_pool->consumer_index - 1;
		tx_buff = &tx_pool->tx_buff[index];
		adapter->netdev->stats.tx_packets--;
		adapter->netdev->stats.tx_bytes -= tx_buff->skb->len;
		adapter->tx_stats_buffers[queue_num].packets--;
		adapter->tx_stats_buffers[queue_num].bytes -=
						tx_buff->skb->len;
		dev_kfree_skb_any(tx_buff->skb);
		tx_buff->skb = NULL;
		adapter->netdev->stats.tx_dropped++;
	}
	ind_bufp->index = 0;
	if (atomic_sub_return(entries, &tx_scrq->used) <=
	    (adapter->req_tx_entries_per_subcrq / 2) &&
	    __netif_subqueue_stopped(adapter->netdev, queue_num)) {
		netif_wake_subqueue(adapter->netdev, queue_num);
		netdev_dbg(adapter->netdev, "Started queue %d\n",
			   queue_num);
	}
}

static int ibmvnic_tx_scrq_flush(struct ibmvnic_adapter *adapter,
				 struct ibmvnic_sub_crq_queue *tx_scrq)
{
	struct ibmvnic_ind_xmit_queue *ind_bufp;
	u64 dma_addr;
	u64 entries;
	u64 handle;
	int rc;

	ind_bufp = &tx_scrq->ind_buf;
	dma_addr = (u64)ind_bufp->indir_dma;
	entries = (u64)ind_bufp->index;
	handle = tx_scrq->handle;

	if (!entries)
		return 0;
	rc = send_subcrq_indirect(adapter, handle, dma_addr, entries);
	if (rc)
		ibmvnic_tx_scrq_clean_buffer(adapter, tx_scrq);
	else
		ind_bufp->index = 0;
	return 0;
}

static netdev_tx_t ibmvnic_xmit(struct sk_buff *skb, struct net_device *netdev)
{
	struct ibmvnic_adapter *adapter = netdev_priv(netdev);
	int queue_num = skb_get_queue_mapping(skb);
	u8 *hdrs = (u8 *)&adapter->tx_rx_desc_req;
	struct device *dev = &adapter->vdev->dev;
	struct ibmvnic_ind_xmit_queue *ind_bufp;
	struct ibmvnic_tx_buff *tx_buff = NULL;
	struct ibmvnic_sub_crq_queue *tx_scrq;
	struct ibmvnic_tx_pool *tx_pool;
	unsigned int tx_send_failed = 0;
	netdev_tx_t ret = NETDEV_TX_OK;
	unsigned int tx_map_failed = 0;
	union sub_crq indir_arr[16];
	unsigned int tx_dropped = 0;
	unsigned int tx_packets = 0;
	unsigned int tx_bytes = 0;
	dma_addr_t data_dma_addr;
	struct netdev_queue *txq;
	unsigned long lpar_rc;
	union sub_crq tx_crq;
	unsigned int offset;
	int num_entries = 1;
	unsigned char *dst;
	int index = 0;
	u8 proto = 0;
<<<<<<< HEAD
	u64 handle;
	netdev_tx_t ret = NETDEV_TX_OK;
=======

	tx_scrq = adapter->tx_scrq[queue_num];
	txq = netdev_get_tx_queue(netdev, queue_num);
	ind_bufp = &tx_scrq->ind_buf;
>>>>>>> f642729d

	if (test_bit(0, &adapter->resetting)) {
		if (!netif_subqueue_stopped(netdev, skb))
			netif_stop_subqueue(netdev, queue_num);
		dev_kfree_skb_any(skb);

		tx_send_failed++;
		tx_dropped++;
		ret = NETDEV_TX_OK;
		ibmvnic_tx_scrq_flush(adapter, tx_scrq);
		goto out;
	}

	if (ibmvnic_xmit_workarounds(skb, netdev)) {
		tx_dropped++;
		tx_send_failed++;
		ret = NETDEV_TX_OK;
		ibmvnic_tx_scrq_flush(adapter, tx_scrq);
		goto out;
	}
	if (skb_is_gso(skb))
		tx_pool = &adapter->tso_pool[queue_num];
	else
		tx_pool = &adapter->tx_pool[queue_num];

<<<<<<< HEAD
	tx_scrq = adapter->tx_scrq[queue_num];
	txq = netdev_get_tx_queue(netdev, skb_get_queue_mapping(skb));
	handle = tx_scrq->handle;

=======
>>>>>>> f642729d
	index = tx_pool->free_map[tx_pool->consumer_index];

	if (index == IBMVNIC_INVALID_MAP) {
		dev_kfree_skb_any(skb);
		tx_send_failed++;
		tx_dropped++;
		ret = NETDEV_TX_OK;
		ibmvnic_tx_scrq_flush(adapter, tx_scrq);
		goto out;
	}

	tx_pool->free_map[tx_pool->consumer_index] = IBMVNIC_INVALID_MAP;

	offset = index * tx_pool->buf_size;
	dst = tx_pool->long_term_buff.buff + offset;
	memset(dst, 0, tx_pool->buf_size);
	data_dma_addr = tx_pool->long_term_buff.addr + offset;

	if (skb_shinfo(skb)->nr_frags) {
		int cur, i;

		/* Copy the head */
		skb_copy_from_linear_data(skb, dst, skb_headlen(skb));
		cur = skb_headlen(skb);

		/* Copy the frags */
		for (i = 0; i < skb_shinfo(skb)->nr_frags; i++) {
			const skb_frag_t *frag = &skb_shinfo(skb)->frags[i];

			memcpy(dst + cur,
			       page_address(skb_frag_page(frag)) +
			       skb_frag_off(frag), skb_frag_size(frag));
			cur += skb_frag_size(frag);
		}
	} else {
		skb_copy_from_linear_data(skb, dst, skb->len);
	}

	/* post changes to long_term_buff *dst before VIOS accessing it */
	dma_wmb();

	tx_pool->consumer_index =
	    (tx_pool->consumer_index + 1) % tx_pool->num_buffers;

	tx_buff = &tx_pool->tx_buff[index];
	tx_buff->skb = skb;
	tx_buff->index = index;
	tx_buff->pool_index = queue_num;

	memset(&tx_crq, 0, sizeof(tx_crq));
	tx_crq.v1.first = IBMVNIC_CRQ_CMD;
	tx_crq.v1.type = IBMVNIC_TX_DESC;
	tx_crq.v1.n_crq_elem = 1;
	tx_crq.v1.n_sge = 1;
	tx_crq.v1.flags1 = IBMVNIC_TX_COMP_NEEDED;

	if (skb_is_gso(skb))
		tx_crq.v1.correlator =
			cpu_to_be32(index | IBMVNIC_TSO_POOL_MASK);
	else
		tx_crq.v1.correlator = cpu_to_be32(index);
	tx_crq.v1.dma_reg = cpu_to_be16(tx_pool->long_term_buff.map_id);
	tx_crq.v1.sge_len = cpu_to_be32(skb->len);
	tx_crq.v1.ioba = cpu_to_be64(data_dma_addr);

	if (adapter->vlan_header_insertion && skb_vlan_tag_present(skb)) {
		tx_crq.v1.flags2 |= IBMVNIC_TX_VLAN_INSERT;
		tx_crq.v1.vlan_id = cpu_to_be16(skb->vlan_tci);
	}

	if (skb->protocol == htons(ETH_P_IP)) {
		tx_crq.v1.flags1 |= IBMVNIC_TX_PROT_IPV4;
		proto = ip_hdr(skb)->protocol;
	} else if (skb->protocol == htons(ETH_P_IPV6)) {
		tx_crq.v1.flags1 |= IBMVNIC_TX_PROT_IPV6;
		proto = ipv6_hdr(skb)->nexthdr;
	}

	if (proto == IPPROTO_TCP)
		tx_crq.v1.flags1 |= IBMVNIC_TX_PROT_TCP;
	else if (proto == IPPROTO_UDP)
		tx_crq.v1.flags1 |= IBMVNIC_TX_PROT_UDP;

	if (skb->ip_summed == CHECKSUM_PARTIAL) {
		tx_crq.v1.flags1 |= IBMVNIC_TX_CHKSUM_OFFLOAD;
		hdrs += 2;
	}
	if (skb_is_gso(skb)) {
		tx_crq.v1.flags1 |= IBMVNIC_TX_LSO;
		tx_crq.v1.mss = cpu_to_be16(skb_shinfo(skb)->gso_size);
		hdrs += 2;
	}
<<<<<<< HEAD
	/* determine if l2/3/4 headers are sent to firmware */
	if ((*hdrs >> 7) & 1) {
		build_hdr_descs_arr(tx_buff, &num_entries, *hdrs);
		tx_crq.v1.n_crq_elem = num_entries;
		tx_buff->num_entries = num_entries;
		tx_buff->indir_arr[0] = tx_crq;
		tx_buff->indir_dma = dma_map_single(dev, tx_buff->indir_arr,
						    sizeof(tx_buff->indir_arr),
						    DMA_TO_DEVICE);
		if (dma_mapping_error(dev, tx_buff->indir_dma)) {
			dev_kfree_skb_any(skb);
			tx_buff->skb = NULL;
			if (!firmware_has_feature(FW_FEATURE_CMO))
				dev_err(dev, "tx: unable to map descriptor array\n");
			tx_map_failed++;
			tx_dropped++;
			ret = NETDEV_TX_OK;
			goto tx_err_out;
		}
		lpar_rc = send_subcrq_indirect(adapter, handle,
					       (u64)tx_buff->indir_dma,
					       (u64)num_entries);
		dma_unmap_single(dev, tx_buff->indir_dma,
				 sizeof(tx_buff->indir_arr), DMA_TO_DEVICE);
	} else {
		tx_buff->num_entries = num_entries;
		lpar_rc = send_subcrq(adapter, handle,
				      &tx_crq);
	}
	if (lpar_rc != H_SUCCESS) {
		if (lpar_rc != H_CLOSED && lpar_rc != H_PARAMETER)
			dev_err_ratelimited(dev, "tx: send failed\n");
		dev_kfree_skb_any(skb);
		tx_buff->skb = NULL;
=======
>>>>>>> f642729d

	if ((*hdrs >> 7) & 1)
		build_hdr_descs_arr(skb, indir_arr, &num_entries, *hdrs);

	tx_crq.v1.n_crq_elem = num_entries;
	tx_buff->num_entries = num_entries;
	/* flush buffer if current entry can not fit */
	if (num_entries + ind_bufp->index > IBMVNIC_MAX_IND_DESCS) {
		lpar_rc = ibmvnic_tx_scrq_flush(adapter, tx_scrq);
		if (lpar_rc != H_SUCCESS)
			goto tx_flush_err;
	}

	indir_arr[0] = tx_crq;
	memcpy(&ind_bufp->indir_arr[ind_bufp->index], &indir_arr[0],
	       num_entries * sizeof(struct ibmvnic_generic_scrq));
	ind_bufp->index += num_entries;
	if (__netdev_tx_sent_queue(txq, skb->len,
				   netdev_xmit_more() &&
				   ind_bufp->index < IBMVNIC_MAX_IND_DESCS)) {
		lpar_rc = ibmvnic_tx_scrq_flush(adapter, tx_scrq);
		if (lpar_rc != H_SUCCESS)
			goto tx_err;
	}

	if (atomic_add_return(num_entries, &tx_scrq->used)
					>= adapter->req_tx_entries_per_subcrq) {
		netdev_dbg(netdev, "Stopping queue %d\n", queue_num);
		netif_stop_subqueue(netdev, queue_num);
	}

	tx_packets++;
	tx_bytes += skb->len;
	txq->trans_start = jiffies;
	ret = NETDEV_TX_OK;
	goto out;

tx_flush_err:
	dev_kfree_skb_any(skb);
	tx_buff->skb = NULL;
	tx_pool->consumer_index = tx_pool->consumer_index == 0 ?
				  tx_pool->num_buffers - 1 :
				  tx_pool->consumer_index - 1;
	tx_dropped++;
tx_err:
	if (lpar_rc != H_CLOSED && lpar_rc != H_PARAMETER)
		dev_err_ratelimited(dev, "tx: send failed\n");

	if (lpar_rc == H_CLOSED || adapter->failover_pending) {
		/* Disable TX and report carrier off if queue is closed
		 * or pending failover.
		 * Firmware guarantees that a signal will be sent to the
		 * driver, triggering a reset or some other action.
		 */
		netif_tx_stop_all_queues(netdev);
		netif_carrier_off(netdev);
	}
out:
	netdev->stats.tx_dropped += tx_dropped;
	netdev->stats.tx_bytes += tx_bytes;
	netdev->stats.tx_packets += tx_packets;
	adapter->tx_send_failed += tx_send_failed;
	adapter->tx_map_failed += tx_map_failed;
	adapter->tx_stats_buffers[queue_num].packets += tx_packets;
	adapter->tx_stats_buffers[queue_num].bytes += tx_bytes;
	adapter->tx_stats_buffers[queue_num].dropped_packets += tx_dropped;

	return ret;
}

static void ibmvnic_set_multi(struct net_device *netdev)
{
	struct ibmvnic_adapter *adapter = netdev_priv(netdev);
	struct netdev_hw_addr *ha;
	union ibmvnic_crq crq;

	memset(&crq, 0, sizeof(crq));
	crq.request_capability.first = IBMVNIC_CRQ_CMD;
	crq.request_capability.cmd = REQUEST_CAPABILITY;

	if (netdev->flags & IFF_PROMISC) {
		if (!adapter->promisc_supported)
			return;
	} else {
		if (netdev->flags & IFF_ALLMULTI) {
			/* Accept all multicast */
			memset(&crq, 0, sizeof(crq));
			crq.multicast_ctrl.first = IBMVNIC_CRQ_CMD;
			crq.multicast_ctrl.cmd = MULTICAST_CTRL;
			crq.multicast_ctrl.flags = IBMVNIC_ENABLE_ALL;
			ibmvnic_send_crq(adapter, &crq);
		} else if (netdev_mc_empty(netdev)) {
			/* Reject all multicast */
			memset(&crq, 0, sizeof(crq));
			crq.multicast_ctrl.first = IBMVNIC_CRQ_CMD;
			crq.multicast_ctrl.cmd = MULTICAST_CTRL;
			crq.multicast_ctrl.flags = IBMVNIC_DISABLE_ALL;
			ibmvnic_send_crq(adapter, &crq);
		} else {
			/* Accept one or more multicast(s) */
			netdev_for_each_mc_addr(ha, netdev) {
				memset(&crq, 0, sizeof(crq));
				crq.multicast_ctrl.first = IBMVNIC_CRQ_CMD;
				crq.multicast_ctrl.cmd = MULTICAST_CTRL;
				crq.multicast_ctrl.flags = IBMVNIC_ENABLE_MC;
				ether_addr_copy(&crq.multicast_ctrl.mac_addr[0],
						ha->addr);
				ibmvnic_send_crq(adapter, &crq);
			}
		}
	}
}

static int __ibmvnic_set_mac(struct net_device *netdev, u8 *dev_addr)
{
	struct ibmvnic_adapter *adapter = netdev_priv(netdev);
	union ibmvnic_crq crq;
	int rc;

	if (!is_valid_ether_addr(dev_addr)) {
		rc = -EADDRNOTAVAIL;
		goto err;
	}

	memset(&crq, 0, sizeof(crq));
	crq.change_mac_addr.first = IBMVNIC_CRQ_CMD;
	crq.change_mac_addr.cmd = CHANGE_MAC_ADDR;
	ether_addr_copy(&crq.change_mac_addr.mac_addr[0], dev_addr);

	mutex_lock(&adapter->fw_lock);
	adapter->fw_done_rc = 0;
	reinit_completion(&adapter->fw_done);

	rc = ibmvnic_send_crq(adapter, &crq);
	if (rc) {
		rc = -EIO;
		mutex_unlock(&adapter->fw_lock);
		goto err;
	}

	rc = ibmvnic_wait_for_completion(adapter, &adapter->fw_done, 10000);
	/* netdev->dev_addr is changed in handle_change_mac_rsp function */
	if (rc || adapter->fw_done_rc) {
		rc = -EIO;
		mutex_unlock(&adapter->fw_lock);
		goto err;
	}
	mutex_unlock(&adapter->fw_lock);
	return 0;
err:
	ether_addr_copy(adapter->mac_addr, netdev->dev_addr);
	return rc;
}

static int ibmvnic_set_mac(struct net_device *netdev, void *p)
{
	struct ibmvnic_adapter *adapter = netdev_priv(netdev);
	struct sockaddr *addr = p;
	int rc;

	rc = 0;
	if (!is_valid_ether_addr(addr->sa_data))
		return -EADDRNOTAVAIL;

	ether_addr_copy(adapter->mac_addr, addr->sa_data);
	if (adapter->state != VNIC_PROBED)
		rc = __ibmvnic_set_mac(netdev, addr->sa_data);

	return rc;
}

<<<<<<< HEAD
/**
 * do_change_param_reset returns zero if we are able to keep processing reset
 * events, or non-zero if we hit a fatal error and must halt.
 */
static int do_change_param_reset(struct ibmvnic_adapter *adapter,
				 struct ibmvnic_rwi *rwi,
				 u32 reset_state)
{
	struct net_device *netdev = adapter->netdev;
	int i, rc;

	netdev_dbg(adapter->netdev, "Change param resetting driver (%d)\n",
		   rwi->reset_reason);

	netif_carrier_off(netdev);
	adapter->reset_reason = rwi->reset_reason;

	ibmvnic_cleanup(netdev);

	if (reset_state == VNIC_OPEN) {
		rc = __ibmvnic_close(netdev);
		if (rc)
			return rc;
	}

	release_resources(adapter);
	release_sub_crqs(adapter, 1);
	release_crq_queue(adapter);

	adapter->state = VNIC_PROBED;

	rc = init_crq_queue(adapter);

	if (rc) {
		netdev_err(adapter->netdev,
			   "Couldn't initialize crq. rc=%d\n", rc);
		return rc;
	}

	rc = ibmvnic_reset_init(adapter, true);
	if (rc)
		return IBMVNIC_INIT_FAILED;

	/* If the adapter was in PROBE state prior to the reset,
	 * exit here.
	 */
	if (reset_state == VNIC_PROBED)
		return 0;

	rc = ibmvnic_login(netdev);
	if (rc) {
		adapter->state = reset_state;
		return rc;
	}

	rc = init_resources(adapter);
	if (rc)
		return rc;

	ibmvnic_disable_irqs(adapter);

	adapter->state = VNIC_CLOSED;

	if (reset_state == VNIC_CLOSED)
		return 0;

	rc = __ibmvnic_open(netdev);
	if (rc)
		return IBMVNIC_OPEN_FAILED;

	/* refresh device's multicast list */
	ibmvnic_set_multi(netdev);

	/* kick napi */
	for (i = 0; i < adapter->req_rx_queues; i++)
		napi_schedule(&adapter->napi[i]);

	return 0;
}

/**
=======
/*
>>>>>>> f642729d
 * do_reset returns zero if we are able to keep processing reset events, or
 * non-zero if we hit a fatal error and must halt.
 */
static int do_reset(struct ibmvnic_adapter *adapter,
		    struct ibmvnic_rwi *rwi, u32 reset_state)
{
	u64 old_num_rx_queues, old_num_tx_queues;
	u64 old_num_rx_slots, old_num_tx_slots;
	struct net_device *netdev = adapter->netdev;
	int i, rc;

	netdev_dbg(adapter->netdev,
		   "[S:%d FOP:%d] Reset reason %d, reset_state %d\n",
		   adapter->state, adapter->failover_pending,
		   rwi->reset_reason, reset_state);

	adapter->reset_reason = rwi->reset_reason;
	/* requestor of VNIC_RESET_CHANGE_PARAM already has the rtnl lock */
	if (!(adapter->reset_reason == VNIC_RESET_CHANGE_PARAM))
		rtnl_lock();

	/* Now that we have the rtnl lock, clear any pending failover.
	 * This will ensure ibmvnic_open() has either completed or will
	 * block until failover is complete.
	 */
	if (rwi->reset_reason == VNIC_RESET_FAILOVER)
		adapter->failover_pending = false;

	/* read the state and check (again) after getting rtnl */
	reset_state = adapter->state;

	if (reset_state == VNIC_REMOVING || reset_state == VNIC_REMOVED) {
		rc = -EBUSY;
		goto out;
	}

	netif_carrier_off(netdev);

	old_num_rx_queues = adapter->req_rx_queues;
	old_num_tx_queues = adapter->req_tx_queues;
	old_num_rx_slots = adapter->req_rx_add_entries_per_subcrq;
	old_num_tx_slots = adapter->req_tx_entries_per_subcrq;

	ibmvnic_cleanup(netdev);

	if (reset_state == VNIC_OPEN &&
	    adapter->reset_reason != VNIC_RESET_MOBILITY &&
	    adapter->reset_reason != VNIC_RESET_FAILOVER) {
		if (adapter->reset_reason == VNIC_RESET_CHANGE_PARAM) {
			rc = __ibmvnic_close(netdev);
			if (rc)
				goto out;
		} else {
			adapter->state = VNIC_CLOSING;

			/* Release the RTNL lock before link state change and
			 * re-acquire after the link state change to allow
			 * linkwatch_event to grab the RTNL lock and run during
			 * a reset.
			 */
			rtnl_unlock();
			rc = set_link_state(adapter, IBMVNIC_LOGICAL_LNK_DN);
			rtnl_lock();
			if (rc)
				goto out;

			if (adapter->state == VNIC_OPEN) {
				/* When we dropped rtnl, ibmvnic_open() got
				 * it and noticed that we are resetting and
				 * set the adapter state to OPEN. Update our
				 * new "target" state, and resume the reset
				 * from VNIC_CLOSING state.
				 */
				netdev_dbg(netdev,
					   "Open changed state from %d, updating.\n",
					   reset_state);
				reset_state = VNIC_OPEN;
				adapter->state = VNIC_CLOSING;
			}

			if (adapter->state != VNIC_CLOSING) {
				/* If someone else changed the adapter state
				 * when we dropped the rtnl, fail the reset
				 */
				rc = -1;
				goto out;
			}
			adapter->state = VNIC_CLOSED;
		}
	}

	if (adapter->reset_reason == VNIC_RESET_CHANGE_PARAM) {
		release_resources(adapter);
		release_sub_crqs(adapter, 1);
		release_crq_queue(adapter);
	}

	if (adapter->reset_reason != VNIC_RESET_NON_FATAL) {
		/* remove the closed state so when we call open it appears
		 * we are coming from the probed state.
		 */
		adapter->state = VNIC_PROBED;

		if (adapter->reset_reason == VNIC_RESET_CHANGE_PARAM) {
			rc = init_crq_queue(adapter);
		} else if (adapter->reset_reason == VNIC_RESET_MOBILITY) {
			rc = ibmvnic_reenable_crq_queue(adapter);
			release_sub_crqs(adapter, 1);
		} else {
			rc = ibmvnic_reset_crq(adapter);
			if (rc == H_CLOSED || rc == H_SUCCESS) {
				rc = vio_enable_interrupts(adapter->vdev);
				if (rc)
					netdev_err(adapter->netdev,
						   "Reset failed to enable interrupts. rc=%d\n",
						   rc);
			}
		}

		if (rc) {
			netdev_err(adapter->netdev,
				   "Reset couldn't initialize crq. rc=%d\n", rc);
			goto out;
		}

		rc = ibmvnic_reset_init(adapter, true);
		if (rc) {
			rc = IBMVNIC_INIT_FAILED;
			goto out;
		}

		/* If the adapter was in PROBE state prior to the reset,
		 * exit here.
		 */
		if (reset_state == VNIC_PROBED) {
			rc = 0;
			goto out;
		}

		rc = ibmvnic_login(netdev);
		if (rc)
			goto out;

		if (adapter->reset_reason == VNIC_RESET_CHANGE_PARAM) {
			rc = init_resources(adapter);
			if (rc)
				goto out;
		} else if (adapter->req_rx_queues != old_num_rx_queues ||
		    adapter->req_tx_queues != old_num_tx_queues ||
		    adapter->req_rx_add_entries_per_subcrq !=
		    old_num_rx_slots ||
		    adapter->req_tx_entries_per_subcrq !=
		    old_num_tx_slots ||
		    !adapter->rx_pool ||
		    !adapter->tso_pool ||
		    !adapter->tx_pool) {
			release_rx_pools(adapter);
			release_tx_pools(adapter);
			release_napi(adapter);
			release_vpd_data(adapter);

			rc = init_resources(adapter);
			if (rc)
				goto out;

		} else {
			rc = reset_tx_pools(adapter);
			if (rc) {
				netdev_dbg(adapter->netdev, "reset tx pools failed (%d)\n",
					   rc);
				goto out;
			}

			rc = reset_rx_pools(adapter);
			if (rc) {
				netdev_dbg(adapter->netdev, "reset rx pools failed (%d)\n",
					   rc);
				goto out;
			}
		}
		ibmvnic_disable_irqs(adapter);
	}
	adapter->state = VNIC_CLOSED;

	if (reset_state == VNIC_CLOSED) {
		rc = 0;
		goto out;
	}

	rc = __ibmvnic_open(netdev);
	if (rc) {
		rc = IBMVNIC_OPEN_FAILED;
		goto out;
	}

	/* refresh device's multicast list */
	ibmvnic_set_multi(netdev);

	/* kick napi */
	for (i = 0; i < adapter->req_rx_queues; i++)
		napi_schedule(&adapter->napi[i]);

	if (adapter->reset_reason == VNIC_RESET_FAILOVER ||
	    adapter->reset_reason == VNIC_RESET_MOBILITY)
		__netdev_notify_peers(netdev);

	rc = 0;

out:
	/* restore the adapter state if reset failed */
	if (rc)
		adapter->state = reset_state;
	/* requestor of VNIC_RESET_CHANGE_PARAM should still hold the rtnl lock */
	if (!(adapter->reset_reason == VNIC_RESET_CHANGE_PARAM))
		rtnl_unlock();

	netdev_dbg(adapter->netdev, "[S:%d FOP:%d] Reset done, rc %d\n",
		   adapter->state, adapter->failover_pending, rc);
	return rc;
}

static int do_hard_reset(struct ibmvnic_adapter *adapter,
			 struct ibmvnic_rwi *rwi, u32 reset_state)
{
	struct net_device *netdev = adapter->netdev;
	int rc;

	netdev_dbg(adapter->netdev, "Hard resetting driver (%d)\n",
		   rwi->reset_reason);

	/* read the state and check (again) after getting rtnl */
	reset_state = adapter->state;

	if (reset_state == VNIC_REMOVING || reset_state == VNIC_REMOVED) {
		rc = -EBUSY;
		goto out;
	}

	netif_carrier_off(netdev);
	adapter->reset_reason = rwi->reset_reason;

	ibmvnic_cleanup(netdev);
	release_resources(adapter);
	release_sub_crqs(adapter, 0);
	release_crq_queue(adapter);

	/* remove the closed state so when we call open it appears
	 * we are coming from the probed state.
	 */
	adapter->state = VNIC_PROBED;

	reinit_completion(&adapter->init_done);
	rc = init_crq_queue(adapter);
	if (rc) {
		netdev_err(adapter->netdev,
			   "Couldn't initialize crq. rc=%d\n", rc);
		goto out;
	}

	rc = ibmvnic_reset_init(adapter, false);
	if (rc)
		goto out;

	/* If the adapter was in PROBE state prior to the reset,
	 * exit here.
	 */
	if (reset_state == VNIC_PROBED)
		goto out;

	rc = ibmvnic_login(netdev);
	if (rc)
		goto out;

	rc = init_resources(adapter);
	if (rc)
		goto out;

	ibmvnic_disable_irqs(adapter);
	adapter->state = VNIC_CLOSED;

	if (reset_state == VNIC_CLOSED)
		goto out;

	rc = __ibmvnic_open(netdev);
	if (rc) {
		rc = IBMVNIC_OPEN_FAILED;
		goto out;
	}

	__netdev_notify_peers(netdev);
out:
	/* restore adapter state if reset failed */
	if (rc)
		adapter->state = reset_state;
	netdev_dbg(adapter->netdev, "[S:%d FOP:%d] Hard reset done, rc %d\n",
		   adapter->state, adapter->failover_pending, rc);
	return rc;
}

static struct ibmvnic_rwi *get_next_rwi(struct ibmvnic_adapter *adapter)
{
	struct ibmvnic_rwi *rwi;
	unsigned long flags;

	spin_lock_irqsave(&adapter->rwi_lock, flags);

	if (!list_empty(&adapter->rwi_list)) {
		rwi = list_first_entry(&adapter->rwi_list, struct ibmvnic_rwi,
				       list);
		list_del(&rwi->list);
	} else {
		rwi = NULL;
	}

	spin_unlock_irqrestore(&adapter->rwi_lock, flags);
	return rwi;
}

static void __ibmvnic_reset(struct work_struct *work)
{
	struct ibmvnic_rwi *rwi;
	struct ibmvnic_adapter *adapter;
	bool saved_state = false;
	unsigned long flags;
	u32 reset_state;
	int rc = 0;

	adapter = container_of(work, struct ibmvnic_adapter, ibmvnic_reset);

	if (test_and_set_bit_lock(0, &adapter->resetting)) {
		schedule_delayed_work(&adapter->ibmvnic_delayed_reset,
				      IBMVNIC_RESET_DELAY);
		return;
	}

	rwi = get_next_rwi(adapter);
	while (rwi) {
		spin_lock_irqsave(&adapter->state_lock, flags);

		if (adapter->state == VNIC_REMOVING ||
		    adapter->state == VNIC_REMOVED) {
			spin_unlock_irqrestore(&adapter->state_lock, flags);
			kfree(rwi);
			rc = EBUSY;
			break;
		}

		if (!saved_state) {
			reset_state = adapter->state;
			saved_state = true;
		}
		spin_unlock_irqrestore(&adapter->state_lock, flags);

		if (adapter->force_reset_recovery) {
			/* Since we are doing a hard reset now, clear the
			 * failover_pending flag so we don't ignore any
			 * future MOBILITY or other resets.
			 */
			adapter->failover_pending = false;

			/* Transport event occurred during previous reset */
			if (adapter->wait_for_reset) {
				/* Previous was CHANGE_PARAM; caller locked */
				adapter->force_reset_recovery = false;
				rc = do_hard_reset(adapter, rwi, reset_state);
			} else {
				rtnl_lock();
				adapter->force_reset_recovery = false;
				rc = do_hard_reset(adapter, rwi, reset_state);
				rtnl_unlock();
			}
			if (rc) {
				/* give backing device time to settle down */
				netdev_dbg(adapter->netdev,
					   "[S:%d] Hard reset failed, waiting 60 secs\n",
					   adapter->state);
				set_current_state(TASK_UNINTERRUPTIBLE);
				schedule_timeout(60 * HZ);
			}
		} else {
			rc = do_reset(adapter, rwi, reset_state);
		}
		kfree(rwi);
		adapter->last_reset_time = jiffies;

		if (rc)
			netdev_dbg(adapter->netdev, "Reset failed, rc=%d\n", rc);

		rwi = get_next_rwi(adapter);

		if (rwi && (rwi->reset_reason == VNIC_RESET_FAILOVER ||
			    rwi->reset_reason == VNIC_RESET_MOBILITY))
			adapter->force_reset_recovery = true;
	}

	if (adapter->wait_for_reset) {
		adapter->reset_done_rc = rc;
		complete(&adapter->reset_done);
	}

	clear_bit_unlock(0, &adapter->resetting);

	netdev_dbg(adapter->netdev,
		   "[S:%d FRR:%d WFR:%d] Done processing resets\n",
		   adapter->state, adapter->force_reset_recovery,
		   adapter->wait_for_reset);
}

static void __ibmvnic_delayed_reset(struct work_struct *work)
{
	struct ibmvnic_adapter *adapter;

	adapter = container_of(work, struct ibmvnic_adapter,
			       ibmvnic_delayed_reset.work);
	__ibmvnic_reset(&adapter->ibmvnic_reset);
}

static int ibmvnic_reset(struct ibmvnic_adapter *adapter,
			 enum ibmvnic_reset_reason reason)
{
	struct list_head *entry, *tmp_entry;
	struct ibmvnic_rwi *rwi, *tmp;
	struct net_device *netdev = adapter->netdev;
	unsigned long flags;
	int ret;

	spin_lock_irqsave(&adapter->rwi_lock, flags);

	/* If failover is pending don't schedule any other reset.
	 * Instead let the failover complete. If there is already a
	 * a failover reset scheduled, we will detect and drop the
	 * duplicate reset when walking the ->rwi_list below.
	 */
	if (adapter->state == VNIC_REMOVING ||
	    adapter->state == VNIC_REMOVED ||
	    (adapter->failover_pending && reason != VNIC_RESET_FAILOVER)) {
		ret = EBUSY;
		netdev_dbg(netdev, "Adapter removing or pending failover, skipping reset\n");
		goto err;
	}

	if (adapter->state == VNIC_PROBING) {
		netdev_warn(netdev, "Adapter reset during probe\n");
		adapter->init_done_rc = EAGAIN;
		ret = EAGAIN;
		goto err;
	}

	list_for_each(entry, &adapter->rwi_list) {
		tmp = list_entry(entry, struct ibmvnic_rwi, list);
		if (tmp->reset_reason == reason) {
			netdev_dbg(netdev, "Skipping matching reset, reason=%d\n",
				   reason);
			ret = EBUSY;
			goto err;
		}
	}

	rwi = kzalloc(sizeof(*rwi), GFP_ATOMIC);
	if (!rwi) {
		ret = ENOMEM;
		goto err;
	}
	/* if we just received a transport event,
	 * flush reset queue and process this reset
	 */
	if (adapter->force_reset_recovery && !list_empty(&adapter->rwi_list)) {
		list_for_each_safe(entry, tmp_entry, &adapter->rwi_list)
			list_del(entry);
	}
	rwi->reset_reason = reason;
	list_add_tail(&rwi->list, &adapter->rwi_list);
	netdev_dbg(adapter->netdev, "Scheduling reset (reason %d)\n", reason);
	schedule_work(&adapter->ibmvnic_reset);

	ret = 0;
err:
	/* ibmvnic_close() below can block, so drop the lock first */
	spin_unlock_irqrestore(&adapter->rwi_lock, flags);

	if (ret == ENOMEM)
		ibmvnic_close(netdev);

	return -ret;
}

static void ibmvnic_tx_timeout(struct net_device *dev, unsigned int txqueue)
{
	struct ibmvnic_adapter *adapter = netdev_priv(dev);

	if (test_bit(0, &adapter->resetting)) {
		netdev_err(adapter->netdev,
			   "Adapter is resetting, skip timeout reset\n");
		return;
	}
	/* No queuing up reset until at least 5 seconds (default watchdog val)
	 * after last reset
	 */
	if (time_before(jiffies, (adapter->last_reset_time + dev->watchdog_timeo))) {
		netdev_dbg(dev, "Not yet time to tx timeout.\n");
		return;
	}
	ibmvnic_reset(adapter, VNIC_RESET_TIMEOUT);
}

static void remove_buff_from_pool(struct ibmvnic_adapter *adapter,
				  struct ibmvnic_rx_buff *rx_buff)
{
	struct ibmvnic_rx_pool *pool = &adapter->rx_pool[rx_buff->pool_index];

	rx_buff->skb = NULL;

	pool->free_map[pool->next_alloc] = (int)(rx_buff - pool->rx_buff);
	pool->next_alloc = (pool->next_alloc + 1) % pool->size;

	atomic_dec(&pool->available);
}

static int ibmvnic_poll(struct napi_struct *napi, int budget)
{
	struct ibmvnic_sub_crq_queue *rx_scrq;
	struct ibmvnic_adapter *adapter;
	struct net_device *netdev;
	int frames_processed;
	int scrq_num;

	netdev = napi->dev;
	adapter = netdev_priv(netdev);
	scrq_num = (int)(napi - adapter->napi);
	frames_processed = 0;
	rx_scrq = adapter->rx_scrq[scrq_num];

restart_poll:
	while (frames_processed < budget) {
		struct sk_buff *skb;
		struct ibmvnic_rx_buff *rx_buff;
		union sub_crq *next;
		u32 length;
		u16 offset;
		u8 flags = 0;

		if (unlikely(test_bit(0, &adapter->resetting) &&
			     adapter->reset_reason != VNIC_RESET_NON_FATAL)) {
			enable_scrq_irq(adapter, rx_scrq);
			napi_complete_done(napi, frames_processed);
			return frames_processed;
		}

		if (!pending_scrq(adapter, rx_scrq))
			break;
		next = ibmvnic_next_scrq(adapter, rx_scrq);
		rx_buff = (struct ibmvnic_rx_buff *)
			  be64_to_cpu(next->rx_comp.correlator);
		/* do error checking */
		if (next->rx_comp.rc) {
			netdev_dbg(netdev, "rx buffer returned with rc %x\n",
				   be16_to_cpu(next->rx_comp.rc));
			/* free the entry */
			next->rx_comp.first = 0;
			dev_kfree_skb_any(rx_buff->skb);
			remove_buff_from_pool(adapter, rx_buff);
			continue;
		} else if (!rx_buff->skb) {
			/* free the entry */
			next->rx_comp.first = 0;
			remove_buff_from_pool(adapter, rx_buff);
			continue;
		}

		length = be32_to_cpu(next->rx_comp.len);
		offset = be16_to_cpu(next->rx_comp.off_frame_data);
		flags = next->rx_comp.flags;
		skb = rx_buff->skb;
		/* load long_term_buff before copying to skb */
		dma_rmb();
		skb_copy_to_linear_data(skb, rx_buff->data + offset,
					length);

		/* VLAN Header has been stripped by the system firmware and
		 * needs to be inserted by the driver
		 */
		if (adapter->rx_vlan_header_insertion &&
		    (flags & IBMVNIC_VLAN_STRIPPED))
			__vlan_hwaccel_put_tag(skb, htons(ETH_P_8021Q),
					       ntohs(next->rx_comp.vlan_tci));

		/* free the entry */
		next->rx_comp.first = 0;
		remove_buff_from_pool(adapter, rx_buff);

		skb_put(skb, length);
		skb->protocol = eth_type_trans(skb, netdev);
		skb_record_rx_queue(skb, scrq_num);

		if (flags & IBMVNIC_IP_CHKSUM_GOOD &&
		    flags & IBMVNIC_TCP_UDP_CHKSUM_GOOD) {
			skb->ip_summed = CHECKSUM_UNNECESSARY;
		}

		length = skb->len;
		napi_gro_receive(napi, skb); /* send it up */
		netdev->stats.rx_packets++;
		netdev->stats.rx_bytes += length;
		adapter->rx_stats_buffers[scrq_num].packets++;
		adapter->rx_stats_buffers[scrq_num].bytes += length;
		frames_processed++;
	}

	if (adapter->state != VNIC_CLOSING &&
	    ((atomic_read(&adapter->rx_pool[scrq_num].available) <
	      adapter->req_rx_add_entries_per_subcrq / 2) ||
	      frames_processed < budget))
		replenish_rx_pool(adapter, &adapter->rx_pool[scrq_num]);
	if (frames_processed < budget) {
		if (napi_complete_done(napi, frames_processed)) {
			enable_scrq_irq(adapter, rx_scrq);
			if (pending_scrq(adapter, rx_scrq)) {
				if (napi_reschedule(napi)) {
					disable_scrq_irq(adapter, rx_scrq);
					goto restart_poll;
				}
			}
		}
	}
	return frames_processed;
}

static int wait_for_reset(struct ibmvnic_adapter *adapter)
{
	int rc, ret;

	adapter->fallback.mtu = adapter->req_mtu;
	adapter->fallback.rx_queues = adapter->req_rx_queues;
	adapter->fallback.tx_queues = adapter->req_tx_queues;
	adapter->fallback.rx_entries = adapter->req_rx_add_entries_per_subcrq;
	adapter->fallback.tx_entries = adapter->req_tx_entries_per_subcrq;

	reinit_completion(&adapter->reset_done);
	adapter->wait_for_reset = true;
	rc = ibmvnic_reset(adapter, VNIC_RESET_CHANGE_PARAM);

	if (rc) {
		ret = rc;
		goto out;
	}
	rc = ibmvnic_wait_for_completion(adapter, &adapter->reset_done, 60000);
	if (rc) {
		ret = -ENODEV;
		goto out;
	}

	ret = 0;
	if (adapter->reset_done_rc) {
		ret = -EIO;
		adapter->desired.mtu = adapter->fallback.mtu;
		adapter->desired.rx_queues = adapter->fallback.rx_queues;
		adapter->desired.tx_queues = adapter->fallback.tx_queues;
		adapter->desired.rx_entries = adapter->fallback.rx_entries;
		adapter->desired.tx_entries = adapter->fallback.tx_entries;

		reinit_completion(&adapter->reset_done);
		adapter->wait_for_reset = true;
		rc = ibmvnic_reset(adapter, VNIC_RESET_CHANGE_PARAM);
		if (rc) {
			ret = rc;
			goto out;
		}
		rc = ibmvnic_wait_for_completion(adapter, &adapter->reset_done,
						 60000);
		if (rc) {
			ret = -ENODEV;
			goto out;
		}
	}
out:
	adapter->wait_for_reset = false;

	return ret;
}

static int ibmvnic_change_mtu(struct net_device *netdev, int new_mtu)
{
	struct ibmvnic_adapter *adapter = netdev_priv(netdev);

	adapter->desired.mtu = new_mtu + ETH_HLEN;

	return wait_for_reset(adapter);
}

static netdev_features_t ibmvnic_features_check(struct sk_buff *skb,
						struct net_device *dev,
						netdev_features_t features)
{
	/* Some backing hardware adapters can not
	 * handle packets with a MSS less than 224
	 * or with only one segment.
	 */
	if (skb_is_gso(skb)) {
		if (skb_shinfo(skb)->gso_size < 224 ||
		    skb_shinfo(skb)->gso_segs == 1)
			features &= ~NETIF_F_GSO_MASK;
	}

	return features;
}

static const struct net_device_ops ibmvnic_netdev_ops = {
	.ndo_open		= ibmvnic_open,
	.ndo_stop		= ibmvnic_close,
	.ndo_start_xmit		= ibmvnic_xmit,
	.ndo_set_rx_mode	= ibmvnic_set_multi,
	.ndo_set_mac_address	= ibmvnic_set_mac,
	.ndo_validate_addr	= eth_validate_addr,
	.ndo_tx_timeout		= ibmvnic_tx_timeout,
	.ndo_change_mtu		= ibmvnic_change_mtu,
	.ndo_features_check     = ibmvnic_features_check,
};

/* ethtool functions */

static int ibmvnic_get_link_ksettings(struct net_device *netdev,
				      struct ethtool_link_ksettings *cmd)
{
	struct ibmvnic_adapter *adapter = netdev_priv(netdev);
	int rc;

	rc = send_query_phys_parms(adapter);
	if (rc) {
		adapter->speed = SPEED_UNKNOWN;
		adapter->duplex = DUPLEX_UNKNOWN;
	}
	cmd->base.speed = adapter->speed;
	cmd->base.duplex = adapter->duplex;
	cmd->base.port = PORT_FIBRE;
	cmd->base.phy_address = 0;
	cmd->base.autoneg = AUTONEG_ENABLE;

	return 0;
}

static void ibmvnic_get_drvinfo(struct net_device *netdev,
				struct ethtool_drvinfo *info)
{
	struct ibmvnic_adapter *adapter = netdev_priv(netdev);

	strscpy(info->driver, ibmvnic_driver_name, sizeof(info->driver));
	strscpy(info->version, IBMVNIC_DRIVER_VERSION, sizeof(info->version));
	strscpy(info->fw_version, adapter->fw_version,
		sizeof(info->fw_version));
}

static u32 ibmvnic_get_msglevel(struct net_device *netdev)
{
	struct ibmvnic_adapter *adapter = netdev_priv(netdev);

	return adapter->msg_enable;
}

static void ibmvnic_set_msglevel(struct net_device *netdev, u32 data)
{
	struct ibmvnic_adapter *adapter = netdev_priv(netdev);

	adapter->msg_enable = data;
}

static u32 ibmvnic_get_link(struct net_device *netdev)
{
	struct ibmvnic_adapter *adapter = netdev_priv(netdev);

	/* Don't need to send a query because we request a logical link up at
	 * init and then we wait for link state indications
	 */
	return adapter->logical_link_state;
}

static void ibmvnic_get_ringparam(struct net_device *netdev,
				  struct ethtool_ringparam *ring)
{
	struct ibmvnic_adapter *adapter = netdev_priv(netdev);

	if (adapter->priv_flags & IBMVNIC_USE_SERVER_MAXES) {
		ring->rx_max_pending = adapter->max_rx_add_entries_per_subcrq;
		ring->tx_max_pending = adapter->max_tx_entries_per_subcrq;
	} else {
		ring->rx_max_pending = IBMVNIC_MAX_QUEUE_SZ;
		ring->tx_max_pending = IBMVNIC_MAX_QUEUE_SZ;
	}
	ring->rx_mini_max_pending = 0;
	ring->rx_jumbo_max_pending = 0;
	ring->rx_pending = adapter->req_rx_add_entries_per_subcrq;
	ring->tx_pending = adapter->req_tx_entries_per_subcrq;
	ring->rx_mini_pending = 0;
	ring->rx_jumbo_pending = 0;
}

static int ibmvnic_set_ringparam(struct net_device *netdev,
				 struct ethtool_ringparam *ring)
{
	struct ibmvnic_adapter *adapter = netdev_priv(netdev);
	int ret;

	ret = 0;
	adapter->desired.rx_entries = ring->rx_pending;
	adapter->desired.tx_entries = ring->tx_pending;

	ret = wait_for_reset(adapter);

	if (!ret &&
	    (adapter->req_rx_add_entries_per_subcrq != ring->rx_pending ||
	     adapter->req_tx_entries_per_subcrq != ring->tx_pending))
		netdev_info(netdev,
			    "Could not match full ringsize request. Requested: RX %d, TX %d; Allowed: RX %llu, TX %llu\n",
			    ring->rx_pending, ring->tx_pending,
			    adapter->req_rx_add_entries_per_subcrq,
			    adapter->req_tx_entries_per_subcrq);
	return ret;
}

static void ibmvnic_get_channels(struct net_device *netdev,
				 struct ethtool_channels *channels)
{
	struct ibmvnic_adapter *adapter = netdev_priv(netdev);

	if (adapter->priv_flags & IBMVNIC_USE_SERVER_MAXES) {
		channels->max_rx = adapter->max_rx_queues;
		channels->max_tx = adapter->max_tx_queues;
	} else {
		channels->max_rx = IBMVNIC_MAX_QUEUES;
		channels->max_tx = IBMVNIC_MAX_QUEUES;
	}

	channels->max_other = 0;
	channels->max_combined = 0;
	channels->rx_count = adapter->req_rx_queues;
	channels->tx_count = adapter->req_tx_queues;
	channels->other_count = 0;
	channels->combined_count = 0;
}

static int ibmvnic_set_channels(struct net_device *netdev,
				struct ethtool_channels *channels)
{
	struct ibmvnic_adapter *adapter = netdev_priv(netdev);
	int ret;

	ret = 0;
	adapter->desired.rx_queues = channels->rx_count;
	adapter->desired.tx_queues = channels->tx_count;

	ret = wait_for_reset(adapter);

	if (!ret &&
	    (adapter->req_rx_queues != channels->rx_count ||
	     adapter->req_tx_queues != channels->tx_count))
		netdev_info(netdev,
			    "Could not match full channels request. Requested: RX %d, TX %d; Allowed: RX %llu, TX %llu\n",
			    channels->rx_count, channels->tx_count,
			    adapter->req_rx_queues, adapter->req_tx_queues);
	return ret;
}

static void ibmvnic_get_strings(struct net_device *dev, u32 stringset, u8 *data)
{
	struct ibmvnic_adapter *adapter = netdev_priv(dev);
	int i;

	switch (stringset) {
	case ETH_SS_STATS:
		for (i = 0; i < ARRAY_SIZE(ibmvnic_stats);
				i++, data += ETH_GSTRING_LEN)
			memcpy(data, ibmvnic_stats[i].name, ETH_GSTRING_LEN);

		for (i = 0; i < adapter->req_tx_queues; i++) {
			snprintf(data, ETH_GSTRING_LEN, "tx%d_packets", i);
			data += ETH_GSTRING_LEN;

			snprintf(data, ETH_GSTRING_LEN, "tx%d_bytes", i);
			data += ETH_GSTRING_LEN;

			snprintf(data, ETH_GSTRING_LEN,
				 "tx%d_dropped_packets", i);
			data += ETH_GSTRING_LEN;
		}

		for (i = 0; i < adapter->req_rx_queues; i++) {
			snprintf(data, ETH_GSTRING_LEN, "rx%d_packets", i);
			data += ETH_GSTRING_LEN;

			snprintf(data, ETH_GSTRING_LEN, "rx%d_bytes", i);
			data += ETH_GSTRING_LEN;

			snprintf(data, ETH_GSTRING_LEN, "rx%d_interrupts", i);
			data += ETH_GSTRING_LEN;
		}
		break;

	case ETH_SS_PRIV_FLAGS:
		for (i = 0; i < ARRAY_SIZE(ibmvnic_priv_flags); i++)
			strcpy(data + i * ETH_GSTRING_LEN,
			       ibmvnic_priv_flags[i]);
		break;
	default:
		return;
	}
}

static int ibmvnic_get_sset_count(struct net_device *dev, int sset)
{
	struct ibmvnic_adapter *adapter = netdev_priv(dev);

	switch (sset) {
	case ETH_SS_STATS:
		return ARRAY_SIZE(ibmvnic_stats) +
		       adapter->req_tx_queues * NUM_TX_STATS +
		       adapter->req_rx_queues * NUM_RX_STATS;
	case ETH_SS_PRIV_FLAGS:
		return ARRAY_SIZE(ibmvnic_priv_flags);
	default:
		return -EOPNOTSUPP;
	}
}

static void ibmvnic_get_ethtool_stats(struct net_device *dev,
				      struct ethtool_stats *stats, u64 *data)
{
	struct ibmvnic_adapter *adapter = netdev_priv(dev);
	union ibmvnic_crq crq;
	int i, j;
	int rc;

	memset(&crq, 0, sizeof(crq));
	crq.request_statistics.first = IBMVNIC_CRQ_CMD;
	crq.request_statistics.cmd = REQUEST_STATISTICS;
	crq.request_statistics.ioba = cpu_to_be32(adapter->stats_token);
	crq.request_statistics.len =
	    cpu_to_be32(sizeof(struct ibmvnic_statistics));

	/* Wait for data to be written */
	reinit_completion(&adapter->stats_done);
	rc = ibmvnic_send_crq(adapter, &crq);
	if (rc)
		return;
	rc = ibmvnic_wait_for_completion(adapter, &adapter->stats_done, 10000);
	if (rc)
		return;

	for (i = 0; i < ARRAY_SIZE(ibmvnic_stats); i++)
		data[i] = be64_to_cpu(IBMVNIC_GET_STAT
				      (adapter, ibmvnic_stats[i].offset));

	for (j = 0; j < adapter->req_tx_queues; j++) {
		data[i] = adapter->tx_stats_buffers[j].packets;
		i++;
		data[i] = adapter->tx_stats_buffers[j].bytes;
		i++;
		data[i] = adapter->tx_stats_buffers[j].dropped_packets;
		i++;
	}

	for (j = 0; j < adapter->req_rx_queues; j++) {
		data[i] = adapter->rx_stats_buffers[j].packets;
		i++;
		data[i] = adapter->rx_stats_buffers[j].bytes;
		i++;
		data[i] = adapter->rx_stats_buffers[j].interrupts;
		i++;
	}
}

static u32 ibmvnic_get_priv_flags(struct net_device *netdev)
{
	struct ibmvnic_adapter *adapter = netdev_priv(netdev);

	return adapter->priv_flags;
}

static int ibmvnic_set_priv_flags(struct net_device *netdev, u32 flags)
{
	struct ibmvnic_adapter *adapter = netdev_priv(netdev);
	bool which_maxes = !!(flags & IBMVNIC_USE_SERVER_MAXES);

	if (which_maxes)
		adapter->priv_flags |= IBMVNIC_USE_SERVER_MAXES;
	else
		adapter->priv_flags &= ~IBMVNIC_USE_SERVER_MAXES;

	return 0;
}

static const struct ethtool_ops ibmvnic_ethtool_ops = {
	.get_drvinfo		= ibmvnic_get_drvinfo,
	.get_msglevel		= ibmvnic_get_msglevel,
	.set_msglevel		= ibmvnic_set_msglevel,
	.get_link		= ibmvnic_get_link,
	.get_ringparam		= ibmvnic_get_ringparam,
	.set_ringparam		= ibmvnic_set_ringparam,
	.get_channels		= ibmvnic_get_channels,
	.set_channels		= ibmvnic_set_channels,
	.get_strings            = ibmvnic_get_strings,
	.get_sset_count         = ibmvnic_get_sset_count,
	.get_ethtool_stats	= ibmvnic_get_ethtool_stats,
	.get_link_ksettings	= ibmvnic_get_link_ksettings,
	.get_priv_flags		= ibmvnic_get_priv_flags,
	.set_priv_flags		= ibmvnic_set_priv_flags,
};

/* Routines for managing CRQs/sCRQs  */

static int reset_one_sub_crq_queue(struct ibmvnic_adapter *adapter,
				   struct ibmvnic_sub_crq_queue *scrq)
{
	int rc;

	if (!scrq) {
		netdev_dbg(adapter->netdev, "Invalid scrq reset.\n");
		return -EINVAL;
	}

	if (scrq->irq) {
		free_irq(scrq->irq, scrq);
		irq_dispose_mapping(scrq->irq);
		scrq->irq = 0;
	}

	if (scrq->msgs) {
		memset(scrq->msgs, 0, 4 * PAGE_SIZE);
		atomic_set(&scrq->used, 0);
		scrq->cur = 0;
		scrq->ind_buf.index = 0;
	} else {
		netdev_dbg(adapter->netdev, "Invalid scrq reset\n");
		return -EINVAL;
	}

	rc = h_reg_sub_crq(adapter->vdev->unit_address, scrq->msg_token,
			   4 * PAGE_SIZE, &scrq->crq_num, &scrq->hw_irq);
	return rc;
}

static int reset_sub_crq_queues(struct ibmvnic_adapter *adapter)
{
	int i, rc;

	if (!adapter->tx_scrq || !adapter->rx_scrq)
		return -EINVAL;

	for (i = 0; i < adapter->req_tx_queues; i++) {
		netdev_dbg(adapter->netdev, "Re-setting tx_scrq[%d]\n", i);
		rc = reset_one_sub_crq_queue(adapter, adapter->tx_scrq[i]);
		if (rc)
			return rc;
	}

	for (i = 0; i < adapter->req_rx_queues; i++) {
		netdev_dbg(adapter->netdev, "Re-setting rx_scrq[%d]\n", i);
		rc = reset_one_sub_crq_queue(adapter, adapter->rx_scrq[i]);
		if (rc)
			return rc;
	}

	return rc;
}

static void release_sub_crq_queue(struct ibmvnic_adapter *adapter,
				  struct ibmvnic_sub_crq_queue *scrq,
				  bool do_h_free)
{
	struct device *dev = &adapter->vdev->dev;
	long rc;

	netdev_dbg(adapter->netdev, "Releasing sub-CRQ\n");

	if (do_h_free) {
		/* Close the sub-crqs */
		do {
			rc = plpar_hcall_norets(H_FREE_SUB_CRQ,
						adapter->vdev->unit_address,
						scrq->crq_num);
		} while (rc == H_BUSY || H_IS_LONG_BUSY(rc));

		if (rc) {
			netdev_err(adapter->netdev,
				   "Failed to release sub-CRQ %16lx, rc = %ld\n",
				   scrq->crq_num, rc);
		}
	}

	dma_free_coherent(dev,
			  IBMVNIC_IND_ARR_SZ,
			  scrq->ind_buf.indir_arr,
			  scrq->ind_buf.indir_dma);

	dma_unmap_single(dev, scrq->msg_token, 4 * PAGE_SIZE,
			 DMA_BIDIRECTIONAL);
	free_pages((unsigned long)scrq->msgs, 2);
	kfree(scrq);
}

static struct ibmvnic_sub_crq_queue *init_sub_crq_queue(struct ibmvnic_adapter
							*adapter)
{
	struct device *dev = &adapter->vdev->dev;
	struct ibmvnic_sub_crq_queue *scrq;
	int rc;

	scrq = kzalloc(sizeof(*scrq), GFP_KERNEL);
	if (!scrq)
		return NULL;

	scrq->msgs =
		(union sub_crq *)__get_free_pages(GFP_KERNEL | __GFP_ZERO, 2);
	if (!scrq->msgs) {
		dev_warn(dev, "Couldn't allocate crq queue messages page\n");
		goto zero_page_failed;
	}

	scrq->msg_token = dma_map_single(dev, scrq->msgs, 4 * PAGE_SIZE,
					 DMA_BIDIRECTIONAL);
	if (dma_mapping_error(dev, scrq->msg_token)) {
		dev_warn(dev, "Couldn't map crq queue messages page\n");
		goto map_failed;
	}

	rc = h_reg_sub_crq(adapter->vdev->unit_address, scrq->msg_token,
			   4 * PAGE_SIZE, &scrq->crq_num, &scrq->hw_irq);

	if (rc == H_RESOURCE)
		rc = ibmvnic_reset_crq(adapter);

	if (rc == H_CLOSED) {
		dev_warn(dev, "Partner adapter not ready, waiting.\n");
	} else if (rc) {
		dev_warn(dev, "Error %d registering sub-crq\n", rc);
		goto reg_failed;
	}

	scrq->adapter = adapter;
	scrq->size = 4 * PAGE_SIZE / sizeof(*scrq->msgs);
	scrq->ind_buf.index = 0;

	scrq->ind_buf.indir_arr =
		dma_alloc_coherent(dev,
				   IBMVNIC_IND_ARR_SZ,
				   &scrq->ind_buf.indir_dma,
				   GFP_KERNEL);

	if (!scrq->ind_buf.indir_arr)
		goto indir_failed;

	spin_lock_init(&scrq->lock);

	netdev_dbg(adapter->netdev,
		   "sub-crq initialized, num %lx, hw_irq=%lx, irq=%x\n",
		   scrq->crq_num, scrq->hw_irq, scrq->irq);

	return scrq;

indir_failed:
	do {
		rc = plpar_hcall_norets(H_FREE_SUB_CRQ,
					adapter->vdev->unit_address,
					scrq->crq_num);
	} while (rc == H_BUSY || rc == H_IS_LONG_BUSY(rc));
reg_failed:
	dma_unmap_single(dev, scrq->msg_token, 4 * PAGE_SIZE,
			 DMA_BIDIRECTIONAL);
map_failed:
	free_pages((unsigned long)scrq->msgs, 2);
zero_page_failed:
	kfree(scrq);

	return NULL;
}

static void release_sub_crqs(struct ibmvnic_adapter *adapter, bool do_h_free)
{
	int i;

	if (adapter->tx_scrq) {
		for (i = 0; i < adapter->num_active_tx_scrqs; i++) {
			if (!adapter->tx_scrq[i])
				continue;

			netdev_dbg(adapter->netdev, "Releasing tx_scrq[%d]\n",
				   i);
			if (adapter->tx_scrq[i]->irq) {
				free_irq(adapter->tx_scrq[i]->irq,
					 adapter->tx_scrq[i]);
				irq_dispose_mapping(adapter->tx_scrq[i]->irq);
				adapter->tx_scrq[i]->irq = 0;
			}

			release_sub_crq_queue(adapter, adapter->tx_scrq[i],
					      do_h_free);
		}

		kfree(adapter->tx_scrq);
		adapter->tx_scrq = NULL;
		adapter->num_active_tx_scrqs = 0;
	}

	if (adapter->rx_scrq) {
		for (i = 0; i < adapter->num_active_rx_scrqs; i++) {
			if (!adapter->rx_scrq[i])
				continue;

			netdev_dbg(adapter->netdev, "Releasing rx_scrq[%d]\n",
				   i);
			if (adapter->rx_scrq[i]->irq) {
				free_irq(adapter->rx_scrq[i]->irq,
					 adapter->rx_scrq[i]);
				irq_dispose_mapping(adapter->rx_scrq[i]->irq);
				adapter->rx_scrq[i]->irq = 0;
			}

			release_sub_crq_queue(adapter, adapter->rx_scrq[i],
					      do_h_free);
		}

		kfree(adapter->rx_scrq);
		adapter->rx_scrq = NULL;
		adapter->num_active_rx_scrqs = 0;
	}
}

static int disable_scrq_irq(struct ibmvnic_adapter *adapter,
			    struct ibmvnic_sub_crq_queue *scrq)
{
	struct device *dev = &adapter->vdev->dev;
	unsigned long rc;

	rc = plpar_hcall_norets(H_VIOCTL, adapter->vdev->unit_address,
				H_DISABLE_VIO_INTERRUPT, scrq->hw_irq, 0, 0);
	if (rc)
		dev_err(dev, "Couldn't disable scrq irq 0x%lx. rc=%ld\n",
			scrq->hw_irq, rc);
	return rc;
}

static int enable_scrq_irq(struct ibmvnic_adapter *adapter,
			   struct ibmvnic_sub_crq_queue *scrq)
{
	struct device *dev = &adapter->vdev->dev;
	unsigned long rc;

	if (scrq->hw_irq > 0x100000000ULL) {
		dev_err(dev, "bad hw_irq = %lx\n", scrq->hw_irq);
		return 1;
	}

	if (test_bit(0, &adapter->resetting) &&
	    adapter->reset_reason == VNIC_RESET_MOBILITY) {
		u64 val = (0xff000000) | scrq->hw_irq;

		rc = plpar_hcall_norets(H_EOI, val);
		/* H_EOI would fail with rc = H_FUNCTION when running
		 * in XIVE mode which is expected, but not an error.
		 */
		if (rc && rc != H_FUNCTION)
			dev_err(dev, "H_EOI FAILED irq 0x%llx. rc=%ld\n",
				val, rc);
	}

	rc = plpar_hcall_norets(H_VIOCTL, adapter->vdev->unit_address,
				H_ENABLE_VIO_INTERRUPT, scrq->hw_irq, 0, 0);
	if (rc)
		dev_err(dev, "Couldn't enable scrq irq 0x%lx. rc=%ld\n",
			scrq->hw_irq, rc);
	return rc;
}

static int ibmvnic_complete_tx(struct ibmvnic_adapter *adapter,
			       struct ibmvnic_sub_crq_queue *scrq)
{
	struct device *dev = &adapter->vdev->dev;
	struct ibmvnic_tx_pool *tx_pool;
	struct ibmvnic_tx_buff *txbuff;
	struct netdev_queue *txq;
	union sub_crq *next;
	int index;
	int i;

restart_loop:
	while (pending_scrq(adapter, scrq)) {
		unsigned int pool = scrq->pool_index;
		int num_entries = 0;
		int total_bytes = 0;
		int num_packets = 0;

		next = ibmvnic_next_scrq(adapter, scrq);
		for (i = 0; i < next->tx_comp.num_comps; i++) {
			if (next->tx_comp.rcs[i])
				dev_err(dev, "tx error %x\n",
					next->tx_comp.rcs[i]);
			index = be32_to_cpu(next->tx_comp.correlators[i]);
			if (index & IBMVNIC_TSO_POOL_MASK) {
				tx_pool = &adapter->tso_pool[pool];
				index &= ~IBMVNIC_TSO_POOL_MASK;
			} else {
				tx_pool = &adapter->tx_pool[pool];
			}

			txbuff = &tx_pool->tx_buff[index];
			num_packets++;
			num_entries += txbuff->num_entries;
			if (txbuff->skb) {
				total_bytes += txbuff->skb->len;
				dev_consume_skb_irq(txbuff->skb);
				txbuff->skb = NULL;
			} else {
				netdev_warn(adapter->netdev,
					    "TX completion received with NULL socket buffer\n");
			}
			tx_pool->free_map[tx_pool->producer_index] = index;
			tx_pool->producer_index =
				(tx_pool->producer_index + 1) %
					tx_pool->num_buffers;
		}
		/* remove tx_comp scrq*/
		next->tx_comp.first = 0;

		txq = netdev_get_tx_queue(adapter->netdev, scrq->pool_index);
		netdev_tx_completed_queue(txq, num_packets, total_bytes);

		if (atomic_sub_return(num_entries, &scrq->used) <=
		    (adapter->req_tx_entries_per_subcrq / 2) &&
		    __netif_subqueue_stopped(adapter->netdev,
					     scrq->pool_index)) {
			netif_wake_subqueue(adapter->netdev, scrq->pool_index);
			netdev_dbg(adapter->netdev, "Started queue %d\n",
				   scrq->pool_index);
		}
	}

	enable_scrq_irq(adapter, scrq);

	if (pending_scrq(adapter, scrq)) {
		disable_scrq_irq(adapter, scrq);
		goto restart_loop;
	}

	return 0;
}

static irqreturn_t ibmvnic_interrupt_tx(int irq, void *instance)
{
	struct ibmvnic_sub_crq_queue *scrq = instance;
	struct ibmvnic_adapter *adapter = scrq->adapter;

	disable_scrq_irq(adapter, scrq);
	ibmvnic_complete_tx(adapter, scrq);

	return IRQ_HANDLED;
}

static irqreturn_t ibmvnic_interrupt_rx(int irq, void *instance)
{
	struct ibmvnic_sub_crq_queue *scrq = instance;
	struct ibmvnic_adapter *adapter = scrq->adapter;

	/* When booting a kdump kernel we can hit pending interrupts
	 * prior to completing driver initialization.
	 */
	if (unlikely(adapter->state != VNIC_OPEN))
		return IRQ_NONE;

	adapter->rx_stats_buffers[scrq->scrq_num].interrupts++;

	if (napi_schedule_prep(&adapter->napi[scrq->scrq_num])) {
		disable_scrq_irq(adapter, scrq);
		__napi_schedule(&adapter->napi[scrq->scrq_num]);
	}

	return IRQ_HANDLED;
}

static int init_sub_crq_irqs(struct ibmvnic_adapter *adapter)
{
	struct device *dev = &adapter->vdev->dev;
	struct ibmvnic_sub_crq_queue *scrq;
	int i = 0, j = 0;
	int rc = 0;

	for (i = 0; i < adapter->req_tx_queues; i++) {
		netdev_dbg(adapter->netdev, "Initializing tx_scrq[%d] irq\n",
			   i);
		scrq = adapter->tx_scrq[i];
		scrq->irq = irq_create_mapping(NULL, scrq->hw_irq);

		if (!scrq->irq) {
			rc = -EINVAL;
			dev_err(dev, "Error mapping irq\n");
			goto req_tx_irq_failed;
		}

		snprintf(scrq->name, sizeof(scrq->name), "ibmvnic-%x-tx%d",
			 adapter->vdev->unit_address, i);
		rc = request_irq(scrq->irq, ibmvnic_interrupt_tx,
				 0, scrq->name, scrq);

		if (rc) {
			dev_err(dev, "Couldn't register tx irq 0x%x. rc=%d\n",
				scrq->irq, rc);
			irq_dispose_mapping(scrq->irq);
			goto req_tx_irq_failed;
		}
	}

	for (i = 0; i < adapter->req_rx_queues; i++) {
		netdev_dbg(adapter->netdev, "Initializing rx_scrq[%d] irq\n",
			   i);
		scrq = adapter->rx_scrq[i];
		scrq->irq = irq_create_mapping(NULL, scrq->hw_irq);
		if (!scrq->irq) {
			rc = -EINVAL;
			dev_err(dev, "Error mapping irq\n");
			goto req_rx_irq_failed;
		}
		snprintf(scrq->name, sizeof(scrq->name), "ibmvnic-%x-rx%d",
			 adapter->vdev->unit_address, i);
		rc = request_irq(scrq->irq, ibmvnic_interrupt_rx,
				 0, scrq->name, scrq);
		if (rc) {
			dev_err(dev, "Couldn't register rx irq 0x%x. rc=%d\n",
				scrq->irq, rc);
			irq_dispose_mapping(scrq->irq);
			goto req_rx_irq_failed;
		}
	}
	return rc;

req_rx_irq_failed:
	for (j = 0; j < i; j++) {
		free_irq(adapter->rx_scrq[j]->irq, adapter->rx_scrq[j]);
		irq_dispose_mapping(adapter->rx_scrq[j]->irq);
	}
	i = adapter->req_tx_queues;
req_tx_irq_failed:
	for (j = 0; j < i; j++) {
		free_irq(adapter->tx_scrq[j]->irq, adapter->tx_scrq[j]);
		irq_dispose_mapping(adapter->tx_scrq[j]->irq);
	}
	release_sub_crqs(adapter, 1);
	return rc;
}

static int init_sub_crqs(struct ibmvnic_adapter *adapter)
{
	struct device *dev = &adapter->vdev->dev;
	struct ibmvnic_sub_crq_queue **allqueues;
	int registered_queues = 0;
	int total_queues;
	int more = 0;
	int i;

	total_queues = adapter->req_tx_queues + adapter->req_rx_queues;

	allqueues = kcalloc(total_queues, sizeof(*allqueues), GFP_KERNEL);
	if (!allqueues)
		return -1;

	for (i = 0; i < total_queues; i++) {
		allqueues[i] = init_sub_crq_queue(adapter);
		if (!allqueues[i]) {
			dev_warn(dev, "Couldn't allocate all sub-crqs\n");
			break;
		}
		registered_queues++;
	}

	/* Make sure we were able to register the minimum number of queues */
	if (registered_queues <
	    adapter->min_tx_queues + adapter->min_rx_queues) {
		dev_err(dev, "Fatal: Couldn't init  min number of sub-crqs\n");
		goto tx_failed;
	}

	/* Distribute the failed allocated queues*/
	for (i = 0; i < total_queues - registered_queues + more ; i++) {
		netdev_dbg(adapter->netdev, "Reducing number of queues\n");
		switch (i % 3) {
		case 0:
			if (adapter->req_rx_queues > adapter->min_rx_queues)
				adapter->req_rx_queues--;
			else
				more++;
			break;
		case 1:
			if (adapter->req_tx_queues > adapter->min_tx_queues)
				adapter->req_tx_queues--;
			else
				more++;
			break;
		}
	}

	adapter->tx_scrq = kcalloc(adapter->req_tx_queues,
				   sizeof(*adapter->tx_scrq), GFP_KERNEL);
	if (!adapter->tx_scrq)
		goto tx_failed;

	for (i = 0; i < adapter->req_tx_queues; i++) {
		adapter->tx_scrq[i] = allqueues[i];
		adapter->tx_scrq[i]->pool_index = i;
		adapter->num_active_tx_scrqs++;
	}

	adapter->rx_scrq = kcalloc(adapter->req_rx_queues,
				   sizeof(*adapter->rx_scrq), GFP_KERNEL);
	if (!adapter->rx_scrq)
		goto rx_failed;

	for (i = 0; i < adapter->req_rx_queues; i++) {
		adapter->rx_scrq[i] = allqueues[i + adapter->req_tx_queues];
		adapter->rx_scrq[i]->scrq_num = i;
		adapter->num_active_rx_scrqs++;
	}

	kfree(allqueues);
	return 0;

rx_failed:
	kfree(adapter->tx_scrq);
	adapter->tx_scrq = NULL;
tx_failed:
	for (i = 0; i < registered_queues; i++)
		release_sub_crq_queue(adapter, allqueues[i], 1);
	kfree(allqueues);
	return -1;
}

static void send_request_cap(struct ibmvnic_adapter *adapter, int retry)
{
	struct device *dev = &adapter->vdev->dev;
	union ibmvnic_crq crq;
	int max_entries;

	if (!retry) {
		/* Sub-CRQ entries are 32 byte long */
		int entries_page = 4 * PAGE_SIZE / (sizeof(u64) * 4);

		if (adapter->min_tx_entries_per_subcrq > entries_page ||
		    adapter->min_rx_add_entries_per_subcrq > entries_page) {
			dev_err(dev, "Fatal, invalid entries per sub-crq\n");
			return;
		}

		if (adapter->desired.mtu)
			adapter->req_mtu = adapter->desired.mtu;
		else
			adapter->req_mtu = adapter->netdev->mtu + ETH_HLEN;

		if (!adapter->desired.tx_entries)
			adapter->desired.tx_entries =
					adapter->max_tx_entries_per_subcrq;
		if (!adapter->desired.rx_entries)
			adapter->desired.rx_entries =
					adapter->max_rx_add_entries_per_subcrq;

		max_entries = IBMVNIC_MAX_LTB_SIZE /
			      (adapter->req_mtu + IBMVNIC_BUFFER_HLEN);

		if ((adapter->req_mtu + IBMVNIC_BUFFER_HLEN) *
			adapter->desired.tx_entries > IBMVNIC_MAX_LTB_SIZE) {
			adapter->desired.tx_entries = max_entries;
		}

		if ((adapter->req_mtu + IBMVNIC_BUFFER_HLEN) *
			adapter->desired.rx_entries > IBMVNIC_MAX_LTB_SIZE) {
			adapter->desired.rx_entries = max_entries;
		}

		if (adapter->desired.tx_entries)
			adapter->req_tx_entries_per_subcrq =
					adapter->desired.tx_entries;
		else
			adapter->req_tx_entries_per_subcrq =
					adapter->max_tx_entries_per_subcrq;

		if (adapter->desired.rx_entries)
			adapter->req_rx_add_entries_per_subcrq =
					adapter->desired.rx_entries;
		else
			adapter->req_rx_add_entries_per_subcrq =
					adapter->max_rx_add_entries_per_subcrq;

		if (adapter->desired.tx_queues)
			adapter->req_tx_queues =
					adapter->desired.tx_queues;
		else
			adapter->req_tx_queues =
					adapter->opt_tx_comp_sub_queues;

		if (adapter->desired.rx_queues)
			adapter->req_rx_queues =
					adapter->desired.rx_queues;
		else
			adapter->req_rx_queues =
					adapter->opt_rx_comp_queues;

		adapter->req_rx_add_queues = adapter->max_rx_add_queues;
	}

	memset(&crq, 0, sizeof(crq));
	crq.request_capability.first = IBMVNIC_CRQ_CMD;
	crq.request_capability.cmd = REQUEST_CAPABILITY;

	crq.request_capability.capability = cpu_to_be16(REQ_TX_QUEUES);
	crq.request_capability.number = cpu_to_be64(adapter->req_tx_queues);
	atomic_inc(&adapter->running_cap_crqs);
	ibmvnic_send_crq(adapter, &crq);

	crq.request_capability.capability = cpu_to_be16(REQ_RX_QUEUES);
	crq.request_capability.number = cpu_to_be64(adapter->req_rx_queues);
	atomic_inc(&adapter->running_cap_crqs);
	ibmvnic_send_crq(adapter, &crq);

	crq.request_capability.capability = cpu_to_be16(REQ_RX_ADD_QUEUES);
	crq.request_capability.number = cpu_to_be64(adapter->req_rx_add_queues);
	atomic_inc(&adapter->running_cap_crqs);
	ibmvnic_send_crq(adapter, &crq);

	crq.request_capability.capability =
	    cpu_to_be16(REQ_TX_ENTRIES_PER_SUBCRQ);
	crq.request_capability.number =
	    cpu_to_be64(adapter->req_tx_entries_per_subcrq);
	atomic_inc(&adapter->running_cap_crqs);
	ibmvnic_send_crq(adapter, &crq);

	crq.request_capability.capability =
	    cpu_to_be16(REQ_RX_ADD_ENTRIES_PER_SUBCRQ);
	crq.request_capability.number =
	    cpu_to_be64(adapter->req_rx_add_entries_per_subcrq);
	atomic_inc(&adapter->running_cap_crqs);
	ibmvnic_send_crq(adapter, &crq);

	crq.request_capability.capability = cpu_to_be16(REQ_MTU);
	crq.request_capability.number = cpu_to_be64(adapter->req_mtu);
	atomic_inc(&adapter->running_cap_crqs);
	ibmvnic_send_crq(adapter, &crq);

	if (adapter->netdev->flags & IFF_PROMISC) {
		if (adapter->promisc_supported) {
			crq.request_capability.capability =
			    cpu_to_be16(PROMISC_REQUESTED);
			crq.request_capability.number = cpu_to_be64(1);
			atomic_inc(&adapter->running_cap_crqs);
			ibmvnic_send_crq(adapter, &crq);
		}
	} else {
		crq.request_capability.capability =
		    cpu_to_be16(PROMISC_REQUESTED);
		crq.request_capability.number = cpu_to_be64(0);
		atomic_inc(&adapter->running_cap_crqs);
		ibmvnic_send_crq(adapter, &crq);
	}
}

static int pending_scrq(struct ibmvnic_adapter *adapter,
			struct ibmvnic_sub_crq_queue *scrq)
{
	union sub_crq *entry = &scrq->msgs[scrq->cur];
	int rc;

	rc = !!(entry->generic.first & IBMVNIC_CRQ_CMD_RSP);

	/* Ensure that the SCRQ valid flag is loaded prior to loading the
	 * contents of the SCRQ descriptor
	 */
	dma_rmb();

	return rc;
}

static union sub_crq *ibmvnic_next_scrq(struct ibmvnic_adapter *adapter,
					struct ibmvnic_sub_crq_queue *scrq)
{
	union sub_crq *entry;
	unsigned long flags;

	spin_lock_irqsave(&scrq->lock, flags);
	entry = &scrq->msgs[scrq->cur];
	if (entry->generic.first & IBMVNIC_CRQ_CMD_RSP) {
		if (++scrq->cur == scrq->size)
			scrq->cur = 0;
	} else {
		entry = NULL;
	}
	spin_unlock_irqrestore(&scrq->lock, flags);

	/* Ensure that the SCRQ valid flag is loaded prior to loading the
	 * contents of the SCRQ descriptor
	 */
	dma_rmb();

	return entry;
}

static union ibmvnic_crq *ibmvnic_next_crq(struct ibmvnic_adapter *adapter)
{
	struct ibmvnic_crq_queue *queue = &adapter->crq;
	union ibmvnic_crq *crq;

	crq = &queue->msgs[queue->cur];
	if (crq->generic.first & IBMVNIC_CRQ_CMD_RSP) {
		if (++queue->cur == queue->size)
			queue->cur = 0;
	} else {
		crq = NULL;
	}

	return crq;
}

static void print_subcrq_error(struct device *dev, int rc, const char *func)
{
	switch (rc) {
	case H_PARAMETER:
		dev_warn_ratelimited(dev,
				     "%s failed: Send request is malformed or adapter failover pending. (rc=%d)\n",
				     func, rc);
		break;
	case H_CLOSED:
		dev_warn_ratelimited(dev,
				     "%s failed: Backing queue closed. Adapter is down or failover pending. (rc=%d)\n",
				     func, rc);
		break;
	default:
		dev_err_ratelimited(dev, "%s failed: (rc=%d)\n", func, rc);
		break;
	}
}

static int send_subcrq_indirect(struct ibmvnic_adapter *adapter,
				u64 remote_handle, u64 ioba, u64 num_entries)
{
	unsigned int ua = adapter->vdev->unit_address;
	struct device *dev = &adapter->vdev->dev;
	int rc;

	/* Make sure the hypervisor sees the complete request */
	dma_wmb();
	rc = plpar_hcall_norets(H_SEND_SUB_CRQ_INDIRECT, ua,
				cpu_to_be64(remote_handle),
				ioba, num_entries);

	if (rc)
		print_subcrq_error(dev, rc, __func__);

	return rc;
}

static int ibmvnic_send_crq(struct ibmvnic_adapter *adapter,
			    union ibmvnic_crq *crq)
{
	unsigned int ua = adapter->vdev->unit_address;
	struct device *dev = &adapter->vdev->dev;
	u64 *u64_crq = (u64 *)crq;
	int rc;

	netdev_dbg(adapter->netdev, "Sending CRQ: %016lx %016lx\n",
		   (unsigned long)cpu_to_be64(u64_crq[0]),
		   (unsigned long)cpu_to_be64(u64_crq[1]));

	if (!adapter->crq.active &&
	    crq->generic.first != IBMVNIC_CRQ_INIT_CMD) {
		dev_warn(dev, "Invalid request detected while CRQ is inactive, possible device state change during reset\n");
		return -EINVAL;
	}

	/* Make sure the hypervisor sees the complete request */
	dma_wmb();

	rc = plpar_hcall_norets(H_SEND_CRQ, ua,
				cpu_to_be64(u64_crq[0]),
				cpu_to_be64(u64_crq[1]));

	if (rc) {
		if (rc == H_CLOSED) {
			dev_warn(dev, "CRQ Queue closed\n");
			/* do not reset, report the fail, wait for passive init from server */
		}

		dev_warn(dev, "Send error (rc=%d)\n", rc);
	}

	return rc;
}

static int ibmvnic_send_crq_init(struct ibmvnic_adapter *adapter)
{
	struct device *dev = &adapter->vdev->dev;
	union ibmvnic_crq crq;
	int retries = 100;
	int rc;

	memset(&crq, 0, sizeof(crq));
	crq.generic.first = IBMVNIC_CRQ_INIT_CMD;
	crq.generic.cmd = IBMVNIC_CRQ_INIT;
	netdev_dbg(adapter->netdev, "Sending CRQ init\n");

	do {
		rc = ibmvnic_send_crq(adapter, &crq);
		if (rc != H_CLOSED)
			break;
		retries--;
		msleep(50);

	} while (retries > 0);

	if (rc) {
		dev_err(dev, "Failed to send init request, rc = %d\n", rc);
		return rc;
	}

	return 0;
}

static int send_version_xchg(struct ibmvnic_adapter *adapter)
{
	union ibmvnic_crq crq;

	memset(&crq, 0, sizeof(crq));
	crq.version_exchange.first = IBMVNIC_CRQ_CMD;
	crq.version_exchange.cmd = VERSION_EXCHANGE;
	crq.version_exchange.version = cpu_to_be16(ibmvnic_version);

	return ibmvnic_send_crq(adapter, &crq);
}

struct vnic_login_client_data {
	u8	type;
	__be16	len;
	char	name[];
} __packed;

static int vnic_client_data_len(struct ibmvnic_adapter *adapter)
{
	int len;

	/* Calculate the amount of buffer space needed for the
	 * vnic client data in the login buffer. There are four entries,
	 * OS name, LPAR name, device name, and a null last entry.
	 */
	len = 4 * sizeof(struct vnic_login_client_data);
	len += 6; /* "Linux" plus NULL */
	len += strlen(utsname()->nodename) + 1;
	len += strlen(adapter->netdev->name) + 1;

	return len;
}

static void vnic_add_client_data(struct ibmvnic_adapter *adapter,
				 struct vnic_login_client_data *vlcd)
{
	const char *os_name = "Linux";
	int len;

	/* Type 1 - LPAR OS */
	vlcd->type = 1;
	len = strlen(os_name) + 1;
	vlcd->len = cpu_to_be16(len);
	strncpy(vlcd->name, os_name, len);
	vlcd = (struct vnic_login_client_data *)(vlcd->name + len);

	/* Type 2 - LPAR name */
	vlcd->type = 2;
	len = strlen(utsname()->nodename) + 1;
	vlcd->len = cpu_to_be16(len);
	strncpy(vlcd->name, utsname()->nodename, len);
	vlcd = (struct vnic_login_client_data *)(vlcd->name + len);

	/* Type 3 - device name */
	vlcd->type = 3;
	len = strlen(adapter->netdev->name) + 1;
	vlcd->len = cpu_to_be16(len);
	strncpy(vlcd->name, adapter->netdev->name, len);
}

static int send_login(struct ibmvnic_adapter *adapter)
{
	struct ibmvnic_login_rsp_buffer *login_rsp_buffer;
	struct ibmvnic_login_buffer *login_buffer;
	struct device *dev = &adapter->vdev->dev;
	struct vnic_login_client_data *vlcd;
	dma_addr_t rsp_buffer_token;
	dma_addr_t buffer_token;
	size_t rsp_buffer_size;
	union ibmvnic_crq crq;
	int client_data_len;
	size_t buffer_size;
	__be64 *tx_list_p;
	__be64 *rx_list_p;
	int rc;
	int i;

	if (!adapter->tx_scrq || !adapter->rx_scrq) {
		netdev_err(adapter->netdev,
			   "RX or TX queues are not allocated, device login failed\n");
		return -1;
	}

	release_login_buffer(adapter);
	release_login_rsp_buffer(adapter);

	client_data_len = vnic_client_data_len(adapter);

	buffer_size =
	    sizeof(struct ibmvnic_login_buffer) +
	    sizeof(u64) * (adapter->req_tx_queues + adapter->req_rx_queues) +
	    client_data_len;

	login_buffer = kzalloc(buffer_size, GFP_ATOMIC);
	if (!login_buffer)
		goto buf_alloc_failed;

	buffer_token = dma_map_single(dev, login_buffer, buffer_size,
				      DMA_TO_DEVICE);
	if (dma_mapping_error(dev, buffer_token)) {
		dev_err(dev, "Couldn't map login buffer\n");
		goto buf_map_failed;
	}

	rsp_buffer_size = sizeof(struct ibmvnic_login_rsp_buffer) +
			  sizeof(u64) * adapter->req_tx_queues +
			  sizeof(u64) * adapter->req_rx_queues +
			  sizeof(u64) * adapter->req_rx_queues +
			  sizeof(u8) * IBMVNIC_TX_DESC_VERSIONS;

	login_rsp_buffer = kmalloc(rsp_buffer_size, GFP_ATOMIC);
	if (!login_rsp_buffer)
		goto buf_rsp_alloc_failed;

	rsp_buffer_token = dma_map_single(dev, login_rsp_buffer,
					  rsp_buffer_size, DMA_FROM_DEVICE);
	if (dma_mapping_error(dev, rsp_buffer_token)) {
		dev_err(dev, "Couldn't map login rsp buffer\n");
		goto buf_rsp_map_failed;
	}

	adapter->login_buf = login_buffer;
	adapter->login_buf_token = buffer_token;
	adapter->login_buf_sz = buffer_size;
	adapter->login_rsp_buf = login_rsp_buffer;
	adapter->login_rsp_buf_token = rsp_buffer_token;
	adapter->login_rsp_buf_sz = rsp_buffer_size;

	login_buffer->len = cpu_to_be32(buffer_size);
	login_buffer->version = cpu_to_be32(INITIAL_VERSION_LB);
	login_buffer->num_txcomp_subcrqs = cpu_to_be32(adapter->req_tx_queues);
	login_buffer->off_txcomp_subcrqs =
	    cpu_to_be32(sizeof(struct ibmvnic_login_buffer));
	login_buffer->num_rxcomp_subcrqs = cpu_to_be32(adapter->req_rx_queues);
	login_buffer->off_rxcomp_subcrqs =
	    cpu_to_be32(sizeof(struct ibmvnic_login_buffer) +
			sizeof(u64) * adapter->req_tx_queues);
	login_buffer->login_rsp_ioba = cpu_to_be32(rsp_buffer_token);
	login_buffer->login_rsp_len = cpu_to_be32(rsp_buffer_size);

	tx_list_p = (__be64 *)((char *)login_buffer +
				      sizeof(struct ibmvnic_login_buffer));
	rx_list_p = (__be64 *)((char *)login_buffer +
				      sizeof(struct ibmvnic_login_buffer) +
				      sizeof(u64) * adapter->req_tx_queues);

	for (i = 0; i < adapter->req_tx_queues; i++) {
		if (adapter->tx_scrq[i]) {
			tx_list_p[i] =
				cpu_to_be64(adapter->tx_scrq[i]->crq_num);
		}
	}

	for (i = 0; i < adapter->req_rx_queues; i++) {
		if (adapter->rx_scrq[i]) {
			rx_list_p[i] =
				cpu_to_be64(adapter->rx_scrq[i]->crq_num);
		}
	}

	/* Insert vNIC login client data */
	vlcd = (struct vnic_login_client_data *)
		((char *)rx_list_p + (sizeof(u64) * adapter->req_rx_queues));
	login_buffer->client_data_offset =
			cpu_to_be32((char *)vlcd - (char *)login_buffer);
	login_buffer->client_data_len = cpu_to_be32(client_data_len);

	vnic_add_client_data(adapter, vlcd);

	netdev_dbg(adapter->netdev, "Login Buffer:\n");
	for (i = 0; i < (adapter->login_buf_sz - 1) / 8 + 1; i++) {
		netdev_dbg(adapter->netdev, "%016lx\n",
			   ((unsigned long *)(adapter->login_buf))[i]);
	}

	memset(&crq, 0, sizeof(crq));
	crq.login.first = IBMVNIC_CRQ_CMD;
	crq.login.cmd = LOGIN;
	crq.login.ioba = cpu_to_be32(buffer_token);
	crq.login.len = cpu_to_be32(buffer_size);

	adapter->login_pending = true;
	rc = ibmvnic_send_crq(adapter, &crq);
	if (rc) {
		adapter->login_pending = false;
		netdev_err(adapter->netdev, "Failed to send login, rc=%d\n", rc);
		goto buf_rsp_map_failed;
	}

	return 0;

buf_rsp_map_failed:
	kfree(login_rsp_buffer);
	adapter->login_rsp_buf = NULL;
buf_rsp_alloc_failed:
	dma_unmap_single(dev, buffer_token, buffer_size, DMA_TO_DEVICE);
buf_map_failed:
	kfree(login_buffer);
	adapter->login_buf = NULL;
buf_alloc_failed:
	return -1;
}

static int send_request_map(struct ibmvnic_adapter *adapter, dma_addr_t addr,
			    u32 len, u8 map_id)
{
	union ibmvnic_crq crq;

	memset(&crq, 0, sizeof(crq));
	crq.request_map.first = IBMVNIC_CRQ_CMD;
	crq.request_map.cmd = REQUEST_MAP;
	crq.request_map.map_id = map_id;
	crq.request_map.ioba = cpu_to_be32(addr);
	crq.request_map.len = cpu_to_be32(len);
	return ibmvnic_send_crq(adapter, &crq);
}

static int send_request_unmap(struct ibmvnic_adapter *adapter, u8 map_id)
{
	union ibmvnic_crq crq;

	memset(&crq, 0, sizeof(crq));
	crq.request_unmap.first = IBMVNIC_CRQ_CMD;
	crq.request_unmap.cmd = REQUEST_UNMAP;
	crq.request_unmap.map_id = map_id;
	return ibmvnic_send_crq(adapter, &crq);
}

static void send_query_map(struct ibmvnic_adapter *adapter)
{
	union ibmvnic_crq crq;

	memset(&crq, 0, sizeof(crq));
	crq.query_map.first = IBMVNIC_CRQ_CMD;
	crq.query_map.cmd = QUERY_MAP;
	ibmvnic_send_crq(adapter, &crq);
}

/* Send a series of CRQs requesting various capabilities of the VNIC server */
static void send_query_cap(struct ibmvnic_adapter *adapter)
{
	union ibmvnic_crq crq;

	atomic_set(&adapter->running_cap_crqs, 0);
	memset(&crq, 0, sizeof(crq));
	crq.query_capability.first = IBMVNIC_CRQ_CMD;
	crq.query_capability.cmd = QUERY_CAPABILITY;

	crq.query_capability.capability = cpu_to_be16(MIN_TX_QUEUES);
	atomic_inc(&adapter->running_cap_crqs);
	ibmvnic_send_crq(adapter, &crq);

	crq.query_capability.capability = cpu_to_be16(MIN_RX_QUEUES);
	atomic_inc(&adapter->running_cap_crqs);
	ibmvnic_send_crq(adapter, &crq);

	crq.query_capability.capability = cpu_to_be16(MIN_RX_ADD_QUEUES);
	atomic_inc(&adapter->running_cap_crqs);
	ibmvnic_send_crq(adapter, &crq);

	crq.query_capability.capability = cpu_to_be16(MAX_TX_QUEUES);
	atomic_inc(&adapter->running_cap_crqs);
	ibmvnic_send_crq(adapter, &crq);

	crq.query_capability.capability = cpu_to_be16(MAX_RX_QUEUES);
	atomic_inc(&adapter->running_cap_crqs);
	ibmvnic_send_crq(adapter, &crq);

	crq.query_capability.capability = cpu_to_be16(MAX_RX_ADD_QUEUES);
	atomic_inc(&adapter->running_cap_crqs);
	ibmvnic_send_crq(adapter, &crq);

	crq.query_capability.capability =
	    cpu_to_be16(MIN_TX_ENTRIES_PER_SUBCRQ);
	atomic_inc(&adapter->running_cap_crqs);
	ibmvnic_send_crq(adapter, &crq);

	crq.query_capability.capability =
	    cpu_to_be16(MIN_RX_ADD_ENTRIES_PER_SUBCRQ);
	atomic_inc(&adapter->running_cap_crqs);
	ibmvnic_send_crq(adapter, &crq);

	crq.query_capability.capability =
	    cpu_to_be16(MAX_TX_ENTRIES_PER_SUBCRQ);
	atomic_inc(&adapter->running_cap_crqs);
	ibmvnic_send_crq(adapter, &crq);

	crq.query_capability.capability =
	    cpu_to_be16(MAX_RX_ADD_ENTRIES_PER_SUBCRQ);
	atomic_inc(&adapter->running_cap_crqs);
	ibmvnic_send_crq(adapter, &crq);

	crq.query_capability.capability = cpu_to_be16(TCP_IP_OFFLOAD);
	atomic_inc(&adapter->running_cap_crqs);
	ibmvnic_send_crq(adapter, &crq);

	crq.query_capability.capability = cpu_to_be16(PROMISC_SUPPORTED);
	atomic_inc(&adapter->running_cap_crqs);
	ibmvnic_send_crq(adapter, &crq);

	crq.query_capability.capability = cpu_to_be16(MIN_MTU);
	atomic_inc(&adapter->running_cap_crqs);
	ibmvnic_send_crq(adapter, &crq);

	crq.query_capability.capability = cpu_to_be16(MAX_MTU);
	atomic_inc(&adapter->running_cap_crqs);
	ibmvnic_send_crq(adapter, &crq);

	crq.query_capability.capability = cpu_to_be16(MAX_MULTICAST_FILTERS);
	atomic_inc(&adapter->running_cap_crqs);
	ibmvnic_send_crq(adapter, &crq);

	crq.query_capability.capability = cpu_to_be16(VLAN_HEADER_INSERTION);
	atomic_inc(&adapter->running_cap_crqs);
	ibmvnic_send_crq(adapter, &crq);

	crq.query_capability.capability = cpu_to_be16(RX_VLAN_HEADER_INSERTION);
	atomic_inc(&adapter->running_cap_crqs);
	ibmvnic_send_crq(adapter, &crq);

	crq.query_capability.capability = cpu_to_be16(MAX_TX_SG_ENTRIES);
	atomic_inc(&adapter->running_cap_crqs);
	ibmvnic_send_crq(adapter, &crq);

	crq.query_capability.capability = cpu_to_be16(RX_SG_SUPPORTED);
	atomic_inc(&adapter->running_cap_crqs);
	ibmvnic_send_crq(adapter, &crq);

	crq.query_capability.capability = cpu_to_be16(OPT_TX_COMP_SUB_QUEUES);
	atomic_inc(&adapter->running_cap_crqs);
	ibmvnic_send_crq(adapter, &crq);

	crq.query_capability.capability = cpu_to_be16(OPT_RX_COMP_QUEUES);
	atomic_inc(&adapter->running_cap_crqs);
	ibmvnic_send_crq(adapter, &crq);

	crq.query_capability.capability =
			cpu_to_be16(OPT_RX_BUFADD_Q_PER_RX_COMP_Q);
	atomic_inc(&adapter->running_cap_crqs);
	ibmvnic_send_crq(adapter, &crq);

	crq.query_capability.capability =
			cpu_to_be16(OPT_TX_ENTRIES_PER_SUBCRQ);
	atomic_inc(&adapter->running_cap_crqs);
	ibmvnic_send_crq(adapter, &crq);

	crq.query_capability.capability =
			cpu_to_be16(OPT_RXBA_ENTRIES_PER_SUBCRQ);
	atomic_inc(&adapter->running_cap_crqs);
	ibmvnic_send_crq(adapter, &crq);

	crq.query_capability.capability = cpu_to_be16(TX_RX_DESC_REQ);
	atomic_inc(&adapter->running_cap_crqs);
	ibmvnic_send_crq(adapter, &crq);
}

static void send_query_ip_offload(struct ibmvnic_adapter *adapter)
{
	int buf_sz = sizeof(struct ibmvnic_query_ip_offload_buffer);
	struct device *dev = &adapter->vdev->dev;
	union ibmvnic_crq crq;

	adapter->ip_offload_tok =
		dma_map_single(dev,
			       &adapter->ip_offload_buf,
			       buf_sz,
			       DMA_FROM_DEVICE);

	if (dma_mapping_error(dev, adapter->ip_offload_tok)) {
		if (!firmware_has_feature(FW_FEATURE_CMO))
			dev_err(dev, "Couldn't map offload buffer\n");
		return;
	}

	memset(&crq, 0, sizeof(crq));
	crq.query_ip_offload.first = IBMVNIC_CRQ_CMD;
	crq.query_ip_offload.cmd = QUERY_IP_OFFLOAD;
	crq.query_ip_offload.len = cpu_to_be32(buf_sz);
	crq.query_ip_offload.ioba =
	    cpu_to_be32(adapter->ip_offload_tok);

	ibmvnic_send_crq(adapter, &crq);
}

static void send_control_ip_offload(struct ibmvnic_adapter *adapter)
{
	struct ibmvnic_control_ip_offload_buffer *ctrl_buf = &adapter->ip_offload_ctrl;
	struct ibmvnic_query_ip_offload_buffer *buf = &adapter->ip_offload_buf;
	struct device *dev = &adapter->vdev->dev;
	netdev_features_t old_hw_features = 0;
	union ibmvnic_crq crq;

	adapter->ip_offload_ctrl_tok =
		dma_map_single(dev,
			       ctrl_buf,
			       sizeof(adapter->ip_offload_ctrl),
			       DMA_TO_DEVICE);

	if (dma_mapping_error(dev, adapter->ip_offload_ctrl_tok)) {
		dev_err(dev, "Couldn't map ip offload control buffer\n");
		return;
	}

	ctrl_buf->len = cpu_to_be32(sizeof(adapter->ip_offload_ctrl));
	ctrl_buf->version = cpu_to_be32(INITIAL_VERSION_IOB);
	ctrl_buf->ipv4_chksum = buf->ipv4_chksum;
	ctrl_buf->ipv6_chksum = buf->ipv6_chksum;
	ctrl_buf->tcp_ipv4_chksum = buf->tcp_ipv4_chksum;
	ctrl_buf->udp_ipv4_chksum = buf->udp_ipv4_chksum;
	ctrl_buf->tcp_ipv6_chksum = buf->tcp_ipv6_chksum;
	ctrl_buf->udp_ipv6_chksum = buf->udp_ipv6_chksum;
	ctrl_buf->large_tx_ipv4 = buf->large_tx_ipv4;
	ctrl_buf->large_tx_ipv6 = buf->large_tx_ipv6;

	/* large_rx disabled for now, additional features needed */
	ctrl_buf->large_rx_ipv4 = 0;
	ctrl_buf->large_rx_ipv6 = 0;

	if (adapter->state != VNIC_PROBING) {
		old_hw_features = adapter->netdev->hw_features;
		adapter->netdev->hw_features = 0;
	}

	adapter->netdev->hw_features = NETIF_F_SG | NETIF_F_GSO | NETIF_F_GRO;

	if (buf->tcp_ipv4_chksum || buf->udp_ipv4_chksum)
		adapter->netdev->hw_features |= NETIF_F_IP_CSUM;

	if (buf->tcp_ipv6_chksum || buf->udp_ipv6_chksum)
		adapter->netdev->hw_features |= NETIF_F_IPV6_CSUM;

	if ((adapter->netdev->features &
	    (NETIF_F_IP_CSUM | NETIF_F_IPV6_CSUM)))
		adapter->netdev->hw_features |= NETIF_F_RXCSUM;

	if (buf->large_tx_ipv4)
		adapter->netdev->hw_features |= NETIF_F_TSO;
	if (buf->large_tx_ipv6)
		adapter->netdev->hw_features |= NETIF_F_TSO6;

	if (adapter->state == VNIC_PROBING) {
		adapter->netdev->features |= adapter->netdev->hw_features;
	} else if (old_hw_features != adapter->netdev->hw_features) {
		netdev_features_t tmp = 0;

		/* disable features no longer supported */
		adapter->netdev->features &= adapter->netdev->hw_features;
		/* turn on features now supported if previously enabled */
		tmp = (old_hw_features ^ adapter->netdev->hw_features) &
			adapter->netdev->hw_features;
		adapter->netdev->features |=
				tmp & adapter->netdev->wanted_features;
	}

	memset(&crq, 0, sizeof(crq));
	crq.control_ip_offload.first = IBMVNIC_CRQ_CMD;
	crq.control_ip_offload.cmd = CONTROL_IP_OFFLOAD;
	crq.control_ip_offload.len =
	    cpu_to_be32(sizeof(adapter->ip_offload_ctrl));
	crq.control_ip_offload.ioba = cpu_to_be32(adapter->ip_offload_ctrl_tok);
	ibmvnic_send_crq(adapter, &crq);
}

static void handle_vpd_size_rsp(union ibmvnic_crq *crq,
				struct ibmvnic_adapter *adapter)
{
	struct device *dev = &adapter->vdev->dev;

	if (crq->get_vpd_size_rsp.rc.code) {
		dev_err(dev, "Error retrieving VPD size, rc=%x\n",
			crq->get_vpd_size_rsp.rc.code);
		complete(&adapter->fw_done);
		return;
	}

	adapter->vpd->len = be64_to_cpu(crq->get_vpd_size_rsp.len);
	complete(&adapter->fw_done);
}

static void handle_vpd_rsp(union ibmvnic_crq *crq,
			   struct ibmvnic_adapter *adapter)
{
	struct device *dev = &adapter->vdev->dev;
	unsigned char *substr = NULL;
	u8 fw_level_len = 0;

	memset(adapter->fw_version, 0, 32);

	dma_unmap_single(dev, adapter->vpd->dma_addr, adapter->vpd->len,
			 DMA_FROM_DEVICE);

	if (crq->get_vpd_rsp.rc.code) {
		dev_err(dev, "Error retrieving VPD from device, rc=%x\n",
			crq->get_vpd_rsp.rc.code);
		goto complete;
	}

	/* get the position of the firmware version info
	 * located after the ASCII 'RM' substring in the buffer
	 */
	substr = strnstr(adapter->vpd->buff, "RM", adapter->vpd->len);
	if (!substr) {
		dev_info(dev, "Warning - No FW level has been provided in the VPD buffer by the VIOS Server\n");
		goto complete;
	}

	/* get length of firmware level ASCII substring */
	if ((substr + 2) < (adapter->vpd->buff + adapter->vpd->len)) {
		fw_level_len = *(substr + 2);
	} else {
		dev_info(dev, "Length of FW substr extrapolated VDP buff\n");
		goto complete;
	}

	/* copy firmware version string from vpd into adapter */
	if ((substr + 3 + fw_level_len) <
	    (adapter->vpd->buff + adapter->vpd->len)) {
		strncpy((char *)adapter->fw_version, substr + 3, fw_level_len);
	} else {
		dev_info(dev, "FW substr extrapolated VPD buff\n");
	}

complete:
	if (adapter->fw_version[0] == '\0')
		strncpy((char *)adapter->fw_version, "N/A", 3 * sizeof(char));
	complete(&adapter->fw_done);
}

static void handle_query_ip_offload_rsp(struct ibmvnic_adapter *adapter)
{
	struct device *dev = &adapter->vdev->dev;
	struct ibmvnic_query_ip_offload_buffer *buf = &adapter->ip_offload_buf;
	int i;

	dma_unmap_single(dev, adapter->ip_offload_tok,
			 sizeof(adapter->ip_offload_buf), DMA_FROM_DEVICE);

	netdev_dbg(adapter->netdev, "Query IP Offload Buffer:\n");
	for (i = 0; i < (sizeof(adapter->ip_offload_buf) - 1) / 8 + 1; i++)
		netdev_dbg(adapter->netdev, "%016lx\n",
			   ((unsigned long *)(buf))[i]);

	netdev_dbg(adapter->netdev, "ipv4_chksum = %d\n", buf->ipv4_chksum);
	netdev_dbg(adapter->netdev, "ipv6_chksum = %d\n", buf->ipv6_chksum);
	netdev_dbg(adapter->netdev, "tcp_ipv4_chksum = %d\n",
		   buf->tcp_ipv4_chksum);
	netdev_dbg(adapter->netdev, "tcp_ipv6_chksum = %d\n",
		   buf->tcp_ipv6_chksum);
	netdev_dbg(adapter->netdev, "udp_ipv4_chksum = %d\n",
		   buf->udp_ipv4_chksum);
	netdev_dbg(adapter->netdev, "udp_ipv6_chksum = %d\n",
		   buf->udp_ipv6_chksum);
	netdev_dbg(adapter->netdev, "large_tx_ipv4 = %d\n",
		   buf->large_tx_ipv4);
	netdev_dbg(adapter->netdev, "large_tx_ipv6 = %d\n",
		   buf->large_tx_ipv6);
	netdev_dbg(adapter->netdev, "large_rx_ipv4 = %d\n",
		   buf->large_rx_ipv4);
	netdev_dbg(adapter->netdev, "large_rx_ipv6 = %d\n",
		   buf->large_rx_ipv6);
	netdev_dbg(adapter->netdev, "max_ipv4_hdr_sz = %d\n",
		   buf->max_ipv4_header_size);
	netdev_dbg(adapter->netdev, "max_ipv6_hdr_sz = %d\n",
		   buf->max_ipv6_header_size);
	netdev_dbg(adapter->netdev, "max_tcp_hdr_size = %d\n",
		   buf->max_tcp_header_size);
	netdev_dbg(adapter->netdev, "max_udp_hdr_size = %d\n",
		   buf->max_udp_header_size);
	netdev_dbg(adapter->netdev, "max_large_tx_size = %d\n",
		   buf->max_large_tx_size);
	netdev_dbg(adapter->netdev, "max_large_rx_size = %d\n",
		   buf->max_large_rx_size);
	netdev_dbg(adapter->netdev, "ipv6_ext_hdr = %d\n",
		   buf->ipv6_extension_header);
	netdev_dbg(adapter->netdev, "tcp_pseudosum_req = %d\n",
		   buf->tcp_pseudosum_req);
	netdev_dbg(adapter->netdev, "num_ipv6_ext_hd = %d\n",
		   buf->num_ipv6_ext_headers);
	netdev_dbg(adapter->netdev, "off_ipv6_ext_hd = %d\n",
		   buf->off_ipv6_ext_headers);

	send_control_ip_offload(adapter);
}

static const char *ibmvnic_fw_err_cause(u16 cause)
{
	switch (cause) {
	case ADAPTER_PROBLEM:
		return "adapter problem";
	case BUS_PROBLEM:
		return "bus problem";
	case FW_PROBLEM:
		return "firmware problem";
	case DD_PROBLEM:
		return "device driver problem";
	case EEH_RECOVERY:
		return "EEH recovery";
	case FW_UPDATED:
		return "firmware updated";
	case LOW_MEMORY:
		return "low Memory";
	default:
		return "unknown";
	}
}

static void handle_error_indication(union ibmvnic_crq *crq,
				    struct ibmvnic_adapter *adapter)
{
	struct device *dev = &adapter->vdev->dev;
	u16 cause;

	cause = be16_to_cpu(crq->error_indication.error_cause);

	dev_warn_ratelimited(dev,
			     "Firmware reports %serror, cause: %s. Starting recovery...\n",
			     crq->error_indication.flags
				& IBMVNIC_FATAL_ERROR ? "FATAL " : "",
			     ibmvnic_fw_err_cause(cause));

	if (crq->error_indication.flags & IBMVNIC_FATAL_ERROR)
		ibmvnic_reset(adapter, VNIC_RESET_FATAL);
	else
		ibmvnic_reset(adapter, VNIC_RESET_NON_FATAL);
}

static int handle_change_mac_rsp(union ibmvnic_crq *crq,
				 struct ibmvnic_adapter *adapter)
{
	struct net_device *netdev = adapter->netdev;
	struct device *dev = &adapter->vdev->dev;
	long rc;

	rc = crq->change_mac_addr_rsp.rc.code;
	if (rc) {
		dev_err(dev, "Error %ld in CHANGE_MAC_ADDR_RSP\n", rc);
		goto out;
	}
	/* crq->change_mac_addr.mac_addr is the requested one
	 * crq->change_mac_addr_rsp.mac_addr is the returned valid one.
	 */
	ether_addr_copy(netdev->dev_addr,
			&crq->change_mac_addr_rsp.mac_addr[0]);
	ether_addr_copy(adapter->mac_addr,
			&crq->change_mac_addr_rsp.mac_addr[0]);
out:
	complete(&adapter->fw_done);
	return rc;
}

static void handle_request_cap_rsp(union ibmvnic_crq *crq,
				   struct ibmvnic_adapter *adapter)
{
	struct device *dev = &adapter->vdev->dev;
	u64 *req_value;
	char *name;

	atomic_dec(&adapter->running_cap_crqs);
	switch (be16_to_cpu(crq->request_capability_rsp.capability)) {
	case REQ_TX_QUEUES:
		req_value = &adapter->req_tx_queues;
		name = "tx";
		break;
	case REQ_RX_QUEUES:
		req_value = &adapter->req_rx_queues;
		name = "rx";
		break;
	case REQ_RX_ADD_QUEUES:
		req_value = &adapter->req_rx_add_queues;
		name = "rx_add";
		break;
	case REQ_TX_ENTRIES_PER_SUBCRQ:
		req_value = &adapter->req_tx_entries_per_subcrq;
		name = "tx_entries_per_subcrq";
		break;
	case REQ_RX_ADD_ENTRIES_PER_SUBCRQ:
		req_value = &adapter->req_rx_add_entries_per_subcrq;
		name = "rx_add_entries_per_subcrq";
		break;
	case REQ_MTU:
		req_value = &adapter->req_mtu;
		name = "mtu";
		break;
	case PROMISC_REQUESTED:
		req_value = &adapter->promisc;
		name = "promisc";
		break;
	default:
		dev_err(dev, "Got invalid cap request rsp %d\n",
			crq->request_capability.capability);
		return;
	}

	switch (crq->request_capability_rsp.rc.code) {
	case SUCCESS:
		break;
	case PARTIALSUCCESS:
		dev_info(dev, "req=%lld, rsp=%ld in %s queue, retrying.\n",
			 *req_value,
			 (long)be64_to_cpu(crq->request_capability_rsp.number),
			 name);

		if (be16_to_cpu(crq->request_capability_rsp.capability) ==
		    REQ_MTU) {
			pr_err("mtu of %llu is not supported. Reverting.\n",
			       *req_value);
			*req_value = adapter->fallback.mtu;
		} else {
			*req_value =
				be64_to_cpu(crq->request_capability_rsp.number);
		}

		send_request_cap(adapter, 1);
		return;
	default:
		dev_err(dev, "Error %d in request cap rsp\n",
			crq->request_capability_rsp.rc.code);
		return;
	}

	/* Done receiving requested capabilities, query IP offload support */
	if (atomic_read(&adapter->running_cap_crqs) == 0) {
		adapter->wait_capability = false;
		send_query_ip_offload(adapter);
	}
}

static int handle_login_rsp(union ibmvnic_crq *login_rsp_crq,
			    struct ibmvnic_adapter *adapter)
{
	struct device *dev = &adapter->vdev->dev;
	struct net_device *netdev = adapter->netdev;
	struct ibmvnic_login_rsp_buffer *login_rsp = adapter->login_rsp_buf;
	struct ibmvnic_login_buffer *login = adapter->login_buf;
	u64 *tx_handle_array;
	u64 *rx_handle_array;
	int num_tx_pools;
	int num_rx_pools;
	u64 *size_array;
	int i;

	/* CHECK: Test/set of login_pending does not need to be atomic
	 * because only ibmvnic_tasklet tests/clears this.
	 */
	if (!adapter->login_pending) {
		netdev_warn(netdev, "Ignoring unexpected login response\n");
		return 0;
	}
	adapter->login_pending = false;

	dma_unmap_single(dev, adapter->login_buf_token, adapter->login_buf_sz,
			 DMA_TO_DEVICE);
	dma_unmap_single(dev, adapter->login_rsp_buf_token,
			 adapter->login_rsp_buf_sz, DMA_FROM_DEVICE);

	/* If the number of queues requested can't be allocated by the
	 * server, the login response will return with code 1. We will need
	 * to resend the login buffer with fewer queues requested.
	 */
	if (login_rsp_crq->generic.rc.code) {
		adapter->init_done_rc = login_rsp_crq->generic.rc.code;
		complete(&adapter->init_done);
		return 0;
	}

	netdev->mtu = adapter->req_mtu - ETH_HLEN;

	netdev_dbg(adapter->netdev, "Login Response Buffer:\n");
	for (i = 0; i < (adapter->login_rsp_buf_sz - 1) / 8 + 1; i++) {
		netdev_dbg(adapter->netdev, "%016lx\n",
			   ((unsigned long *)(adapter->login_rsp_buf))[i]);
	}

	/* Sanity checks */
	if (login->num_txcomp_subcrqs != login_rsp->num_txsubm_subcrqs ||
	    (be32_to_cpu(login->num_rxcomp_subcrqs) *
	     adapter->req_rx_add_queues !=
	     be32_to_cpu(login_rsp->num_rxadd_subcrqs))) {
		dev_err(dev, "FATAL: Inconsistent login and login rsp\n");
		ibmvnic_reset(adapter, VNIC_RESET_FATAL);
		return -EIO;
	}
	size_array = (u64 *)((u8 *)(adapter->login_rsp_buf) +
		be32_to_cpu(adapter->login_rsp_buf->off_rxadd_buff_size));
	/* variable buffer sizes are not supported, so just read the
	 * first entry.
	 */
	adapter->cur_rx_buf_sz = be64_to_cpu(size_array[0]);

	num_tx_pools = be32_to_cpu(adapter->login_rsp_buf->num_txsubm_subcrqs);
	num_rx_pools = be32_to_cpu(adapter->login_rsp_buf->num_rxadd_subcrqs);

	tx_handle_array = (u64 *)((u8 *)(adapter->login_rsp_buf) +
				  be32_to_cpu(adapter->login_rsp_buf->off_txsubm_subcrqs));
	rx_handle_array = (u64 *)((u8 *)(adapter->login_rsp_buf) +
				  be32_to_cpu(adapter->login_rsp_buf->off_rxadd_subcrqs));

	for (i = 0; i < num_tx_pools; i++)
		adapter->tx_scrq[i]->handle = tx_handle_array[i];

	for (i = 0; i < num_rx_pools; i++)
		adapter->rx_scrq[i]->handle = rx_handle_array[i];

	adapter->num_active_tx_scrqs = num_tx_pools;
	adapter->num_active_rx_scrqs = num_rx_pools;
	release_login_rsp_buffer(adapter);
	release_login_buffer(adapter);
	complete(&adapter->init_done);

	return 0;
}

static void handle_request_unmap_rsp(union ibmvnic_crq *crq,
				     struct ibmvnic_adapter *adapter)
{
	struct device *dev = &adapter->vdev->dev;
	long rc;

	rc = crq->request_unmap_rsp.rc.code;
	if (rc)
		dev_err(dev, "Error %ld in REQUEST_UNMAP_RSP\n", rc);
}

static void handle_query_map_rsp(union ibmvnic_crq *crq,
				 struct ibmvnic_adapter *adapter)
{
	struct net_device *netdev = adapter->netdev;
	struct device *dev = &adapter->vdev->dev;
	long rc;

	rc = crq->query_map_rsp.rc.code;
	if (rc) {
		dev_err(dev, "Error %ld in QUERY_MAP_RSP\n", rc);
		return;
	}
	netdev_dbg(netdev, "page_size = %d\ntot_pages = %d\nfree_pages = %d\n",
		   crq->query_map_rsp.page_size, crq->query_map_rsp.tot_pages,
		   crq->query_map_rsp.free_pages);
}

static void handle_query_cap_rsp(union ibmvnic_crq *crq,
				 struct ibmvnic_adapter *adapter)
{
	struct net_device *netdev = adapter->netdev;
	struct device *dev = &adapter->vdev->dev;
	long rc;

	atomic_dec(&adapter->running_cap_crqs);
	netdev_dbg(netdev, "Outstanding queries: %d\n",
		   atomic_read(&adapter->running_cap_crqs));
	rc = crq->query_capability.rc.code;
	if (rc) {
		dev_err(dev, "Error %ld in QUERY_CAP_RSP\n", rc);
		goto out;
	}

	switch (be16_to_cpu(crq->query_capability.capability)) {
	case MIN_TX_QUEUES:
		adapter->min_tx_queues =
		    be64_to_cpu(crq->query_capability.number);
		netdev_dbg(netdev, "min_tx_queues = %lld\n",
			   adapter->min_tx_queues);
		break;
	case MIN_RX_QUEUES:
		adapter->min_rx_queues =
		    be64_to_cpu(crq->query_capability.number);
		netdev_dbg(netdev, "min_rx_queues = %lld\n",
			   adapter->min_rx_queues);
		break;
	case MIN_RX_ADD_QUEUES:
		adapter->min_rx_add_queues =
		    be64_to_cpu(crq->query_capability.number);
		netdev_dbg(netdev, "min_rx_add_queues = %lld\n",
			   adapter->min_rx_add_queues);
		break;
	case MAX_TX_QUEUES:
		adapter->max_tx_queues =
		    be64_to_cpu(crq->query_capability.number);
		netdev_dbg(netdev, "max_tx_queues = %lld\n",
			   adapter->max_tx_queues);
		break;
	case MAX_RX_QUEUES:
		adapter->max_rx_queues =
		    be64_to_cpu(crq->query_capability.number);
		netdev_dbg(netdev, "max_rx_queues = %lld\n",
			   adapter->max_rx_queues);
		break;
	case MAX_RX_ADD_QUEUES:
		adapter->max_rx_add_queues =
		    be64_to_cpu(crq->query_capability.number);
		netdev_dbg(netdev, "max_rx_add_queues = %lld\n",
			   adapter->max_rx_add_queues);
		break;
	case MIN_TX_ENTRIES_PER_SUBCRQ:
		adapter->min_tx_entries_per_subcrq =
		    be64_to_cpu(crq->query_capability.number);
		netdev_dbg(netdev, "min_tx_entries_per_subcrq = %lld\n",
			   adapter->min_tx_entries_per_subcrq);
		break;
	case MIN_RX_ADD_ENTRIES_PER_SUBCRQ:
		adapter->min_rx_add_entries_per_subcrq =
		    be64_to_cpu(crq->query_capability.number);
		netdev_dbg(netdev, "min_rx_add_entrs_per_subcrq = %lld\n",
			   adapter->min_rx_add_entries_per_subcrq);
		break;
	case MAX_TX_ENTRIES_PER_SUBCRQ:
		adapter->max_tx_entries_per_subcrq =
		    be64_to_cpu(crq->query_capability.number);
		netdev_dbg(netdev, "max_tx_entries_per_subcrq = %lld\n",
			   adapter->max_tx_entries_per_subcrq);
		break;
	case MAX_RX_ADD_ENTRIES_PER_SUBCRQ:
		adapter->max_rx_add_entries_per_subcrq =
		    be64_to_cpu(crq->query_capability.number);
		netdev_dbg(netdev, "max_rx_add_entrs_per_subcrq = %lld\n",
			   adapter->max_rx_add_entries_per_subcrq);
		break;
	case TCP_IP_OFFLOAD:
		adapter->tcp_ip_offload =
		    be64_to_cpu(crq->query_capability.number);
		netdev_dbg(netdev, "tcp_ip_offload = %lld\n",
			   adapter->tcp_ip_offload);
		break;
	case PROMISC_SUPPORTED:
		adapter->promisc_supported =
		    be64_to_cpu(crq->query_capability.number);
		netdev_dbg(netdev, "promisc_supported = %lld\n",
			   adapter->promisc_supported);
		break;
	case MIN_MTU:
		adapter->min_mtu = be64_to_cpu(crq->query_capability.number);
		netdev->min_mtu = adapter->min_mtu - ETH_HLEN;
		netdev_dbg(netdev, "min_mtu = %lld\n", adapter->min_mtu);
		break;
	case MAX_MTU:
		adapter->max_mtu = be64_to_cpu(crq->query_capability.number);
		netdev->max_mtu = adapter->max_mtu - ETH_HLEN;
		netdev_dbg(netdev, "max_mtu = %lld\n", adapter->max_mtu);
		break;
	case MAX_MULTICAST_FILTERS:
		adapter->max_multicast_filters =
		    be64_to_cpu(crq->query_capability.number);
		netdev_dbg(netdev, "max_multicast_filters = %lld\n",
			   adapter->max_multicast_filters);
		break;
	case VLAN_HEADER_INSERTION:
		adapter->vlan_header_insertion =
		    be64_to_cpu(crq->query_capability.number);
		if (adapter->vlan_header_insertion)
			netdev->features |= NETIF_F_HW_VLAN_STAG_TX;
		netdev_dbg(netdev, "vlan_header_insertion = %lld\n",
			   adapter->vlan_header_insertion);
		break;
	case RX_VLAN_HEADER_INSERTION:
		adapter->rx_vlan_header_insertion =
		    be64_to_cpu(crq->query_capability.number);
		netdev_dbg(netdev, "rx_vlan_header_insertion = %lld\n",
			   adapter->rx_vlan_header_insertion);
		break;
	case MAX_TX_SG_ENTRIES:
		adapter->max_tx_sg_entries =
		    be64_to_cpu(crq->query_capability.number);
		netdev_dbg(netdev, "max_tx_sg_entries = %lld\n",
			   adapter->max_tx_sg_entries);
		break;
	case RX_SG_SUPPORTED:
		adapter->rx_sg_supported =
		    be64_to_cpu(crq->query_capability.number);
		netdev_dbg(netdev, "rx_sg_supported = %lld\n",
			   adapter->rx_sg_supported);
		break;
	case OPT_TX_COMP_SUB_QUEUES:
		adapter->opt_tx_comp_sub_queues =
		    be64_to_cpu(crq->query_capability.number);
		netdev_dbg(netdev, "opt_tx_comp_sub_queues = %lld\n",
			   adapter->opt_tx_comp_sub_queues);
		break;
	case OPT_RX_COMP_QUEUES:
		adapter->opt_rx_comp_queues =
		    be64_to_cpu(crq->query_capability.number);
		netdev_dbg(netdev, "opt_rx_comp_queues = %lld\n",
			   adapter->opt_rx_comp_queues);
		break;
	case OPT_RX_BUFADD_Q_PER_RX_COMP_Q:
		adapter->opt_rx_bufadd_q_per_rx_comp_q =
		    be64_to_cpu(crq->query_capability.number);
		netdev_dbg(netdev, "opt_rx_bufadd_q_per_rx_comp_q = %lld\n",
			   adapter->opt_rx_bufadd_q_per_rx_comp_q);
		break;
	case OPT_TX_ENTRIES_PER_SUBCRQ:
		adapter->opt_tx_entries_per_subcrq =
		    be64_to_cpu(crq->query_capability.number);
		netdev_dbg(netdev, "opt_tx_entries_per_subcrq = %lld\n",
			   adapter->opt_tx_entries_per_subcrq);
		break;
	case OPT_RXBA_ENTRIES_PER_SUBCRQ:
		adapter->opt_rxba_entries_per_subcrq =
		    be64_to_cpu(crq->query_capability.number);
		netdev_dbg(netdev, "opt_rxba_entries_per_subcrq = %lld\n",
			   adapter->opt_rxba_entries_per_subcrq);
		break;
	case TX_RX_DESC_REQ:
		adapter->tx_rx_desc_req = crq->query_capability.number;
		netdev_dbg(netdev, "tx_rx_desc_req = %llx\n",
			   adapter->tx_rx_desc_req);
		break;

	default:
		netdev_err(netdev, "Got invalid cap rsp %d\n",
			   crq->query_capability.capability);
	}

out:
	if (atomic_read(&adapter->running_cap_crqs) == 0) {
		adapter->wait_capability = false;
		send_request_cap(adapter, 0);
	}
}

static int send_query_phys_parms(struct ibmvnic_adapter *adapter)
{
	union ibmvnic_crq crq;
	int rc;

	memset(&crq, 0, sizeof(crq));
	crq.query_phys_parms.first = IBMVNIC_CRQ_CMD;
	crq.query_phys_parms.cmd = QUERY_PHYS_PARMS;

	mutex_lock(&adapter->fw_lock);
	adapter->fw_done_rc = 0;
	reinit_completion(&adapter->fw_done);

	rc = ibmvnic_send_crq(adapter, &crq);
	if (rc) {
		mutex_unlock(&adapter->fw_lock);
		return rc;
	}

	rc = ibmvnic_wait_for_completion(adapter, &adapter->fw_done, 10000);
	if (rc) {
		mutex_unlock(&adapter->fw_lock);
		return rc;
	}

	mutex_unlock(&adapter->fw_lock);
	return adapter->fw_done_rc ? -EIO : 0;
}

static int handle_query_phys_parms_rsp(union ibmvnic_crq *crq,
				       struct ibmvnic_adapter *adapter)
{
	struct net_device *netdev = adapter->netdev;
	int rc;
	__be32 rspeed = cpu_to_be32(crq->query_phys_parms_rsp.speed);

	rc = crq->query_phys_parms_rsp.rc.code;
	if (rc) {
		netdev_err(netdev, "Error %d in QUERY_PHYS_PARMS\n", rc);
		return rc;
	}
	switch (rspeed) {
	case IBMVNIC_10MBPS:
		adapter->speed = SPEED_10;
		break;
	case IBMVNIC_100MBPS:
		adapter->speed = SPEED_100;
		break;
	case IBMVNIC_1GBPS:
		adapter->speed = SPEED_1000;
		break;
	case IBMVNIC_10GBPS:
		adapter->speed = SPEED_10000;
		break;
	case IBMVNIC_25GBPS:
		adapter->speed = SPEED_25000;
		break;
	case IBMVNIC_40GBPS:
		adapter->speed = SPEED_40000;
		break;
	case IBMVNIC_50GBPS:
		adapter->speed = SPEED_50000;
		break;
	case IBMVNIC_100GBPS:
		adapter->speed = SPEED_100000;
		break;
	case IBMVNIC_200GBPS:
		adapter->speed = SPEED_200000;
		break;
	default:
		if (netif_carrier_ok(netdev))
			netdev_warn(netdev, "Unknown speed 0x%08x\n", rspeed);
		adapter->speed = SPEED_UNKNOWN;
	}
	if (crq->query_phys_parms_rsp.flags1 & IBMVNIC_FULL_DUPLEX)
		adapter->duplex = DUPLEX_FULL;
	else if (crq->query_phys_parms_rsp.flags1 & IBMVNIC_HALF_DUPLEX)
		adapter->duplex = DUPLEX_HALF;
	else
		adapter->duplex = DUPLEX_UNKNOWN;

	return rc;
}

static void ibmvnic_handle_crq(union ibmvnic_crq *crq,
			       struct ibmvnic_adapter *adapter)
{
	struct ibmvnic_generic_crq *gen_crq = &crq->generic;
	struct net_device *netdev = adapter->netdev;
	struct device *dev = &adapter->vdev->dev;
	u64 *u64_crq = (u64 *)crq;
	long rc;

	netdev_dbg(netdev, "Handling CRQ: %016lx %016lx\n",
		   (unsigned long)cpu_to_be64(u64_crq[0]),
		   (unsigned long)cpu_to_be64(u64_crq[1]));
	switch (gen_crq->first) {
	case IBMVNIC_CRQ_INIT_RSP:
		switch (gen_crq->cmd) {
		case IBMVNIC_CRQ_INIT:
			dev_info(dev, "Partner initialized\n");
			adapter->from_passive_init = true;
			/* Discard any stale login responses from prev reset.
			 * CHECK: should we clear even on INIT_COMPLETE?
			 */
			adapter->login_pending = false;

			if (!completion_done(&adapter->init_done)) {
				complete(&adapter->init_done);
				adapter->init_done_rc = -EIO;
			}
			rc = ibmvnic_reset(adapter, VNIC_RESET_FAILOVER);
			if (rc && rc != -EBUSY) {
				/* We were unable to schedule the failover
				 * reset either because the adapter was still
				 * probing (eg: during kexec) or we could not
				 * allocate memory. Clear the failover_pending
				 * flag since no one else will. We ignore
				 * EBUSY because it means either FAILOVER reset
				 * is already scheduled or the adapter is
				 * being removed.
				 */
				netdev_err(netdev,
					   "Error %ld scheduling failover reset\n",
					   rc);
				adapter->failover_pending = false;
			}
			break;
		case IBMVNIC_CRQ_INIT_COMPLETE:
			dev_info(dev, "Partner initialization complete\n");
			adapter->crq.active = true;
			send_version_xchg(adapter);
			break;
		default:
			dev_err(dev, "Unknown crq cmd: %d\n", gen_crq->cmd);
		}
		return;
	case IBMVNIC_CRQ_XPORT_EVENT:
		netif_carrier_off(netdev);
		adapter->crq.active = false;
		/* terminate any thread waiting for a response
		 * from the device
		 */
		if (!completion_done(&adapter->fw_done)) {
			adapter->fw_done_rc = -EIO;
			complete(&adapter->fw_done);
		}
		if (!completion_done(&adapter->stats_done))
			complete(&adapter->stats_done);
		if (test_bit(0, &adapter->resetting))
			adapter->force_reset_recovery = true;
		if (gen_crq->cmd == IBMVNIC_PARTITION_MIGRATED) {
			dev_info(dev, "Migrated, re-enabling adapter\n");
			ibmvnic_reset(adapter, VNIC_RESET_MOBILITY);
		} else if (gen_crq->cmd == IBMVNIC_DEVICE_FAILOVER) {
			dev_info(dev, "Backing device failover detected\n");
			adapter->failover_pending = true;
		} else {
			/* The adapter lost the connection */
			dev_err(dev, "Virtual Adapter failed (rc=%d)\n",
				gen_crq->cmd);
			ibmvnic_reset(adapter, VNIC_RESET_FATAL);
		}
		return;
	case IBMVNIC_CRQ_CMD_RSP:
		break;
	default:
		dev_err(dev, "Got an invalid msg type 0x%02x\n",
			gen_crq->first);
		return;
	}

	switch (gen_crq->cmd) {
	case VERSION_EXCHANGE_RSP:
		rc = crq->version_exchange_rsp.rc.code;
		if (rc) {
			dev_err(dev, "Error %ld in VERSION_EXCHG_RSP\n", rc);
			break;
		}
		ibmvnic_version =
			    be16_to_cpu(crq->version_exchange_rsp.version);
		dev_info(dev, "Partner protocol version is %d\n",
			 ibmvnic_version);
		send_query_cap(adapter);
		break;
	case QUERY_CAPABILITY_RSP:
		handle_query_cap_rsp(crq, adapter);
		break;
	case QUERY_MAP_RSP:
		handle_query_map_rsp(crq, adapter);
		break;
	case REQUEST_MAP_RSP:
		adapter->fw_done_rc = crq->request_map_rsp.rc.code;
		complete(&adapter->fw_done);
		break;
	case REQUEST_UNMAP_RSP:
		handle_request_unmap_rsp(crq, adapter);
		break;
	case REQUEST_CAPABILITY_RSP:
		handle_request_cap_rsp(crq, adapter);
		break;
	case LOGIN_RSP:
		netdev_dbg(netdev, "Got Login Response\n");
		handle_login_rsp(crq, adapter);
		break;
	case LOGICAL_LINK_STATE_RSP:
		netdev_dbg(netdev,
			   "Got Logical Link State Response, state: %d rc: %d\n",
			   crq->logical_link_state_rsp.link_state,
			   crq->logical_link_state_rsp.rc.code);
		adapter->logical_link_state =
		    crq->logical_link_state_rsp.link_state;
		adapter->init_done_rc = crq->logical_link_state_rsp.rc.code;
		complete(&adapter->init_done);
		break;
	case LINK_STATE_INDICATION:
		netdev_dbg(netdev, "Got Logical Link State Indication\n");
		adapter->phys_link_state =
		    crq->link_state_indication.phys_link_state;
		adapter->logical_link_state =
		    crq->link_state_indication.logical_link_state;
		if (adapter->phys_link_state && adapter->logical_link_state)
			netif_carrier_on(netdev);
		else
			netif_carrier_off(netdev);
		break;
	case CHANGE_MAC_ADDR_RSP:
		netdev_dbg(netdev, "Got MAC address change Response\n");
		adapter->fw_done_rc = handle_change_mac_rsp(crq, adapter);
		break;
	case ERROR_INDICATION:
		netdev_dbg(netdev, "Got Error Indication\n");
		handle_error_indication(crq, adapter);
		break;
	case REQUEST_STATISTICS_RSP:
		netdev_dbg(netdev, "Got Statistics Response\n");
		complete(&adapter->stats_done);
		break;
	case QUERY_IP_OFFLOAD_RSP:
		netdev_dbg(netdev, "Got Query IP offload Response\n");
		handle_query_ip_offload_rsp(adapter);
		break;
	case MULTICAST_CTRL_RSP:
		netdev_dbg(netdev, "Got multicast control Response\n");
		break;
	case CONTROL_IP_OFFLOAD_RSP:
		netdev_dbg(netdev, "Got Control IP offload Response\n");
		dma_unmap_single(dev, adapter->ip_offload_ctrl_tok,
				 sizeof(adapter->ip_offload_ctrl),
				 DMA_TO_DEVICE);
		complete(&adapter->init_done);
		break;
	case COLLECT_FW_TRACE_RSP:
		netdev_dbg(netdev, "Got Collect firmware trace Response\n");
		complete(&adapter->fw_done);
		break;
	case GET_VPD_SIZE_RSP:
		handle_vpd_size_rsp(crq, adapter);
		break;
	case GET_VPD_RSP:
		handle_vpd_rsp(crq, adapter);
		break;
	case QUERY_PHYS_PARMS_RSP:
		adapter->fw_done_rc = handle_query_phys_parms_rsp(crq, adapter);
		complete(&adapter->fw_done);
		break;
	default:
		netdev_err(netdev, "Got an invalid cmd type 0x%02x\n",
			   gen_crq->cmd);
	}
}

static irqreturn_t ibmvnic_interrupt(int irq, void *instance)
{
	struct ibmvnic_adapter *adapter = instance;

	tasklet_schedule(&adapter->tasklet);
	return IRQ_HANDLED;
}

static void ibmvnic_tasklet(struct tasklet_struct *t)
{
	struct ibmvnic_adapter *adapter = from_tasklet(adapter, t, tasklet);
	struct ibmvnic_crq_queue *queue = &adapter->crq;
	union ibmvnic_crq *crq;
	unsigned long flags;
	bool done = false;

	spin_lock_irqsave(&queue->lock, flags);
	while (!done) {
		/* Pull all the valid messages off the CRQ */
		while ((crq = ibmvnic_next_crq(adapter)) != NULL) {
			/* This barrier makes sure ibmvnic_next_crq()'s
			 * crq->generic.first & IBMVNIC_CRQ_CMD_RSP is loaded
			 * before ibmvnic_handle_crq()'s
			 * switch(gen_crq->first) and switch(gen_crq->cmd).
			 */
			dma_rmb();
			ibmvnic_handle_crq(crq, adapter);
			crq->generic.first = 0;
		}

		/* remain in tasklet until all
		 * capabilities responses are received
		 */
		if (!adapter->wait_capability)
			done = true;
	}
	/* if capabilities CRQ's were sent in this tasklet, the following
	 * tasklet must wait until all responses are received
	 */
	if (atomic_read(&adapter->running_cap_crqs) != 0)
		adapter->wait_capability = true;
	spin_unlock_irqrestore(&queue->lock, flags);
}

static int ibmvnic_reenable_crq_queue(struct ibmvnic_adapter *adapter)
{
	struct vio_dev *vdev = adapter->vdev;
	int rc;

	do {
		rc = plpar_hcall_norets(H_ENABLE_CRQ, vdev->unit_address);
	} while (rc == H_IN_PROGRESS || rc == H_BUSY || H_IS_LONG_BUSY(rc));

	if (rc)
		dev_err(&vdev->dev, "Error enabling adapter (rc=%d)\n", rc);

	return rc;
}

static int ibmvnic_reset_crq(struct ibmvnic_adapter *adapter)
{
	struct ibmvnic_crq_queue *crq = &adapter->crq;
	struct device *dev = &adapter->vdev->dev;
	struct vio_dev *vdev = adapter->vdev;
	int rc;

	/* Close the CRQ */
	do {
		rc = plpar_hcall_norets(H_FREE_CRQ, vdev->unit_address);
	} while (rc == H_BUSY || H_IS_LONG_BUSY(rc));

	/* Clean out the queue */
	if (!crq->msgs)
		return -EINVAL;

	memset(crq->msgs, 0, PAGE_SIZE);
	crq->cur = 0;
	crq->active = false;

	/* And re-open it again */
	rc = plpar_hcall_norets(H_REG_CRQ, vdev->unit_address,
				crq->msg_token, PAGE_SIZE);

	if (rc == H_CLOSED)
		/* Adapter is good, but other end is not ready */
		dev_warn(dev, "Partner adapter not ready\n");
	else if (rc != 0)
		dev_warn(dev, "Couldn't register crq (rc=%d)\n", rc);

	return rc;
}

static void release_crq_queue(struct ibmvnic_adapter *adapter)
{
	struct ibmvnic_crq_queue *crq = &adapter->crq;
	struct vio_dev *vdev = adapter->vdev;
	long rc;

	if (!crq->msgs)
		return;

	netdev_dbg(adapter->netdev, "Releasing CRQ\n");
	free_irq(vdev->irq, adapter);
	tasklet_kill(&adapter->tasklet);
	do {
		rc = plpar_hcall_norets(H_FREE_CRQ, vdev->unit_address);
	} while (rc == H_BUSY || H_IS_LONG_BUSY(rc));

	dma_unmap_single(&vdev->dev, crq->msg_token, PAGE_SIZE,
			 DMA_BIDIRECTIONAL);
	free_page((unsigned long)crq->msgs);
	crq->msgs = NULL;
	crq->active = false;
}

static int init_crq_queue(struct ibmvnic_adapter *adapter)
{
	struct ibmvnic_crq_queue *crq = &adapter->crq;
	struct device *dev = &adapter->vdev->dev;
	struct vio_dev *vdev = adapter->vdev;
	int rc, retrc = -ENOMEM;

	if (crq->msgs)
		return 0;

	crq->msgs = (union ibmvnic_crq *)get_zeroed_page(GFP_KERNEL);
	/* Should we allocate more than one page? */

	if (!crq->msgs)
		return -ENOMEM;

	crq->size = PAGE_SIZE / sizeof(*crq->msgs);
	crq->msg_token = dma_map_single(dev, crq->msgs, PAGE_SIZE,
					DMA_BIDIRECTIONAL);
	if (dma_mapping_error(dev, crq->msg_token))
		goto map_failed;

	rc = plpar_hcall_norets(H_REG_CRQ, vdev->unit_address,
				crq->msg_token, PAGE_SIZE);

	if (rc == H_RESOURCE)
		/* maybe kexecing and resource is busy. try a reset */
		rc = ibmvnic_reset_crq(adapter);
	retrc = rc;

	if (rc == H_CLOSED) {
		dev_warn(dev, "Partner adapter not ready\n");
	} else if (rc) {
		dev_warn(dev, "Error %d opening adapter\n", rc);
		goto reg_crq_failed;
	}

	retrc = 0;

	tasklet_setup(&adapter->tasklet, (void *)ibmvnic_tasklet);

	netdev_dbg(adapter->netdev, "registering irq 0x%x\n", vdev->irq);
	snprintf(crq->name, sizeof(crq->name), "ibmvnic-%x",
		 adapter->vdev->unit_address);
	rc = request_irq(vdev->irq, ibmvnic_interrupt, 0, crq->name, adapter);
	if (rc) {
		dev_err(dev, "Couldn't register irq 0x%x. rc=%d\n",
			vdev->irq, rc);
		goto req_irq_failed;
	}

	rc = vio_enable_interrupts(vdev);
	if (rc) {
		dev_err(dev, "Error %d enabling interrupts\n", rc);
		goto req_irq_failed;
	}

	crq->cur = 0;
	spin_lock_init(&crq->lock);

	return retrc;

req_irq_failed:
	tasklet_kill(&adapter->tasklet);
	do {
		rc = plpar_hcall_norets(H_FREE_CRQ, vdev->unit_address);
	} while (rc == H_BUSY || H_IS_LONG_BUSY(rc));
reg_crq_failed:
	dma_unmap_single(dev, crq->msg_token, PAGE_SIZE, DMA_BIDIRECTIONAL);
map_failed:
	free_page((unsigned long)crq->msgs);
	crq->msgs = NULL;
	return retrc;
}

static int ibmvnic_reset_init(struct ibmvnic_adapter *adapter, bool reset)
{
	struct device *dev = &adapter->vdev->dev;
	unsigned long timeout = msecs_to_jiffies(20000);
	u64 old_num_rx_queues = adapter->req_rx_queues;
	u64 old_num_tx_queues = adapter->req_tx_queues;
	int rc;

	adapter->from_passive_init = false;

<<<<<<< HEAD
	if (reset) {
		old_num_rx_queues = adapter->req_rx_queues;
		old_num_tx_queues = adapter->req_tx_queues;
		reinit_completion(&adapter->init_done);
	}
=======
	if (reset)
		reinit_completion(&adapter->init_done);
>>>>>>> f642729d

	adapter->init_done_rc = 0;
	rc = ibmvnic_send_crq_init(adapter);
	if (rc) {
		dev_err(dev, "Send crq init failed with error %d\n", rc);
		return rc;
	}

	if (!wait_for_completion_timeout(&adapter->init_done, timeout)) {
		dev_err(dev, "Initialization sequence timed out\n");
		return -1;
	}

	if (adapter->init_done_rc) {
		release_crq_queue(adapter);
		return adapter->init_done_rc;
	}

	if (adapter->from_passive_init) {
		adapter->state = VNIC_OPEN;
		adapter->from_passive_init = false;
		return -1;
	}

	if (reset &&
	    test_bit(0, &adapter->resetting) && !adapter->wait_for_reset &&
	    adapter->reset_reason != VNIC_RESET_MOBILITY) {
		if (adapter->req_rx_queues != old_num_rx_queues ||
		    adapter->req_tx_queues != old_num_tx_queues) {
			release_sub_crqs(adapter, 0);
			rc = init_sub_crqs(adapter);
		} else {
			rc = reset_sub_crq_queues(adapter);
		}
	} else {
		rc = init_sub_crqs(adapter);
	}

	if (rc) {
		dev_err(dev, "Initialization of sub crqs failed\n");
		release_crq_queue(adapter);
		return rc;
	}

	rc = init_sub_crq_irqs(adapter);
	if (rc) {
		dev_err(dev, "Failed to initialize sub crq irqs\n");
		release_crq_queue(adapter);
	}

	return rc;
}

static struct device_attribute dev_attr_failover;

static int ibmvnic_probe(struct vio_dev *dev, const struct vio_device_id *id)
{
	struct ibmvnic_adapter *adapter;
	struct net_device *netdev;
	unsigned char *mac_addr_p;
	int rc;

	dev_dbg(&dev->dev, "entering ibmvnic_probe for UA 0x%x\n",
		dev->unit_address);

	mac_addr_p = (unsigned char *)vio_get_attribute(dev,
							VETH_MAC_ADDR, NULL);
	if (!mac_addr_p) {
		dev_err(&dev->dev,
			"(%s:%3.3d) ERROR: Can't find MAC_ADDR attribute\n",
			__FILE__, __LINE__);
		return 0;
	}

	netdev = alloc_etherdev_mq(sizeof(struct ibmvnic_adapter),
				   IBMVNIC_MAX_QUEUES);
	if (!netdev)
		return -ENOMEM;

	adapter = netdev_priv(netdev);
	adapter->state = VNIC_PROBING;
	dev_set_drvdata(&dev->dev, netdev);
	adapter->vdev = dev;
	adapter->netdev = netdev;
	adapter->login_pending = false;

	ether_addr_copy(adapter->mac_addr, mac_addr_p);
	ether_addr_copy(netdev->dev_addr, adapter->mac_addr);
	netdev->irq = dev->irq;
	netdev->netdev_ops = &ibmvnic_netdev_ops;
	netdev->ethtool_ops = &ibmvnic_ethtool_ops;
	SET_NETDEV_DEV(netdev, &dev->dev);

	INIT_WORK(&adapter->ibmvnic_reset, __ibmvnic_reset);
	INIT_DELAYED_WORK(&adapter->ibmvnic_delayed_reset,
			  __ibmvnic_delayed_reset);
	INIT_LIST_HEAD(&adapter->rwi_list);
	spin_lock_init(&adapter->rwi_lock);
	spin_lock_init(&adapter->state_lock);
	mutex_init(&adapter->fw_lock);
	init_completion(&adapter->init_done);
	init_completion(&adapter->fw_done);
	init_completion(&adapter->reset_done);
	init_completion(&adapter->stats_done);
	clear_bit(0, &adapter->resetting);

	do {
		rc = init_crq_queue(adapter);
		if (rc) {
			dev_err(&dev->dev, "Couldn't initialize crq. rc=%d\n",
				rc);
			goto ibmvnic_init_fail;
		}

		rc = ibmvnic_reset_init(adapter, false);
		if (rc && rc != EAGAIN)
			goto ibmvnic_init_fail;
	} while (rc == EAGAIN);

	rc = init_stats_buffers(adapter);
	if (rc)
		goto ibmvnic_init_fail;

	rc = init_stats_token(adapter);
	if (rc)
		goto ibmvnic_stats_fail;

	netdev->mtu = adapter->req_mtu - ETH_HLEN;
	netdev->min_mtu = adapter->min_mtu - ETH_HLEN;
	netdev->max_mtu = adapter->max_mtu - ETH_HLEN;

	rc = device_create_file(&dev->dev, &dev_attr_failover);
	if (rc)
		goto ibmvnic_dev_file_err;

	netif_carrier_off(netdev);
	rc = register_netdev(netdev);
	if (rc) {
		dev_err(&dev->dev, "failed to register netdev rc=%d\n", rc);
		goto ibmvnic_register_fail;
	}
	dev_info(&dev->dev, "ibmvnic registered\n");

	adapter->state = VNIC_PROBED;

	adapter->wait_for_reset = false;
	adapter->last_reset_time = jiffies;
	return 0;

ibmvnic_register_fail:
	device_remove_file(&dev->dev, &dev_attr_failover);

ibmvnic_dev_file_err:
	release_stats_token(adapter);

ibmvnic_stats_fail:
	release_stats_buffers(adapter);

ibmvnic_init_fail:
	release_sub_crqs(adapter, 1);
	release_crq_queue(adapter);
	mutex_destroy(&adapter->fw_lock);
	free_netdev(netdev);

	return rc;
}

static void ibmvnic_remove(struct vio_dev *dev)
{
	struct net_device *netdev = dev_get_drvdata(&dev->dev);
	struct ibmvnic_adapter *adapter = netdev_priv(netdev);
	unsigned long flags;

	spin_lock_irqsave(&adapter->state_lock, flags);

	/* If ibmvnic_reset() is scheduling a reset, wait for it to
	 * finish. Then, set the state to REMOVING to prevent it from
	 * scheduling any more work and to have reset functions ignore
	 * any resets that have already been scheduled. Drop the lock
	 * after setting state, so __ibmvnic_reset() which is called
	 * from the flush_work() below, can make progress.
	 */
	spin_lock(&adapter->rwi_lock);
	adapter->state = VNIC_REMOVING;
	spin_unlock(&adapter->rwi_lock);

	spin_unlock_irqrestore(&adapter->state_lock, flags);

	flush_work(&adapter->ibmvnic_reset);
	flush_delayed_work(&adapter->ibmvnic_delayed_reset);

	rtnl_lock();
	unregister_netdevice(netdev);

	release_resources(adapter);
	release_sub_crqs(adapter, 1);
	release_crq_queue(adapter);

	release_stats_token(adapter);
	release_stats_buffers(adapter);

	adapter->state = VNIC_REMOVED;

	rtnl_unlock();
	mutex_destroy(&adapter->fw_lock);
	device_remove_file(&dev->dev, &dev_attr_failover);
	free_netdev(netdev);
	dev_set_drvdata(&dev->dev, NULL);
}

static ssize_t failover_store(struct device *dev, struct device_attribute *attr,
			      const char *buf, size_t count)
{
	struct net_device *netdev = dev_get_drvdata(dev);
	struct ibmvnic_adapter *adapter = netdev_priv(netdev);
	unsigned long retbuf[PLPAR_HCALL_BUFSIZE];
	__be64 session_token;
	long rc;

	if (!sysfs_streq(buf, "1"))
		return -EINVAL;

	rc = plpar_hcall(H_VIOCTL, retbuf, adapter->vdev->unit_address,
			 H_GET_SESSION_TOKEN, 0, 0, 0);
	if (rc) {
		netdev_err(netdev, "Couldn't retrieve session token, rc %ld\n",
			   rc);
		return -EINVAL;
	}

	session_token = (__be64)retbuf[0];
	netdev_dbg(netdev, "Initiating client failover, session id %llx\n",
		   be64_to_cpu(session_token));
	rc = plpar_hcall_norets(H_VIOCTL, adapter->vdev->unit_address,
				H_SESSION_ERR_DETECTED, session_token, 0, 0);
	if (rc) {
		netdev_err(netdev, "Client initiated failover failed, rc %ld\n",
			   rc);
		return -EINVAL;
	}

	return count;
}

static DEVICE_ATTR_WO(failover);

static unsigned long ibmvnic_get_desired_dma(struct vio_dev *vdev)
{
	struct net_device *netdev = dev_get_drvdata(&vdev->dev);
	struct ibmvnic_adapter *adapter;
	struct iommu_table *tbl;
	unsigned long ret = 0;
	int i;

	tbl = get_iommu_table_base(&vdev->dev);

	/* netdev inits at probe time along with the structures we need below*/
	if (!netdev)
		return IOMMU_PAGE_ALIGN(IBMVNIC_IO_ENTITLEMENT_DEFAULT, tbl);

	adapter = netdev_priv(netdev);

	ret += PAGE_SIZE; /* the crq message queue */
	ret += IOMMU_PAGE_ALIGN(sizeof(struct ibmvnic_statistics), tbl);

	for (i = 0; i < adapter->req_tx_queues + adapter->req_rx_queues; i++)
		ret += 4 * PAGE_SIZE; /* the scrq message queue */

	for (i = 0; i < adapter->num_active_rx_pools; i++)
		ret += adapter->rx_pool[i].size *
		    IOMMU_PAGE_ALIGN(adapter->rx_pool[i].buff_size, tbl);

	return ret;
}

static int ibmvnic_resume(struct device *dev)
{
	struct net_device *netdev = dev_get_drvdata(dev);
	struct ibmvnic_adapter *adapter = netdev_priv(netdev);

	if (adapter->state != VNIC_OPEN)
		return 0;

	tasklet_schedule(&adapter->tasklet);

	return 0;
}

static const struct vio_device_id ibmvnic_device_table[] = {
	{"network", "IBM,vnic"},
	{"", "" }
};
MODULE_DEVICE_TABLE(vio, ibmvnic_device_table);

static const struct dev_pm_ops ibmvnic_pm_ops = {
	.resume = ibmvnic_resume
};

static struct vio_driver ibmvnic_driver = {
	.id_table       = ibmvnic_device_table,
	.probe          = ibmvnic_probe,
	.remove         = ibmvnic_remove,
	.get_desired_dma = ibmvnic_get_desired_dma,
	.name		= ibmvnic_driver_name,
	.pm		= &ibmvnic_pm_ops,
};

/* module functions */
static int __init ibmvnic_module_init(void)
{
	pr_info("%s: %s %s\n", ibmvnic_driver_name, ibmvnic_driver_string,
		IBMVNIC_DRIVER_VERSION);

	return vio_register_driver(&ibmvnic_driver);
}

static void __exit ibmvnic_module_exit(void)
{
	vio_unregister_driver(&ibmvnic_driver);
}

module_init(ibmvnic_module_init);
module_exit(ibmvnic_module_exit);<|MERGE_RESOLUTION|>--- conflicted
+++ resolved
@@ -296,11 +296,8 @@
 	if (!pool->active)
 		return;
 
-<<<<<<< HEAD
-=======
 	rx_scrq = adapter->rx_scrq[pool->index];
 	ind_bufp = &rx_scrq->ind_buf;
->>>>>>> f642729d
 	for (i = 0; i < count; ++i) {
 		skb = netdev_alloc_skb(adapter->netdev, pool->buff_size);
 		if (!skb) {
@@ -343,18 +340,7 @@
 #ifdef __LITTLE_ENDIAN__
 		shift = 8;
 #endif
-<<<<<<< HEAD
-		sub_crq.rx_add.len = cpu_to_be32(pool->buff_size << shift);
-
-		lpar_rc = send_subcrq(adapter, handle, &sub_crq);
-		if (lpar_rc != H_SUCCESS)
-			goto failure;
-
-		buffers_added++;
-		adapter->replenish_add_buff_success++;
-=======
 		sub_crq->rx_add.len = cpu_to_be32(pool->buff_size << shift);
->>>>>>> f642729d
 		pool->next_free = (pool->next_free + 1) % pool->size;
 		if (ind_bufp->index == IBMVNIC_MAX_IND_DESCS ||
 		    i == count - 1) {
@@ -492,11 +478,7 @@
 
 		if (rx_pool->buff_size != buff_size) {
 			free_long_term_buff(adapter, &rx_pool->long_term_buff);
-<<<<<<< HEAD
-			rx_pool->buff_size = buff_size;
-=======
 			rx_pool->buff_size = ALIGN(buff_size, L1_CACHE_BYTES);
->>>>>>> f642729d
 			rc = alloc_long_term_buff(adapter,
 						  &rx_pool->long_term_buff,
 						  rx_pool->size *
@@ -589,11 +571,7 @@
 
 		rx_pool->size = adapter->req_rx_add_entries_per_subcrq;
 		rx_pool->index = i;
-<<<<<<< HEAD
-		rx_pool->buff_size = buff_size;
-=======
 		rx_pool->buff_size = ALIGN(buff_size, L1_CACHE_BYTES);
->>>>>>> f642729d
 		rx_pool->active = 1;
 
 		rx_pool->free_map = kcalloc(rx_pool->size, sizeof(int),
@@ -1642,15 +1620,10 @@
 	unsigned char *dst;
 	int index = 0;
 	u8 proto = 0;
-<<<<<<< HEAD
-	u64 handle;
-	netdev_tx_t ret = NETDEV_TX_OK;
-=======
 
 	tx_scrq = adapter->tx_scrq[queue_num];
 	txq = netdev_get_tx_queue(netdev, queue_num);
 	ind_bufp = &tx_scrq->ind_buf;
->>>>>>> f642729d
 
 	if (test_bit(0, &adapter->resetting)) {
 		if (!netif_subqueue_stopped(netdev, skb))
@@ -1676,13 +1649,6 @@
 	else
 		tx_pool = &adapter->tx_pool[queue_num];
 
-<<<<<<< HEAD
-	tx_scrq = adapter->tx_scrq[queue_num];
-	txq = netdev_get_tx_queue(netdev, skb_get_queue_mapping(skb));
-	handle = tx_scrq->handle;
-
-=======
->>>>>>> f642729d
 	index = tx_pool->free_map[tx_pool->consumer_index];
 
 	if (index == IBMVNIC_INVALID_MAP) {
@@ -1775,43 +1741,6 @@
 		tx_crq.v1.mss = cpu_to_be16(skb_shinfo(skb)->gso_size);
 		hdrs += 2;
 	}
-<<<<<<< HEAD
-	/* determine if l2/3/4 headers are sent to firmware */
-	if ((*hdrs >> 7) & 1) {
-		build_hdr_descs_arr(tx_buff, &num_entries, *hdrs);
-		tx_crq.v1.n_crq_elem = num_entries;
-		tx_buff->num_entries = num_entries;
-		tx_buff->indir_arr[0] = tx_crq;
-		tx_buff->indir_dma = dma_map_single(dev, tx_buff->indir_arr,
-						    sizeof(tx_buff->indir_arr),
-						    DMA_TO_DEVICE);
-		if (dma_mapping_error(dev, tx_buff->indir_dma)) {
-			dev_kfree_skb_any(skb);
-			tx_buff->skb = NULL;
-			if (!firmware_has_feature(FW_FEATURE_CMO))
-				dev_err(dev, "tx: unable to map descriptor array\n");
-			tx_map_failed++;
-			tx_dropped++;
-			ret = NETDEV_TX_OK;
-			goto tx_err_out;
-		}
-		lpar_rc = send_subcrq_indirect(adapter, handle,
-					       (u64)tx_buff->indir_dma,
-					       (u64)num_entries);
-		dma_unmap_single(dev, tx_buff->indir_dma,
-				 sizeof(tx_buff->indir_arr), DMA_TO_DEVICE);
-	} else {
-		tx_buff->num_entries = num_entries;
-		lpar_rc = send_subcrq(adapter, handle,
-				      &tx_crq);
-	}
-	if (lpar_rc != H_SUCCESS) {
-		if (lpar_rc != H_CLOSED && lpar_rc != H_PARAMETER)
-			dev_err_ratelimited(dev, "tx: send failed\n");
-		dev_kfree_skb_any(skb);
-		tx_buff->skb = NULL;
-=======
->>>>>>> f642729d
 
 	if ((*hdrs >> 7) & 1)
 		build_hdr_descs_arr(skb, indir_arr, &num_entries, *hdrs);
@@ -1983,91 +1912,7 @@
 	return rc;
 }
 
-<<<<<<< HEAD
-/**
- * do_change_param_reset returns zero if we are able to keep processing reset
- * events, or non-zero if we hit a fatal error and must halt.
- */
-static int do_change_param_reset(struct ibmvnic_adapter *adapter,
-				 struct ibmvnic_rwi *rwi,
-				 u32 reset_state)
-{
-	struct net_device *netdev = adapter->netdev;
-	int i, rc;
-
-	netdev_dbg(adapter->netdev, "Change param resetting driver (%d)\n",
-		   rwi->reset_reason);
-
-	netif_carrier_off(netdev);
-	adapter->reset_reason = rwi->reset_reason;
-
-	ibmvnic_cleanup(netdev);
-
-	if (reset_state == VNIC_OPEN) {
-		rc = __ibmvnic_close(netdev);
-		if (rc)
-			return rc;
-	}
-
-	release_resources(adapter);
-	release_sub_crqs(adapter, 1);
-	release_crq_queue(adapter);
-
-	adapter->state = VNIC_PROBED;
-
-	rc = init_crq_queue(adapter);
-
-	if (rc) {
-		netdev_err(adapter->netdev,
-			   "Couldn't initialize crq. rc=%d\n", rc);
-		return rc;
-	}
-
-	rc = ibmvnic_reset_init(adapter, true);
-	if (rc)
-		return IBMVNIC_INIT_FAILED;
-
-	/* If the adapter was in PROBE state prior to the reset,
-	 * exit here.
-	 */
-	if (reset_state == VNIC_PROBED)
-		return 0;
-
-	rc = ibmvnic_login(netdev);
-	if (rc) {
-		adapter->state = reset_state;
-		return rc;
-	}
-
-	rc = init_resources(adapter);
-	if (rc)
-		return rc;
-
-	ibmvnic_disable_irqs(adapter);
-
-	adapter->state = VNIC_CLOSED;
-
-	if (reset_state == VNIC_CLOSED)
-		return 0;
-
-	rc = __ibmvnic_open(netdev);
-	if (rc)
-		return IBMVNIC_OPEN_FAILED;
-
-	/* refresh device's multicast list */
-	ibmvnic_set_multi(netdev);
-
-	/* kick napi */
-	for (i = 0; i < adapter->req_rx_queues; i++)
-		napi_schedule(&adapter->napi[i]);
-
-	return 0;
-}
-
-/**
-=======
 /*
->>>>>>> f642729d
  * do_reset returns zero if we are able to keep processing reset events, or
  * non-zero if we hit a fatal error and must halt.
  */
@@ -5378,16 +5223,8 @@
 
 	adapter->from_passive_init = false;
 
-<<<<<<< HEAD
-	if (reset) {
-		old_num_rx_queues = adapter->req_rx_queues;
-		old_num_tx_queues = adapter->req_tx_queues;
-		reinit_completion(&adapter->init_done);
-	}
-=======
 	if (reset)
 		reinit_completion(&adapter->init_done);
->>>>>>> f642729d
 
 	adapter->init_done_rc = 0;
 	rc = ibmvnic_send_crq_init(adapter);
