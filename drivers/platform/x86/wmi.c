// SPDX-License-Identifier: GPL-2.0-or-later
/*
 *  ACPI-WMI mapping driver
 *
 *  Copyright (C) 2007-2008 Carlos Corbacho <carlos@strangeworlds.co.uk>
 *
 *  GUID parsing code from ldm.c is:
 *   Copyright (C) 2001,2002 Richard Russon <ldm@flatcap.org>
 *   Copyright (c) 2001-2007 Anton Altaparmakov
 *   Copyright (C) 2001,2002 Jakob Kemi <jakob.kemi@telia.com>
 *
 *  WMI bus infrastructure by Andrew Lutomirski and Darren Hart:
 *    Copyright (C) 2015 Andrew Lutomirski
 *    Copyright (C) 2017 VMware, Inc. All Rights Reserved.
 */

#define pr_fmt(fmt)	KBUILD_MODNAME ": " fmt

#include <linux/acpi.h>
#include <linux/bits.h>
#include <linux/build_bug.h>
#include <linux/device.h>
#include <linux/init.h>
#include <linux/kernel.h>
#include <linux/list.h>
#include <linux/module.h>
#include <linux/platform_device.h>
#include <linux/rwsem.h>
#include <linux/slab.h>
#include <linux/sysfs.h>
#include <linux/types.h>
#include <linux/uuid.h>
#include <linux/wmi.h>
#include <linux/fs.h>

MODULE_AUTHOR("Carlos Corbacho");
MODULE_DESCRIPTION("ACPI-WMI Mapping Driver");
MODULE_LICENSE("GPL");

static LIST_HEAD(wmi_block_list);

struct guid_block {
	guid_t guid;
	union {
		char object_id[2];
		struct {
			unsigned char notify_id;
			unsigned char reserved;
		};
	};
	u8 instance_count;
	u8 flags;
} __packed;
static_assert(sizeof(typeof_member(struct guid_block, guid)) == 16);
static_assert(sizeof(struct guid_block) == 20);
static_assert(__alignof__(struct guid_block) == 1);

enum {	/* wmi_block flags */
	WMI_READ_TAKES_NO_ARGS,
};

struct wmi_block {
	struct wmi_device dev;
	struct list_head list;
	struct guid_block gblock;
	struct acpi_device *acpi_device;
	struct rw_semaphore notify_lock;	/* Protects notify callback add/remove */
	wmi_notify_handler handler;
	void *handler_data;
	bool driver_ready;
	unsigned long flags;
};


/*
 * If the GUID data block is marked as expensive, we must enable and
 * explicitily disable data collection.
 */
#define ACPI_WMI_EXPENSIVE   BIT(0)
#define ACPI_WMI_METHOD      BIT(1)	/* GUID is a method */
#define ACPI_WMI_STRING      BIT(2)	/* GUID takes & returns a string */
#define ACPI_WMI_EVENT       BIT(3)	/* GUID is an event */

static const struct acpi_device_id wmi_device_ids[] = {
	{"PNP0C14", 0},
	{"pnp0c14", 0},
	{ }
};
MODULE_DEVICE_TABLE(acpi, wmi_device_ids);

/* allow duplicate GUIDs as these device drivers use struct wmi_driver */
static const char * const allow_duplicates[] = {
	"05901221-D566-11D1-B2F0-00A0C9062910",	/* wmi-bmof */
	"8A42EA14-4F2A-FD45-6422-0087F7A7E608",	/* dell-wmi-ddv */
	"44FADEB1-B204-40F2-8581-394BBDC1B651",	/* intel-wmi-sbl-fw-update */
	"86CCFD48-205E-4A77-9C48-2021CBEDE341",	/* intel-wmi-thunderbolt */
	"F1DDEE52-063C-4784-A11E-8A06684B9B01",	/* dell-smm-hwmon */
	NULL
};

#define dev_to_wblock(__dev)	container_of_const(__dev, struct wmi_block, dev.dev)
#define dev_to_wdev(__dev)	container_of_const(__dev, struct wmi_device, dev)

/*
 * GUID parsing functions
 */

static bool guid_parse_and_compare(const char *string, const guid_t *guid)
{
	guid_t guid_input;

	if (guid_parse(string, &guid_input))
		return false;

	return guid_equal(&guid_input, guid);
}

static const void *find_guid_context(struct wmi_block *wblock,
				     struct wmi_driver *wdriver)
{
	const struct wmi_device_id *id;

	id = wdriver->id_table;
	if (!id)
		return NULL;

	while (*id->guid_string) {
		if (guid_parse_and_compare(id->guid_string, &wblock->gblock.guid))
			return id->context;
		id++;
	}
	return NULL;
}

static int get_subobj_info(acpi_handle handle, const char *pathname,
			   struct acpi_device_info **info)
{
	acpi_handle subobj_handle;
	acpi_status status;

	status = acpi_get_handle(handle, pathname, &subobj_handle);
	if (status == AE_NOT_FOUND)
		return -ENOENT;

	if (ACPI_FAILURE(status))
		return -EIO;

	status = acpi_get_object_info(subobj_handle, info);
	if (ACPI_FAILURE(status))
		return -EIO;

	return 0;
}

static acpi_status wmi_method_enable(struct wmi_block *wblock, bool enable)
{
	struct guid_block *block;
	char method[5];
	acpi_status status;
	acpi_handle handle;

	block = &wblock->gblock;
	handle = wblock->acpi_device->handle;

	snprintf(method, 5, "WE%02X", block->notify_id);
	status = acpi_execute_simple_method(handle, method, enable);
	if (status == AE_NOT_FOUND)
		return AE_OK;

	return status;
}

#define WMI_ACPI_METHOD_NAME_SIZE 5

static inline void get_acpi_method_name(const struct wmi_block *wblock,
					const char method,
					char buffer[static WMI_ACPI_METHOD_NAME_SIZE])
{
	static_assert(ARRAY_SIZE(wblock->gblock.object_id) == 2);
	static_assert(WMI_ACPI_METHOD_NAME_SIZE >= 5);

	buffer[0] = 'W';
	buffer[1] = method;
	buffer[2] = wblock->gblock.object_id[0];
	buffer[3] = wblock->gblock.object_id[1];
	buffer[4] = '\0';
}

static inline acpi_object_type get_param_acpi_type(const struct wmi_block *wblock)
{
	if (wblock->gblock.flags & ACPI_WMI_STRING)
		return ACPI_TYPE_STRING;
	else
		return ACPI_TYPE_BUFFER;
}

static acpi_status get_event_data(const struct wmi_block *wblock, struct acpi_buffer *out)
{
	union acpi_object param = {
		.integer = {
			.type = ACPI_TYPE_INTEGER,
			.value = wblock->gblock.notify_id,
		}
	};
	struct acpi_object_list input = {
		.count = 1,
		.pointer = &param,
	};

	return acpi_evaluate_object(wblock->acpi_device->handle, "_WED", &input, out);
}

static int wmidev_match_guid(struct device *dev, const void *data)
{
	struct wmi_block *wblock = dev_to_wblock(dev);
	const guid_t *guid = data;

	if (guid_equal(guid, &wblock->gblock.guid))
		return 1;

	return 0;
}

<<<<<<< HEAD
static int wmidev_match_notify_id(struct device *dev, const void *data)
{
	struct wmi_block *wblock = dev_to_wblock(dev);
	const u32 *notify_id = data;

	if (wblock->gblock.flags & ACPI_WMI_EVENT && wblock->gblock.notify_id == *notify_id)
		return 1;

	return 0;
}

static struct bus_type wmi_bus_type;
=======
static const struct bus_type wmi_bus_type;
>>>>>>> 197b9806

static struct wmi_device *wmi_find_device_by_guid(const char *guid_string)
{
	struct device *dev;
	guid_t guid;
	int ret;

	ret = guid_parse(guid_string, &guid);
	if (ret < 0)
		return ERR_PTR(ret);

	dev = bus_find_device(&wmi_bus_type, NULL, &guid, wmidev_match_guid);
	if (!dev)
		return ERR_PTR(-ENODEV);

	return dev_to_wdev(dev);
}

static struct wmi_device *wmi_find_event_by_notify_id(const u32 notify_id)
{
	struct device *dev;

	dev = bus_find_device(&wmi_bus_type, NULL, &notify_id, wmidev_match_notify_id);
	if (!dev)
		return ERR_PTR(-ENODEV);

	return to_wmi_device(dev);
}

static void wmi_device_put(struct wmi_device *wdev)
{
	put_device(&wdev->dev);
}

/*
 * Exported WMI functions
 */

/**
 * wmi_instance_count - Get number of WMI object instances
 * @guid_string: 36 char string of the form fa50ff2b-f2e8-45de-83fa-65417f2f49ba
 *
 * Get the number of WMI object instances.
 *
 * Returns: Number of WMI object instances or negative error code.
 */
int wmi_instance_count(const char *guid_string)
{
	struct wmi_device *wdev;
	int ret;

	wdev = wmi_find_device_by_guid(guid_string);
	if (IS_ERR(wdev))
		return PTR_ERR(wdev);

	ret = wmidev_instance_count(wdev);
	wmi_device_put(wdev);

	return ret;
}
EXPORT_SYMBOL_GPL(wmi_instance_count);

/**
 * wmidev_instance_count - Get number of WMI object instances
 * @wdev: A wmi bus device from a driver
 *
 * Get the number of WMI object instances.
 *
 * Returns: Number of WMI object instances.
 */
u8 wmidev_instance_count(struct wmi_device *wdev)
{
	struct wmi_block *wblock = container_of(wdev, struct wmi_block, dev);

	return wblock->gblock.instance_count;
}
EXPORT_SYMBOL_GPL(wmidev_instance_count);

/**
 * wmi_evaluate_method - Evaluate a WMI method (deprecated)
 * @guid_string: 36 char string of the form fa50ff2b-f2e8-45de-83fa-65417f2f49ba
 * @instance: Instance index
 * @method_id: Method ID to call
 * @in: Buffer containing input for the method call
 * @out: Empty buffer to return the method results
 *
 * Call an ACPI-WMI method, the caller must free @out.
 *
 * Return: acpi_status signaling success or error.
 */
acpi_status wmi_evaluate_method(const char *guid_string, u8 instance, u32 method_id,
				const struct acpi_buffer *in, struct acpi_buffer *out)
{
	struct wmi_device *wdev;
	acpi_status status;

	wdev = wmi_find_device_by_guid(guid_string);
	if (IS_ERR(wdev))
		return AE_ERROR;

	status = wmidev_evaluate_method(wdev, instance, method_id, in, out);

	wmi_device_put(wdev);

	return status;
}
EXPORT_SYMBOL_GPL(wmi_evaluate_method);

/**
 * wmidev_evaluate_method - Evaluate a WMI method
 * @wdev: A wmi bus device from a driver
 * @instance: Instance index
 * @method_id: Method ID to call
 * @in: Buffer containing input for the method call
 * @out: Empty buffer to return the method results
 *
 * Call an ACPI-WMI method, the caller must free @out.
 *
 * Return: acpi_status signaling success or error.
 */
acpi_status wmidev_evaluate_method(struct wmi_device *wdev, u8 instance, u32 method_id,
				   const struct acpi_buffer *in, struct acpi_buffer *out)
{
	struct guid_block *block;
	struct wmi_block *wblock;
	acpi_handle handle;
	struct acpi_object_list input;
	union acpi_object params[3];
	char method[WMI_ACPI_METHOD_NAME_SIZE];

	wblock = container_of(wdev, struct wmi_block, dev);
	block = &wblock->gblock;
	handle = wblock->acpi_device->handle;

	if (!(block->flags & ACPI_WMI_METHOD))
		return AE_BAD_DATA;

	if (block->instance_count <= instance)
		return AE_BAD_PARAMETER;

	input.count = 2;
	input.pointer = params;
	params[0].type = ACPI_TYPE_INTEGER;
	params[0].integer.value = instance;
	params[1].type = ACPI_TYPE_INTEGER;
	params[1].integer.value = method_id;

	if (in) {
		input.count = 3;

		params[2].type = get_param_acpi_type(wblock);
		params[2].buffer.length = in->length;
		params[2].buffer.pointer = in->pointer;
	}

	get_acpi_method_name(wblock, 'M', method);

	return acpi_evaluate_object(handle, method, &input, out);
}
EXPORT_SYMBOL_GPL(wmidev_evaluate_method);

static acpi_status __query_block(struct wmi_block *wblock, u8 instance,
				 struct acpi_buffer *out)
{
	struct guid_block *block;
	acpi_handle handle;
	acpi_status status, wc_status = AE_ERROR;
	struct acpi_object_list input;
	union acpi_object wq_params[1];
	char wc_method[WMI_ACPI_METHOD_NAME_SIZE];
	char method[WMI_ACPI_METHOD_NAME_SIZE];

	if (!out)
		return AE_BAD_PARAMETER;

	block = &wblock->gblock;
	handle = wblock->acpi_device->handle;

	if (block->instance_count <= instance)
		return AE_BAD_PARAMETER;

	/* Check GUID is a data block */
	if (block->flags & (ACPI_WMI_EVENT | ACPI_WMI_METHOD))
		return AE_ERROR;

	input.count = 1;
	input.pointer = wq_params;
	wq_params[0].type = ACPI_TYPE_INTEGER;
	wq_params[0].integer.value = instance;

	if (instance == 0 && test_bit(WMI_READ_TAKES_NO_ARGS, &wblock->flags))
		input.count = 0;

	/*
	 * If ACPI_WMI_EXPENSIVE, call the relevant WCxx method first to
	 * enable collection.
	 */
	if (block->flags & ACPI_WMI_EXPENSIVE) {
		get_acpi_method_name(wblock, 'C', wc_method);

		/*
		 * Some GUIDs break the specification by declaring themselves
		 * expensive, but have no corresponding WCxx method. So we
		 * should not fail if this happens.
		 */
		wc_status = acpi_execute_simple_method(handle, wc_method, 1);
	}

	get_acpi_method_name(wblock, 'Q', method);
	status = acpi_evaluate_object(handle, method, &input, out);

	/*
	 * If ACPI_WMI_EXPENSIVE, call the relevant WCxx method, even if
	 * the WQxx method failed - we should disable collection anyway.
	 */
	if ((block->flags & ACPI_WMI_EXPENSIVE) && ACPI_SUCCESS(wc_status)) {
		/*
		 * Ignore whether this WCxx call succeeds or not since
		 * the previously executed WQxx method call might have
		 * succeeded, and returning the failing status code
		 * of this call would throw away the result of the WQxx
		 * call, potentially leaking memory.
		 */
		acpi_execute_simple_method(handle, wc_method, 0);
	}

	return status;
}

/**
 * wmi_query_block - Return contents of a WMI block (deprecated)
 * @guid_string: 36 char string of the form fa50ff2b-f2e8-45de-83fa-65417f2f49ba
 * @instance: Instance index
 * @out: Empty buffer to return the contents of the data block to
 *
 * Query a ACPI-WMI block, the caller must free @out.
 *
 * Return: ACPI object containing the content of the WMI block.
 */
acpi_status wmi_query_block(const char *guid_string, u8 instance,
			    struct acpi_buffer *out)
{
	struct wmi_block *wblock;
	struct wmi_device *wdev;
	acpi_status status;

	wdev = wmi_find_device_by_guid(guid_string);
	if (IS_ERR(wdev))
		return AE_ERROR;

	wblock = container_of(wdev, struct wmi_block, dev);
	status = __query_block(wblock, instance, out);

	wmi_device_put(wdev);

	return status;
}
EXPORT_SYMBOL_GPL(wmi_query_block);

/**
 * wmidev_block_query - Return contents of a WMI block
 * @wdev: A wmi bus device from a driver
 * @instance: Instance index
 *
 * Query an ACPI-WMI block, the caller must free the result.
 *
 * Return: ACPI object containing the content of the WMI block.
 */
union acpi_object *wmidev_block_query(struct wmi_device *wdev, u8 instance)
{
	struct acpi_buffer out = { ACPI_ALLOCATE_BUFFER, NULL };
	struct wmi_block *wblock = container_of(wdev, struct wmi_block, dev);

	if (ACPI_FAILURE(__query_block(wblock, instance, &out)))
		return NULL;

	return out.pointer;
}
EXPORT_SYMBOL_GPL(wmidev_block_query);

/**
 * wmi_set_block - Write to a WMI block (deprecated)
 * @guid_string: 36 char string of the form fa50ff2b-f2e8-45de-83fa-65417f2f49ba
 * @instance: Instance index
 * @in: Buffer containing new values for the data block
 *
 * Write the contents of the input buffer to an ACPI-WMI data block.
 *
 * Return: acpi_status signaling success or error.
 */
acpi_status wmi_set_block(const char *guid_string, u8 instance, const struct acpi_buffer *in)
{
	struct wmi_device *wdev;
	acpi_status status;

	wdev = wmi_find_device_by_guid(guid_string);
	if (IS_ERR(wdev))
		return AE_ERROR;

	status =  wmidev_block_set(wdev, instance, in);
	wmi_device_put(wdev);

	return status;
}
EXPORT_SYMBOL_GPL(wmi_set_block);

/**
 * wmidev_block_set - Write to a WMI block
 * @wdev: A wmi bus device from a driver
 * @instance: Instance index
 * @in: Buffer containing new values for the data block
 *
 * Write contents of the input buffer to an ACPI-WMI data block.
 *
 * Return: acpi_status signaling success or error.
 */
acpi_status wmidev_block_set(struct wmi_device *wdev, u8 instance, const struct acpi_buffer *in)
{
	struct wmi_block *wblock = container_of(wdev, struct wmi_block, dev);
	acpi_handle handle = wblock->acpi_device->handle;
	struct guid_block *block = &wblock->gblock;
	char method[WMI_ACPI_METHOD_NAME_SIZE];
	struct acpi_object_list input;
	union acpi_object params[2];

	if (!in)
		return AE_BAD_DATA;

	if (block->instance_count <= instance)
		return AE_BAD_PARAMETER;

	/* Check GUID is a data block */
	if (block->flags & (ACPI_WMI_EVENT | ACPI_WMI_METHOD))
		return AE_ERROR;

	input.count = 2;
	input.pointer = params;
	params[0].type = ACPI_TYPE_INTEGER;
	params[0].integer.value = instance;
	params[1].type = get_param_acpi_type(wblock);
	params[1].buffer.length = in->length;
	params[1].buffer.pointer = in->pointer;

	get_acpi_method_name(wblock, 'S', method);

	return acpi_evaluate_object(handle, method, &input, NULL);
}
EXPORT_SYMBOL_GPL(wmidev_block_set);

/**
 * wmi_install_notify_handler - Register handler for WMI events (deprecated)
 * @guid: 36 char string of the form fa50ff2b-f2e8-45de-83fa-65417f2f49ba
 * @handler: Function to handle notifications
 * @data: Data to be returned to handler when event is fired
 *
 * Register a handler for events sent to the ACPI-WMI mapper device.
 *
 * Return: acpi_status signaling success or error.
 */
acpi_status wmi_install_notify_handler(const char *guid,
				       wmi_notify_handler handler,
				       void *data)
{
	struct wmi_block *wblock;
	struct wmi_device *wdev;
	acpi_status status;

	wdev = wmi_find_device_by_guid(guid);
	if (IS_ERR(wdev))
		return AE_ERROR;

	wblock = container_of(wdev, struct wmi_block, dev);

	down_write(&wblock->notify_lock);
	if (wblock->handler) {
		status = AE_ALREADY_ACQUIRED;
	} else {
		wblock->handler = handler;
		wblock->handler_data = data;

		if (ACPI_FAILURE(wmi_method_enable(wblock, true)))
			dev_warn(&wblock->dev.dev, "Failed to enable device\n");

		status = AE_OK;
	}
	up_write(&wblock->notify_lock);

	wmi_device_put(wdev);

	return status;
}
EXPORT_SYMBOL_GPL(wmi_install_notify_handler);

/**
 * wmi_remove_notify_handler - Unregister handler for WMI events (deprecated)
 * @guid: 36 char string of the form fa50ff2b-f2e8-45de-83fa-65417f2f49ba
 *
 * Unregister handler for events sent to the ACPI-WMI mapper device.
 *
 * Return: acpi_status signaling success or error.
 */
acpi_status wmi_remove_notify_handler(const char *guid)
{
	struct wmi_block *wblock;
	struct wmi_device *wdev;
	acpi_status status;

	wdev = wmi_find_device_by_guid(guid);
	if (IS_ERR(wdev))
		return AE_ERROR;

	wblock = container_of(wdev, struct wmi_block, dev);

	down_write(&wblock->notify_lock);
	if (!wblock->handler) {
		status = AE_NULL_ENTRY;
	} else {
		if (ACPI_FAILURE(wmi_method_enable(wblock, false)))
			dev_warn(&wblock->dev.dev, "Failed to disable device\n");

		wblock->handler = NULL;
		wblock->handler_data = NULL;

		status = AE_OK;
	}
	up_write(&wblock->notify_lock);

	wmi_device_put(wdev);

	return status;
}
EXPORT_SYMBOL_GPL(wmi_remove_notify_handler);

/**
 * wmi_get_event_data - Get WMI data associated with an event (deprecated)
 *
 * @event: Event to find
 * @out: Buffer to hold event data
 *
 * Get extra data associated with an WMI event, the caller needs to free @out.
 *
 * Return: acpi_status signaling success or error.
 */
acpi_status wmi_get_event_data(u32 event, struct acpi_buffer *out)
{
	struct wmi_block *wblock;
	struct wmi_device *wdev;
	acpi_status status;

	wdev = wmi_find_event_by_notify_id(event);
	if (IS_ERR(wdev))
		return AE_NOT_FOUND;

	wblock = container_of(wdev, struct wmi_block, dev);
	status = get_event_data(wblock, out);

	wmi_device_put(wdev);

	return status;
}
EXPORT_SYMBOL_GPL(wmi_get_event_data);

/**
 * wmi_has_guid - Check if a GUID is available
 * @guid_string: 36 char string of the form fa50ff2b-f2e8-45de-83fa-65417f2f49ba
 *
 * Check if a given GUID is defined by _WDG.
 *
 * Return: True if GUID is available, false otherwise.
 */
bool wmi_has_guid(const char *guid_string)
{
	struct wmi_device *wdev;

	wdev = wmi_find_device_by_guid(guid_string);
	if (IS_ERR(wdev))
		return false;

	wmi_device_put(wdev);

	return true;
}
EXPORT_SYMBOL_GPL(wmi_has_guid);

/**
 * wmi_get_acpi_device_uid() - Get _UID name of ACPI device that defines GUID (deprecated)
 * @guid_string: 36 char string of the form fa50ff2b-f2e8-45de-83fa-65417f2f49ba
 *
 * Find the _UID of ACPI device associated with this WMI GUID.
 *
 * Return: The ACPI _UID field value or NULL if the WMI GUID was not found.
 */
char *wmi_get_acpi_device_uid(const char *guid_string)
{
	struct wmi_block *wblock;
	struct wmi_device *wdev;
	char *uid;

	wdev = wmi_find_device_by_guid(guid_string);
	if (IS_ERR(wdev))
		return NULL;

	wblock = container_of(wdev, struct wmi_block, dev);
	uid = acpi_device_uid(wblock->acpi_device);

	wmi_device_put(wdev);

	return uid;
}
EXPORT_SYMBOL_GPL(wmi_get_acpi_device_uid);

static inline struct wmi_driver *drv_to_wdrv(struct device_driver *drv)
{
	return container_of(drv, struct wmi_driver, driver);
}

/*
 * sysfs interface
 */
static ssize_t modalias_show(struct device *dev, struct device_attribute *attr,
			     char *buf)
{
	struct wmi_block *wblock = dev_to_wblock(dev);

	return sysfs_emit(buf, "wmi:%pUL\n", &wblock->gblock.guid);
}
static DEVICE_ATTR_RO(modalias);

static ssize_t guid_show(struct device *dev, struct device_attribute *attr,
			 char *buf)
{
	struct wmi_block *wblock = dev_to_wblock(dev);

	return sysfs_emit(buf, "%pUL\n", &wblock->gblock.guid);
}
static DEVICE_ATTR_RO(guid);

static ssize_t instance_count_show(struct device *dev,
				   struct device_attribute *attr, char *buf)
{
	struct wmi_block *wblock = dev_to_wblock(dev);

	return sysfs_emit(buf, "%d\n", (int)wblock->gblock.instance_count);
}
static DEVICE_ATTR_RO(instance_count);

static ssize_t expensive_show(struct device *dev,
			      struct device_attribute *attr, char *buf)
{
	struct wmi_block *wblock = dev_to_wblock(dev);

	return sysfs_emit(buf, "%d\n",
			  (wblock->gblock.flags & ACPI_WMI_EXPENSIVE) != 0);
}
static DEVICE_ATTR_RO(expensive);

static struct attribute *wmi_attrs[] = {
	&dev_attr_modalias.attr,
	&dev_attr_guid.attr,
	&dev_attr_instance_count.attr,
	&dev_attr_expensive.attr,
	NULL
};
ATTRIBUTE_GROUPS(wmi);

static ssize_t notify_id_show(struct device *dev, struct device_attribute *attr,
			      char *buf)
{
	struct wmi_block *wblock = dev_to_wblock(dev);

	return sysfs_emit(buf, "%02X\n", (unsigned int)wblock->gblock.notify_id);
}
static DEVICE_ATTR_RO(notify_id);

static struct attribute *wmi_event_attrs[] = {
	&dev_attr_notify_id.attr,
	NULL
};
ATTRIBUTE_GROUPS(wmi_event);

static ssize_t object_id_show(struct device *dev, struct device_attribute *attr,
			      char *buf)
{
	struct wmi_block *wblock = dev_to_wblock(dev);

	return sysfs_emit(buf, "%c%c\n", wblock->gblock.object_id[0],
			  wblock->gblock.object_id[1]);
}
static DEVICE_ATTR_RO(object_id);

static ssize_t setable_show(struct device *dev, struct device_attribute *attr,
			    char *buf)
{
	struct wmi_device *wdev = dev_to_wdev(dev);

	return sysfs_emit(buf, "%d\n", (int)wdev->setable);
}
static DEVICE_ATTR_RO(setable);

static struct attribute *wmi_data_attrs[] = {
	&dev_attr_object_id.attr,
	&dev_attr_setable.attr,
	NULL
};
ATTRIBUTE_GROUPS(wmi_data);

static struct attribute *wmi_method_attrs[] = {
	&dev_attr_object_id.attr,
	NULL
};
ATTRIBUTE_GROUPS(wmi_method);

static int wmi_dev_uevent(const struct device *dev, struct kobj_uevent_env *env)
{
	const struct wmi_block *wblock = dev_to_wblock(dev);

	if (add_uevent_var(env, "MODALIAS=wmi:%pUL", &wblock->gblock.guid))
		return -ENOMEM;

	if (add_uevent_var(env, "WMI_GUID=%pUL", &wblock->gblock.guid))
		return -ENOMEM;

	return 0;
}

static void wmi_dev_release(struct device *dev)
{
	struct wmi_block *wblock = dev_to_wblock(dev);

	kfree(wblock);
}

static int wmi_dev_match(struct device *dev, struct device_driver *driver)
{
	struct wmi_driver *wmi_driver = drv_to_wdrv(driver);
	struct wmi_block *wblock = dev_to_wblock(dev);
	const struct wmi_device_id *id = wmi_driver->id_table;

	if (id == NULL)
		return 0;

	while (*id->guid_string) {
		if (guid_parse_and_compare(id->guid_string, &wblock->gblock.guid))
			return 1;

		id++;
	}

	return 0;
}

static int wmi_dev_probe(struct device *dev)
{
	struct wmi_block *wblock = dev_to_wblock(dev);
	struct wmi_driver *wdriver = drv_to_wdrv(dev->driver);
	int ret = 0;

	if (ACPI_FAILURE(wmi_method_enable(wblock, true)))
		dev_warn(dev, "failed to enable device -- probing anyway\n");

	if (wdriver->probe) {
		ret = wdriver->probe(dev_to_wdev(dev),
				find_guid_context(wblock, wdriver));
		if (ret) {
			if (ACPI_FAILURE(wmi_method_enable(wblock, false)))
				dev_warn(dev, "Failed to disable device\n");

			return ret;
		}
	}

	down_write(&wblock->notify_lock);
	wblock->driver_ready = true;
	up_write(&wblock->notify_lock);

	return 0;
}

static void wmi_dev_remove(struct device *dev)
{
	struct wmi_block *wblock = dev_to_wblock(dev);
	struct wmi_driver *wdriver = drv_to_wdrv(dev->driver);

	down_write(&wblock->notify_lock);
	wblock->driver_ready = false;
	up_write(&wblock->notify_lock);

	if (wdriver->remove)
		wdriver->remove(dev_to_wdev(dev));

	if (ACPI_FAILURE(wmi_method_enable(wblock, false)))
		dev_warn(dev, "failed to disable device\n");
}

static struct class wmi_bus_class = {
	.name = "wmi_bus",
};

static const struct bus_type wmi_bus_type = {
	.name = "wmi",
	.dev_groups = wmi_groups,
	.match = wmi_dev_match,
	.uevent = wmi_dev_uevent,
	.probe = wmi_dev_probe,
	.remove = wmi_dev_remove,
};

static const struct device_type wmi_type_event = {
	.name = "event",
	.groups = wmi_event_groups,
	.release = wmi_dev_release,
};

static const struct device_type wmi_type_method = {
	.name = "method",
	.groups = wmi_method_groups,
	.release = wmi_dev_release,
};

static const struct device_type wmi_type_data = {
	.name = "data",
	.groups = wmi_data_groups,
	.release = wmi_dev_release,
};

/*
 * _WDG is a static list that is only parsed at startup,
 * so it's safe to count entries without extra protection.
 */
static int guid_count(const guid_t *guid)
{
	struct wmi_block *wblock;
	int count = 0;

	list_for_each_entry(wblock, &wmi_block_list, list) {
		if (guid_equal(&wblock->gblock.guid, guid))
			count++;
	}

	return count;
}

static int wmi_create_device(struct device *wmi_bus_dev,
			     struct wmi_block *wblock,
			     struct acpi_device *device)
{
	struct acpi_device_info *info;
	char method[WMI_ACPI_METHOD_NAME_SIZE];
	int result;
	uint count;

	if (wblock->gblock.flags & ACPI_WMI_EVENT) {
		wblock->dev.dev.type = &wmi_type_event;
		goto out_init;
	}

	if (wblock->gblock.flags & ACPI_WMI_METHOD) {
		wblock->dev.dev.type = &wmi_type_method;
		goto out_init;
	}

	/*
	 * Data Block Query Control Method (WQxx by convention) is
	 * required per the WMI documentation. If it is not present,
	 * we ignore this data block.
	 */
	get_acpi_method_name(wblock, 'Q', method);
	result = get_subobj_info(device->handle, method, &info);

	if (result) {
		dev_warn(wmi_bus_dev,
			 "%s data block query control method not found\n",
			 method);
		return result;
	}

	wblock->dev.dev.type = &wmi_type_data;

	/*
	 * The Microsoft documentation specifically states:
	 *
	 *   Data blocks registered with only a single instance
	 *   can ignore the parameter.
	 *
	 * ACPICA will get mad at us if we call the method with the wrong number
	 * of arguments, so check what our method expects.  (On some Dell
	 * laptops, WQxx may not be a method at all.)
	 */
	if (info->type != ACPI_TYPE_METHOD || info->param_count == 0)
		set_bit(WMI_READ_TAKES_NO_ARGS, &wblock->flags);

	kfree(info);

	get_acpi_method_name(wblock, 'S', method);
	if (acpi_has_method(device->handle, method))
		wblock->dev.setable = true;

 out_init:
	init_rwsem(&wblock->notify_lock);
	wblock->driver_ready = false;
	wblock->dev.dev.bus = &wmi_bus_type;
	wblock->dev.dev.parent = wmi_bus_dev;

	count = guid_count(&wblock->gblock.guid);
	if (count)
		dev_set_name(&wblock->dev.dev, "%pUL-%d", &wblock->gblock.guid, count);
	else
		dev_set_name(&wblock->dev.dev, "%pUL", &wblock->gblock.guid);

	device_initialize(&wblock->dev.dev);

	return 0;
}

static int wmi_add_device(struct platform_device *pdev, struct wmi_device *wdev)
{
	struct device_link *link;

	/*
	 * Many aggregate WMI drivers do not use -EPROBE_DEFER when they
	 * are unable to find a WMI device during probe, instead they require
	 * all WMI devices associated with an platform device to become available
	 * at once. This device link thus prevents WMI drivers from probing until
	 * the associated platform device has finished probing (and has registered
	 * all discovered WMI devices).
	 */

	link = device_link_add(&wdev->dev, &pdev->dev, DL_FLAG_AUTOREMOVE_SUPPLIER);
	if (!link)
		return -EINVAL;

	return device_add(&wdev->dev);
}

static bool guid_already_parsed_for_legacy(struct acpi_device *device, const guid_t *guid)
{
	struct wmi_block *wblock;

	list_for_each_entry(wblock, &wmi_block_list, list) {
		/* skip warning and register if we know the driver will use struct wmi_driver */
		for (int i = 0; allow_duplicates[i] != NULL; i++) {
			if (guid_parse_and_compare(allow_duplicates[i], guid))
				return false;
		}
		if (guid_equal(&wblock->gblock.guid, guid)) {
			/*
			 * Because we historically didn't track the relationship
			 * between GUIDs and ACPI nodes, we don't know whether
			 * we need to suppress GUIDs that are unique on a
			 * given node but duplicated across nodes.
			 */
			dev_warn(&device->dev, "duplicate WMI GUID %pUL (first instance was on %s)\n",
				 guid, dev_name(&wblock->acpi_device->dev));
			return true;
		}
	}

	return false;
}

/*
 * Parse the _WDG method for the GUID data blocks
 */
static int parse_wdg(struct device *wmi_bus_dev, struct platform_device *pdev)
{
	struct acpi_device *device = ACPI_COMPANION(&pdev->dev);
	struct acpi_buffer out = {ACPI_ALLOCATE_BUFFER, NULL};
	const struct guid_block *gblock;
	struct wmi_block *wblock;
	union acpi_object *obj;
	acpi_status status;
	u32 i, total;
	int retval;

	status = acpi_evaluate_object(device->handle, "_WDG", NULL, &out);
	if (ACPI_FAILURE(status))
		return -ENXIO;

	obj = out.pointer;
	if (!obj)
		return -ENXIO;

	if (obj->type != ACPI_TYPE_BUFFER) {
		kfree(obj);
		return -ENXIO;
	}

	gblock = (const struct guid_block *)obj->buffer.pointer;
	total = obj->buffer.length / sizeof(struct guid_block);

	for (i = 0; i < total; i++) {
		if (!gblock[i].instance_count) {
			dev_info(wmi_bus_dev, FW_INFO "%pUL has zero instances\n", &gblock[i].guid);
			continue;
		}

		if (guid_already_parsed_for_legacy(device, &gblock[i].guid))
			continue;

		wblock = kzalloc(sizeof(*wblock), GFP_KERNEL);
		if (!wblock) {
			dev_err(wmi_bus_dev, "Failed to allocate %pUL\n", &gblock[i].guid);
			continue;
		}

		wblock->acpi_device = device;
		wblock->gblock = gblock[i];

		retval = wmi_create_device(wmi_bus_dev, wblock, device);
		if (retval) {
			kfree(wblock);
			continue;
		}

		list_add_tail(&wblock->list, &wmi_block_list);

		retval = wmi_add_device(pdev, &wblock->dev);
		if (retval) {
			dev_err(wmi_bus_dev, "failed to register %pUL\n",
				&wblock->gblock.guid);

			list_del(&wblock->list);
			put_device(&wblock->dev.dev);
		}
	}

	kfree(obj);

	return 0;
}

/*
 * WMI can have EmbeddedControl access regions. In which case, we just want to
 * hand these off to the EC driver.
 */
static acpi_status
acpi_wmi_ec_space_handler(u32 function, acpi_physical_address address,
			  u32 bits, u64 *value,
			  void *handler_context, void *region_context)
{
	int result = 0;
	u8 temp = 0;

	if ((address > 0xFF) || !value)
		return AE_BAD_PARAMETER;

	if (function != ACPI_READ && function != ACPI_WRITE)
		return AE_BAD_PARAMETER;

	if (bits != 8)
		return AE_BAD_PARAMETER;

	if (function == ACPI_READ) {
		result = ec_read(address, &temp);
		*value = temp;
	} else {
		temp = 0xff & *value;
		result = ec_write(address, temp);
	}

	switch (result) {
	case -EINVAL:
		return AE_BAD_PARAMETER;
	case -ENODEV:
		return AE_NOT_FOUND;
	case -ETIME:
		return AE_TIME;
	default:
		return AE_OK;
	}
}

static void wmi_notify_driver(struct wmi_block *wblock)
{
	struct wmi_driver *driver = drv_to_wdrv(wblock->dev.dev.driver);
	struct acpi_buffer data = { ACPI_ALLOCATE_BUFFER, NULL };
	acpi_status status;

	if (!driver->no_notify_data) {
		status = get_event_data(wblock, &data);
		if (ACPI_FAILURE(status)) {
			dev_warn(&wblock->dev.dev, "Failed to get event data\n");
			return;
		}
	}

	if (driver->notify)
		driver->notify(&wblock->dev, data.pointer);

	kfree(data.pointer);
}

static int wmi_notify_device(struct device *dev, void *data)
{
	struct wmi_block *wblock = dev_to_wblock(dev);
	u32 *event = data;

	if (!(wblock->gblock.flags & ACPI_WMI_EVENT && wblock->gblock.notify_id == *event))
		return 0;

	down_read(&wblock->notify_lock);
	/* The WMI driver notify handler conflicts with the legacy WMI handler.
	 * Because of this the WMI driver notify handler takes precedence.
	 */
	if (wblock->dev.dev.driver && wblock->driver_ready) {
		wmi_notify_driver(wblock);
	} else {
		if (wblock->handler)
			wblock->handler(*event, wblock->handler_data);
	}
	up_read(&wblock->notify_lock);

	acpi_bus_generate_netlink_event("wmi", acpi_dev_name(wblock->acpi_device), *event, 0);

	return -EBUSY;
}

static void acpi_wmi_notify_handler(acpi_handle handle, u32 event, void *context)
{
	struct device *wmi_bus_dev = context;

	device_for_each_child(wmi_bus_dev, &event, wmi_notify_device);
}

static int wmi_remove_device(struct device *dev, void *data)
{
	struct wmi_block *wblock = dev_to_wblock(dev);

	list_del(&wblock->list);
	device_unregister(dev);

	return 0;
}

static void acpi_wmi_remove(struct platform_device *device)
{
	struct device *wmi_bus_device = dev_get_drvdata(&device->dev);

	device_for_each_child_reverse(wmi_bus_device, NULL, wmi_remove_device);
}

static void acpi_wmi_remove_notify_handler(void *data)
{
	struct acpi_device *acpi_device = data;

	acpi_remove_notify_handler(acpi_device->handle, ACPI_ALL_NOTIFY, acpi_wmi_notify_handler);
}

static void acpi_wmi_remove_address_space_handler(void *data)
{
	struct acpi_device *acpi_device = data;

	acpi_remove_address_space_handler(acpi_device->handle, ACPI_ADR_SPACE_EC,
					  &acpi_wmi_ec_space_handler);
}

static void acpi_wmi_remove_bus_device(void *data)
{
	struct device *wmi_bus_dev = data;

	device_unregister(wmi_bus_dev);
}

static int acpi_wmi_probe(struct platform_device *device)
{
	struct acpi_device *acpi_device;
	struct device *wmi_bus_dev;
	acpi_status status;
	int error;

	acpi_device = ACPI_COMPANION(&device->dev);
	if (!acpi_device) {
		dev_err(&device->dev, "ACPI companion is missing\n");
		return -ENODEV;
	}

	wmi_bus_dev = device_create(&wmi_bus_class, &device->dev, MKDEV(0, 0), NULL, "wmi_bus-%s",
				    dev_name(&device->dev));
	if (IS_ERR(wmi_bus_dev))
		return PTR_ERR(wmi_bus_dev);

	error = devm_add_action_or_reset(&device->dev, acpi_wmi_remove_bus_device, wmi_bus_dev);
	if (error < 0)
		return error;

	dev_set_drvdata(&device->dev, wmi_bus_dev);

	status = acpi_install_address_space_handler(acpi_device->handle,
						    ACPI_ADR_SPACE_EC,
						    &acpi_wmi_ec_space_handler,
						    NULL, NULL);
	if (ACPI_FAILURE(status)) {
		dev_err(&device->dev, "Error installing EC region handler\n");
		return -ENODEV;
	}
	error = devm_add_action_or_reset(&device->dev, acpi_wmi_remove_address_space_handler,
					 acpi_device);
	if (error < 0)
		return error;

	status = acpi_install_notify_handler(acpi_device->handle, ACPI_ALL_NOTIFY,
					     acpi_wmi_notify_handler, wmi_bus_dev);
	if (ACPI_FAILURE(status)) {
		dev_err(&device->dev, "Error installing notify handler\n");
		return -ENODEV;
	}
	error = devm_add_action_or_reset(&device->dev, acpi_wmi_remove_notify_handler,
					 acpi_device);
	if (error < 0)
		return error;

	error = parse_wdg(wmi_bus_dev, device);
	if (error) {
		pr_err("Failed to parse WDG method\n");
		return error;
	}

	return 0;
}

int __must_check __wmi_driver_register(struct wmi_driver *driver,
				       struct module *owner)
{
	driver->driver.owner = owner;
	driver->driver.bus = &wmi_bus_type;

	return driver_register(&driver->driver);
}
EXPORT_SYMBOL(__wmi_driver_register);

/**
 * wmi_driver_unregister() - Unregister a WMI driver
 * @driver: WMI driver to unregister
 *
 * Unregisters a WMI driver from the WMI bus.
 */
void wmi_driver_unregister(struct wmi_driver *driver)
{
	driver_unregister(&driver->driver);
}
EXPORT_SYMBOL(wmi_driver_unregister);

static struct platform_driver acpi_wmi_driver = {
	.driver = {
		.name = "acpi-wmi",
		.acpi_match_table = wmi_device_ids,
	},
	.probe = acpi_wmi_probe,
	.remove_new = acpi_wmi_remove,
};

static int __init acpi_wmi_init(void)
{
	int error;

	if (acpi_disabled)
		return -ENODEV;

	error = class_register(&wmi_bus_class);
	if (error)
		return error;

	error = bus_register(&wmi_bus_type);
	if (error)
		goto err_unreg_class;

	error = platform_driver_register(&acpi_wmi_driver);
	if (error) {
		pr_err("Error loading mapper\n");
		goto err_unreg_bus;
	}

	return 0;

err_unreg_bus:
	bus_unregister(&wmi_bus_type);

err_unreg_class:
	class_unregister(&wmi_bus_class);

	return error;
}

static void __exit acpi_wmi_exit(void)
{
	platform_driver_unregister(&acpi_wmi_driver);
	bus_unregister(&wmi_bus_type);
	class_unregister(&wmi_bus_class);
}

subsys_initcall_sync(acpi_wmi_init);
module_exit(acpi_wmi_exit);<|MERGE_RESOLUTION|>--- conflicted
+++ resolved
@@ -221,7 +221,6 @@
 	return 0;
 }
 
-<<<<<<< HEAD
 static int wmidev_match_notify_id(struct device *dev, const void *data)
 {
 	struct wmi_block *wblock = dev_to_wblock(dev);
@@ -233,10 +232,7 @@
 	return 0;
 }
 
-static struct bus_type wmi_bus_type;
-=======
 static const struct bus_type wmi_bus_type;
->>>>>>> 197b9806
 
 static struct wmi_device *wmi_find_device_by_guid(const char *guid_string)
 {
