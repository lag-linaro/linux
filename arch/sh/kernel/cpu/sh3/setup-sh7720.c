--- conflicted
+++ resolved
@@ -48,38 +48,16 @@
 	},
 };
 
-<<<<<<< HEAD
-static struct plat_sci_port sci_platform_data[] = {
-	{
-		.mapbase	= 0xa4430000,
-		.flags		= UPF_BOOT_AUTOCONF,
-		.scscr		= SCSCR_RE | SCSCR_TE,
-		.scbrr_algo_id	= SCBRR_ALGO_4,
-		.type		= PORT_SCIF,
-		.irqs		= { 80, 80, 80, 80 },
-	}, {
-		.mapbase	= 0xa4438000,
-		.flags		= UPF_BOOT_AUTOCONF,
-		.scscr		= SCSCR_RE | SCSCR_TE,
-		.scbrr_algo_id	= SCBRR_ALGO_4,
-		.type		= PORT_SCIF,
-		.irqs           = { 81, 81, 81, 81 },
-	}, {
-		.flags = 0,
-	}
-};
-
-static struct platform_device sci_device = {
-=======
 static struct plat_sci_port scif0_platform_data = {
 	.mapbase	= 0xa4430000,
 	.flags		= UPF_BOOT_AUTOCONF,
+	.scscr		= SCSCR_RE | SCSCR_TE,
+	.scbrr_algo_id	= SCBRR_ALGO_4,
 	.type		= PORT_SCIF,
 	.irqs		= { 80, 80, 80, 80 },
 };
 
 static struct platform_device scif0_device = {
->>>>>>> 4162cf64
 	.name		= "sh-sci",
 	.id		= 0,
 	.dev		= {
@@ -90,6 +68,8 @@
 static struct plat_sci_port scif1_platform_data = {
 	.mapbase	= 0xa4438000,
 	.flags		= UPF_BOOT_AUTOCONF,
+	.scscr		= SCSCR_RE | SCSCR_TE,
+	.scbrr_algo_id	= SCBRR_ALGO_4,
 	.type		= PORT_SCIF,
 	.irqs           = { 81, 81, 81, 81 },
 };
