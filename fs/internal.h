--- conflicted
+++ resolved
@@ -102,12 +102,11 @@
 extern void __mnt_drop_write_file(struct file *);
 
 extern void dissolve_on_fput(struct vfsmount *);
-<<<<<<< HEAD
 
 int path_mount(const char *dev_name, struct path *path,
 		const char *type_page, unsigned long flags, void *data_page);
 int path_umount(struct path *path, int flags);
-=======
+
 extern int lookup_mount_object(struct path *, unsigned int, struct path *);
 extern int fsinfo_generic_mount_source(struct path *, struct fsinfo_context *);
 extern int fsinfo_generic_mount_info(struct path *, struct fsinfo_context *);
@@ -116,7 +115,6 @@
 extern int fsinfo_generic_mount_point_full(struct path *, struct fsinfo_context *);
 extern int fsinfo_generic_mount_children(struct path *, struct fsinfo_context *);
 extern int fsinfo_generic_mount_all(struct path *, struct fsinfo_context *);
->>>>>>> 13917414
 
 /*
  * fs_struct.c
