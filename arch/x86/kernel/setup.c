--- conflicted
+++ resolved
@@ -64,10 +64,6 @@
  * at link time, with RESERVE_BRK*() facility reserving additional
  * chunks.
  */
-<<<<<<< HEAD
-static __initdata
-=======
->>>>>>> 778fbf41
 unsigned long _brk_start = (unsigned long)__brk_base;
 unsigned long _brk_end   = (unsigned long)__brk_base;
 
