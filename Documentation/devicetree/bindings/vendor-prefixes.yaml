# SPDX-License-Identifier: (GPL-2.0 OR BSD-2-Clause)
%YAML 1.2
---
$id: http://devicetree.org/schemas/vendor-prefixes.yaml#
$schema: http://devicetree.org/meta-schemas/core.yaml#

title: Devicetree Vendor Prefix Registry

maintainers:
  - Rob Herring <robh@kernel.org>

select: true

properties: {}

patternProperties:
  # Prefixes which are not vendors, but followed the pattern
  # DO NOT ADD NEW PROPERTIES TO THIS LIST
  "^(at25|bm|devbus|dmacap|dsa|exynos|fsi[ab]|gpio-fan|gpio-key|gpio|gpmc|hdmi|i2c-gpio),.*": true
  "^(keypad|m25p|max8952|max8997|max8998|mpmc),.*": true
  "^(pinctrl-single|#pinctrl-single|PowerPC),.*": true
  "^(pl022|pxa-mmc|rcar_sound|rotary-encoder|s5m8767|sdhci),.*": true
  "^(simple-audio-card|st-plgpio|st-spics|ts),.*": true

  # Keep list in alphabetical order.
  "^70mai,.*":
    description: 70mai Co., Ltd.
  "^abb,.*":
    description: ABB
  "^abilis,.*":
    description: Abilis Systems
  "^abracon,.*":
    description: Abracon Corporation
  "^abt,.*":
    description: ShenZhen Asia Better Technology Ltd.
  "^acer,.*":
    description: Acer Inc.
  "^acme,.*":
    description: Acme Systems srl
  "^actions,.*":
    description: Actions Semiconductor Co., Ltd.
  "^active-semi,.*":
    description: Active-Semi International Inc
  "^ad,.*":
    description: Avionic Design GmbH
  "^adafruit,.*":
    description: Adafruit Industries, LLC
  "^adapteva,.*":
    description: Adapteva, Inc.
  "^adaptrum,.*":
    description: Adaptrum, Inc.
  "^adh,.*":
    description: AD Holdings Plc.
  "^adi,.*":
    description: Analog Devices, Inc.
  "^advantech,.*":
    description: Advantech Corporation
  "^aeroflexgaisler,.*":
    description: Aeroflex Gaisler AB
  "^al,.*":
    description: Annapurna Labs
  "^alcatel,.*":
    description: Alcatel
  "^allegro,.*":
    description: Allegro DVT
  "^allo,.*":
    description: Allo.com
  "^allwinner,.*":
    description: Allwinner Technology Co., Ltd.
  "^alphascale,.*":
    description: AlphaScale Integrated Circuits Systems, Inc.
  "^alps,.*":
    description: Alps Electric Co., Ltd.
  "^alt,.*":
    description: Altus-Escon-Company BV
  "^altr,.*":
    description: Altera Corp.
  "^amarula,.*":
    description: Amarula Solutions
  "^amazon,.*":
    description: Amazon.com, Inc.
  "^amcc,.*":
    description: Applied Micro Circuits Corporation (APM, formally AMCC)
  "^amd,.*":
    description: Advanced Micro Devices (AMD), Inc.
  "^amediatech,.*":
    description: Shenzhen Amediatech Technology Co., Ltd
  "^amlogic,.*":
    description: Amlogic, Inc.
  "^ampere,.*":
    description: Ampere Computing LLC
  "^ampire,.*":
    description: Ampire Co., Ltd.
  "^ams,.*":
    description: AMS AG
  "^amstaos,.*":
    description: AMS-Taos Inc.
  "^analogix,.*":
    description: Analogix Semiconductor, Inc.
  "^andestech,.*":
    description: Andes Technology Corporation
  "^anvo,.*":
    description: Anvo-Systems Dresden GmbH
  "^apm,.*":
    description: Applied Micro Circuits Corporation (APM)
  "^aptina,.*":
    description: Aptina Imaging
  "^arasan,.*":
    description: Arasan Chip Systems
  "^archermind,.*":
    description: ArcherMind Technology (Nanjing) Co., Ltd.
  "^arctic,.*":
    description: Arctic Sand
  "^arcx,.*":
    description: arcx Inc. / Archronix Inc.
  "^aries,.*":
    description: Aries Embedded GmbH
  "^arm,.*":
    description: ARM Ltd.
  "^armadeus,.*":
    description: ARMadeus Systems SARL
  "^arrow,.*":
    description: Arrow Electronics
  "^artesyn,.*":
    description: Artesyn Embedded Technologies Inc.
  "^asahi-kasei,.*":
    description: Asahi Kasei Corp.
  "^asc,.*":
    description: All Sensors Corporation
  "^aspeed,.*":
    description: ASPEED Technology Inc.
  "^asus,.*":
    description: AsusTek Computer Inc.
  "^atlas,.*":
    description: Atlas Scientific LLC
  "^atmel,.*":
    description: Atmel Corporation
  "^auo,.*":
    description: AU Optronics Corporation
  "^auvidea,.*":
    description: Auvidea GmbH
  "^avago,.*":
    description: Avago Technologies
  "^avia,.*":
    description: avia semiconductor
  "^avic,.*":
    description: Shanghai AVIC Optoelectronics Co., Ltd.
  "^avnet,.*":
    description: Avnet, Inc.
  "^awinic,.*":
    description: Shanghai Awinic Technology Co., Ltd.
  "^axentia,.*":
    description: Axentia Technologies AB
  "^axis,.*":
    description: Axis Communications AB
  "^azoteq,.*":
    description: Azoteq (Pty) Ltd
  "^azw,.*":
    description: Shenzhen AZW Technology Co., Ltd.
  "^baikal,.*":
    description: BAIKAL ELECTRONICS, JSC
  "^bananapi,.*":
    description: BIPAI KEJI LIMITED
  "^beacon,.*":
    description: Compass Electronics Group, LLC
  "^beagle,.*":
    description: BeagleBoard.org Foundation
  "^bhf,.*":
    description: Beckhoff Automation GmbH & Co. KG
  "^bitmain,.*":
    description: Bitmain Technologies
  "^boe,.*":
    description: BOE Technology Group Co., Ltd.
  "^bosch,.*":
    description: Bosch Sensortec GmbH
  "^boundary,.*":
    description: Boundary Devices Inc.
  "^broadmobi,.*":
    description: Shanghai Broadmobi Communication Technology Co.,Ltd.
  "^brcm,.*":
    description: Broadcom Corporation
  "^buffalo,.*":
    description: Buffalo, Inc.
  "^bur,.*":
    description: B&R Industrial Automation GmbH
  "^bticino,.*":
    description: Bticino International
  "^calaosystems,.*":
    description: CALAO Systems SAS
  "^calxeda,.*":
    description: Calxeda
<<<<<<< HEAD
=======
  "^canaan,.*":
    description: Canaan, Inc.
>>>>>>> f642729d
  "^caninos,.*":
    description: Caninos Loucos Program
  "^capella,.*":
    description: Capella Microsystems, Inc
  "^cascoda,.*":
    description: Cascoda, Ltd.
  "^catalyst,.*":
    description: Catalyst Semiconductor, Inc.
  "^cavium,.*":
    description: Cavium, Inc.
  "^cdns,.*":
    description: Cadence Design Systems Inc.
  "^cdtech,.*":
    description: CDTech(H.K.) Electronics Limited
  "^cellwise,.*":
    description: CellWise Microelectronics Co., Ltd
  "^ceva,.*":
    description: Ceva, Inc.
  "^checkpoint,.*":
    description: Check Point Software Technologies Ltd.
  "^chefree,.*":
    description: Chefree Technology Corp.
  "^chipidea,.*":
    description: Chipidea, Inc
  "^chipone,.*":
    description: ChipOne
  "^chipspark,.*":
    description: ChipSPARK
  "^chrontel,.*":
    description: Chrontel, Inc.
  "^chrp,.*":
    description: Common Hardware Reference Platform
  "^chunghwa,.*":
    description: Chunghwa Picture Tubes Ltd.
  "^chuwi,.*":
    description: Chuwi Innovation Ltd.
  "^ciaa,.*":
    description: Computadora Industrial Abierta Argentina
  "^cirrus,.*":
    description: Cirrus Logic, Inc.
  "^cisco,.*":
    description: Cisco Systems, Inc.
  "^cloudengines,.*":
    description: Cloud Engines, Inc.
  "^cnm,.*":
    description: Chips&Media, Inc.
  "^cnxt,.*":
    description: Conexant Systems, Inc.
  "^colorfly,.*":
    description: Colorful GRP, Shenzhen Xueyushi Technology Ltd.
  "^compulab,.*":
    description: CompuLab Ltd.
  "^coreriver,.*":
    description: CORERIVER Semiconductor Co.,Ltd.
  "^corpro,.*":
    description: Chengdu Corpro Technology Co., Ltd.
  "^cortina,.*":
    description: Cortina Systems, Inc.
  "^cosmic,.*":
    description: Cosmic Circuits
  "^crane,.*":
    description: Crane Connectivity Solutions
  "^creative,.*":
    description: Creative Technology Ltd
  "^crystalfontz,.*":
    description: Crystalfontz America, Inc.
  "^csky,.*":
    description: Hangzhou C-SKY Microsystems Co., Ltd
  "^csq,.*":
    description: Shenzen Chuangsiqi Technology Co.,Ltd.
  "^cubietech,.*":
    description: Cubietech, Ltd.
  "^cypress,.*":
    description: Cypress Semiconductor Corporation
  "^cznic,.*":
    description: CZ.NIC, z.s.p.o.
  "^dallas,.*":
    description: Maxim Integrated Products (formerly Dallas Semiconductor)
  "^dataimage,.*":
    description: DataImage, Inc.
  "^davicom,.*":
    description: DAVICOM Semiconductor, Inc.
  "^dell,.*":
    description: Dell Inc.
  "^delta,.*":
    description: Delta Electronics, Inc.
  "^denx,.*":
    description: Denx Software Engineering
  "^devantech,.*":
    description: Devantech, Ltd.
  "^dfi,.*":
    description: DFI Inc.
  "^dh,.*":
    description: DH electronics GmbH
  "^difrnce,.*":
    description: Shenzhen Yagu Electronic Technology Co., Ltd.
  "^digi,.*":
    description: Digi International Inc.
  "^digilent,.*":
    description: Diglent, Inc.
  "^dioo,.*":
    description: Dioo Microcircuit Co., Ltd
  "^dlc,.*":
    description: DLC Display Co., Ltd.
  "^dlg,.*":
    description: Dialog Semiconductor
  "^dlink,.*":
    description: D-Link Corporation
  "^dmo,.*":
    description: Data Modul AG
  "^domintech,.*":
    description: Domintech Co., Ltd.
  "^dongwoon,.*":
    description: Dongwoon Anatech
  "^dptechnics,.*":
    description: DPTechnics
  "^dragino,.*":
    description: Dragino Technology Co., Limited
  "^dserve,.*":
    description: dServe Technology B.V.
  "^dynaimage,.*":
    description: Dyna-Image
  "^ea,.*":
    description: Embedded Artists AB
  "^ebang,.*":
    description: Zhejiang Ebang Communication Co., Ltd
  "^ebs-systart,.*":
    description: EBS-SYSTART GmbH
  "^ebv,.*":
    description: EBV Elektronik
  "^eckelmann,.*":
    description: Eckelmann AG
  "^edt,.*":
    description: Emerging Display Technologies
  "^eeti,.*":
    description: eGalax_eMPIA Technology Inc
  "^einfochips,.*":
    description: Einfochips
  "^elan,.*":
    description: Elan Microelectronic Corp.
  "^element14,.*":
    description: Element14 (A Premier Farnell Company)
  "^elgin,.*":
    description: Elgin S/A.
  "^elida,.*":
    description: Shenzhen Elida Technology Co., Ltd.
  "^elimo,.*":
    description: Elimo Engineering Ltd.
  "^embest,.*":
    description: Shenzhen Embest Technology Co., Ltd.
  "^emlid,.*":
    description: Emlid, Ltd.
  "^emmicro,.*":
    description: EM Microelectronic
  "^empire-electronix,.*":
    description: Empire Electronix
  "^emtrion,.*":
    description: emtrion GmbH
  "^endless,.*":
    description: Endless Mobile, Inc.
  "^ene,.*":
    description: ENE Technology, Inc.
  "^energymicro,.*":
    description: Silicon Laboratories (formerly Energy Micro AS)
  "^engicam,.*":
    description: Engicam S.r.l.
  "^epcos,.*":
    description: EPCOS AG
  "^epfl,.*":
    description: Ecole Polytechnique Fédérale de Lausanne
  "^epson,.*":
    description: Seiko Epson Corp.
  "^esp,.*":
    description: Espressif Systems Co. Ltd.
  "^est,.*":
    description: ESTeem Wireless Modems
  "^ettus,.*":
    description: NI Ettus Research
  "^eukrea,.*":
    description: Eukréa Electromatique
  "^everest,.*":
    description: Everest Semiconductor Co. Ltd.
  "^everspin,.*":
    description: Everspin Technologies, Inc.
  "^evervision,.*":
    description: Evervision Electronics Co. Ltd.
  "^exar,.*":
    description: Exar Corporation
  "^excito,.*":
    description: Excito
  "^ezchip,.*":
    description: EZchip Semiconductor
  "^facebook,.*":
    description: Facebook
  "^fairphone,.*":
    description: Fairphone B.V.
  "^faraday,.*":
    description: Faraday Technology Corporation
  "^fastrax,.*":
    description: Fastrax Oy
  "^fcs,.*":
    description: Fairchild Semiconductor
  "^feixin,.*":
    description: Shenzhen Feixin Photoelectic Co., Ltd
  "^feiyang,.*":
    description: Shenzhen Fly Young Technology Co.,LTD.
  "^fii,.*":
    description: Foxconn Industrial Internet
  "^firefly,.*":
    description: Firefly
  "^focaltech,.*":
    description: FocalTech Systems Co.,Ltd
  "^frida,.*":
    description: Shenzhen Frida LCD Co., Ltd.
  "^friendlyarm,.*":
    description: Guangzhou FriendlyARM Computer Tech Co., Ltd
  "^fsl,.*":
    description: Freescale Semiconductor
  "^fujitsu,.*":
    description: Fujitsu Ltd.
  "^gardena,.*":
    description: GARDENA GmbH
  "^gateworks,.*":
    description: Gateworks Corporation
  "^gcw,.*":
    description: Game Consoles Worldwide
  "^ge,.*":
    description: General Electric Company
  "^geekbuying,.*":
    description: GeekBuying
  "^gef,.*":
    description: GE Fanuc Intelligent Platforms Embedded Systems, Inc.
  "^GEFanuc,.*":
    description: GE Fanuc Intelligent Platforms Embedded Systems, Inc.
  "^gemei,.*":
    description: Gemei Digital Technology Co., Ltd.
  "^geniatech,.*":
    description: Geniatech, Inc.
  "^giantec,.*":
    description: Giantec Semiconductor, Inc.
  "^giantplus,.*":
    description: Giantplus Technology Co., Ltd.
  "^globalscale,.*":
    description: Globalscale Technologies, Inc.
  "^globaltop,.*":
    description: GlobalTop Technology, Inc.
  "^gmt,.*":
    description: Global Mixed-mode Technology, Inc.
  "^goodix,.*":
    description: Shenzhen Huiding Technology Co., Ltd.
  "^google,.*":
    description: Google, Inc.
  "^grinn,.*":
    description: Grinn
  "^grmn,.*":
    description: Garmin Limited
  "^gumstix,.*":
    description: Gumstix, Inc.
  "^gw,.*":
    description: Gateworks Corporation
                 use "gateworks" vendor prefix
    deprecated: true
  "^hannstar,.*":
    description: HannStar Display Corporation
  "^haoyu,.*":
    description: Haoyu Microelectronic Co. Ltd.
  "^hardkernel,.*":
    description: Hardkernel Co., Ltd
  "^hideep,.*":
    description: HiDeep Inc.
  "^himax,.*":
    description: Himax Technologies, Inc.
  "^hirschmann,.*":
    description: Hirschmann Automation and Control GmbH
  "^hisilicon,.*":
    description: Hisilicon Limited.
  "^hit,.*":
    description: Hitachi Ltd.
  "^hitex,.*":
    description: Hitex Development Tools
  "^holt,.*":
    description: Holt Integrated Circuits, Inc.
  "^honestar,.*":
    description: Honestar Technologies Co., Ltd.
  "^honeywell,.*":
    description: Honeywell
  "^hoperun,.*":
    description: Jiangsu HopeRun Software Co., Ltd.
  "^hp,.*":
    description: Hewlett Packard
  "^hsg,.*":
    description: HannStar Display Co.
  "^holtek,.*":
    description: Holtek Semiconductor, Inc.
  "^hugsun,.*":
    description: Shenzhen Hugsun Technology Co. Ltd.
  "^hwacom,.*":
    description: HwaCom Systems Inc.
  "^hydis,.*":
    description: Hydis Technologies
  "^hyundai,.*":
    description: Hyundai Technology
  "^i2se,.*":
    description: I2SE GmbH
  "^ibm,.*":
    description: International Business Machines (IBM)
  "^icplus,.*":
    description: IC Plus Corp.
  "^idt,.*":
    description: Integrated Device Technologies, Inc.
  "^ifi,.*":
    description: Ingenieurburo Fur Ic-Technologie (I/F/I)
  "^ilitek,.*":
    description: ILI Technology Corporation (ILITEK)
  "^img,.*":
    description: Imagination Technologies Ltd.
  "^imi,.*":
    description: Integrated Micro-Electronics Inc.
  "^incircuit,.*":
    description: In-Circuit GmbH
  "^inet-tek,.*":
    description: Shenzhen iNet Mobile Internet Technology Co., Ltd
  "^infineon,.*":
    description: Infineon Technologies
  "^inforce,.*":
    description: Inforce Computing
  "^ivo,.*":
    description: InfoVision Optoelectronics Kunshan Co. Ltd.
  "^ingenic,.*":
    description: Ingenic Semiconductor
  "^innolux,.*":
    description: Innolux Corporation
  "^inside-secure,.*":
    description: INSIDE Secure
  "^inspur,.*":
    description: Inspur Corporation
  "^intel,.*":
    description: Intel Corporation
  "^intercontrol,.*":
    description: Inter Control Group
  "^invensense,.*":
    description: InvenSense Inc.
  "^inversepath,.*":
    description: Inverse Path
  "^iom,.*":
    description: Iomega Corporation
  "^isee,.*":
    description: ISEE 2007 S.L.
  "^isil,.*":
    description: Intersil
  "^issi,.*":
    description: Integrated Silicon Solutions Inc.
  "^ite,.*":
    description: ITE Tech. Inc.
  "^itead,.*":
    description: ITEAD Intelligent Systems Co.Ltd
  "^iwave,.*":
    description: iWave Systems Technologies Pvt. Ltd.
  "^jdi,.*":
    description: Japan Display Inc.
  "^jedec,.*":
    description: JEDEC Solid State Technology Association
  "^jesurun,.*":
    description: Shenzhen Jesurun Electronics Business Dept.
  "^jianda,.*":
    description: Jiandangjing Technology Co., Ltd.
  "^kam,.*":
    description: Kamstrup A/S
  "^karo,.*":
    description: Ka-Ro electronics GmbH
  "^keithkoep,.*":
    description: Keith & Koep GmbH
  "^keymile,.*":
    description: Keymile GmbH
  "^khadas,.*":
    description: Khadas
  "^kiebackpeter,.*":
    description: Kieback & Peter GmbH
  "^kinetic,.*":
    description: Kinetic Technologies
  "^kingdisplay,.*":
    description: King & Display Technology Co., Ltd.
  "^kingnovel,.*":
    description: Kingnovel Technology Co., Ltd.
  "^kionix,.*":
    description: Kionix, Inc.
  "^kobo,.*":
    description: Rakuten Kobo Inc.
  "^kobol,.*":
    description: Kobol Innovations Pte. Ltd.
  "^koe,.*":
    description: Kaohsiung Opto-Electronics Inc.
  "^kontron,.*":
    description: Kontron S&T AG
  "^kosagi,.*":
    description: Sutajio Ko-Usagi PTE Ltd.
  "^kvg,.*":
    description: Kverneland Group
  "^kyo,.*":
    description: Kyocera Corporation
  "^lacie,.*":
    description: LaCie
  "^laird,.*":
    description: Laird PLC
  "^lamobo,.*":
    description: Ketai Huajie Technology Co., Ltd.
  "^lantiq,.*":
    description: Lantiq Semiconductor
  "^lattice,.*":
    description: Lattice Semiconductor
  "^leadtek,.*":
    description: Shenzhen Leadtek Technology Co., Ltd.
  "^leez,.*":
    description: Leez
  "^lego,.*":
    description: LEGO Systems A/S
  "^lemaker,.*":
    description: Shenzhen LeMaker Technology Co., Ltd.
  "^lenovo,.*":
    description: Lenovo Group Ltd.
  "^lg,.*":
    description: LG Corporation
  "^lgphilips,.*":
    description: LG Display
  "^libretech,.*":
    description: Shenzhen Libre Technology Co., Ltd
  "^licheepi,.*":
    description: Lichee Pi
  "^linaro,.*":
    description: Linaro Limited
  "^linksprite,.*":
    description: LinkSprite Technologies, Inc.
  "^linksys,.*":
    description: Belkin International, Inc. (Linksys)
  "^linutronix,.*":
    description: Linutronix GmbH
  "^linux,.*":
    description: Linux-specific binding
  "^linx,.*":
    description: Linx Technologies
  "^litex,.*":
    description: LiteX SoC builder
  "^lltc,.*":
    description: Linear Technology Corporation
  "^logicpd,.*":
    description: Logic PD, Inc.
  "^logictechno,.*":
    description: Logic Technologies Limited
  "^longcheer,.*":
    description: Longcheer Technology (Shanghai) Co., Ltd.
  "^lontium,.*":
    description: Lontium Semiconductor Corporation
  "^loongson,.*":
    description: Loongson Technology Corporation Limited
  "^lsi,.*":
    description: LSI Corp. (LSI Logic)
  "^lwn,.*":
    description: Liebherr-Werk Nenzing GmbH
  "^lxa,.*":
    description: Linux Automation GmbH
  "^macnica,.*":
    description: Macnica Americas
  "^mantix,.*":
    description: Mantix Display Technology Co.,Ltd.
  "^mapleboard,.*":
    description: Mapleboard.org
  "^marvell,.*":
    description: Marvell Technology Group Ltd.
  "^maxbotix,.*":
    description: MaxBotix Inc.
  "^maxim,.*":
    description: Maxim Integrated Products
  "^mbvl,.*":
    description: Mobiveil Inc.
  "^mcube,.*":
    description: mCube
  "^meas,.*":
    description: Measurement Specialties
  "^mecer,.*":
    description: Mustek Limited
  "^mediatek,.*":
    description: MediaTek Inc.
  "^megachips,.*":
    description: MegaChips
  "^mele,.*":
    description: Shenzhen MeLE Digital Technology Ltd.
  "^melexis,.*":
    description: Melexis N.V.
  "^melfas,.*":
    description: MELFAS Inc.
  "^mellanox,.*":
    description: Mellanox Technologies
  "^memsic,.*":
    description: MEMSIC Inc.
  "^menlo,.*":
    description: Menlo Systems GmbH
<<<<<<< HEAD
=======
  "^mentor,.*":
    description: Mentor Graphics
>>>>>>> f642729d
  "^meraki,.*":
    description: Cisco Meraki, LLC
  "^merrii,.*":
    description: Merrii Technology Co., Ltd.
  "^micrel,.*":
    description: Micrel Inc.
  "^microchip,.*":
    description: Microchip Technology Inc.
  "^microcrystal,.*":
    description: Micro Crystal AG
  "^micron,.*":
    description: Micron Technology Inc.
  "^microsoft,.*":
    description: Microsoft Corporation
  "^microsys,.*":
    description: MicroSys Electronics GmbH
  "^mikroe,.*":
    description: MikroElektronika d.o.o.
  "^mikrotik,.*":
    description: MikroTik
  "^miniand,.*":
    description: Miniand Tech
  "^minix,.*":
    description: MINIX Technology Ltd.
  "^miramems,.*":
    description: MiraMEMS Sensing Technology Co., Ltd.
  "^mitsubishi,.*":
    description: Mitsubishi Electric Corporation
  "^modtronix,.*":
    description: Modtronix Engineering
  "^mosaixtech,.*":
    description: Mosaix Technologies, Inc.
  "^motorola,.*":
    description: Motorola, Inc.
  "^moxa,.*":
    description: Moxa Inc.
  "^mpl,.*":
    description: MPL AG
  "^mps,.*":
    description: Monolithic Power Systems Inc.
  "^mqmaker,.*":
    description: mqmaker Inc.
  "^mrvl,.*":
    description: Marvell Technology Group Ltd.
    deprecated: true
  "^mscc,.*":
    description: Microsemi Corporation
  "^msi,.*":
    description: Micro-Star International Co. Ltd.
  "^mstar,.*":
    description: MStar Semiconductor, Inc. (acquired by MediaTek Inc.)
  "^mti,.*":
    description: Imagination Technologies Ltd. (formerly MIPS Technologies Inc.)
  "^multi-inno,.*":
    description: Multi-Inno Technology Co.,Ltd
  "^mundoreader,.*":
    description: Mundo Reader S.L.
  "^murata,.*":
    description: Murata Manufacturing Co., Ltd.
  "^mxicy,.*":
    description: Macronix International Co., Ltd.
  "^myir,.*":
    description: MYIR Tech Limited
  "^national,.*":
    description: National Semiconductor
  "^nec,.*":
    description: NEC LCD Technologies, Ltd.
  "^neonode,.*":
    description: Neonode Inc.
  "^netgear,.*":
    description: NETGEAR
  "^netlogic,.*":
    description: Broadcom Corporation (formerly NetLogic Microsystems)
  "^netron-dy,.*":
    description: Netron DY
  "^netxeon,.*":
    description: Shenzhen Netxeon Technology CO., LTD
  "^neweast,.*":
    description: Guangdong Neweast Optoelectronics CO., LTD
  "^nexbox,.*":
    description: Nexbox
  "^nextthing,.*":
    description: Next Thing Co.
  "^newhaven,.*":
    description: Newhaven Display International
  "^ni,.*":
    description: National Instruments
  "^nintendo,.*":
    description: Nintendo
  "^nlt,.*":
    description: NLT Technologies, Ltd.
  "^nokia,.*":
    description: Nokia
  "^nordic,.*":
    description: Nordic Semiconductor
  "^novtech,.*":
    description: NovTech, Inc.
  "^nutsboard,.*":
    description: NutsBoard
  "^nuvoton,.*":
    description: Nuvoton Technology Corporation
  "^nvd,.*":
    description: New Vision Display
  "^nvidia,.*":
    description: NVIDIA
  "^nxp,.*":
    description: NXP Semiconductors
  "^oceanic,.*":
    description: Oceanic Systems (UK) Ltd.
  "^oct,.*":
    description: Octavo Systems LLC
  "^okaya,.*":
    description: Okaya Electric America, Inc.
  "^oki,.*":
    description: Oki Electric Industry Co., Ltd.
  "^olimex,.*":
    description: OLIMEX Ltd.
  "^olpc,.*":
    description: One Laptop Per Child
  "^onion,.*":
    description: Onion Corporation
  "^onnn,.*":
    description: ON Semiconductor Corp.
  "^ontat,.*":
    description: On Tat Industrial Company
  "^opalkelly,.*":
    description: Opal Kelly Incorporated
  "^opencores,.*":
    description: OpenCores.org
  "^openrisc,.*":
    description: OpenRISC.io
  "^option,.*":
    description: Option NV
  "^oranth,.*":
    description: Shenzhen Oranth Technology Co., Ltd.
  "^ORCL,.*":
    description: Oracle Corporation
  "^orisetech,.*":
    description: Orise Technology
  "^ortustech,.*":
    description: Ortus Technology Co., Ltd.
  "^osddisplays,.*":
    description: OSD Displays
  "^ouya,.*":
    description: Ouya Inc.
  "^overkiz,.*":
    description: Overkiz SAS
  "^ovti,.*":
    description: OmniVision Technologies
  "^oxsemi,.*":
    description: Oxford Semiconductor, Ltd.
  "^ozzmaker,.*":
    description: OzzMaker
  "^panasonic,.*":
    description: Panasonic Corporation
  "^parade,.*":
    description: Parade Technologies Inc.
  "^parallax,.*":
    description: Parallax Inc.
  "^pda,.*":
    description: Precision Design Associates, Inc.
  "^pericom,.*":
    description: Pericom Technology Inc.
  "^pervasive,.*":
    description: Pervasive Displays, Inc.
  "^phicomm,.*":
    description: PHICOMM Co., Ltd.
  "^phytec,.*":
    description: PHYTEC Messtechnik GmbH
  "^picochip,.*":
    description: Picochip Ltd
  "^pine64,.*":
    description: Pine64
  "^pineriver,.*":
    description: Shenzhen PineRiver Designs Co., Ltd.
  "^pixcir,.*":
    description: PIXCIR MICROELECTRONICS Co., Ltd
  "^plantower,.*":
    description: Plantower Co., Ltd
  "^plathome,.*":
    description: Plat\'Home Co., Ltd.
  "^plda,.*":
    description: PLDA
  "^plx,.*":
    description: Broadcom Corporation (formerly PLX Technology)
  "^ply,.*":
    description: Plymovent Group BV
  "^pni,.*":
    description: PNI Sensor Corporation
  "^pocketbook,.*":
    description: PocketBook International SA
  "^polaroid,.*":
    description: Polaroid Corporation
  "^portwell,.*":
    description: Portwell Inc.
  "^poslab,.*":
    description: Poslab Technology Co., Ltd.
  "^pov,.*":
    description: Point of View International B.V.
  "^powertip,.*":
    description: Powertip Tech. Corp.
  "^powervr,.*":
    description: PowerVR (deprecated, use img)
  "^primux,.*":
    description: Primux Trading, S.L.
  "^probox2,.*":
    description: PROBOX2 (by W2COMP Co., Ltd.)
  "^prt,.*":
    description: Protonic Holland
  "^pulsedlight,.*":
    description: PulsedLight, Inc
  "^purism,.*":
    description: Purism, SPC
  "^qca,.*":
    description: Qualcomm Atheros, Inc.
  "^qcom,.*":
    description: Qualcomm Technologies, Inc
  "^qemu,.*":
    description: QEMU, a generic and open source machine emulator and virtualizer
  "^qi,.*":
    description: Qi Hardware
  "^qihua,.*":
    description: Chengdu Kaixuan Information Technology Co., Ltd.
  "^qiaodian,.*":
    description: QiaoDian XianShi Corporation
  "^qnap,.*":
    description: QNAP Systems, Inc.
  "^radxa,.*":
    description: Radxa
  "^raidsonic,.*":
    description: RaidSonic Technology GmbH
  "^ralink,.*":
    description: Mediatek/Ralink Technology Corp.
  "^ramtron,.*":
    description: Ramtron International
  "^raspberrypi,.*":
    description: Raspberry Pi Foundation
  "^raydium,.*":
    description: Raydium Semiconductor Corp.
  "^rda,.*":
    description: Unisoc Communications, Inc.
  "^realtek,.*":
    description: Realtek Semiconductor Corp.
  "^renesas,.*":
    description: Renesas Electronics Corporation
  "^rex,.*":
    description: iMX6 Rex Project
  "^rervision,.*":
    description: Shenzhen Rervision Technology Co., Ltd.
  "^revotics,.*":
    description: Revolution Robotics, Inc. (Revotics)
  "^richtek,.*":
    description: Richtek Technology Corporation
  "^ricoh,.*":
    description: Ricoh Co. Ltd.
  "^rikomagic,.*":
    description: Rikomagic Tech Corp. Ltd
  "^riscv,.*":
    description: RISC-V Foundation
  "^riot,.*":
    description: Embest RIoT
  "^rockchip,.*":
    description: Fuzhou Rockchip Electronics Co., Ltd
  "^rocktech,.*":
    description: ROCKTECH DISPLAYS LIMITED
  "^rohm,.*":
    description: ROHM Semiconductor Co., Ltd
  "^ronbo,.*":
    description: Ronbo Electronics
  "^roofull,.*":
    description: Shenzhen Roofull Technology Co, Ltd
  "^roseapplepi,.*":
    description: RoseapplePi.org
  "^samsung,.*":
    description: Samsung Semiconductor
  "^samtec,.*":
    description: Samtec/Softing company
  "^sancloud,.*":
    description: Sancloud Ltd
  "^sandisk,.*":
    description: Sandisk Corporation
  "^satoz,.*":
    description: Satoz International Co., Ltd
  "^sbs,.*":
    description: Smart Battery System
  "^schindler,.*":
    description: Schindler
  "^seagate,.*":
    description: Seagate Technology PLC
  "^seeed,.*":
    description: Seeed Technology Co., Ltd
  "^seirobotics,.*":
    description: Shenzhen SEI Robotics Co., Ltd
  "^semtech,.*":
    description: Semtech Corporation
  "^sensirion,.*":
    description: Sensirion AG
  "^sensortek,.*":
    description: Sensortek Technology Corporation
  "^sff,.*":
    description: Small Form Factor Committee
  "^sgd,.*":
    description: Solomon Goldentek Display Corporation
  "^sgmicro,.*":
    description: SG Micro Corp
  "^sgx,.*":
    description: SGX Sensortech
  "^sharp,.*":
    description: Sharp Corporation
  "^shimafuji,.*":
    description: Shimafuji Electric, Inc.
  "^shiratech,.*":
    description: Shiratech Solutions
  "^si-en,.*":
    description: Si-En Technology Ltd.
  "^si-linux,.*":
    description: Silicon Linux Corporation
  "^sifive,.*":
    description: SiFive, Inc.
  "^sigma,.*":
    description: Sigma Designs, Inc.
  "^sii,.*":
    description: Seiko Instruments, Inc.
  "^sil,.*":
    description: Silicon Image
  "^silabs,.*":
    description: Silicon Laboratories
  "^silead,.*":
    description: Silead Inc.
  "^silergy,.*":
    description: Silergy Corp.
  "^silex-insight,.*":
    description: Silex Insight
  "^siliconmitus,.*":
    description: Silicon Mitus, Inc.
  "^simtek,.*":
    description: Cypress Semiconductor Corporation (Simtek Corporation)
  "^sinlinx,.*":
    description: Sinlinx Electronics Technology Co., LTD
  "^sinovoip,.*":
    description: SinoVoip Co., Ltd
  "^sipeed,.*":
    description: Shenzhen Sipeed Technology Co., Ltd.
  "^sirf,.*":
    description: SiRF Technology, Inc.
  "^sis,.*":
    description: Silicon Integrated Systems Corp.
  "^sitronix,.*":
    description: Sitronix Technology Corporation
  "^skyworks,.*":
    description: Skyworks Solutions, Inc.
  "^smartlabs,.*":
    description: SmartLabs LLC
  "^smsc,.*":
    description: Standard Microsystems Corporation
  "^snps,.*":
    description: Synopsys, Inc.
  "^sochip,.*":
    description: Shenzhen SoChip Technology Co., Ltd.
  "^socionext,.*":
    description: Socionext Inc.
  "^solidrun,.*":
    description: SolidRun
  "^solomon,.*":
    description: Solomon Systech Limited
  "^sony,.*":
    description: Sony Corporation
  "^spansion,.*":
    description: Spansion Inc.
  "^sprd,.*":
    description: Spreadtrum Communications Inc.
  "^sst,.*":
    description: Silicon Storage Technology, Inc.
  "^sstar,.*":
    description: Xiamen Xingchen(SigmaStar) Technology Co., Ltd.
      (formerly part of MStar Semiconductor, Inc.)
  "^st,.*":
    description: STMicroelectronics
  "^starry,.*":
    description: Starry Electronic Technology (ShenZhen) Co., LTD
  "^startek,.*":
    description: Startek
  "^ste,.*":
    description: ST-Ericsson
    deprecated: true
  "^stericsson,.*":
    description: ST-Ericsson
  "^st-ericsson,.*":
    description: ST-Ericsson
    deprecated: true
  "^summit,.*":
    description: Summit microelectronics
  "^sunchip,.*":
    description: Shenzhen Sunchip Technology Co., Ltd
  "^SUNW,.*":
    description: Sun Microsystems, Inc
  "^silvaco,.*":
    description: Silvaco, Inc.
  "^swir,.*":
    description: Sierra Wireless
  "^syna,.*":
    description: Synaptics Inc.
  "^synology,.*":
    description: Synology, Inc.
  "^tbs,.*":
    description: TBS Technologies
  "^tbs-biometrics,.*":
    description: Touchless Biometric Systems AG
  "^tcg,.*":
    description: Trusted Computing Group
  "^tcl,.*":
    description: Toby Churchill Ltd.
  "^tdo,.*":
    description: Shangai Top Display Optoelectronics Co., Ltd
  "^technexion,.*":
    description: TechNexion
  "^technologic,.*":
    description: Technologic Systems
  "^tempo,.*":
    description: Tempo Semiconductor
  "^techstar,.*":
    description: Shenzhen Techstar Electronics Co., Ltd.
  "^terasic,.*":
    description: Terasic Inc.
  "^tfc,.*":
    description: Three Five Corp
  "^thine,.*":
    description: THine Electronics, Inc.
  "^thingyjp,.*":
    description: thingy.jp
  "^ti,.*":
    description: Texas Instruments
  "^tianma,.*":
    description: Tianma Micro-electronics Co., Ltd.
  "^tlm,.*":
    description: Trusted Logic Mobility
  "^tmt,.*":
    description: Tecon Microprocessor Technologies, LLC.
  "^topeet,.*":
    description: Topeet
  "^toppoly,.*":
    description: TPO (deprecated, use tpo)
    deprecated: true
  "^topwise,.*":
    description: Topwise Communication Co., Ltd.
  "^toradex,.*":
    description: Toradex AG
  "^toshiba,.*":
    description: Toshiba Corporation
  "^toumaz,.*":
    description: Toumaz
  "^tpk,.*":
    description: TPK U.S.A. LLC
  "^tplink,.*":
    description: TP-LINK Technologies Co., Ltd.
  "^tpo,.*":
    description: TPO
  "^tq,.*":
    description: TQ-Systems GmbH
  "^tronfy,.*":
    description: Tronfy
  "^tronsmart,.*":
    description: Tronsmart
  "^truly,.*":
    description: Truly Semiconductors Limited
  "^visionox,.*":
    description: Visionox
  "^tsd,.*":
    description: Theobroma Systems Design und Consulting GmbH
  "^tyan,.*":
    description: Tyan Computer Corporation
  "^u-blox,.*":
    description: u-blox
  "^u-boot,.*":
    description: U-Boot bootloader
  "^ucrobotics,.*":
    description: uCRobotics
  "^ubnt,.*":
    description: Ubiquiti Networks
  "^udoo,.*":
    description: Udoo
  "^ugoos,.*":
    description: Ugoos Industrial Co., Ltd.
  "^uniwest,.*":
    description: United Western Technologies Corp (UniWest)
  "^upisemi,.*":
    description: uPI Semiconductor Corp.
  "^urt,.*":
    description: United Radiant Technology Corporation
  "^usi,.*":
    description: Universal Scientific Industrial Co., Ltd.
  "^utoo,.*":
    description: Aigo Digital Technology Co., Ltd.
  "^v3,.*":
    description: V3 Semiconductor
  "^vaisala,.*":
    description: Vaisala
  "^vamrs,.*":
    description: Vamrs Ltd.
  "^variscite,.*":
    description: Variscite Ltd.
  "^vdl,.*":
    description: Van der Laan b.v.
  "^via,.*":
    description: VIA Technologies, Inc.
  "^videostrong,.*":
    description: Videostrong Technology Co., Ltd.
  "^virtio,.*":
    description: Virtual I/O Device Specification, developed by the OASIS consortium
  "^virtual,.*":
    description: Used for virtual device without specific vendor.
  "^vishay,.*":
    description: Vishay Intertechnology, Inc
  "^vitesse,.*":
    description: Vitesse Semiconductor Corporation
  "^vivante,.*":
    description: Vivante Corporation
  "^vocore,.*":
    description: VoCore Studio
  "^voipac,.*":
    description: Voipac Technologies s.r.o.
  "^vot,.*":
    description: Vision Optical Technology Co., Ltd.
  "^vxt,.*":
    description: VXT Ltd
  "^wand,.*":
    description: Wandbord (Technexion)
  "^waveshare,.*":
    description: Waveshare Electronics
  "^wd,.*":
    description: Western Digital Corp.
  "^we,.*":
    description: Würth Elektronik GmbH.
  "^wetek,.*":
    description: WeTek Electronics, limited.
  "^wexler,.*":
    description: Wexler
  "^whwave,.*":
    description: Shenzhen whwave Electronics, Inc.
  "^wi2wi,.*":
    description: Wi2Wi, Inc.
  "^winbond,.*":
    description: Winbond Electronics corp.
  "^winstar,.*":
    description: Winstar Display Corp.
  "^wits,.*":
    description: Shenzhen Merrii Technology Co., Ltd. (WITS)
  "^wlf,.*":
    description: Wolfson Microelectronics
  "^wm,.*":
    description: Wondermedia Technologies, Inc.
  "^wobo,.*":
    description: Wobo
  "^x-powers,.*":
    description: X-Powers
  "^xes,.*":
    description: Extreme Engineering Solutions (X-ES)
  "^xiaomi,.*":
    description: Xiaomi Technology Co., Ltd.
  "^xillybus,.*":
    description: Xillybus Ltd.
  "^xingbangda,.*":
    description: Shenzhen Xingbangda Display Technology Co., Ltd
  "^xinpeng,.*":
    description: Shenzhen Xinpeng Technology Co., Ltd
  "^xiphera,.*":
    description: Xiphera Ltd.
  "^xlnx,.*":
    description: Xilinx
  "^xnano,.*":
    description: Xnano
  "^xunlong,.*":
    description: Shenzhen Xunlong Software CO.,Limited
  "^xylon,.*":
    description: Xylon
  "^yamaha,.*":
    description: Yamaha Corporation
  "^yes-optoelectronics,.*":
    description: Yes Optoelectronics Co.,Ltd.
  "^ylm,.*":
    description: Shenzhen Yangliming Electronic Technology Co., Ltd.
  "^yna,.*":
    description: YSH & ATIL
  "^yones-toptech,.*":
    description: Yones Toptech Co., Ltd.
  "^ys,.*":
    description: Shenzhen Yashi Changhua Intelligent Technology Co., Ltd.
  "^ysoft,.*":
    description: Y Soft Corporation a.s.
  "^zealz,.*":
    description: Zealz
  "^zarlink,.*":
    description: Zarlink Semiconductor
  "^zeitec,.*":
    description: ZEITEC Semiconductor Co., LTD.
  "^zidoo,.*":
    description: Shenzhen Zidoo Technology Co., Ltd.
  "^zii,.*":
    description: Zodiac Inflight Innovations
  "^zinitix,.*":
    description: Zinitix Co., Ltd
  "^zkmagic,.*":
    description: Shenzhen Zkmagic Technology Co., Ltd.
  "^zte,.*":
    description: ZTE Corp.
  "^zyxel,.*":
    description: ZyXEL Communications Corp.

  # Normal property name match without a comma
  # These should catch all node/property names without a prefix
  "^[a-zA-Z0-9#_][a-zA-Z0-9+\\-._@]{0,63}$": true
  "^[a-zA-Z0-9+\\-._]*@[0-9a-zA-Z,]*$": true
  "^#.*": true

additionalProperties: false

...<|MERGE_RESOLUTION|>--- conflicted
+++ resolved
@@ -189,11 +189,8 @@
     description: CALAO Systems SAS
   "^calxeda,.*":
     description: Calxeda
-<<<<<<< HEAD
-=======
   "^canaan,.*":
     description: Canaan, Inc.
->>>>>>> f642729d
   "^caninos,.*":
     description: Caninos Loucos Program
   "^capella,.*":
@@ -690,11 +687,8 @@
     description: MEMSIC Inc.
   "^menlo,.*":
     description: Menlo Systems GmbH
-<<<<<<< HEAD
-=======
   "^mentor,.*":
     description: Mentor Graphics
->>>>>>> f642729d
   "^meraki,.*":
     description: Cisco Meraki, LLC
   "^merrii,.*":
