--- conflicted
+++ resolved
@@ -686,11 +686,7 @@
 	.disable_clock_gate = true,
 	.disable_pplib_clock_request = true,
 	.disable_pplib_wm_range = true,
-<<<<<<< HEAD
-	.pipe_split_policy = MPC_SPLIT_DYNAMIC,
-=======
 	.pipe_split_policy = MPC_SPLIT_AVOID,
->>>>>>> b15e3bc7
 	.force_single_disp_pipe_split = false,
 	.disable_dcc = DCC_ENABLE,
 	.vsr_support = true,
