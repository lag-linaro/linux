/* SPDX-License-Identifier: GPL-2.0 */
#ifndef _X_TABLES_H
#define _X_TABLES_H


#include <linux/netdevice.h>
#include <linux/static_key.h>
#include <linux/netfilter.h>
#include <uapi/linux/netfilter/x_tables.h>

/* Test a struct->invflags and a boolean for inequality */
#define NF_INVF(ptr, flag, boolean)					\
	((boolean) ^ !!((ptr)->invflags & (flag)))

/**
 * struct xt_action_param - parameters for matches/targets
 *
 * @match:	the match extension
 * @target:	the target extension
 * @matchinfo:	per-match data
 * @targetinfo:	per-target data
 * @state:	pointer to hook state this packet came from
 * @fragoff:	packet is a fragment, this is the data offset
 * @thoff:	position of transport header relative to skb->data
 *
 * Fields written to by extensions:
 *
 * @hotdrop:	drop packet if we had inspection problems
 */
struct xt_action_param {
	union {
		const struct xt_match *match;
		const struct xt_target *target;
	};
	union {
		const void *matchinfo, *targinfo;
	};
	const struct nf_hook_state *state;
	int fragoff;
	unsigned int thoff;
	bool hotdrop;
};

static inline struct net *xt_net(const struct xt_action_param *par)
{
	return par->state->net;
}

static inline struct net_device *xt_in(const struct xt_action_param *par)
{
	return par->state->in;
}

static inline const char *xt_inname(const struct xt_action_param *par)
{
	return par->state->in->name;
}

static inline struct net_device *xt_out(const struct xt_action_param *par)
{
	return par->state->out;
}

static inline const char *xt_outname(const struct xt_action_param *par)
{
	return par->state->out->name;
}

static inline unsigned int xt_hooknum(const struct xt_action_param *par)
{
	return par->state->hook;
}

static inline u_int8_t xt_family(const struct xt_action_param *par)
{
	return par->state->pf;
}

/**
 * struct xt_mtchk_param - parameters for match extensions'
 * checkentry functions
 *
 * @net:	network namespace through which the check was invoked
 * @table:	table the rule is tried to be inserted into
 * @entryinfo:	the family-specific rule data
 * 		(struct ipt_ip, ip6t_ip, arpt_arp or (note) ebt_entry)
 * @match:	struct xt_match through which this function was invoked
 * @matchinfo:	per-match data
 * @hook_mask:	via which hooks the new rule is reachable
 * Other fields as above.
 */
struct xt_mtchk_param {
	struct net *net;
	const char *table;
	const void *entryinfo;
	const struct xt_match *match;
	void *matchinfo;
	unsigned int hook_mask;
	u_int8_t family;
	bool nft_compat;
};

/**
 * struct xt_mdtor_param - match destructor parameters
 * Fields as above.
 */
struct xt_mtdtor_param {
	struct net *net;
	const struct xt_match *match;
	void *matchinfo;
	u_int8_t family;
};

/**
 * struct xt_tgchk_param - parameters for target extensions'
 * checkentry functions
 *
 * @entryinfo:	the family-specific rule data
 * 		(struct ipt_entry, ip6t_entry, arpt_entry, ebt_entry)
 *
 * Other fields see above.
 */
struct xt_tgchk_param {
	struct net *net;
	const char *table;
	const void *entryinfo;
	const struct xt_target *target;
	void *targinfo;
	unsigned int hook_mask;
	u_int8_t family;
	bool nft_compat;
};

/* Target destructor parameters */
struct xt_tgdtor_param {
	struct net *net;
	const struct xt_target *target;
	void *targinfo;
	u_int8_t family;
};

struct xt_match {
	struct list_head list;

	const char name[XT_EXTENSION_MAXNAMELEN];
	u_int8_t revision;

	/* Return true or false: return FALSE and set *hotdrop = 1 to
           force immediate packet drop. */
	/* Arguments changed since 2.6.9, as this must now handle
	   non-linear skb, using skb_header_pointer and
	   skb_ip_make_writable. */
	bool (*match)(const struct sk_buff *skb,
		      struct xt_action_param *);

	/* Called when user tries to insert an entry of this type. */
	int (*checkentry)(const struct xt_mtchk_param *);

	/* Called when entry of this type deleted. */
	void (*destroy)(const struct xt_mtdtor_param *);
#ifdef CONFIG_NETFILTER_XTABLES_COMPAT
	/* Called when userspace align differs from kernel space one */
	void (*compat_from_user)(void *dst, const void *src);
	int (*compat_to_user)(void __user *dst, const void *src);
#endif
	/* Set this to THIS_MODULE if you are a module, otherwise NULL */
	struct module *me;

	const char *table;
	unsigned int matchsize;
	unsigned int usersize;
#ifdef CONFIG_NETFILTER_XTABLES_COMPAT
	unsigned int compatsize;
#endif
	unsigned int hooks;
	unsigned short proto;

	unsigned short family;
};

/* Registration hooks for targets. */
struct xt_target {
	struct list_head list;

	const char name[XT_EXTENSION_MAXNAMELEN];
	u_int8_t revision;

	/* Returns verdict. Argument order changed since 2.6.9, as this
	   must now handle non-linear skbs, using skb_copy_bits and
	   skb_ip_make_writable. */
	unsigned int (*target)(struct sk_buff *skb,
			       const struct xt_action_param *);

	/* Called when user tries to insert an entry of this type:
           hook_mask is a bitmask of hooks from which it can be
           called. */
	/* Should return 0 on success or an error code otherwise (-Exxxx). */
	int (*checkentry)(const struct xt_tgchk_param *);

	/* Called when entry of this type deleted. */
	void (*destroy)(const struct xt_tgdtor_param *);
#ifdef CONFIG_NETFILTER_XTABLES_COMPAT
	/* Called when userspace align differs from kernel space one */
	void (*compat_from_user)(void *dst, const void *src);
	int (*compat_to_user)(void __user *dst, const void *src);
#endif
	/* Set this to THIS_MODULE if you are a module, otherwise NULL */
	struct module *me;

	const char *table;
	unsigned int targetsize;
	unsigned int usersize;
#ifdef CONFIG_NETFILTER_XTABLES_COMPAT
	unsigned int compatsize;
#endif
	unsigned int hooks;
	unsigned short proto;

	unsigned short family;
};

/* Furniture shopping... */
struct xt_table {
	struct list_head list;

	/* What hooks you will enter on */
	unsigned int valid_hooks;

	/* Man behind the curtain... */
	struct xt_table_info *private;
<<<<<<< HEAD
=======

	/* hook ops that register the table with the netfilter core */
	struct nf_hook_ops *ops;
>>>>>>> 11e4b63a

	/* Set this to THIS_MODULE if you are a module, otherwise NULL */
	struct module *me;

	u_int8_t af;		/* address/protocol family */
	int priority;		/* hook order */

	/* called when table is needed in the given netns */
	int (*table_init)(struct net *net);

	/* A unique name... */
	const char name[XT_TABLE_MAXNAMELEN];
};

#include <linux/netfilter_ipv4.h>

/* The table itself */
struct xt_table_info {
	/* Size per table */
	unsigned int size;
	/* Number of entries: FIXME. --RR */
	unsigned int number;
	/* Initial number of entries. Needed for module usage count */
	unsigned int initial_entries;

	/* Entry points and underflows */
	unsigned int hook_entry[NF_INET_NUMHOOKS];
	unsigned int underflow[NF_INET_NUMHOOKS];

	/*
	 * Number of user chains. Since tables cannot have loops, at most
	 * @stacksize jumps (number of user chains) can possibly be made.
	 */
	unsigned int stacksize;
	void ***jumpstack;

	unsigned char entries[] __aligned(8);
};

int xt_register_target(struct xt_target *target);
void xt_unregister_target(struct xt_target *target);
int xt_register_targets(struct xt_target *target, unsigned int n);
void xt_unregister_targets(struct xt_target *target, unsigned int n);

int xt_register_match(struct xt_match *target);
void xt_unregister_match(struct xt_match *target);
int xt_register_matches(struct xt_match *match, unsigned int n);
void xt_unregister_matches(struct xt_match *match, unsigned int n);

int xt_check_entry_offsets(const void *base, const char *elems,
			   unsigned int target_offset,
			   unsigned int next_offset);

int xt_check_table_hooks(const struct xt_table_info *info, unsigned int valid_hooks);

unsigned int *xt_alloc_entry_offsets(unsigned int size);
bool xt_find_jump_offset(const unsigned int *offsets,
			 unsigned int target, unsigned int size);

int xt_check_proc_name(const char *name, unsigned int size);

int xt_check_match(struct xt_mtchk_param *, unsigned int size, u16 proto,
		   bool inv_proto);
int xt_check_target(struct xt_tgchk_param *, unsigned int size, u16 proto,
		    bool inv_proto);

int xt_match_to_user(const struct xt_entry_match *m,
		     struct xt_entry_match __user *u);
int xt_target_to_user(const struct xt_entry_target *t,
		      struct xt_entry_target __user *u);
int xt_data_to_user(void __user *dst, const void *src,
		    int usersize, int size, int aligned_size);

void *xt_copy_counters(sockptr_t arg, unsigned int len,
		       struct xt_counters_info *info);
struct xt_counters *xt_counters_alloc(unsigned int counters);

struct xt_table *xt_register_table(struct net *net,
				   const struct xt_table *table,
				   struct xt_table_info *bootstrap,
				   struct xt_table_info *newinfo);
void *xt_unregister_table(struct xt_table *table);

struct xt_table_info *xt_replace_table(struct xt_table *table,
				       unsigned int num_counters,
				       struct xt_table_info *newinfo,
				       int *error);

struct xt_match *xt_find_match(u8 af, const char *name, u8 revision);
struct xt_match *xt_request_find_match(u8 af, const char *name, u8 revision);
struct xt_target *xt_request_find_target(u8 af, const char *name, u8 revision);
int xt_find_revision(u8 af, const char *name, u8 revision, int target,
		     int *err);

struct xt_table *xt_find_table(struct net *net, u8 af, const char *name);
struct xt_table *xt_find_table_lock(struct net *net, u_int8_t af,
				    const char *name);
struct xt_table *xt_request_find_table_lock(struct net *net, u_int8_t af,
					    const char *name);
void xt_table_unlock(struct xt_table *t);

int xt_proto_init(struct net *net, u_int8_t af);
void xt_proto_fini(struct net *net, u_int8_t af);

struct xt_table_info *xt_alloc_table_info(unsigned int size);
void xt_free_table_info(struct xt_table_info *info);

/**
 * xt_recseq - recursive seqcount for netfilter use
 *
 * Packet processing changes the seqcount only if no recursion happened
 * get_counters() can use read_seqcount_begin()/read_seqcount_retry(),
 * because we use the normal seqcount convention :
 * Low order bit set to 1 if a writer is active.
 */
DECLARE_PER_CPU(seqcount_t, xt_recseq);

/* xt_tee_enabled - true if x_tables needs to handle reentrancy
 *
 * Enabled if current ip(6)tables ruleset has at least one -j TEE rule.
 */
extern struct static_key xt_tee_enabled;

/**
 * xt_write_recseq_begin - start of a write section
 *
 * Begin packet processing : all readers must wait the end
 * 1) Must be called with preemption disabled
 * 2) softirqs must be disabled too (or we should use this_cpu_add())
 * Returns :
 *  1 if no recursion on this cpu
 *  0 if recursion detected
 */
static inline unsigned int xt_write_recseq_begin(void)
{
	unsigned int addend;

	/*
	 * Low order bit of sequence is set if we already
	 * called xt_write_recseq_begin().
	 */
	addend = (__this_cpu_read(xt_recseq.sequence) + 1) & 1;

	/*
	 * This is kind of a write_seqcount_begin(), but addend is 0 or 1
	 * We dont check addend value to avoid a test and conditional jump,
	 * since addend is most likely 1
	 */
	__this_cpu_add(xt_recseq.sequence, addend);
	smp_mb();

	return addend;
}

/**
 * xt_write_recseq_end - end of a write section
 * @addend: return value from previous xt_write_recseq_begin()
 *
 * End packet processing : all readers can proceed
 * 1) Must be called with preemption disabled
 * 2) softirqs must be disabled too (or we should use this_cpu_add())
 */
static inline void xt_write_recseq_end(unsigned int addend)
{
	/* this is kind of a write_seqcount_end(), but addend is 0 or 1 */
	smp_wmb();
	__this_cpu_add(xt_recseq.sequence, addend);
}

/*
 * This helper is performance critical and must be inlined
 */
static inline unsigned long ifname_compare_aligned(const char *_a,
						   const char *_b,
						   const char *_mask)
{
	const unsigned long *a = (const unsigned long *)_a;
	const unsigned long *b = (const unsigned long *)_b;
	const unsigned long *mask = (const unsigned long *)_mask;
	unsigned long ret;

	ret = (a[0] ^ b[0]) & mask[0];
	if (IFNAMSIZ > sizeof(unsigned long))
		ret |= (a[1] ^ b[1]) & mask[1];
	if (IFNAMSIZ > 2 * sizeof(unsigned long))
		ret |= (a[2] ^ b[2]) & mask[2];
	if (IFNAMSIZ > 3 * sizeof(unsigned long))
		ret |= (a[3] ^ b[3]) & mask[3];
	BUILD_BUG_ON(IFNAMSIZ > 4 * sizeof(unsigned long));
	return ret;
}

struct xt_percpu_counter_alloc_state {
	unsigned int off;
	const char __percpu *mem;
};

bool xt_percpu_counter_alloc(struct xt_percpu_counter_alloc_state *state,
			     struct xt_counters *counter);
void xt_percpu_counter_free(struct xt_counters *cnt);

static inline struct xt_counters *
xt_get_this_cpu_counter(struct xt_counters *cnt)
{
	if (nr_cpu_ids > 1)
		return this_cpu_ptr((void __percpu *) (unsigned long) cnt->pcnt);

	return cnt;
}

static inline struct xt_counters *
xt_get_per_cpu_counter(struct xt_counters *cnt, unsigned int cpu)
{
	if (nr_cpu_ids > 1)
		return per_cpu_ptr((void __percpu *) (unsigned long) cnt->pcnt, cpu);

	return cnt;
}

struct nf_hook_ops *xt_hook_ops_alloc(const struct xt_table *, nf_hookfn *);

<<<<<<< HEAD
#ifdef CONFIG_COMPAT
=======
#ifdef CONFIG_NETFILTER_XTABLES_COMPAT
>>>>>>> 11e4b63a
#include <net/compat.h>

struct compat_xt_entry_match {
	union {
		struct {
			u_int16_t match_size;
			char name[XT_FUNCTION_MAXNAMELEN - 1];
			u_int8_t revision;
		} user;
		struct {
			u_int16_t match_size;
			compat_uptr_t match;
		} kernel;
		u_int16_t match_size;
	} u;
	unsigned char data[];
};

struct compat_xt_entry_target {
	union {
		struct {
			u_int16_t target_size;
			char name[XT_FUNCTION_MAXNAMELEN - 1];
			u_int8_t revision;
		} user;
		struct {
			u_int16_t target_size;
			compat_uptr_t target;
		} kernel;
		u_int16_t target_size;
	} u;
	unsigned char data[];
};

/* FIXME: this works only on 32 bit tasks
 * need to change whole approach in order to calculate align as function of
 * current task alignment */

struct compat_xt_counters {
	compat_u64 pcnt, bcnt;			/* Packet and byte counters */
};

struct compat_xt_counters_info {
	char name[XT_TABLE_MAXNAMELEN];
	compat_uint_t num_counters;
	struct compat_xt_counters counters[];
};

struct _compat_xt_align {
	__u8 u8;
	__u16 u16;
	__u32 u32;
	compat_u64 u64;
};

#define COMPAT_XT_ALIGN(s) __ALIGN_KERNEL((s), __alignof__(struct _compat_xt_align))

void xt_compat_lock(u_int8_t af);
void xt_compat_unlock(u_int8_t af);

int xt_compat_add_offset(u_int8_t af, unsigned int offset, int delta);
void xt_compat_flush_offsets(u_int8_t af);
int xt_compat_init_offsets(u8 af, unsigned int number);
int xt_compat_calc_jump(u_int8_t af, unsigned int offset);

int xt_compat_match_offset(const struct xt_match *match);
void xt_compat_match_from_user(struct xt_entry_match *m, void **dstptr,
			      unsigned int *size);
int xt_compat_match_to_user(const struct xt_entry_match *m,
			    void __user **dstptr, unsigned int *size);

int xt_compat_target_offset(const struct xt_target *target);
void xt_compat_target_from_user(struct xt_entry_target *t, void **dstptr,
				unsigned int *size);
int xt_compat_target_to_user(const struct xt_entry_target *t,
			     void __user **dstptr, unsigned int *size);
int xt_compat_check_entry_offsets(const void *base, const char *elems,
				  unsigned int target_offset,
				  unsigned int next_offset);

#endif /* CONFIG_NETFILTER_XTABLES_COMPAT */
#endif /* _X_TABLES_H */<|MERGE_RESOLUTION|>--- conflicted
+++ resolved
@@ -228,12 +228,9 @@
 
 	/* Man behind the curtain... */
 	struct xt_table_info *private;
-<<<<<<< HEAD
-=======
 
 	/* hook ops that register the table with the netfilter core */
 	struct nf_hook_ops *ops;
->>>>>>> 11e4b63a
 
 	/* Set this to THIS_MODULE if you are a module, otherwise NULL */
 	struct module *me;
@@ -455,11 +452,7 @@
 
 struct nf_hook_ops *xt_hook_ops_alloc(const struct xt_table *, nf_hookfn *);
 
-<<<<<<< HEAD
-#ifdef CONFIG_COMPAT
-=======
 #ifdef CONFIG_NETFILTER_XTABLES_COMPAT
->>>>>>> 11e4b63a
 #include <net/compat.h>
 
 struct compat_xt_entry_match {
