// SPDX-License-Identifier: GPL-2.0 OR Linux-OpenIB
/*
 * Copyright (c) 2005 Voltaire Inc.  All rights reserved.
 * Copyright (c) 2002-2005, Network Appliance, Inc. All rights reserved.
 * Copyright (c) 1999-2019, Mellanox Technologies, Inc. All rights reserved.
 * Copyright (c) 2005-2006 Intel Corporation.  All rights reserved.
 */

#include <linux/completion.h>
#include <linux/in.h>
#include <linux/in6.h>
#include <linux/mutex.h>
#include <linux/random.h>
#include <linux/igmp.h>
#include <linux/xarray.h>
#include <linux/inetdevice.h>
#include <linux/slab.h>
#include <linux/module.h>
#include <net/route.h>

#include <net/net_namespace.h>
#include <net/netns/generic.h>
#include <net/tcp.h>
#include <net/ipv6.h>
#include <net/ip_fib.h>
#include <net/ip6_route.h>

#include <rdma/rdma_cm.h>
#include <rdma/rdma_cm_ib.h>
#include <rdma/rdma_netlink.h>
#include <rdma/ib.h>
#include <rdma/ib_cache.h>
#include <rdma/ib_cm.h>
#include <rdma/ib_sa.h>
#include <rdma/iw_cm.h>

#include "core_priv.h"
#include "cma_priv.h"
#include "cma_trace.h"

MODULE_AUTHOR("Sean Hefty");
MODULE_DESCRIPTION("Generic RDMA CM Agent");
MODULE_LICENSE("Dual BSD/GPL");

#define CMA_CM_RESPONSE_TIMEOUT 20
#define CMA_QUERY_CLASSPORT_INFO_TIMEOUT 3000
#define CMA_MAX_CM_RETRIES 15
#define CMA_CM_MRA_SETTING (IB_CM_MRA_FLAG_DELAY | 24)
#define CMA_IBOE_PACKET_LIFETIME 18
#define CMA_PREFERRED_ROCE_GID_TYPE IB_GID_TYPE_ROCE_UDP_ENCAP

static const char * const cma_events[] = {
	[RDMA_CM_EVENT_ADDR_RESOLVED]	 = "address resolved",
	[RDMA_CM_EVENT_ADDR_ERROR]	 = "address error",
	[RDMA_CM_EVENT_ROUTE_RESOLVED]	 = "route resolved ",
	[RDMA_CM_EVENT_ROUTE_ERROR]	 = "route error",
	[RDMA_CM_EVENT_CONNECT_REQUEST]	 = "connect request",
	[RDMA_CM_EVENT_CONNECT_RESPONSE] = "connect response",
	[RDMA_CM_EVENT_CONNECT_ERROR]	 = "connect error",
	[RDMA_CM_EVENT_UNREACHABLE]	 = "unreachable",
	[RDMA_CM_EVENT_REJECTED]	 = "rejected",
	[RDMA_CM_EVENT_ESTABLISHED]	 = "established",
	[RDMA_CM_EVENT_DISCONNECTED]	 = "disconnected",
	[RDMA_CM_EVENT_DEVICE_REMOVAL]	 = "device removal",
	[RDMA_CM_EVENT_MULTICAST_JOIN]	 = "multicast join",
	[RDMA_CM_EVENT_MULTICAST_ERROR]	 = "multicast error",
	[RDMA_CM_EVENT_ADDR_CHANGE]	 = "address change",
	[RDMA_CM_EVENT_TIMEWAIT_EXIT]	 = "timewait exit",
};

static void cma_set_mgid(struct rdma_id_private *id_priv, struct sockaddr *addr,
			 union ib_gid *mgid);

const char *__attribute_const__ rdma_event_msg(enum rdma_cm_event_type event)
{
	size_t index = event;

	return (index < ARRAY_SIZE(cma_events) && cma_events[index]) ?
			cma_events[index] : "unrecognized event";
}
EXPORT_SYMBOL(rdma_event_msg);

const char *__attribute_const__ rdma_reject_msg(struct rdma_cm_id *id,
						int reason)
{
	if (rdma_ib_or_roce(id->device, id->port_num))
		return ibcm_reject_msg(reason);

	if (rdma_protocol_iwarp(id->device, id->port_num))
		return iwcm_reject_msg(reason);

	WARN_ON_ONCE(1);
	return "unrecognized transport";
}
EXPORT_SYMBOL(rdma_reject_msg);

/**
 * rdma_is_consumer_reject - return true if the consumer rejected the connect
 *                           request.
 * @id: Communication identifier that received the REJECT event.
 * @reason: Value returned in the REJECT event status field.
 */
static bool rdma_is_consumer_reject(struct rdma_cm_id *id, int reason)
{
	if (rdma_ib_or_roce(id->device, id->port_num))
		return reason == IB_CM_REJ_CONSUMER_DEFINED;

	if (rdma_protocol_iwarp(id->device, id->port_num))
		return reason == -ECONNREFUSED;

	WARN_ON_ONCE(1);
	return false;
}

const void *rdma_consumer_reject_data(struct rdma_cm_id *id,
				      struct rdma_cm_event *ev, u8 *data_len)
{
	const void *p;

	if (rdma_is_consumer_reject(id, ev->status)) {
		*data_len = ev->param.conn.private_data_len;
		p = ev->param.conn.private_data;
	} else {
		*data_len = 0;
		p = NULL;
	}
	return p;
}
EXPORT_SYMBOL(rdma_consumer_reject_data);

/**
 * rdma_iw_cm_id() - return the iw_cm_id pointer for this cm_id.
 * @id: Communication Identifier
 */
struct iw_cm_id *rdma_iw_cm_id(struct rdma_cm_id *id)
{
	struct rdma_id_private *id_priv;

	id_priv = container_of(id, struct rdma_id_private, id);
	if (id->device->node_type == RDMA_NODE_RNIC)
		return id_priv->cm_id.iw;
	return NULL;
}
EXPORT_SYMBOL(rdma_iw_cm_id);

/**
 * rdma_res_to_id() - return the rdma_cm_id pointer for this restrack.
 * @res: rdma resource tracking entry pointer
 */
struct rdma_cm_id *rdma_res_to_id(struct rdma_restrack_entry *res)
{
	struct rdma_id_private *id_priv =
		container_of(res, struct rdma_id_private, res);

	return &id_priv->id;
}
EXPORT_SYMBOL(rdma_res_to_id);

static int cma_add_one(struct ib_device *device);
static void cma_remove_one(struct ib_device *device, void *client_data);

static struct ib_client cma_client = {
	.name   = "cma",
	.add    = cma_add_one,
	.remove = cma_remove_one
};

static struct ib_sa_client sa_client;
static LIST_HEAD(dev_list);
static LIST_HEAD(listen_any_list);
static DEFINE_MUTEX(lock);
static struct workqueue_struct *cma_wq;
static unsigned int cma_pernet_id;

struct cma_pernet {
	struct xarray tcp_ps;
	struct xarray udp_ps;
	struct xarray ipoib_ps;
	struct xarray ib_ps;
};

static struct cma_pernet *cma_pernet(struct net *net)
{
	return net_generic(net, cma_pernet_id);
}

static
struct xarray *cma_pernet_xa(struct net *net, enum rdma_ucm_port_space ps)
{
	struct cma_pernet *pernet = cma_pernet(net);

	switch (ps) {
	case RDMA_PS_TCP:
		return &pernet->tcp_ps;
	case RDMA_PS_UDP:
		return &pernet->udp_ps;
	case RDMA_PS_IPOIB:
		return &pernet->ipoib_ps;
	case RDMA_PS_IB:
		return &pernet->ib_ps;
	default:
		return NULL;
	}
}

struct cma_device {
	struct list_head	list;
	struct ib_device	*device;
	struct completion	comp;
	refcount_t refcount;
	struct list_head	id_list;
	enum ib_gid_type	*default_gid_type;
	u8			*default_roce_tos;
};

struct rdma_bind_list {
	enum rdma_ucm_port_space ps;
	struct hlist_head	owners;
	unsigned short		port;
};

struct class_port_info_context {
	struct ib_class_port_info	*class_port_info;
	struct ib_device		*device;
	struct completion		done;
	struct ib_sa_query		*sa_query;
	u8				port_num;
};

static int cma_ps_alloc(struct net *net, enum rdma_ucm_port_space ps,
			struct rdma_bind_list *bind_list, int snum)
{
	struct xarray *xa = cma_pernet_xa(net, ps);

	return xa_insert(xa, snum, bind_list, GFP_KERNEL);
}

static struct rdma_bind_list *cma_ps_find(struct net *net,
					  enum rdma_ucm_port_space ps, int snum)
{
	struct xarray *xa = cma_pernet_xa(net, ps);

	return xa_load(xa, snum);
}

static void cma_ps_remove(struct net *net, enum rdma_ucm_port_space ps,
			  int snum)
{
	struct xarray *xa = cma_pernet_xa(net, ps);

	xa_erase(xa, snum);
}

enum {
	CMA_OPTION_AFONLY,
};

void cma_dev_get(struct cma_device *cma_dev)
{
	refcount_inc(&cma_dev->refcount);
}

void cma_dev_put(struct cma_device *cma_dev)
{
	if (refcount_dec_and_test(&cma_dev->refcount))
		complete(&cma_dev->comp);
}

struct cma_device *cma_enum_devices_by_ibdev(cma_device_filter	filter,
					     void		*cookie)
{
	struct cma_device *cma_dev;
	struct cma_device *found_cma_dev = NULL;

	mutex_lock(&lock);

	list_for_each_entry(cma_dev, &dev_list, list)
		if (filter(cma_dev->device, cookie)) {
			found_cma_dev = cma_dev;
			break;
		}

	if (found_cma_dev)
		cma_dev_get(found_cma_dev);
	mutex_unlock(&lock);
	return found_cma_dev;
}

int cma_get_default_gid_type(struct cma_device *cma_dev,
			     unsigned int port)
{
	if (!rdma_is_port_valid(cma_dev->device, port))
		return -EINVAL;

	return cma_dev->default_gid_type[port - rdma_start_port(cma_dev->device)];
}

int cma_set_default_gid_type(struct cma_device *cma_dev,
			     unsigned int port,
			     enum ib_gid_type default_gid_type)
{
	unsigned long supported_gids;

	if (!rdma_is_port_valid(cma_dev->device, port))
		return -EINVAL;

	if (default_gid_type == IB_GID_TYPE_IB &&
	    rdma_protocol_roce_eth_encap(cma_dev->device, port))
		default_gid_type = IB_GID_TYPE_ROCE;

	supported_gids = roce_gid_type_mask_support(cma_dev->device, port);

	if (!(supported_gids & 1 << default_gid_type))
		return -EINVAL;

	cma_dev->default_gid_type[port - rdma_start_port(cma_dev->device)] =
		default_gid_type;

	return 0;
}

int cma_get_default_roce_tos(struct cma_device *cma_dev, unsigned int port)
{
	if (!rdma_is_port_valid(cma_dev->device, port))
		return -EINVAL;

	return cma_dev->default_roce_tos[port - rdma_start_port(cma_dev->device)];
}

int cma_set_default_roce_tos(struct cma_device *cma_dev, unsigned int port,
			     u8 default_roce_tos)
{
	if (!rdma_is_port_valid(cma_dev->device, port))
		return -EINVAL;

	cma_dev->default_roce_tos[port - rdma_start_port(cma_dev->device)] =
		 default_roce_tos;

	return 0;
}
struct ib_device *cma_get_ib_dev(struct cma_device *cma_dev)
{
	return cma_dev->device;
}

/*
 * Device removal can occur at anytime, so we need extra handling to
 * serialize notifying the user of device removal with other callbacks.
 * We do this by disabling removal notification while a callback is in process,
 * and reporting it after the callback completes.
 */

struct cma_multicast {
	struct rdma_id_private *id_priv;
<<<<<<< HEAD
	struct ib_sa_multicast *sa_mc;
=======
	union {
		struct ib_sa_multicast *sa_mc;
		struct {
			struct work_struct work;
			struct rdma_cm_event event;
		} iboe_join;
	};
>>>>>>> f642729d
	struct list_head	list;
	void			*context;
	struct sockaddr_storage	addr;
	u8			join_state;
};

struct cma_work {
	struct work_struct	work;
	struct rdma_id_private	*id;
	enum rdma_cm_state	old_state;
	enum rdma_cm_state	new_state;
	struct rdma_cm_event	event;
};

union cma_ip_addr {
	struct in6_addr ip6;
	struct {
		__be32 pad[3];
		__be32 addr;
	} ip4;
};

struct cma_hdr {
	u8 cma_version;
	u8 ip_version;	/* IP version: 7:4 */
	__be16 port;
	union cma_ip_addr src_addr;
	union cma_ip_addr dst_addr;
};

#define CMA_VERSION 0x00

struct cma_req_info {
	struct sockaddr_storage listen_addr_storage;
	struct sockaddr_storage src_addr_storage;
	struct ib_device *device;
	union ib_gid local_gid;
	__be64 service_id;
	int port;
	bool has_gid;
	u16 pkey;
};

static int cma_comp_exch(struct rdma_id_private *id_priv,
			 enum rdma_cm_state comp, enum rdma_cm_state exch)
{
	unsigned long flags;
	int ret;

	/*
	 * The FSM uses a funny double locking where state is protected by both
	 * the handler_mutex and the spinlock. State is not allowed to change
<<<<<<< HEAD
	 * away from a handler_mutex protected value without also holding
	 * handler_mutex.
	 */
	if (comp == RDMA_CM_CONNECT)
=======
	 * to/from a handler_mutex protected value without also holding
	 * handler_mutex.
	 */
	if (comp == RDMA_CM_CONNECT || exch == RDMA_CM_CONNECT)
>>>>>>> f642729d
		lockdep_assert_held(&id_priv->handler_mutex);

	spin_lock_irqsave(&id_priv->lock, flags);
	if ((ret = (id_priv->state == comp)))
		id_priv->state = exch;
	spin_unlock_irqrestore(&id_priv->lock, flags);
	return ret;
}

static inline u8 cma_get_ip_ver(const struct cma_hdr *hdr)
{
	return hdr->ip_version >> 4;
}

static inline void cma_set_ip_ver(struct cma_hdr *hdr, u8 ip_ver)
{
	hdr->ip_version = (ip_ver << 4) | (hdr->ip_version & 0xF);
}

static int cma_igmp_send(struct net_device *ndev, union ib_gid *mgid, bool join)
{
	struct in_device *in_dev = NULL;

	if (ndev) {
		rtnl_lock();
		in_dev = __in_dev_get_rtnl(ndev);
		if (in_dev) {
			if (join)
				ip_mc_inc_group(in_dev,
						*(__be32 *)(mgid->raw + 12));
			else
				ip_mc_dec_group(in_dev,
						*(__be32 *)(mgid->raw + 12));
		}
		rtnl_unlock();
	}
	return (in_dev) ? 0 : -ENODEV;
}

static void _cma_attach_to_dev(struct rdma_id_private *id_priv,
			       struct cma_device *cma_dev)
{
	cma_dev_get(cma_dev);
	id_priv->cma_dev = cma_dev;
	id_priv->id.device = cma_dev->device;
	id_priv->id.route.addr.dev_addr.transport =
		rdma_node_get_transport(cma_dev->device->node_type);
	list_add_tail(&id_priv->list, &cma_dev->id_list);
	rdma_restrack_add(&id_priv->res);

	trace_cm_id_attach(id_priv, cma_dev->device);
}

static void cma_attach_to_dev(struct rdma_id_private *id_priv,
			      struct cma_device *cma_dev)
{
	_cma_attach_to_dev(id_priv, cma_dev);
	id_priv->gid_type =
		cma_dev->default_gid_type[id_priv->id.port_num -
					  rdma_start_port(cma_dev->device)];
}

static void cma_release_dev(struct rdma_id_private *id_priv)
{
	mutex_lock(&lock);
	list_del(&id_priv->list);
	cma_dev_put(id_priv->cma_dev);
	id_priv->cma_dev = NULL;
	if (id_priv->id.route.addr.dev_addr.sgid_attr) {
		rdma_put_gid_attr(id_priv->id.route.addr.dev_addr.sgid_attr);
		id_priv->id.route.addr.dev_addr.sgid_attr = NULL;
	}
	mutex_unlock(&lock);
}

static inline struct sockaddr *cma_src_addr(struct rdma_id_private *id_priv)
{
	return (struct sockaddr *) &id_priv->id.route.addr.src_addr;
}

static inline struct sockaddr *cma_dst_addr(struct rdma_id_private *id_priv)
{
	return (struct sockaddr *) &id_priv->id.route.addr.dst_addr;
}

static inline unsigned short cma_family(struct rdma_id_private *id_priv)
{
	return id_priv->id.route.addr.src_addr.ss_family;
}

static int cma_set_qkey(struct rdma_id_private *id_priv, u32 qkey)
{
	struct ib_sa_mcmember_rec rec;
	int ret = 0;

	if (id_priv->qkey) {
		if (qkey && id_priv->qkey != qkey)
			return -EINVAL;
		return 0;
	}

	if (qkey) {
		id_priv->qkey = qkey;
		return 0;
	}

	switch (id_priv->id.ps) {
	case RDMA_PS_UDP:
	case RDMA_PS_IB:
		id_priv->qkey = RDMA_UDP_QKEY;
		break;
	case RDMA_PS_IPOIB:
		ib_addr_get_mgid(&id_priv->id.route.addr.dev_addr, &rec.mgid);
		ret = ib_sa_get_mcmember_rec(id_priv->id.device,
					     id_priv->id.port_num, &rec.mgid,
					     &rec);
		if (!ret)
			id_priv->qkey = be32_to_cpu(rec.qkey);
		break;
	default:
		break;
	}
	return ret;
}

static void cma_translate_ib(struct sockaddr_ib *sib, struct rdma_dev_addr *dev_addr)
{
	dev_addr->dev_type = ARPHRD_INFINIBAND;
	rdma_addr_set_sgid(dev_addr, (union ib_gid *) &sib->sib_addr);
	ib_addr_set_pkey(dev_addr, ntohs(sib->sib_pkey));
}

static int cma_translate_addr(struct sockaddr *addr, struct rdma_dev_addr *dev_addr)
{
	int ret;

	if (addr->sa_family != AF_IB) {
		ret = rdma_translate_ip(addr, dev_addr);
	} else {
		cma_translate_ib((struct sockaddr_ib *) addr, dev_addr);
		ret = 0;
	}

	return ret;
}

static const struct ib_gid_attr *
cma_validate_port(struct ib_device *device, u8 port,
		  enum ib_gid_type gid_type,
		  union ib_gid *gid,
		  struct rdma_id_private *id_priv)
{
	struct rdma_dev_addr *dev_addr = &id_priv->id.route.addr.dev_addr;
	int bound_if_index = dev_addr->bound_dev_if;
	const struct ib_gid_attr *sgid_attr;
	int dev_type = dev_addr->dev_type;
	struct net_device *ndev = NULL;

	if (!rdma_dev_access_netns(device, id_priv->id.route.addr.dev_addr.net))
		return ERR_PTR(-ENODEV);

	if ((dev_type == ARPHRD_INFINIBAND) && !rdma_protocol_ib(device, port))
		return ERR_PTR(-ENODEV);

	if ((dev_type != ARPHRD_INFINIBAND) && rdma_protocol_ib(device, port))
		return ERR_PTR(-ENODEV);

	if (dev_type == ARPHRD_ETHER && rdma_protocol_roce(device, port)) {
		ndev = dev_get_by_index(dev_addr->net, bound_if_index);
		if (!ndev)
			return ERR_PTR(-ENODEV);
	} else {
		gid_type = IB_GID_TYPE_IB;
	}

	sgid_attr = rdma_find_gid_by_port(device, gid, gid_type, port, ndev);
	if (ndev)
		dev_put(ndev);
	return sgid_attr;
}

static void cma_bind_sgid_attr(struct rdma_id_private *id_priv,
			       const struct ib_gid_attr *sgid_attr)
{
	WARN_ON(id_priv->id.route.addr.dev_addr.sgid_attr);
	id_priv->id.route.addr.dev_addr.sgid_attr = sgid_attr;
}

/**
 * cma_acquire_dev_by_src_ip - Acquire cma device, port, gid attribute
 * based on source ip address.
 * @id_priv:	cm_id which should be bound to cma device
 *
 * cma_acquire_dev_by_src_ip() binds cm id to cma device, port and GID attribute
 * based on source IP address. It returns 0 on success or error code otherwise.
 * It is applicable to active and passive side cm_id.
 */
static int cma_acquire_dev_by_src_ip(struct rdma_id_private *id_priv)
{
	struct rdma_dev_addr *dev_addr = &id_priv->id.route.addr.dev_addr;
	const struct ib_gid_attr *sgid_attr;
	union ib_gid gid, iboe_gid, *gidp;
	struct cma_device *cma_dev;
	enum ib_gid_type gid_type;
	int ret = -ENODEV;
	unsigned int port;

	if (dev_addr->dev_type != ARPHRD_INFINIBAND &&
	    id_priv->id.ps == RDMA_PS_IPOIB)
		return -EINVAL;

	rdma_ip2gid((struct sockaddr *)&id_priv->id.route.addr.src_addr,
		    &iboe_gid);

	memcpy(&gid, dev_addr->src_dev_addr +
	       rdma_addr_gid_offset(dev_addr), sizeof(gid));

	mutex_lock(&lock);
	list_for_each_entry(cma_dev, &dev_list, list) {
		rdma_for_each_port (cma_dev->device, port) {
			gidp = rdma_protocol_roce(cma_dev->device, port) ?
			       &iboe_gid : &gid;
			gid_type = cma_dev->default_gid_type[port - 1];
			sgid_attr = cma_validate_port(cma_dev->device, port,
						      gid_type, gidp, id_priv);
			if (!IS_ERR(sgid_attr)) {
				id_priv->id.port_num = port;
				cma_bind_sgid_attr(id_priv, sgid_attr);
				cma_attach_to_dev(id_priv, cma_dev);
				ret = 0;
				goto out;
			}
		}
	}
out:
	mutex_unlock(&lock);
	return ret;
}

/**
 * cma_ib_acquire_dev - Acquire cma device, port and SGID attribute
 * @id_priv:		cm id to bind to cma device
 * @listen_id_priv:	listener cm id to match against
 * @req:		Pointer to req structure containaining incoming
 *			request information
 * cma_ib_acquire_dev() acquires cma device, port and SGID attribute when
 * rdma device matches for listen_id and incoming request. It also verifies
 * that a GID table entry is present for the source address.
 * Returns 0 on success, or returns error code otherwise.
 */
static int cma_ib_acquire_dev(struct rdma_id_private *id_priv,
			      const struct rdma_id_private *listen_id_priv,
			      struct cma_req_info *req)
{
	struct rdma_dev_addr *dev_addr = &id_priv->id.route.addr.dev_addr;
	const struct ib_gid_attr *sgid_attr;
	enum ib_gid_type gid_type;
	union ib_gid gid;

	if (dev_addr->dev_type != ARPHRD_INFINIBAND &&
	    id_priv->id.ps == RDMA_PS_IPOIB)
		return -EINVAL;

	if (rdma_protocol_roce(req->device, req->port))
		rdma_ip2gid((struct sockaddr *)&id_priv->id.route.addr.src_addr,
			    &gid);
	else
		memcpy(&gid, dev_addr->src_dev_addr +
		       rdma_addr_gid_offset(dev_addr), sizeof(gid));

	gid_type = listen_id_priv->cma_dev->default_gid_type[req->port - 1];
	sgid_attr = cma_validate_port(req->device, req->port,
				      gid_type, &gid, id_priv);
	if (IS_ERR(sgid_attr))
		return PTR_ERR(sgid_attr);

	id_priv->id.port_num = req->port;
	cma_bind_sgid_attr(id_priv, sgid_attr);
	/* Need to acquire lock to protect against reader
	 * of cma_dev->id_list such as cma_netdev_callback() and
	 * cma_process_remove().
	 */
	mutex_lock(&lock);
	cma_attach_to_dev(id_priv, listen_id_priv->cma_dev);
	mutex_unlock(&lock);
	return 0;
}

static int cma_iw_acquire_dev(struct rdma_id_private *id_priv,
			      const struct rdma_id_private *listen_id_priv)
{
	struct rdma_dev_addr *dev_addr = &id_priv->id.route.addr.dev_addr;
	const struct ib_gid_attr *sgid_attr;
	struct cma_device *cma_dev;
	enum ib_gid_type gid_type;
	int ret = -ENODEV;
	unsigned int port;
	union ib_gid gid;

	if (dev_addr->dev_type != ARPHRD_INFINIBAND &&
	    id_priv->id.ps == RDMA_PS_IPOIB)
		return -EINVAL;

	memcpy(&gid, dev_addr->src_dev_addr +
	       rdma_addr_gid_offset(dev_addr), sizeof(gid));

	mutex_lock(&lock);

	cma_dev = listen_id_priv->cma_dev;
	port = listen_id_priv->id.port_num;
	gid_type = listen_id_priv->gid_type;
	sgid_attr = cma_validate_port(cma_dev->device, port,
				      gid_type, &gid, id_priv);
	if (!IS_ERR(sgid_attr)) {
		id_priv->id.port_num = port;
		cma_bind_sgid_attr(id_priv, sgid_attr);
		ret = 0;
		goto out;
	}

	list_for_each_entry(cma_dev, &dev_list, list) {
		rdma_for_each_port (cma_dev->device, port) {
			if (listen_id_priv->cma_dev == cma_dev &&
			    listen_id_priv->id.port_num == port)
				continue;

			gid_type = cma_dev->default_gid_type[port - 1];
			sgid_attr = cma_validate_port(cma_dev->device, port,
						      gid_type, &gid, id_priv);
			if (!IS_ERR(sgid_attr)) {
				id_priv->id.port_num = port;
				cma_bind_sgid_attr(id_priv, sgid_attr);
				ret = 0;
				goto out;
			}
		}
	}

out:
	if (!ret)
		cma_attach_to_dev(id_priv, cma_dev);

	mutex_unlock(&lock);
	return ret;
}

/*
 * Select the source IB device and address to reach the destination IB address.
 */
static int cma_resolve_ib_dev(struct rdma_id_private *id_priv)
{
	struct cma_device *cma_dev, *cur_dev;
	struct sockaddr_ib *addr;
	union ib_gid gid, sgid, *dgid;
	unsigned int p;
	u16 pkey, index;
	enum ib_port_state port_state;
	int i;

	cma_dev = NULL;
	addr = (struct sockaddr_ib *) cma_dst_addr(id_priv);
	dgid = (union ib_gid *) &addr->sib_addr;
	pkey = ntohs(addr->sib_pkey);

	mutex_lock(&lock);
	list_for_each_entry(cur_dev, &dev_list, list) {
		rdma_for_each_port (cur_dev->device, p) {
			if (!rdma_cap_af_ib(cur_dev->device, p))
				continue;

			if (ib_find_cached_pkey(cur_dev->device, p, pkey, &index))
				continue;

			if (ib_get_cached_port_state(cur_dev->device, p, &port_state))
				continue;
			for (i = 0; !rdma_query_gid(cur_dev->device,
						    p, i, &gid);
			     i++) {
				if (!memcmp(&gid, dgid, sizeof(gid))) {
					cma_dev = cur_dev;
					sgid = gid;
					id_priv->id.port_num = p;
					goto found;
				}

				if (!cma_dev && (gid.global.subnet_prefix ==
				    dgid->global.subnet_prefix) &&
				    port_state == IB_PORT_ACTIVE) {
					cma_dev = cur_dev;
					sgid = gid;
					id_priv->id.port_num = p;
					goto found;
				}
			}
		}
	}
	mutex_unlock(&lock);
	return -ENODEV;

found:
	cma_attach_to_dev(id_priv, cma_dev);
	mutex_unlock(&lock);
	addr = (struct sockaddr_ib *)cma_src_addr(id_priv);
	memcpy(&addr->sib_addr, &sgid, sizeof(sgid));
	cma_translate_ib(addr, &id_priv->id.route.addr.dev_addr);
	return 0;
}

static void cma_id_get(struct rdma_id_private *id_priv)
{
	refcount_inc(&id_priv->refcount);
}

static void cma_id_put(struct rdma_id_private *id_priv)
{
	if (refcount_dec_and_test(&id_priv->refcount))
		complete(&id_priv->comp);
}

static struct rdma_id_private *
__rdma_create_id(struct net *net, rdma_cm_event_handler event_handler,
		 void *context, enum rdma_ucm_port_space ps,
		 enum ib_qp_type qp_type, const struct rdma_id_private *parent)
{
	struct rdma_id_private *id_priv;

	id_priv = kzalloc(sizeof *id_priv, GFP_KERNEL);
	if (!id_priv)
		return ERR_PTR(-ENOMEM);

	id_priv->state = RDMA_CM_IDLE;
	id_priv->id.context = context;
	id_priv->id.event_handler = event_handler;
	id_priv->id.ps = ps;
	id_priv->id.qp_type = qp_type;
	id_priv->tos_set = false;
	id_priv->timeout_set = false;
	id_priv->gid_type = IB_GID_TYPE_IB;
	spin_lock_init(&id_priv->lock);
	mutex_init(&id_priv->qp_mutex);
	init_completion(&id_priv->comp);
	refcount_set(&id_priv->refcount, 1);
	mutex_init(&id_priv->handler_mutex);
	INIT_LIST_HEAD(&id_priv->listen_list);
	INIT_LIST_HEAD(&id_priv->mc_list);
	get_random_bytes(&id_priv->seq_num, sizeof id_priv->seq_num);
	id_priv->id.route.addr.dev_addr.net = get_net(net);
	id_priv->seq_num &= 0x00ffffff;

	rdma_restrack_new(&id_priv->res, RDMA_RESTRACK_CM_ID);
	if (parent)
		rdma_restrack_parent_name(&id_priv->res, &parent->res);

	return id_priv;
<<<<<<< HEAD
}

struct rdma_cm_id *
__rdma_create_kernel_id(struct net *net, rdma_cm_event_handler event_handler,
			void *context, enum rdma_ucm_port_space ps,
			enum ib_qp_type qp_type, const char *caller)
{
	struct rdma_id_private *ret;

	ret = __rdma_create_id(net, event_handler, context, ps, qp_type, NULL);
	if (IS_ERR(ret))
		return ERR_CAST(ret);

	rdma_restrack_set_name(&ret->res, caller);
	return &ret->id;
}
=======
}

struct rdma_cm_id *
__rdma_create_kernel_id(struct net *net, rdma_cm_event_handler event_handler,
			void *context, enum rdma_ucm_port_space ps,
			enum ib_qp_type qp_type, const char *caller)
{
	struct rdma_id_private *ret;

	ret = __rdma_create_id(net, event_handler, context, ps, qp_type, NULL);
	if (IS_ERR(ret))
		return ERR_CAST(ret);

	rdma_restrack_set_name(&ret->res, caller);
	return &ret->id;
}
>>>>>>> f642729d
EXPORT_SYMBOL(__rdma_create_kernel_id);

struct rdma_cm_id *rdma_create_user_id(rdma_cm_event_handler event_handler,
				       void *context,
				       enum rdma_ucm_port_space ps,
				       enum ib_qp_type qp_type)
{
	struct rdma_id_private *ret;

	ret = __rdma_create_id(current->nsproxy->net_ns, event_handler, context,
			       ps, qp_type, NULL);
	if (IS_ERR(ret))
		return ERR_CAST(ret);

	rdma_restrack_set_name(&ret->res, NULL);
	return &ret->id;
}
EXPORT_SYMBOL(rdma_create_user_id);

static int cma_init_ud_qp(struct rdma_id_private *id_priv, struct ib_qp *qp)
{
	struct ib_qp_attr qp_attr;
	int qp_attr_mask, ret;

	qp_attr.qp_state = IB_QPS_INIT;
	ret = rdma_init_qp_attr(&id_priv->id, &qp_attr, &qp_attr_mask);
	if (ret)
		return ret;

	ret = ib_modify_qp(qp, &qp_attr, qp_attr_mask);
	if (ret)
		return ret;

	qp_attr.qp_state = IB_QPS_RTR;
	ret = ib_modify_qp(qp, &qp_attr, IB_QP_STATE);
	if (ret)
		return ret;

	qp_attr.qp_state = IB_QPS_RTS;
	qp_attr.sq_psn = 0;
	ret = ib_modify_qp(qp, &qp_attr, IB_QP_STATE | IB_QP_SQ_PSN);

	return ret;
}

static int cma_init_conn_qp(struct rdma_id_private *id_priv, struct ib_qp *qp)
{
	struct ib_qp_attr qp_attr;
	int qp_attr_mask, ret;

	qp_attr.qp_state = IB_QPS_INIT;
	ret = rdma_init_qp_attr(&id_priv->id, &qp_attr, &qp_attr_mask);
	if (ret)
		return ret;

	return ib_modify_qp(qp, &qp_attr, qp_attr_mask);
}

int rdma_create_qp(struct rdma_cm_id *id, struct ib_pd *pd,
		   struct ib_qp_init_attr *qp_init_attr)
{
	struct rdma_id_private *id_priv;
	struct ib_qp *qp;
	int ret;

	id_priv = container_of(id, struct rdma_id_private, id);
	if (id->device != pd->device) {
		ret = -EINVAL;
		goto out_err;
	}

	qp_init_attr->port_num = id->port_num;
	qp = ib_create_qp(pd, qp_init_attr);
	if (IS_ERR(qp)) {
		ret = PTR_ERR(qp);
		goto out_err;
	}

	if (id->qp_type == IB_QPT_UD)
		ret = cma_init_ud_qp(id_priv, qp);
	else
		ret = cma_init_conn_qp(id_priv, qp);
	if (ret)
		goto out_destroy;

	id->qp = qp;
	id_priv->qp_num = qp->qp_num;
	id_priv->srq = (qp->srq != NULL);
	trace_cm_qp_create(id_priv, pd, qp_init_attr, 0);
	return 0;
out_destroy:
	ib_destroy_qp(qp);
out_err:
	trace_cm_qp_create(id_priv, pd, qp_init_attr, ret);
	return ret;
}
EXPORT_SYMBOL(rdma_create_qp);

void rdma_destroy_qp(struct rdma_cm_id *id)
{
	struct rdma_id_private *id_priv;

	id_priv = container_of(id, struct rdma_id_private, id);
	trace_cm_qp_destroy(id_priv);
	mutex_lock(&id_priv->qp_mutex);
	ib_destroy_qp(id_priv->id.qp);
	id_priv->id.qp = NULL;
	mutex_unlock(&id_priv->qp_mutex);
}
EXPORT_SYMBOL(rdma_destroy_qp);

static int cma_modify_qp_rtr(struct rdma_id_private *id_priv,
			     struct rdma_conn_param *conn_param)
{
	struct ib_qp_attr qp_attr;
	int qp_attr_mask, ret;

	mutex_lock(&id_priv->qp_mutex);
	if (!id_priv->id.qp) {
		ret = 0;
		goto out;
	}

	/* Need to update QP attributes from default values. */
	qp_attr.qp_state = IB_QPS_INIT;
	ret = rdma_init_qp_attr(&id_priv->id, &qp_attr, &qp_attr_mask);
	if (ret)
		goto out;

	ret = ib_modify_qp(id_priv->id.qp, &qp_attr, qp_attr_mask);
	if (ret)
		goto out;

	qp_attr.qp_state = IB_QPS_RTR;
	ret = rdma_init_qp_attr(&id_priv->id, &qp_attr, &qp_attr_mask);
	if (ret)
		goto out;

	BUG_ON(id_priv->cma_dev->device != id_priv->id.device);

	if (conn_param)
		qp_attr.max_dest_rd_atomic = conn_param->responder_resources;
	ret = ib_modify_qp(id_priv->id.qp, &qp_attr, qp_attr_mask);
out:
	mutex_unlock(&id_priv->qp_mutex);
	return ret;
}

static int cma_modify_qp_rts(struct rdma_id_private *id_priv,
			     struct rdma_conn_param *conn_param)
{
	struct ib_qp_attr qp_attr;
	int qp_attr_mask, ret;

	mutex_lock(&id_priv->qp_mutex);
	if (!id_priv->id.qp) {
		ret = 0;
		goto out;
	}

	qp_attr.qp_state = IB_QPS_RTS;
	ret = rdma_init_qp_attr(&id_priv->id, &qp_attr, &qp_attr_mask);
	if (ret)
		goto out;

	if (conn_param)
		qp_attr.max_rd_atomic = conn_param->initiator_depth;
	ret = ib_modify_qp(id_priv->id.qp, &qp_attr, qp_attr_mask);
out:
	mutex_unlock(&id_priv->qp_mutex);
	return ret;
}

static int cma_modify_qp_err(struct rdma_id_private *id_priv)
{
	struct ib_qp_attr qp_attr;
	int ret;

	mutex_lock(&id_priv->qp_mutex);
	if (!id_priv->id.qp) {
		ret = 0;
		goto out;
	}

	qp_attr.qp_state = IB_QPS_ERR;
	ret = ib_modify_qp(id_priv->id.qp, &qp_attr, IB_QP_STATE);
out:
	mutex_unlock(&id_priv->qp_mutex);
	return ret;
}

static int cma_ib_init_qp_attr(struct rdma_id_private *id_priv,
			       struct ib_qp_attr *qp_attr, int *qp_attr_mask)
{
	struct rdma_dev_addr *dev_addr = &id_priv->id.route.addr.dev_addr;
	int ret;
	u16 pkey;

	if (rdma_cap_eth_ah(id_priv->id.device, id_priv->id.port_num))
		pkey = 0xffff;
	else
		pkey = ib_addr_get_pkey(dev_addr);

	ret = ib_find_cached_pkey(id_priv->id.device, id_priv->id.port_num,
				  pkey, &qp_attr->pkey_index);
	if (ret)
		return ret;

	qp_attr->port_num = id_priv->id.port_num;
	*qp_attr_mask = IB_QP_STATE | IB_QP_PKEY_INDEX | IB_QP_PORT;

	if (id_priv->id.qp_type == IB_QPT_UD) {
		ret = cma_set_qkey(id_priv, 0);
		if (ret)
			return ret;

		qp_attr->qkey = id_priv->qkey;
		*qp_attr_mask |= IB_QP_QKEY;
	} else {
		qp_attr->qp_access_flags = 0;
		*qp_attr_mask |= IB_QP_ACCESS_FLAGS;
	}
	return 0;
}

int rdma_init_qp_attr(struct rdma_cm_id *id, struct ib_qp_attr *qp_attr,
		       int *qp_attr_mask)
{
	struct rdma_id_private *id_priv;
	int ret = 0;

	id_priv = container_of(id, struct rdma_id_private, id);
	if (rdma_cap_ib_cm(id->device, id->port_num)) {
		if (!id_priv->cm_id.ib || (id_priv->id.qp_type == IB_QPT_UD))
			ret = cma_ib_init_qp_attr(id_priv, qp_attr, qp_attr_mask);
		else
			ret = ib_cm_init_qp_attr(id_priv->cm_id.ib, qp_attr,
						 qp_attr_mask);

		if (qp_attr->qp_state == IB_QPS_RTR)
			qp_attr->rq_psn = id_priv->seq_num;
	} else if (rdma_cap_iw_cm(id->device, id->port_num)) {
		if (!id_priv->cm_id.iw) {
			qp_attr->qp_access_flags = 0;
			*qp_attr_mask = IB_QP_STATE | IB_QP_ACCESS_FLAGS;
		} else
			ret = iw_cm_init_qp_attr(id_priv->cm_id.iw, qp_attr,
						 qp_attr_mask);
		qp_attr->port_num = id_priv->id.port_num;
		*qp_attr_mask |= IB_QP_PORT;
	} else
		ret = -ENOSYS;

	if ((*qp_attr_mask & IB_QP_TIMEOUT) && id_priv->timeout_set)
		qp_attr->timeout = id_priv->timeout;

	return ret;
}
EXPORT_SYMBOL(rdma_init_qp_attr);

static inline bool cma_zero_addr(const struct sockaddr *addr)
{
	switch (addr->sa_family) {
	case AF_INET:
		return ipv4_is_zeronet(((struct sockaddr_in *)addr)->sin_addr.s_addr);
	case AF_INET6:
		return ipv6_addr_any(&((struct sockaddr_in6 *)addr)->sin6_addr);
	case AF_IB:
		return ib_addr_any(&((struct sockaddr_ib *)addr)->sib_addr);
	default:
		return false;
	}
}

static inline bool cma_loopback_addr(const struct sockaddr *addr)
{
	switch (addr->sa_family) {
	case AF_INET:
		return ipv4_is_loopback(
			((struct sockaddr_in *)addr)->sin_addr.s_addr);
	case AF_INET6:
		return ipv6_addr_loopback(
			&((struct sockaddr_in6 *)addr)->sin6_addr);
	case AF_IB:
		return ib_addr_loopback(
			&((struct sockaddr_ib *)addr)->sib_addr);
	default:
		return false;
	}
}

static inline bool cma_any_addr(const struct sockaddr *addr)
{
	return cma_zero_addr(addr) || cma_loopback_addr(addr);
}

static int cma_addr_cmp(const struct sockaddr *src, const struct sockaddr *dst)
{
	if (src->sa_family != dst->sa_family)
		return -1;

	switch (src->sa_family) {
	case AF_INET:
		return ((struct sockaddr_in *)src)->sin_addr.s_addr !=
		       ((struct sockaddr_in *)dst)->sin_addr.s_addr;
	case AF_INET6: {
		struct sockaddr_in6 *src_addr6 = (struct sockaddr_in6 *)src;
		struct sockaddr_in6 *dst_addr6 = (struct sockaddr_in6 *)dst;
		bool link_local;

		if (ipv6_addr_cmp(&src_addr6->sin6_addr,
					  &dst_addr6->sin6_addr))
			return 1;
		link_local = ipv6_addr_type(&dst_addr6->sin6_addr) &
			     IPV6_ADDR_LINKLOCAL;
		/* Link local must match their scope_ids */
		return link_local ? (src_addr6->sin6_scope_id !=
				     dst_addr6->sin6_scope_id) :
				    0;
	}

	default:
		return ib_addr_cmp(&((struct sockaddr_ib *) src)->sib_addr,
				   &((struct sockaddr_ib *) dst)->sib_addr);
	}
}

static __be16 cma_port(const struct sockaddr *addr)
{
	struct sockaddr_ib *sib;

	switch (addr->sa_family) {
	case AF_INET:
		return ((struct sockaddr_in *) addr)->sin_port;
	case AF_INET6:
		return ((struct sockaddr_in6 *) addr)->sin6_port;
	case AF_IB:
		sib = (struct sockaddr_ib *) addr;
		return htons((u16) (be64_to_cpu(sib->sib_sid) &
				    be64_to_cpu(sib->sib_sid_mask)));
	default:
		return 0;
	}
}

static inline int cma_any_port(const struct sockaddr *addr)
{
	return !cma_port(addr);
}

static void cma_save_ib_info(struct sockaddr *src_addr,
			     struct sockaddr *dst_addr,
			     const struct rdma_cm_id *listen_id,
			     const struct sa_path_rec *path)
{
	struct sockaddr_ib *listen_ib, *ib;

	listen_ib = (struct sockaddr_ib *) &listen_id->route.addr.src_addr;
	if (src_addr) {
		ib = (struct sockaddr_ib *)src_addr;
		ib->sib_family = AF_IB;
		if (path) {
			ib->sib_pkey = path->pkey;
			ib->sib_flowinfo = path->flow_label;
			memcpy(&ib->sib_addr, &path->sgid, 16);
			ib->sib_sid = path->service_id;
			ib->sib_scope_id = 0;
		} else {
			ib->sib_pkey = listen_ib->sib_pkey;
			ib->sib_flowinfo = listen_ib->sib_flowinfo;
			ib->sib_addr = listen_ib->sib_addr;
			ib->sib_sid = listen_ib->sib_sid;
			ib->sib_scope_id = listen_ib->sib_scope_id;
		}
		ib->sib_sid_mask = cpu_to_be64(0xffffffffffffffffULL);
	}
	if (dst_addr) {
		ib = (struct sockaddr_ib *)dst_addr;
		ib->sib_family = AF_IB;
		if (path) {
			ib->sib_pkey = path->pkey;
			ib->sib_flowinfo = path->flow_label;
			memcpy(&ib->sib_addr, &path->dgid, 16);
		}
	}
}

static void cma_save_ip4_info(struct sockaddr_in *src_addr,
			      struct sockaddr_in *dst_addr,
			      struct cma_hdr *hdr,
			      __be16 local_port)
{
	if (src_addr) {
		*src_addr = (struct sockaddr_in) {
			.sin_family = AF_INET,
			.sin_addr.s_addr = hdr->dst_addr.ip4.addr,
			.sin_port = local_port,
		};
	}

	if (dst_addr) {
		*dst_addr = (struct sockaddr_in) {
			.sin_family = AF_INET,
			.sin_addr.s_addr = hdr->src_addr.ip4.addr,
			.sin_port = hdr->port,
		};
	}
}

static void cma_save_ip6_info(struct sockaddr_in6 *src_addr,
			      struct sockaddr_in6 *dst_addr,
			      struct cma_hdr *hdr,
			      __be16 local_port)
{
	if (src_addr) {
		*src_addr = (struct sockaddr_in6) {
			.sin6_family = AF_INET6,
			.sin6_addr = hdr->dst_addr.ip6,
			.sin6_port = local_port,
		};
	}

	if (dst_addr) {
		*dst_addr = (struct sockaddr_in6) {
			.sin6_family = AF_INET6,
			.sin6_addr = hdr->src_addr.ip6,
			.sin6_port = hdr->port,
		};
	}
}

static u16 cma_port_from_service_id(__be64 service_id)
{
	return (u16)be64_to_cpu(service_id);
}

static int cma_save_ip_info(struct sockaddr *src_addr,
			    struct sockaddr *dst_addr,
			    const struct ib_cm_event *ib_event,
			    __be64 service_id)
{
	struct cma_hdr *hdr;
	__be16 port;

	hdr = ib_event->private_data;
	if (hdr->cma_version != CMA_VERSION)
		return -EINVAL;

	port = htons(cma_port_from_service_id(service_id));

	switch (cma_get_ip_ver(hdr)) {
	case 4:
		cma_save_ip4_info((struct sockaddr_in *)src_addr,
				  (struct sockaddr_in *)dst_addr, hdr, port);
		break;
	case 6:
		cma_save_ip6_info((struct sockaddr_in6 *)src_addr,
				  (struct sockaddr_in6 *)dst_addr, hdr, port);
		break;
	default:
		return -EAFNOSUPPORT;
	}

	return 0;
}

static int cma_save_net_info(struct sockaddr *src_addr,
			     struct sockaddr *dst_addr,
			     const struct rdma_cm_id *listen_id,
			     const struct ib_cm_event *ib_event,
			     sa_family_t sa_family, __be64 service_id)
{
	if (sa_family == AF_IB) {
		if (ib_event->event == IB_CM_REQ_RECEIVED)
			cma_save_ib_info(src_addr, dst_addr, listen_id,
					 ib_event->param.req_rcvd.primary_path);
		else if (ib_event->event == IB_CM_SIDR_REQ_RECEIVED)
			cma_save_ib_info(src_addr, dst_addr, listen_id, NULL);
		return 0;
	}

	return cma_save_ip_info(src_addr, dst_addr, ib_event, service_id);
}

static int cma_save_req_info(const struct ib_cm_event *ib_event,
			     struct cma_req_info *req)
{
	const struct ib_cm_req_event_param *req_param =
		&ib_event->param.req_rcvd;
	const struct ib_cm_sidr_req_event_param *sidr_param =
		&ib_event->param.sidr_req_rcvd;

	switch (ib_event->event) {
	case IB_CM_REQ_RECEIVED:
		req->device	= req_param->listen_id->device;
		req->port	= req_param->port;
		memcpy(&req->local_gid, &req_param->primary_path->sgid,
		       sizeof(req->local_gid));
		req->has_gid	= true;
		req->service_id = req_param->primary_path->service_id;
		req->pkey	= be16_to_cpu(req_param->primary_path->pkey);
		if (req->pkey != req_param->bth_pkey)
			pr_warn_ratelimited("RDMA CMA: got different BTH P_Key (0x%x) and primary path P_Key (0x%x)\n"
					    "RDMA CMA: in the future this may cause the request to be dropped\n",
					    req_param->bth_pkey, req->pkey);
		break;
	case IB_CM_SIDR_REQ_RECEIVED:
		req->device	= sidr_param->listen_id->device;
		req->port	= sidr_param->port;
		req->has_gid	= false;
		req->service_id	= sidr_param->service_id;
		req->pkey	= sidr_param->pkey;
		if (req->pkey != sidr_param->bth_pkey)
			pr_warn_ratelimited("RDMA CMA: got different BTH P_Key (0x%x) and SIDR request payload P_Key (0x%x)\n"
					    "RDMA CMA: in the future this may cause the request to be dropped\n",
					    sidr_param->bth_pkey, req->pkey);
		break;
	default:
		return -EINVAL;
	}

	return 0;
}

static bool validate_ipv4_net_dev(struct net_device *net_dev,
				  const struct sockaddr_in *dst_addr,
				  const struct sockaddr_in *src_addr)
{
	__be32 daddr = dst_addr->sin_addr.s_addr,
	       saddr = src_addr->sin_addr.s_addr;
	struct fib_result res;
	struct flowi4 fl4;
	int err;
	bool ret;

	if (ipv4_is_multicast(saddr) || ipv4_is_lbcast(saddr) ||
	    ipv4_is_lbcast(daddr) || ipv4_is_zeronet(saddr) ||
	    ipv4_is_zeronet(daddr) || ipv4_is_loopback(daddr) ||
	    ipv4_is_loopback(saddr))
		return false;

	memset(&fl4, 0, sizeof(fl4));
	fl4.flowi4_iif = net_dev->ifindex;
	fl4.daddr = daddr;
	fl4.saddr = saddr;

	rcu_read_lock();
	err = fib_lookup(dev_net(net_dev), &fl4, &res, 0);
	ret = err == 0 && FIB_RES_DEV(res) == net_dev;
	rcu_read_unlock();

	return ret;
}

static bool validate_ipv6_net_dev(struct net_device *net_dev,
				  const struct sockaddr_in6 *dst_addr,
				  const struct sockaddr_in6 *src_addr)
{
#if IS_ENABLED(CONFIG_IPV6)
	const int strict = ipv6_addr_type(&dst_addr->sin6_addr) &
			   IPV6_ADDR_LINKLOCAL;
	struct rt6_info *rt = rt6_lookup(dev_net(net_dev), &dst_addr->sin6_addr,
					 &src_addr->sin6_addr, net_dev->ifindex,
					 NULL, strict);
	bool ret;

	if (!rt)
		return false;

	ret = rt->rt6i_idev->dev == net_dev;
	ip6_rt_put(rt);

	return ret;
#else
	return false;
#endif
}

static bool validate_net_dev(struct net_device *net_dev,
			     const struct sockaddr *daddr,
			     const struct sockaddr *saddr)
{
	const struct sockaddr_in *daddr4 = (const struct sockaddr_in *)daddr;
	const struct sockaddr_in *saddr4 = (const struct sockaddr_in *)saddr;
	const struct sockaddr_in6 *daddr6 = (const struct sockaddr_in6 *)daddr;
	const struct sockaddr_in6 *saddr6 = (const struct sockaddr_in6 *)saddr;

	switch (daddr->sa_family) {
	case AF_INET:
		return saddr->sa_family == AF_INET &&
		       validate_ipv4_net_dev(net_dev, daddr4, saddr4);

	case AF_INET6:
		return saddr->sa_family == AF_INET6 &&
		       validate_ipv6_net_dev(net_dev, daddr6, saddr6);

	default:
		return false;
	}
}

static struct net_device *
roce_get_net_dev_by_cm_event(const struct ib_cm_event *ib_event)
{
	const struct ib_gid_attr *sgid_attr = NULL;
	struct net_device *ndev;

	if (ib_event->event == IB_CM_REQ_RECEIVED)
		sgid_attr = ib_event->param.req_rcvd.ppath_sgid_attr;
	else if (ib_event->event == IB_CM_SIDR_REQ_RECEIVED)
		sgid_attr = ib_event->param.sidr_req_rcvd.sgid_attr;

	if (!sgid_attr)
		return NULL;

	rcu_read_lock();
	ndev = rdma_read_gid_attr_ndev_rcu(sgid_attr);
	if (IS_ERR(ndev))
		ndev = NULL;
	else
		dev_hold(ndev);
	rcu_read_unlock();
	return ndev;
}

static struct net_device *cma_get_net_dev(const struct ib_cm_event *ib_event,
					  struct cma_req_info *req)
{
	struct sockaddr *listen_addr =
			(struct sockaddr *)&req->listen_addr_storage;
	struct sockaddr *src_addr = (struct sockaddr *)&req->src_addr_storage;
	struct net_device *net_dev;
	const union ib_gid *gid = req->has_gid ? &req->local_gid : NULL;
	int err;

	err = cma_save_ip_info(listen_addr, src_addr, ib_event,
			       req->service_id);
	if (err)
		return ERR_PTR(err);

	if (rdma_protocol_roce(req->device, req->port))
		net_dev = roce_get_net_dev_by_cm_event(ib_event);
	else
		net_dev = ib_get_net_dev_by_params(req->device, req->port,
						   req->pkey,
						   gid, listen_addr);
	if (!net_dev)
		return ERR_PTR(-ENODEV);

	return net_dev;
}

static enum rdma_ucm_port_space rdma_ps_from_service_id(__be64 service_id)
{
	return (be64_to_cpu(service_id) >> 16) & 0xffff;
}

static bool cma_match_private_data(struct rdma_id_private *id_priv,
				   const struct cma_hdr *hdr)
{
	struct sockaddr *addr = cma_src_addr(id_priv);
	__be32 ip4_addr;
	struct in6_addr ip6_addr;

	if (cma_any_addr(addr) && !id_priv->afonly)
		return true;

	switch (addr->sa_family) {
	case AF_INET:
		ip4_addr = ((struct sockaddr_in *)addr)->sin_addr.s_addr;
		if (cma_get_ip_ver(hdr) != 4)
			return false;
		if (!cma_any_addr(addr) &&
		    hdr->dst_addr.ip4.addr != ip4_addr)
			return false;
		break;
	case AF_INET6:
		ip6_addr = ((struct sockaddr_in6 *)addr)->sin6_addr;
		if (cma_get_ip_ver(hdr) != 6)
			return false;
		if (!cma_any_addr(addr) &&
		    memcmp(&hdr->dst_addr.ip6, &ip6_addr, sizeof(ip6_addr)))
			return false;
		break;
	case AF_IB:
		return true;
	default:
		return false;
	}

	return true;
}

static bool cma_protocol_roce(const struct rdma_cm_id *id)
{
	struct ib_device *device = id->device;
	const int port_num = id->port_num ?: rdma_start_port(device);

	return rdma_protocol_roce(device, port_num);
}

static bool cma_is_req_ipv6_ll(const struct cma_req_info *req)
{
	const struct sockaddr *daddr =
			(const struct sockaddr *)&req->listen_addr_storage;
	const struct sockaddr_in6 *daddr6 = (const struct sockaddr_in6 *)daddr;

	/* Returns true if the req is for IPv6 link local */
	return (daddr->sa_family == AF_INET6 &&
		(ipv6_addr_type(&daddr6->sin6_addr) & IPV6_ADDR_LINKLOCAL));
}

static bool cma_match_net_dev(const struct rdma_cm_id *id,
			      const struct net_device *net_dev,
			      const struct cma_req_info *req)
{
	const struct rdma_addr *addr = &id->route.addr;

	if (!net_dev)
		/* This request is an AF_IB request */
		return (!id->port_num || id->port_num == req->port) &&
		       (addr->src_addr.ss_family == AF_IB);

	/*
	 * If the request is not for IPv6 link local, allow matching
	 * request to any netdevice of the one or multiport rdma device.
	 */
	if (!cma_is_req_ipv6_ll(req))
		return true;
	/*
	 * Net namespaces must match, and if the listner is listening
	 * on a specific netdevice than netdevice must match as well.
	 */
	if (net_eq(dev_net(net_dev), addr->dev_addr.net) &&
	    (!!addr->dev_addr.bound_dev_if ==
	     (addr->dev_addr.bound_dev_if == net_dev->ifindex)))
		return true;
	else
		return false;
}

static struct rdma_id_private *cma_find_listener(
		const struct rdma_bind_list *bind_list,
		const struct ib_cm_id *cm_id,
		const struct ib_cm_event *ib_event,
		const struct cma_req_info *req,
		const struct net_device *net_dev)
{
	struct rdma_id_private *id_priv, *id_priv_dev;

	lockdep_assert_held(&lock);

	if (!bind_list)
		return ERR_PTR(-EINVAL);

	hlist_for_each_entry(id_priv, &bind_list->owners, node) {
		if (cma_match_private_data(id_priv, ib_event->private_data)) {
			if (id_priv->id.device == cm_id->device &&
			    cma_match_net_dev(&id_priv->id, net_dev, req))
				return id_priv;
			list_for_each_entry(id_priv_dev,
					    &id_priv->listen_list,
					    listen_list) {
				if (id_priv_dev->id.device == cm_id->device &&
				    cma_match_net_dev(&id_priv_dev->id,
						      net_dev, req))
					return id_priv_dev;
			}
		}
	}

	return ERR_PTR(-EINVAL);
}

static struct rdma_id_private *
cma_ib_id_from_event(struct ib_cm_id *cm_id,
		     const struct ib_cm_event *ib_event,
		     struct cma_req_info *req,
		     struct net_device **net_dev)
{
	struct rdma_bind_list *bind_list;
	struct rdma_id_private *id_priv;
	int err;

	err = cma_save_req_info(ib_event, req);
	if (err)
		return ERR_PTR(err);

	*net_dev = cma_get_net_dev(ib_event, req);
	if (IS_ERR(*net_dev)) {
		if (PTR_ERR(*net_dev) == -EAFNOSUPPORT) {
			/* Assuming the protocol is AF_IB */
			*net_dev = NULL;
		} else {
			return ERR_CAST(*net_dev);
		}
	}

	mutex_lock(&lock);
	/*
	 * Net namespace might be getting deleted while route lookup,
	 * cm_id lookup is in progress. Therefore, perform netdevice
	 * validation, cm_id lookup under rcu lock.
	 * RCU lock along with netdevice state check, synchronizes with
	 * netdevice migrating to different net namespace and also avoids
	 * case where net namespace doesn't get deleted while lookup is in
	 * progress.
	 * If the device state is not IFF_UP, its properties such as ifindex
	 * and nd_net cannot be trusted to remain valid without rcu lock.
	 * net/core/dev.c change_net_namespace() ensures to synchronize with
	 * ongoing operations on net device after device is closed using
	 * synchronize_net().
	 */
	rcu_read_lock();
	if (*net_dev) {
		/*
		 * If netdevice is down, it is likely that it is administratively
		 * down or it might be migrating to different namespace.
		 * In that case avoid further processing, as the net namespace
		 * or ifindex may change.
		 */
		if (((*net_dev)->flags & IFF_UP) == 0) {
			id_priv = ERR_PTR(-EHOSTUNREACH);
			goto err;
		}

		if (!validate_net_dev(*net_dev,
				 (struct sockaddr *)&req->listen_addr_storage,
				 (struct sockaddr *)&req->src_addr_storage)) {
			id_priv = ERR_PTR(-EHOSTUNREACH);
			goto err;
		}
	}

	bind_list = cma_ps_find(*net_dev ? dev_net(*net_dev) : &init_net,
				rdma_ps_from_service_id(req->service_id),
				cma_port_from_service_id(req->service_id));
	id_priv = cma_find_listener(bind_list, cm_id, ib_event, req, *net_dev);
err:
	rcu_read_unlock();
	mutex_unlock(&lock);
	if (IS_ERR(id_priv) && *net_dev) {
		dev_put(*net_dev);
		*net_dev = NULL;
	}
	return id_priv;
}

static inline u8 cma_user_data_offset(struct rdma_id_private *id_priv)
{
	return cma_family(id_priv) == AF_IB ? 0 : sizeof(struct cma_hdr);
}

static void cma_cancel_route(struct rdma_id_private *id_priv)
{
	if (rdma_cap_ib_sa(id_priv->id.device, id_priv->id.port_num)) {
		if (id_priv->query)
			ib_sa_cancel_query(id_priv->query_id, id_priv->query);
	}
}

static void cma_cancel_listens(struct rdma_id_private *id_priv)
{
	struct rdma_id_private *dev_id_priv;

	/*
	 * Remove from listen_any_list to prevent added devices from spawning
	 * additional listen requests.
	 */
	mutex_lock(&lock);
	list_del(&id_priv->list);

	while (!list_empty(&id_priv->listen_list)) {
		dev_id_priv = list_entry(id_priv->listen_list.next,
					 struct rdma_id_private, listen_list);
		/* sync with device removal to avoid duplicate destruction */
		list_del_init(&dev_id_priv->list);
		list_del(&dev_id_priv->listen_list);
		mutex_unlock(&lock);

		rdma_destroy_id(&dev_id_priv->id);
		mutex_lock(&lock);
	}
	mutex_unlock(&lock);
}

static void cma_cancel_operation(struct rdma_id_private *id_priv,
				 enum rdma_cm_state state)
{
	switch (state) {
	case RDMA_CM_ADDR_QUERY:
		rdma_addr_cancel(&id_priv->id.route.addr.dev_addr);
		break;
	case RDMA_CM_ROUTE_QUERY:
		cma_cancel_route(id_priv);
		break;
	case RDMA_CM_LISTEN:
		if (cma_any_addr(cma_src_addr(id_priv)) && !id_priv->cma_dev)
			cma_cancel_listens(id_priv);
		break;
	default:
		break;
	}
}

static void cma_release_port(struct rdma_id_private *id_priv)
{
	struct rdma_bind_list *bind_list = id_priv->bind_list;
	struct net *net = id_priv->id.route.addr.dev_addr.net;

	if (!bind_list)
		return;

	mutex_lock(&lock);
	hlist_del(&id_priv->node);
	if (hlist_empty(&bind_list->owners)) {
		cma_ps_remove(net, bind_list->ps, bind_list->port);
		kfree(bind_list);
	}
	mutex_unlock(&lock);
}

static void destroy_mc(struct rdma_id_private *id_priv,
		       struct cma_multicast *mc)
{
	if (rdma_cap_ib_mcast(id_priv->id.device, id_priv->id.port_num))
		ib_sa_free_multicast(mc->sa_mc);

	if (rdma_protocol_roce(id_priv->id.device, id_priv->id.port_num)) {
		struct rdma_dev_addr *dev_addr =
			&id_priv->id.route.addr.dev_addr;
		struct net_device *ndev = NULL;

		if (dev_addr->bound_dev_if)
			ndev = dev_get_by_index(dev_addr->net,
						dev_addr->bound_dev_if);
		if (ndev) {
			union ib_gid mgid;

			cma_set_mgid(id_priv, (struct sockaddr *)&mc->addr,
				     &mgid);
			cma_igmp_send(ndev, &mgid, false);
			dev_put(ndev);
		}
<<<<<<< HEAD
=======

		cancel_work_sync(&mc->iboe_join.work);
>>>>>>> f642729d
	}
	kfree(mc);
}

static void cma_leave_mc_groups(struct rdma_id_private *id_priv)
{
	struct cma_multicast *mc;

	while (!list_empty(&id_priv->mc_list)) {
		mc = list_first_entry(&id_priv->mc_list, struct cma_multicast,
				      list);
		list_del(&mc->list);
		destroy_mc(id_priv, mc);
	}
}

static void _destroy_id(struct rdma_id_private *id_priv,
			enum rdma_cm_state state)
{
	cma_cancel_operation(id_priv, state);

	if (id_priv->cma_dev) {
		if (rdma_cap_ib_cm(id_priv->id.device, 1)) {
			if (id_priv->cm_id.ib)
				ib_destroy_cm_id(id_priv->cm_id.ib);
		} else if (rdma_cap_iw_cm(id_priv->id.device, 1)) {
			if (id_priv->cm_id.iw)
				iw_destroy_cm_id(id_priv->cm_id.iw);
		}
		cma_leave_mc_groups(id_priv);
		cma_release_dev(id_priv);
	}

	cma_release_port(id_priv);
	cma_id_put(id_priv);
	wait_for_completion(&id_priv->comp);

	if (id_priv->internal_id)
		cma_id_put(id_priv->id.context);

	kfree(id_priv->id.route.path_rec);

	put_net(id_priv->id.route.addr.dev_addr.net);
	rdma_restrack_del(&id_priv->res);
	kfree(id_priv);
}

/*
 * destroy an ID from within the handler_mutex. This ensures that no other
 * handlers can start running concurrently.
 */
static void destroy_id_handler_unlock(struct rdma_id_private *id_priv)
	__releases(&idprv->handler_mutex)
{
	enum rdma_cm_state state;
	unsigned long flags;

	trace_cm_id_destroy(id_priv);

	/*
	 * Setting the state to destroyed under the handler mutex provides a
	 * fence against calling handler callbacks. If this is invoked due to
	 * the failure of a handler callback then it guarentees that no future
	 * handlers will be called.
	 */
	lockdep_assert_held(&id_priv->handler_mutex);
	spin_lock_irqsave(&id_priv->lock, flags);
	state = id_priv->state;
	id_priv->state = RDMA_CM_DESTROYING;
	spin_unlock_irqrestore(&id_priv->lock, flags);
	mutex_unlock(&id_priv->handler_mutex);
	_destroy_id(id_priv, state);
}

void rdma_destroy_id(struct rdma_cm_id *id)
{
	struct rdma_id_private *id_priv =
		container_of(id, struct rdma_id_private, id);

	mutex_lock(&id_priv->handler_mutex);
	destroy_id_handler_unlock(id_priv);
}
EXPORT_SYMBOL(rdma_destroy_id);

static int cma_rep_recv(struct rdma_id_private *id_priv)
{
	int ret;

	ret = cma_modify_qp_rtr(id_priv, NULL);
	if (ret)
		goto reject;

	ret = cma_modify_qp_rts(id_priv, NULL);
	if (ret)
		goto reject;

	trace_cm_send_rtu(id_priv);
	ret = ib_send_cm_rtu(id_priv->cm_id.ib, NULL, 0);
	if (ret)
		goto reject;

	return 0;
reject:
	pr_debug_ratelimited("RDMA CM: CONNECT_ERROR: failed to handle reply. status %d\n", ret);
	cma_modify_qp_err(id_priv);
	trace_cm_send_rej(id_priv);
	ib_send_cm_rej(id_priv->cm_id.ib, IB_CM_REJ_CONSUMER_DEFINED,
		       NULL, 0, NULL, 0);
	return ret;
}

static void cma_set_rep_event_data(struct rdma_cm_event *event,
				   const struct ib_cm_rep_event_param *rep_data,
				   void *private_data)
{
	event->param.conn.private_data = private_data;
	event->param.conn.private_data_len = IB_CM_REP_PRIVATE_DATA_SIZE;
	event->param.conn.responder_resources = rep_data->responder_resources;
	event->param.conn.initiator_depth = rep_data->initiator_depth;
	event->param.conn.flow_control = rep_data->flow_control;
	event->param.conn.rnr_retry_count = rep_data->rnr_retry_count;
	event->param.conn.srq = rep_data->srq;
	event->param.conn.qp_num = rep_data->remote_qpn;

	event->ece.vendor_id = rep_data->ece.vendor_id;
	event->ece.attr_mod = rep_data->ece.attr_mod;
}

static int cma_cm_event_handler(struct rdma_id_private *id_priv,
				struct rdma_cm_event *event)
{
	int ret;

	lockdep_assert_held(&id_priv->handler_mutex);

	trace_cm_event_handler(id_priv, event);
	ret = id_priv->id.event_handler(&id_priv->id, event);
	trace_cm_event_done(id_priv, event, ret);
	return ret;
}

static int cma_ib_handler(struct ib_cm_id *cm_id,
			  const struct ib_cm_event *ib_event)
{
	struct rdma_id_private *id_priv = cm_id->context;
	struct rdma_cm_event event = {};
	enum rdma_cm_state state;
	int ret;

	mutex_lock(&id_priv->handler_mutex);
	state = READ_ONCE(id_priv->state);
	if ((ib_event->event != IB_CM_TIMEWAIT_EXIT &&
	     state != RDMA_CM_CONNECT) ||
	    (ib_event->event == IB_CM_TIMEWAIT_EXIT &&
	     state != RDMA_CM_DISCONNECT))
		goto out;

	switch (ib_event->event) {
	case IB_CM_REQ_ERROR:
	case IB_CM_REP_ERROR:
		event.event = RDMA_CM_EVENT_UNREACHABLE;
		event.status = -ETIMEDOUT;
		break;
	case IB_CM_REP_RECEIVED:
		if (state == RDMA_CM_CONNECT &&
		    (id_priv->id.qp_type != IB_QPT_UD)) {
			trace_cm_send_mra(id_priv);
			ib_send_cm_mra(cm_id, CMA_CM_MRA_SETTING, NULL, 0);
		}
		if (id_priv->id.qp) {
			event.status = cma_rep_recv(id_priv);
			event.event = event.status ? RDMA_CM_EVENT_CONNECT_ERROR :
						     RDMA_CM_EVENT_ESTABLISHED;
		} else {
			event.event = RDMA_CM_EVENT_CONNECT_RESPONSE;
		}
		cma_set_rep_event_data(&event, &ib_event->param.rep_rcvd,
				       ib_event->private_data);
		break;
	case IB_CM_RTU_RECEIVED:
	case IB_CM_USER_ESTABLISHED:
		event.event = RDMA_CM_EVENT_ESTABLISHED;
		break;
	case IB_CM_DREQ_ERROR:
		event.status = -ETIMEDOUT;
		fallthrough;
	case IB_CM_DREQ_RECEIVED:
	case IB_CM_DREP_RECEIVED:
		if (!cma_comp_exch(id_priv, RDMA_CM_CONNECT,
				   RDMA_CM_DISCONNECT))
			goto out;
		event.event = RDMA_CM_EVENT_DISCONNECTED;
		break;
	case IB_CM_TIMEWAIT_EXIT:
		event.event = RDMA_CM_EVENT_TIMEWAIT_EXIT;
		break;
	case IB_CM_MRA_RECEIVED:
		/* ignore event */
		goto out;
	case IB_CM_REJ_RECEIVED:
		pr_debug_ratelimited("RDMA CM: REJECTED: %s\n", rdma_reject_msg(&id_priv->id,
										ib_event->param.rej_rcvd.reason));
		cma_modify_qp_err(id_priv);
		event.status = ib_event->param.rej_rcvd.reason;
		event.event = RDMA_CM_EVENT_REJECTED;
		event.param.conn.private_data = ib_event->private_data;
		event.param.conn.private_data_len = IB_CM_REJ_PRIVATE_DATA_SIZE;
		break;
	default:
		pr_err("RDMA CMA: unexpected IB CM event: %d\n",
		       ib_event->event);
		goto out;
	}

	ret = cma_cm_event_handler(id_priv, &event);
	if (ret) {
		/* Destroy the CM ID by returning a non-zero value. */
		id_priv->cm_id.ib = NULL;
		destroy_id_handler_unlock(id_priv);
		return ret;
	}
out:
	mutex_unlock(&id_priv->handler_mutex);
	return 0;
}

static struct rdma_id_private *
cma_ib_new_conn_id(const struct rdma_cm_id *listen_id,
		   const struct ib_cm_event *ib_event,
		   struct net_device *net_dev)
{
	struct rdma_id_private *listen_id_priv;
	struct rdma_id_private *id_priv;
	struct rdma_cm_id *id;
	struct rdma_route *rt;
	const sa_family_t ss_family = listen_id->route.addr.src_addr.ss_family;
	struct sa_path_rec *path = ib_event->param.req_rcvd.primary_path;
	const __be64 service_id =
		ib_event->param.req_rcvd.primary_path->service_id;
	int ret;

	listen_id_priv = container_of(listen_id, struct rdma_id_private, id);
	id_priv = __rdma_create_id(listen_id->route.addr.dev_addr.net,
				   listen_id->event_handler, listen_id->context,
				   listen_id->ps,
				   ib_event->param.req_rcvd.qp_type,
				   listen_id_priv);
	if (IS_ERR(id_priv))
		return NULL;

	id = &id_priv->id;
	if (cma_save_net_info((struct sockaddr *)&id->route.addr.src_addr,
			      (struct sockaddr *)&id->route.addr.dst_addr,
			      listen_id, ib_event, ss_family, service_id))
		goto err;

	rt = &id->route;
	rt->num_paths = ib_event->param.req_rcvd.alternate_path ? 2 : 1;
	rt->path_rec = kmalloc_array(rt->num_paths, sizeof(*rt->path_rec),
				     GFP_KERNEL);
	if (!rt->path_rec)
		goto err;

	rt->path_rec[0] = *path;
	if (rt->num_paths == 2)
		rt->path_rec[1] = *ib_event->param.req_rcvd.alternate_path;

	if (net_dev) {
		rdma_copy_src_l2_addr(&rt->addr.dev_addr, net_dev);
	} else {
		if (!cma_protocol_roce(listen_id) &&
		    cma_any_addr(cma_src_addr(id_priv))) {
			rt->addr.dev_addr.dev_type = ARPHRD_INFINIBAND;
			rdma_addr_set_sgid(&rt->addr.dev_addr, &rt->path_rec[0].sgid);
			ib_addr_set_pkey(&rt->addr.dev_addr, be16_to_cpu(rt->path_rec[0].pkey));
		} else if (!cma_any_addr(cma_src_addr(id_priv))) {
			ret = cma_translate_addr(cma_src_addr(id_priv), &rt->addr.dev_addr);
			if (ret)
				goto err;
		}
	}
	rdma_addr_set_dgid(&rt->addr.dev_addr, &rt->path_rec[0].dgid);

	id_priv->state = RDMA_CM_CONNECT;
	return id_priv;

err:
	rdma_destroy_id(id);
	return NULL;
}

static struct rdma_id_private *
cma_ib_new_udp_id(const struct rdma_cm_id *listen_id,
		  const struct ib_cm_event *ib_event,
		  struct net_device *net_dev)
{
	const struct rdma_id_private *listen_id_priv;
	struct rdma_id_private *id_priv;
	struct rdma_cm_id *id;
	const sa_family_t ss_family = listen_id->route.addr.src_addr.ss_family;
	struct net *net = listen_id->route.addr.dev_addr.net;
	int ret;

	listen_id_priv = container_of(listen_id, struct rdma_id_private, id);
	id_priv = __rdma_create_id(net, listen_id->event_handler,
				   listen_id->context, listen_id->ps, IB_QPT_UD,
				   listen_id_priv);
	if (IS_ERR(id_priv))
		return NULL;

	id = &id_priv->id;
	if (cma_save_net_info((struct sockaddr *)&id->route.addr.src_addr,
			      (struct sockaddr *)&id->route.addr.dst_addr,
			      listen_id, ib_event, ss_family,
			      ib_event->param.sidr_req_rcvd.service_id))
		goto err;

	if (net_dev) {
		rdma_copy_src_l2_addr(&id->route.addr.dev_addr, net_dev);
	} else {
		if (!cma_any_addr(cma_src_addr(id_priv))) {
			ret = cma_translate_addr(cma_src_addr(id_priv),
						 &id->route.addr.dev_addr);
			if (ret)
				goto err;
		}
	}

	id_priv->state = RDMA_CM_CONNECT;
	return id_priv;
err:
	rdma_destroy_id(id);
	return NULL;
}

static void cma_set_req_event_data(struct rdma_cm_event *event,
				   const struct ib_cm_req_event_param *req_data,
				   void *private_data, int offset)
{
	event->param.conn.private_data = private_data + offset;
	event->param.conn.private_data_len = IB_CM_REQ_PRIVATE_DATA_SIZE - offset;
	event->param.conn.responder_resources = req_data->responder_resources;
	event->param.conn.initiator_depth = req_data->initiator_depth;
	event->param.conn.flow_control = req_data->flow_control;
	event->param.conn.retry_count = req_data->retry_count;
	event->param.conn.rnr_retry_count = req_data->rnr_retry_count;
	event->param.conn.srq = req_data->srq;
	event->param.conn.qp_num = req_data->remote_qpn;

	event->ece.vendor_id = req_data->ece.vendor_id;
	event->ece.attr_mod = req_data->ece.attr_mod;
}

static int cma_ib_check_req_qp_type(const struct rdma_cm_id *id,
				    const struct ib_cm_event *ib_event)
{
	return (((ib_event->event == IB_CM_REQ_RECEIVED) &&
		 (ib_event->param.req_rcvd.qp_type == id->qp_type)) ||
		((ib_event->event == IB_CM_SIDR_REQ_RECEIVED) &&
		 (id->qp_type == IB_QPT_UD)) ||
		(!id->qp_type));
}

static int cma_ib_req_handler(struct ib_cm_id *cm_id,
			      const struct ib_cm_event *ib_event)
{
	struct rdma_id_private *listen_id, *conn_id = NULL;
	struct rdma_cm_event event = {};
	struct cma_req_info req = {};
	struct net_device *net_dev;
	u8 offset;
	int ret;

	listen_id = cma_ib_id_from_event(cm_id, ib_event, &req, &net_dev);
	if (IS_ERR(listen_id))
		return PTR_ERR(listen_id);

	trace_cm_req_handler(listen_id, ib_event->event);
	if (!cma_ib_check_req_qp_type(&listen_id->id, ib_event)) {
		ret = -EINVAL;
		goto net_dev_put;
	}

	mutex_lock(&listen_id->handler_mutex);
	if (READ_ONCE(listen_id->state) != RDMA_CM_LISTEN) {
		ret = -ECONNABORTED;
		goto err_unlock;
	}

	offset = cma_user_data_offset(listen_id);
	event.event = RDMA_CM_EVENT_CONNECT_REQUEST;
	if (ib_event->event == IB_CM_SIDR_REQ_RECEIVED) {
		conn_id = cma_ib_new_udp_id(&listen_id->id, ib_event, net_dev);
		event.param.ud.private_data = ib_event->private_data + offset;
		event.param.ud.private_data_len =
				IB_CM_SIDR_REQ_PRIVATE_DATA_SIZE - offset;
	} else {
		conn_id = cma_ib_new_conn_id(&listen_id->id, ib_event, net_dev);
		cma_set_req_event_data(&event, &ib_event->param.req_rcvd,
				       ib_event->private_data, offset);
	}
	if (!conn_id) {
		ret = -ENOMEM;
		goto err_unlock;
	}

	mutex_lock_nested(&conn_id->handler_mutex, SINGLE_DEPTH_NESTING);
	ret = cma_ib_acquire_dev(conn_id, listen_id, &req);
	if (ret) {
		destroy_id_handler_unlock(conn_id);
		goto err_unlock;
	}

	conn_id->cm_id.ib = cm_id;
	cm_id->context = conn_id;
	cm_id->cm_handler = cma_ib_handler;

	ret = cma_cm_event_handler(conn_id, &event);
	if (ret) {
		/* Destroy the CM ID by returning a non-zero value. */
		conn_id->cm_id.ib = NULL;
		mutex_unlock(&listen_id->handler_mutex);
		destroy_id_handler_unlock(conn_id);
		goto net_dev_put;
	}

	if (READ_ONCE(conn_id->state) == RDMA_CM_CONNECT &&
	    conn_id->id.qp_type != IB_QPT_UD) {
		trace_cm_send_mra(cm_id->context);
		ib_send_cm_mra(cm_id, CMA_CM_MRA_SETTING, NULL, 0);
	}
	mutex_unlock(&conn_id->handler_mutex);

err_unlock:
	mutex_unlock(&listen_id->handler_mutex);

net_dev_put:
	if (net_dev)
		dev_put(net_dev);

	return ret;
}

__be64 rdma_get_service_id(struct rdma_cm_id *id, struct sockaddr *addr)
{
	if (addr->sa_family == AF_IB)
		return ((struct sockaddr_ib *) addr)->sib_sid;

	return cpu_to_be64(((u64)id->ps << 16) + be16_to_cpu(cma_port(addr)));
}
EXPORT_SYMBOL(rdma_get_service_id);

void rdma_read_gids(struct rdma_cm_id *cm_id, union ib_gid *sgid,
		    union ib_gid *dgid)
{
	struct rdma_addr *addr = &cm_id->route.addr;

	if (!cm_id->device) {
		if (sgid)
			memset(sgid, 0, sizeof(*sgid));
		if (dgid)
			memset(dgid, 0, sizeof(*dgid));
		return;
	}

	if (rdma_protocol_roce(cm_id->device, cm_id->port_num)) {
		if (sgid)
			rdma_ip2gid((struct sockaddr *)&addr->src_addr, sgid);
		if (dgid)
			rdma_ip2gid((struct sockaddr *)&addr->dst_addr, dgid);
	} else {
		if (sgid)
			rdma_addr_get_sgid(&addr->dev_addr, sgid);
		if (dgid)
			rdma_addr_get_dgid(&addr->dev_addr, dgid);
	}
}
EXPORT_SYMBOL(rdma_read_gids);

static int cma_iw_handler(struct iw_cm_id *iw_id, struct iw_cm_event *iw_event)
{
	struct rdma_id_private *id_priv = iw_id->context;
	struct rdma_cm_event event = {};
	int ret = 0;
	struct sockaddr *laddr = (struct sockaddr *)&iw_event->local_addr;
	struct sockaddr *raddr = (struct sockaddr *)&iw_event->remote_addr;

	mutex_lock(&id_priv->handler_mutex);
	if (READ_ONCE(id_priv->state) != RDMA_CM_CONNECT)
		goto out;

	switch (iw_event->event) {
	case IW_CM_EVENT_CLOSE:
		event.event = RDMA_CM_EVENT_DISCONNECTED;
		break;
	case IW_CM_EVENT_CONNECT_REPLY:
		memcpy(cma_src_addr(id_priv), laddr,
		       rdma_addr_size(laddr));
		memcpy(cma_dst_addr(id_priv), raddr,
		       rdma_addr_size(raddr));
		switch (iw_event->status) {
		case 0:
			event.event = RDMA_CM_EVENT_ESTABLISHED;
			event.param.conn.initiator_depth = iw_event->ird;
			event.param.conn.responder_resources = iw_event->ord;
			break;
		case -ECONNRESET:
		case -ECONNREFUSED:
			event.event = RDMA_CM_EVENT_REJECTED;
			break;
		case -ETIMEDOUT:
			event.event = RDMA_CM_EVENT_UNREACHABLE;
			break;
		default:
			event.event = RDMA_CM_EVENT_CONNECT_ERROR;
			break;
		}
		break;
	case IW_CM_EVENT_ESTABLISHED:
		event.event = RDMA_CM_EVENT_ESTABLISHED;
		event.param.conn.initiator_depth = iw_event->ird;
		event.param.conn.responder_resources = iw_event->ord;
		break;
	default:
		goto out;
	}

	event.status = iw_event->status;
	event.param.conn.private_data = iw_event->private_data;
	event.param.conn.private_data_len = iw_event->private_data_len;
	ret = cma_cm_event_handler(id_priv, &event);
	if (ret) {
		/* Destroy the CM ID by returning a non-zero value. */
		id_priv->cm_id.iw = NULL;
		destroy_id_handler_unlock(id_priv);
		return ret;
	}

out:
	mutex_unlock(&id_priv->handler_mutex);
	return ret;
}

static int iw_conn_req_handler(struct iw_cm_id *cm_id,
			       struct iw_cm_event *iw_event)
{
	struct rdma_id_private *listen_id, *conn_id;
	struct rdma_cm_event event = {};
	int ret = -ECONNABORTED;
	struct sockaddr *laddr = (struct sockaddr *)&iw_event->local_addr;
	struct sockaddr *raddr = (struct sockaddr *)&iw_event->remote_addr;

	event.event = RDMA_CM_EVENT_CONNECT_REQUEST;
	event.param.conn.private_data = iw_event->private_data;
	event.param.conn.private_data_len = iw_event->private_data_len;
	event.param.conn.initiator_depth = iw_event->ird;
	event.param.conn.responder_resources = iw_event->ord;

	listen_id = cm_id->context;

	mutex_lock(&listen_id->handler_mutex);
	if (READ_ONCE(listen_id->state) != RDMA_CM_LISTEN)
		goto out;

	/* Create a new RDMA id for the new IW CM ID */
	conn_id = __rdma_create_id(listen_id->id.route.addr.dev_addr.net,
				   listen_id->id.event_handler,
				   listen_id->id.context, RDMA_PS_TCP,
				   IB_QPT_RC, listen_id);
	if (IS_ERR(conn_id)) {
		ret = -ENOMEM;
		goto out;
	}
	mutex_lock_nested(&conn_id->handler_mutex, SINGLE_DEPTH_NESTING);
	conn_id->state = RDMA_CM_CONNECT;

	ret = rdma_translate_ip(laddr, &conn_id->id.route.addr.dev_addr);
	if (ret) {
		mutex_unlock(&listen_id->handler_mutex);
		destroy_id_handler_unlock(conn_id);
		return ret;
	}

	ret = cma_iw_acquire_dev(conn_id, listen_id);
	if (ret) {
		mutex_unlock(&listen_id->handler_mutex);
		destroy_id_handler_unlock(conn_id);
		return ret;
	}

	conn_id->cm_id.iw = cm_id;
	cm_id->context = conn_id;
	cm_id->cm_handler = cma_iw_handler;

	memcpy(cma_src_addr(conn_id), laddr, rdma_addr_size(laddr));
	memcpy(cma_dst_addr(conn_id), raddr, rdma_addr_size(raddr));

	ret = cma_cm_event_handler(conn_id, &event);
	if (ret) {
		/* User wants to destroy the CM ID */
		conn_id->cm_id.iw = NULL;
		mutex_unlock(&listen_id->handler_mutex);
		destroy_id_handler_unlock(conn_id);
		return ret;
	}

	mutex_unlock(&conn_id->handler_mutex);

out:
	mutex_unlock(&listen_id->handler_mutex);
	return ret;
}

static int cma_ib_listen(struct rdma_id_private *id_priv)
{
	struct sockaddr *addr;
	struct ib_cm_id	*id;
	__be64 svc_id;

	addr = cma_src_addr(id_priv);
	svc_id = rdma_get_service_id(&id_priv->id, addr);
	id = ib_cm_insert_listen(id_priv->id.device,
				 cma_ib_req_handler, svc_id);
	if (IS_ERR(id))
		return PTR_ERR(id);
	id_priv->cm_id.ib = id;

	return 0;
}

static int cma_iw_listen(struct rdma_id_private *id_priv, int backlog)
{
	int ret;
	struct iw_cm_id	*id;

	id = iw_create_cm_id(id_priv->id.device,
			     iw_conn_req_handler,
			     id_priv);
	if (IS_ERR(id))
		return PTR_ERR(id);

	id->tos = id_priv->tos;
	id->tos_set = id_priv->tos_set;
	id_priv->cm_id.iw = id;

	memcpy(&id_priv->cm_id.iw->local_addr, cma_src_addr(id_priv),
	       rdma_addr_size(cma_src_addr(id_priv)));

	ret = iw_cm_listen(id_priv->cm_id.iw, backlog);

	if (ret) {
		iw_destroy_cm_id(id_priv->cm_id.iw);
		id_priv->cm_id.iw = NULL;
	}

	return ret;
}

static int cma_listen_handler(struct rdma_cm_id *id,
			      struct rdma_cm_event *event)
{
	struct rdma_id_private *id_priv = id->context;

	/* Listening IDs are always destroyed on removal */
	if (event->event == RDMA_CM_EVENT_DEVICE_REMOVAL)
		return -1;

	id->context = id_priv->id.context;
	id->event_handler = id_priv->id.event_handler;
	trace_cm_event_handler(id_priv, event);
	return id_priv->id.event_handler(id, event);
}

static int cma_listen_on_dev(struct rdma_id_private *id_priv,
			     struct cma_device *cma_dev,
			     struct rdma_id_private **to_destroy)
{
	struct rdma_id_private *dev_id_priv;
	struct net *net = id_priv->id.route.addr.dev_addr.net;
	int ret;

	lockdep_assert_held(&lock);

	*to_destroy = NULL;
	if (cma_family(id_priv) == AF_IB && !rdma_cap_ib_cm(cma_dev->device, 1))
<<<<<<< HEAD
		return;

	dev_id_priv =
		__rdma_create_id(net, cma_listen_handler, id_priv,
				 id_priv->id.ps, id_priv->id.qp_type, id_priv);
	if (IS_ERR(dev_id_priv))
		return;

=======
		return 0;

	dev_id_priv =
		__rdma_create_id(net, cma_listen_handler, id_priv,
				 id_priv->id.ps, id_priv->id.qp_type, id_priv);
	if (IS_ERR(dev_id_priv))
		return PTR_ERR(dev_id_priv);

>>>>>>> f642729d
	dev_id_priv->state = RDMA_CM_ADDR_BOUND;
	memcpy(cma_src_addr(dev_id_priv), cma_src_addr(id_priv),
	       rdma_addr_size(cma_src_addr(id_priv)));

	_cma_attach_to_dev(dev_id_priv, cma_dev);
	cma_id_get(id_priv);
	dev_id_priv->internal_id = 1;
	dev_id_priv->afonly = id_priv->afonly;
	dev_id_priv->tos_set = id_priv->tos_set;
	dev_id_priv->tos = id_priv->tos;

	ret = rdma_listen(&dev_id_priv->id, id_priv->backlog);
	if (ret)
		goto err_listen;
	list_add_tail(&dev_id_priv->listen_list, &id_priv->listen_list);
	return 0;
err_listen:
	/* Caller must destroy this after releasing lock */
	*to_destroy = dev_id_priv;
	dev_warn(&cma_dev->device->dev, "RDMA CMA: %s, error %d\n", __func__, ret);
	return ret;
}

static int cma_listen_on_all(struct rdma_id_private *id_priv)
{
	struct rdma_id_private *to_destroy;
	struct cma_device *cma_dev;
	int ret;

	mutex_lock(&lock);
	list_add_tail(&id_priv->list, &listen_any_list);
	list_for_each_entry(cma_dev, &dev_list, list) {
		ret = cma_listen_on_dev(id_priv, cma_dev, &to_destroy);
		if (ret) {
			/* Prevent racing with cma_process_remove() */
			if (to_destroy)
				list_del_init(&to_destroy->list);
			goto err_listen;
		}
	}
	mutex_unlock(&lock);
	return 0;

err_listen:
	list_del(&id_priv->list);
	mutex_unlock(&lock);
	if (to_destroy)
		rdma_destroy_id(&to_destroy->id);
	return ret;
}

void rdma_set_service_type(struct rdma_cm_id *id, int tos)
{
	struct rdma_id_private *id_priv;

	id_priv = container_of(id, struct rdma_id_private, id);
	id_priv->tos = (u8) tos;
	id_priv->tos_set = true;
}
EXPORT_SYMBOL(rdma_set_service_type);

/**
 * rdma_set_ack_timeout() - Set the ack timeout of QP associated
 *                          with a connection identifier.
 * @id: Communication identifier to associated with service type.
 * @timeout: Ack timeout to set a QP, expressed as 4.096 * 2^(timeout) usec.
 *
 * This function should be called before rdma_connect() on active side,
 * and on passive side before rdma_accept(). It is applicable to primary
 * path only. The timeout will affect the local side of the QP, it is not
 * negotiated with remote side and zero disables the timer. In case it is
 * set before rdma_resolve_route, the value will also be used to determine
 * PacketLifeTime for RoCE.
 *
 * Return: 0 for success
 */
int rdma_set_ack_timeout(struct rdma_cm_id *id, u8 timeout)
{
	struct rdma_id_private *id_priv;

	if (id->qp_type != IB_QPT_RC)
		return -EINVAL;

	id_priv = container_of(id, struct rdma_id_private, id);
	id_priv->timeout = timeout;
	id_priv->timeout_set = true;

	return 0;
}
EXPORT_SYMBOL(rdma_set_ack_timeout);

static void cma_query_handler(int status, struct sa_path_rec *path_rec,
			      void *context)
{
	struct cma_work *work = context;
	struct rdma_route *route;

	route = &work->id->id.route;

	if (!status) {
		route->num_paths = 1;
		*route->path_rec = *path_rec;
	} else {
		work->old_state = RDMA_CM_ROUTE_QUERY;
		work->new_state = RDMA_CM_ADDR_RESOLVED;
		work->event.event = RDMA_CM_EVENT_ROUTE_ERROR;
		work->event.status = status;
		pr_debug_ratelimited("RDMA CM: ROUTE_ERROR: failed to query path. status %d\n",
				     status);
	}

	queue_work(cma_wq, &work->work);
}

static int cma_query_ib_route(struct rdma_id_private *id_priv,
			      unsigned long timeout_ms, struct cma_work *work)
{
	struct rdma_dev_addr *dev_addr = &id_priv->id.route.addr.dev_addr;
	struct sa_path_rec path_rec;
	ib_sa_comp_mask comp_mask;
	struct sockaddr_in6 *sin6;
	struct sockaddr_ib *sib;

	memset(&path_rec, 0, sizeof path_rec);

	if (rdma_cap_opa_ah(id_priv->id.device, id_priv->id.port_num))
		path_rec.rec_type = SA_PATH_REC_TYPE_OPA;
	else
		path_rec.rec_type = SA_PATH_REC_TYPE_IB;
	rdma_addr_get_sgid(dev_addr, &path_rec.sgid);
	rdma_addr_get_dgid(dev_addr, &path_rec.dgid);
	path_rec.pkey = cpu_to_be16(ib_addr_get_pkey(dev_addr));
	path_rec.numb_path = 1;
	path_rec.reversible = 1;
	path_rec.service_id = rdma_get_service_id(&id_priv->id,
						  cma_dst_addr(id_priv));

	comp_mask = IB_SA_PATH_REC_DGID | IB_SA_PATH_REC_SGID |
		    IB_SA_PATH_REC_PKEY | IB_SA_PATH_REC_NUMB_PATH |
		    IB_SA_PATH_REC_REVERSIBLE | IB_SA_PATH_REC_SERVICE_ID;

	switch (cma_family(id_priv)) {
	case AF_INET:
		path_rec.qos_class = cpu_to_be16((u16) id_priv->tos);
		comp_mask |= IB_SA_PATH_REC_QOS_CLASS;
		break;
	case AF_INET6:
		sin6 = (struct sockaddr_in6 *) cma_src_addr(id_priv);
		path_rec.traffic_class = (u8) (be32_to_cpu(sin6->sin6_flowinfo) >> 20);
		comp_mask |= IB_SA_PATH_REC_TRAFFIC_CLASS;
		break;
	case AF_IB:
		sib = (struct sockaddr_ib *) cma_src_addr(id_priv);
		path_rec.traffic_class = (u8) (be32_to_cpu(sib->sib_flowinfo) >> 20);
		comp_mask |= IB_SA_PATH_REC_TRAFFIC_CLASS;
		break;
	}

	id_priv->query_id = ib_sa_path_rec_get(&sa_client, id_priv->id.device,
					       id_priv->id.port_num, &path_rec,
					       comp_mask, timeout_ms,
					       GFP_KERNEL, cma_query_handler,
					       work, &id_priv->query);

	return (id_priv->query_id < 0) ? id_priv->query_id : 0;
}

static void cma_iboe_join_work_handler(struct work_struct *work)
{
	struct cma_multicast *mc =
		container_of(work, struct cma_multicast, iboe_join.work);
	struct rdma_cm_event *event = &mc->iboe_join.event;
	struct rdma_id_private *id_priv = mc->id_priv;
	int ret;

	mutex_lock(&id_priv->handler_mutex);
	if (READ_ONCE(id_priv->state) == RDMA_CM_DESTROYING ||
	    READ_ONCE(id_priv->state) == RDMA_CM_DEVICE_REMOVAL)
		goto out_unlock;
<<<<<<< HEAD
	if (work->old_state != 0 || work->new_state != 0) {
		if (!cma_comp_exch(id_priv, work->old_state, work->new_state))
			goto out_unlock;
	}

=======

	ret = cma_cm_event_handler(id_priv, event);
	WARN_ON(ret);

out_unlock:
	mutex_unlock(&id_priv->handler_mutex);
	if (event->event == RDMA_CM_EVENT_MULTICAST_JOIN)
		rdma_destroy_ah_attr(&event->param.ud.ah_attr);
}

static void cma_work_handler(struct work_struct *_work)
{
	struct cma_work *work = container_of(_work, struct cma_work, work);
	struct rdma_id_private *id_priv = work->id;

	mutex_lock(&id_priv->handler_mutex);
	if (READ_ONCE(id_priv->state) == RDMA_CM_DESTROYING ||
	    READ_ONCE(id_priv->state) == RDMA_CM_DEVICE_REMOVAL)
		goto out_unlock;
	if (work->old_state != 0 || work->new_state != 0) {
		if (!cma_comp_exch(id_priv, work->old_state, work->new_state))
			goto out_unlock;
	}

>>>>>>> f642729d
	if (cma_cm_event_handler(id_priv, &work->event)) {
		cma_id_put(id_priv);
		destroy_id_handler_unlock(id_priv);
		goto out_free;
	}

out_unlock:
	mutex_unlock(&id_priv->handler_mutex);
	cma_id_put(id_priv);
out_free:
	if (work->event.event == RDMA_CM_EVENT_MULTICAST_JOIN)
		rdma_destroy_ah_attr(&work->event.param.ud.ah_attr);
	kfree(work);
}

static void cma_init_resolve_route_work(struct cma_work *work,
					struct rdma_id_private *id_priv)
{
	work->id = id_priv;
	INIT_WORK(&work->work, cma_work_handler);
	work->old_state = RDMA_CM_ROUTE_QUERY;
	work->new_state = RDMA_CM_ROUTE_RESOLVED;
	work->event.event = RDMA_CM_EVENT_ROUTE_RESOLVED;
}

static void enqueue_resolve_addr_work(struct cma_work *work,
				      struct rdma_id_private *id_priv)
{
	/* Balances with cma_id_put() in cma_work_handler */
	cma_id_get(id_priv);

	work->id = id_priv;
	INIT_WORK(&work->work, cma_work_handler);
	work->old_state = RDMA_CM_ADDR_QUERY;
	work->new_state = RDMA_CM_ADDR_RESOLVED;
	work->event.event = RDMA_CM_EVENT_ADDR_RESOLVED;

	queue_work(cma_wq, &work->work);
}

static int cma_resolve_ib_route(struct rdma_id_private *id_priv,
				unsigned long timeout_ms)
{
	struct rdma_route *route = &id_priv->id.route;
	struct cma_work *work;
	int ret;

	work = kzalloc(sizeof *work, GFP_KERNEL);
	if (!work)
		return -ENOMEM;

	cma_init_resolve_route_work(work, id_priv);

	route->path_rec = kmalloc(sizeof *route->path_rec, GFP_KERNEL);
	if (!route->path_rec) {
		ret = -ENOMEM;
		goto err1;
	}

	ret = cma_query_ib_route(id_priv, timeout_ms, work);
	if (ret)
		goto err2;

	return 0;
err2:
	kfree(route->path_rec);
	route->path_rec = NULL;
err1:
	kfree(work);
	return ret;
}

static enum ib_gid_type cma_route_gid_type(enum rdma_network_type network_type,
					   unsigned long supported_gids,
					   enum ib_gid_type default_gid)
{
	if ((network_type == RDMA_NETWORK_IPV4 ||
	     network_type == RDMA_NETWORK_IPV6) &&
	    test_bit(IB_GID_TYPE_ROCE_UDP_ENCAP, &supported_gids))
		return IB_GID_TYPE_ROCE_UDP_ENCAP;

	return default_gid;
}

/*
 * cma_iboe_set_path_rec_l2_fields() is helper function which sets
 * path record type based on GID type.
 * It also sets up other L2 fields which includes destination mac address
 * netdev ifindex, of the path record.
 * It returns the netdev of the bound interface for this path record entry.
 */
static struct net_device *
cma_iboe_set_path_rec_l2_fields(struct rdma_id_private *id_priv)
{
	struct rdma_route *route = &id_priv->id.route;
	enum ib_gid_type gid_type = IB_GID_TYPE_ROCE;
	struct rdma_addr *addr = &route->addr;
	unsigned long supported_gids;
	struct net_device *ndev;

	if (!addr->dev_addr.bound_dev_if)
		return NULL;

	ndev = dev_get_by_index(addr->dev_addr.net,
				addr->dev_addr.bound_dev_if);
	if (!ndev)
		return NULL;

	supported_gids = roce_gid_type_mask_support(id_priv->id.device,
						    id_priv->id.port_num);
	gid_type = cma_route_gid_type(addr->dev_addr.network,
				      supported_gids,
				      id_priv->gid_type);
	/* Use the hint from IP Stack to select GID Type */
	if (gid_type < ib_network_to_gid_type(addr->dev_addr.network))
		gid_type = ib_network_to_gid_type(addr->dev_addr.network);
	route->path_rec->rec_type = sa_conv_gid_to_pathrec_type(gid_type);

	route->path_rec->roce.route_resolved = true;
	sa_path_set_dmac(route->path_rec, addr->dev_addr.dst_dev_addr);
	return ndev;
}

int rdma_set_ib_path(struct rdma_cm_id *id,
		     struct sa_path_rec *path_rec)
{
	struct rdma_id_private *id_priv;
	struct net_device *ndev;
	int ret;

	id_priv = container_of(id, struct rdma_id_private, id);
	if (!cma_comp_exch(id_priv, RDMA_CM_ADDR_RESOLVED,
			   RDMA_CM_ROUTE_RESOLVED))
		return -EINVAL;

	id->route.path_rec = kmemdup(path_rec, sizeof(*path_rec),
				     GFP_KERNEL);
	if (!id->route.path_rec) {
		ret = -ENOMEM;
		goto err;
	}

	if (rdma_protocol_roce(id->device, id->port_num)) {
		ndev = cma_iboe_set_path_rec_l2_fields(id_priv);
		if (!ndev) {
			ret = -ENODEV;
			goto err_free;
		}
		dev_put(ndev);
	}

	id->route.num_paths = 1;
	return 0;

err_free:
	kfree(id->route.path_rec);
	id->route.path_rec = NULL;
err:
	cma_comp_exch(id_priv, RDMA_CM_ROUTE_RESOLVED, RDMA_CM_ADDR_RESOLVED);
	return ret;
}
EXPORT_SYMBOL(rdma_set_ib_path);

static int cma_resolve_iw_route(struct rdma_id_private *id_priv)
{
	struct cma_work *work;

	work = kzalloc(sizeof *work, GFP_KERNEL);
	if (!work)
		return -ENOMEM;

	cma_init_resolve_route_work(work, id_priv);
	queue_work(cma_wq, &work->work);
	return 0;
}

static int get_vlan_ndev_tc(struct net_device *vlan_ndev, int prio)
{
	struct net_device *dev;

	dev = vlan_dev_real_dev(vlan_ndev);
	if (dev->num_tc)
		return netdev_get_prio_tc_map(dev, prio);

	return (vlan_dev_get_egress_qos_mask(vlan_ndev, prio) &
		VLAN_PRIO_MASK) >> VLAN_PRIO_SHIFT;
}

struct iboe_prio_tc_map {
	int input_prio;
	int output_tc;
	bool found;
};

static int get_lower_vlan_dev_tc(struct net_device *dev,
				 struct netdev_nested_priv *priv)
{
	struct iboe_prio_tc_map *map = (struct iboe_prio_tc_map *)priv->data;

	if (is_vlan_dev(dev))
		map->output_tc = get_vlan_ndev_tc(dev, map->input_prio);
	else if (dev->num_tc)
		map->output_tc = netdev_get_prio_tc_map(dev, map->input_prio);
	else
		map->output_tc = 0;
	/* We are interested only in first level VLAN device, so always
	 * return 1 to stop iterating over next level devices.
	 */
	map->found = true;
	return 1;
}

static int iboe_tos_to_sl(struct net_device *ndev, int tos)
{
	struct iboe_prio_tc_map prio_tc_map = {};
	int prio = rt_tos2priority(tos);
	struct netdev_nested_priv priv;

	/* If VLAN device, get it directly from the VLAN netdev */
	if (is_vlan_dev(ndev))
		return get_vlan_ndev_tc(ndev, prio);

	prio_tc_map.input_prio = prio;
	priv.data = (void *)&prio_tc_map;
	rcu_read_lock();
	netdev_walk_all_lower_dev_rcu(ndev,
				      get_lower_vlan_dev_tc,
				      &priv);
	rcu_read_unlock();
	/* If map is found from lower device, use it; Otherwise
	 * continue with the current netdevice to get priority to tc map.
	 */
	if (prio_tc_map.found)
		return prio_tc_map.output_tc;
	else if (ndev->num_tc)
		return netdev_get_prio_tc_map(ndev, prio);
	else
		return 0;
}

static __be32 cma_get_roce_udp_flow_label(struct rdma_id_private *id_priv)
{
	struct sockaddr_in6 *addr6;
	u16 dport, sport;
	u32 hash, fl;

	addr6 = (struct sockaddr_in6 *)cma_src_addr(id_priv);
	fl = be32_to_cpu(addr6->sin6_flowinfo) & IB_GRH_FLOWLABEL_MASK;
	if ((cma_family(id_priv) != AF_INET6) || !fl) {
		dport = be16_to_cpu(cma_port(cma_dst_addr(id_priv)));
		sport = be16_to_cpu(cma_port(cma_src_addr(id_priv)));
		hash = (u32)sport * 31 + dport;
		fl = hash & IB_GRH_FLOWLABEL_MASK;
	}

	return cpu_to_be32(fl);
}

static int cma_resolve_iboe_route(struct rdma_id_private *id_priv)
{
	struct rdma_route *route = &id_priv->id.route;
	struct rdma_addr *addr = &route->addr;
	struct cma_work *work;
	int ret;
	struct net_device *ndev;

	u8 default_roce_tos = id_priv->cma_dev->default_roce_tos[id_priv->id.port_num -
					rdma_start_port(id_priv->cma_dev->device)];
	u8 tos = id_priv->tos_set ? id_priv->tos : default_roce_tos;


	work = kzalloc(sizeof *work, GFP_KERNEL);
	if (!work)
		return -ENOMEM;

	route->path_rec = kzalloc(sizeof *route->path_rec, GFP_KERNEL);
	if (!route->path_rec) {
		ret = -ENOMEM;
		goto err1;
	}

	route->num_paths = 1;

	ndev = cma_iboe_set_path_rec_l2_fields(id_priv);
	if (!ndev) {
		ret = -ENODEV;
		goto err2;
	}

	rdma_ip2gid((struct sockaddr *)&id_priv->id.route.addr.src_addr,
		    &route->path_rec->sgid);
	rdma_ip2gid((struct sockaddr *)&id_priv->id.route.addr.dst_addr,
		    &route->path_rec->dgid);

	if (((struct sockaddr *)&id_priv->id.route.addr.dst_addr)->sa_family != AF_IB)
		/* TODO: get the hoplimit from the inet/inet6 device */
		route->path_rec->hop_limit = addr->dev_addr.hoplimit;
	else
		route->path_rec->hop_limit = 1;
	route->path_rec->reversible = 1;
	route->path_rec->pkey = cpu_to_be16(0xffff);
	route->path_rec->mtu_selector = IB_SA_EQ;
	route->path_rec->sl = iboe_tos_to_sl(ndev, tos);
	route->path_rec->traffic_class = tos;
	route->path_rec->mtu = iboe_get_mtu(ndev->mtu);
	route->path_rec->rate_selector = IB_SA_EQ;
	route->path_rec->rate = iboe_get_rate(ndev);
	dev_put(ndev);
	route->path_rec->packet_life_time_selector = IB_SA_EQ;
	/* In case ACK timeout is set, use this value to calculate
	 * PacketLifeTime.  As per IBTA 12.7.34,
	 * local ACK timeout = (2 * PacketLifeTime + Local CA’s ACK delay).
	 * Assuming a negligible local ACK delay, we can use
	 * PacketLifeTime = local ACK timeout/2
	 * as a reasonable approximation for RoCE networks.
	 */
	route->path_rec->packet_life_time = id_priv->timeout_set ?
		id_priv->timeout - 1 : CMA_IBOE_PACKET_LIFETIME;

	if (!route->path_rec->mtu) {
		ret = -EINVAL;
		goto err2;
	}

	if (rdma_protocol_roce_udp_encap(id_priv->id.device,
					 id_priv->id.port_num))
		route->path_rec->flow_label =
			cma_get_roce_udp_flow_label(id_priv);

	cma_init_resolve_route_work(work, id_priv);
	queue_work(cma_wq, &work->work);

	return 0;

err2:
	kfree(route->path_rec);
	route->path_rec = NULL;
	route->num_paths = 0;
err1:
	kfree(work);
	return ret;
}

int rdma_resolve_route(struct rdma_cm_id *id, unsigned long timeout_ms)
{
	struct rdma_id_private *id_priv;
	int ret;

	id_priv = container_of(id, struct rdma_id_private, id);
	if (!cma_comp_exch(id_priv, RDMA_CM_ADDR_RESOLVED, RDMA_CM_ROUTE_QUERY))
		return -EINVAL;

	cma_id_get(id_priv);
	if (rdma_cap_ib_sa(id->device, id->port_num))
		ret = cma_resolve_ib_route(id_priv, timeout_ms);
	else if (rdma_protocol_roce(id->device, id->port_num))
		ret = cma_resolve_iboe_route(id_priv);
	else if (rdma_protocol_iwarp(id->device, id->port_num))
		ret = cma_resolve_iw_route(id_priv);
	else
		ret = -ENOSYS;

	if (ret)
		goto err;

	return 0;
err:
	cma_comp_exch(id_priv, RDMA_CM_ROUTE_QUERY, RDMA_CM_ADDR_RESOLVED);
	cma_id_put(id_priv);
	return ret;
}
EXPORT_SYMBOL(rdma_resolve_route);

static void cma_set_loopback(struct sockaddr *addr)
{
	switch (addr->sa_family) {
	case AF_INET:
		((struct sockaddr_in *) addr)->sin_addr.s_addr = htonl(INADDR_LOOPBACK);
		break;
	case AF_INET6:
		ipv6_addr_set(&((struct sockaddr_in6 *) addr)->sin6_addr,
			      0, 0, 0, htonl(1));
		break;
	default:
		ib_addr_set(&((struct sockaddr_ib *) addr)->sib_addr,
			    0, 0, 0, htonl(1));
		break;
	}
}

static int cma_bind_loopback(struct rdma_id_private *id_priv)
{
	struct cma_device *cma_dev, *cur_dev;
	union ib_gid gid;
	enum ib_port_state port_state;
	unsigned int p;
	u16 pkey;
	int ret;

	cma_dev = NULL;
	mutex_lock(&lock);
	list_for_each_entry(cur_dev, &dev_list, list) {
		if (cma_family(id_priv) == AF_IB &&
		    !rdma_cap_ib_cm(cur_dev->device, 1))
			continue;

		if (!cma_dev)
			cma_dev = cur_dev;

		rdma_for_each_port (cur_dev->device, p) {
			if (!ib_get_cached_port_state(cur_dev->device, p, &port_state) &&
			    port_state == IB_PORT_ACTIVE) {
				cma_dev = cur_dev;
				goto port_found;
			}
		}
	}

	if (!cma_dev) {
		ret = -ENODEV;
		goto out;
	}

	p = 1;

port_found:
	ret = rdma_query_gid(cma_dev->device, p, 0, &gid);
	if (ret)
		goto out;

	ret = ib_get_cached_pkey(cma_dev->device, p, 0, &pkey);
	if (ret)
		goto out;

	id_priv->id.route.addr.dev_addr.dev_type =
		(rdma_protocol_ib(cma_dev->device, p)) ?
		ARPHRD_INFINIBAND : ARPHRD_ETHER;

	rdma_addr_set_sgid(&id_priv->id.route.addr.dev_addr, &gid);
	ib_addr_set_pkey(&id_priv->id.route.addr.dev_addr, pkey);
	id_priv->id.port_num = p;
	cma_attach_to_dev(id_priv, cma_dev);
	cma_set_loopback(cma_src_addr(id_priv));
out:
	mutex_unlock(&lock);
	return ret;
}

static void addr_handler(int status, struct sockaddr *src_addr,
			 struct rdma_dev_addr *dev_addr, void *context)
{
	struct rdma_id_private *id_priv = context;
	struct rdma_cm_event event = {};
	struct sockaddr *addr;
	struct sockaddr_storage old_addr;

	mutex_lock(&id_priv->handler_mutex);
	if (!cma_comp_exch(id_priv, RDMA_CM_ADDR_QUERY,
			   RDMA_CM_ADDR_RESOLVED))
		goto out;

	/*
	 * Store the previous src address, so that if we fail to acquire
	 * matching rdma device, old address can be restored back, which helps
	 * to cancel the cma listen operation correctly.
	 */
	addr = cma_src_addr(id_priv);
	memcpy(&old_addr, addr, rdma_addr_size(addr));
	memcpy(addr, src_addr, rdma_addr_size(src_addr));
	if (!status && !id_priv->cma_dev) {
		status = cma_acquire_dev_by_src_ip(id_priv);
		if (status)
			pr_debug_ratelimited("RDMA CM: ADDR_ERROR: failed to acquire device. status %d\n",
					     status);
	} else if (status) {
		pr_debug_ratelimited("RDMA CM: ADDR_ERROR: failed to resolve IP. status %d\n", status);
	}

	if (status) {
		memcpy(addr, &old_addr,
		       rdma_addr_size((struct sockaddr *)&old_addr));
		if (!cma_comp_exch(id_priv, RDMA_CM_ADDR_RESOLVED,
				   RDMA_CM_ADDR_BOUND))
			goto out;
		event.event = RDMA_CM_EVENT_ADDR_ERROR;
		event.status = status;
	} else
		event.event = RDMA_CM_EVENT_ADDR_RESOLVED;

	if (cma_cm_event_handler(id_priv, &event)) {
		destroy_id_handler_unlock(id_priv);
		return;
	}
out:
	mutex_unlock(&id_priv->handler_mutex);
}

static int cma_resolve_loopback(struct rdma_id_private *id_priv)
{
	struct cma_work *work;
	union ib_gid gid;
	int ret;

	work = kzalloc(sizeof *work, GFP_KERNEL);
	if (!work)
		return -ENOMEM;

	if (!id_priv->cma_dev) {
		ret = cma_bind_loopback(id_priv);
		if (ret)
			goto err;
	}

	rdma_addr_get_sgid(&id_priv->id.route.addr.dev_addr, &gid);
	rdma_addr_set_dgid(&id_priv->id.route.addr.dev_addr, &gid);

	enqueue_resolve_addr_work(work, id_priv);
	return 0;
err:
	kfree(work);
	return ret;
}

static int cma_resolve_ib_addr(struct rdma_id_private *id_priv)
{
	struct cma_work *work;
	int ret;

	work = kzalloc(sizeof *work, GFP_KERNEL);
	if (!work)
		return -ENOMEM;

	if (!id_priv->cma_dev) {
		ret = cma_resolve_ib_dev(id_priv);
		if (ret)
			goto err;
	}

	rdma_addr_set_dgid(&id_priv->id.route.addr.dev_addr, (union ib_gid *)
		&(((struct sockaddr_ib *) &id_priv->id.route.addr.dst_addr)->sib_addr));

	enqueue_resolve_addr_work(work, id_priv);
	return 0;
err:
	kfree(work);
	return ret;
}

static int cma_bind_addr(struct rdma_cm_id *id, struct sockaddr *src_addr,
			 const struct sockaddr *dst_addr)
{
	if (!src_addr || !src_addr->sa_family) {
		src_addr = (struct sockaddr *) &id->route.addr.src_addr;
		src_addr->sa_family = dst_addr->sa_family;
		if (IS_ENABLED(CONFIG_IPV6) &&
		    dst_addr->sa_family == AF_INET6) {
			struct sockaddr_in6 *src_addr6 = (struct sockaddr_in6 *) src_addr;
			struct sockaddr_in6 *dst_addr6 = (struct sockaddr_in6 *) dst_addr;
			src_addr6->sin6_scope_id = dst_addr6->sin6_scope_id;
			if (ipv6_addr_type(&dst_addr6->sin6_addr) & IPV6_ADDR_LINKLOCAL)
				id->route.addr.dev_addr.bound_dev_if = dst_addr6->sin6_scope_id;
		} else if (dst_addr->sa_family == AF_IB) {
			((struct sockaddr_ib *) src_addr)->sib_pkey =
				((struct sockaddr_ib *) dst_addr)->sib_pkey;
		}
	}
	return rdma_bind_addr(id, src_addr);
}

/*
 * If required, resolve the source address for bind and leave the id_priv in
 * state RDMA_CM_ADDR_BOUND. This oddly uses the state to determine the prior
 * calls made by ULP, a previously bound ID will not be re-bound and src_addr is
 * ignored.
 */
static int resolve_prepare_src(struct rdma_id_private *id_priv,
			       struct sockaddr *src_addr,
			       const struct sockaddr *dst_addr)
{
	int ret;

	memcpy(cma_dst_addr(id_priv), dst_addr, rdma_addr_size(dst_addr));
	if (!cma_comp_exch(id_priv, RDMA_CM_ADDR_BOUND, RDMA_CM_ADDR_QUERY)) {
		/* For a well behaved ULP state will be RDMA_CM_IDLE */
		ret = cma_bind_addr(&id_priv->id, src_addr, dst_addr);
		if (ret)
			goto err_dst;
		if (WARN_ON(!cma_comp_exch(id_priv, RDMA_CM_ADDR_BOUND,
					   RDMA_CM_ADDR_QUERY))) {
			ret = -EINVAL;
			goto err_dst;
		}
	}

	if (cma_family(id_priv) != dst_addr->sa_family) {
		ret = -EINVAL;
		goto err_state;
	}
	return 0;

err_state:
	cma_comp_exch(id_priv, RDMA_CM_ADDR_QUERY, RDMA_CM_ADDR_BOUND);
err_dst:
	memset(cma_dst_addr(id_priv), 0, rdma_addr_size(dst_addr));
	return ret;
}

int rdma_resolve_addr(struct rdma_cm_id *id, struct sockaddr *src_addr,
		      const struct sockaddr *dst_addr, unsigned long timeout_ms)
{
	struct rdma_id_private *id_priv =
		container_of(id, struct rdma_id_private, id);
	int ret;

	ret = resolve_prepare_src(id_priv, src_addr, dst_addr);
	if (ret)
		return ret;

	if (cma_any_addr(dst_addr)) {
		ret = cma_resolve_loopback(id_priv);
	} else {
		if (dst_addr->sa_family == AF_IB) {
			ret = cma_resolve_ib_addr(id_priv);
		} else {
			ret = rdma_resolve_ip(cma_src_addr(id_priv), dst_addr,
					      &id->route.addr.dev_addr,
					      timeout_ms, addr_handler,
					      false, id_priv);
		}
	}
	if (ret)
		goto err;

	return 0;
err:
	cma_comp_exch(id_priv, RDMA_CM_ADDR_QUERY, RDMA_CM_ADDR_BOUND);
	return ret;
}
EXPORT_SYMBOL(rdma_resolve_addr);

int rdma_set_reuseaddr(struct rdma_cm_id *id, int reuse)
{
	struct rdma_id_private *id_priv;
	unsigned long flags;
	int ret;

	id_priv = container_of(id, struct rdma_id_private, id);
	spin_lock_irqsave(&id_priv->lock, flags);
	if ((reuse && id_priv->state != RDMA_CM_LISTEN) ||
	    id_priv->state == RDMA_CM_IDLE) {
		id_priv->reuseaddr = reuse;
		ret = 0;
	} else {
		ret = -EINVAL;
	}
	spin_unlock_irqrestore(&id_priv->lock, flags);
	return ret;
}
EXPORT_SYMBOL(rdma_set_reuseaddr);

int rdma_set_afonly(struct rdma_cm_id *id, int afonly)
{
	struct rdma_id_private *id_priv;
	unsigned long flags;
	int ret;

	id_priv = container_of(id, struct rdma_id_private, id);
	spin_lock_irqsave(&id_priv->lock, flags);
	if (id_priv->state == RDMA_CM_IDLE || id_priv->state == RDMA_CM_ADDR_BOUND) {
		id_priv->options |= (1 << CMA_OPTION_AFONLY);
		id_priv->afonly = afonly;
		ret = 0;
	} else {
		ret = -EINVAL;
	}
	spin_unlock_irqrestore(&id_priv->lock, flags);
	return ret;
}
EXPORT_SYMBOL(rdma_set_afonly);

static void cma_bind_port(struct rdma_bind_list *bind_list,
			  struct rdma_id_private *id_priv)
{
	struct sockaddr *addr;
	struct sockaddr_ib *sib;
	u64 sid, mask;
	__be16 port;

	lockdep_assert_held(&lock);

	addr = cma_src_addr(id_priv);
	port = htons(bind_list->port);

	switch (addr->sa_family) {
	case AF_INET:
		((struct sockaddr_in *) addr)->sin_port = port;
		break;
	case AF_INET6:
		((struct sockaddr_in6 *) addr)->sin6_port = port;
		break;
	case AF_IB:
		sib = (struct sockaddr_ib *) addr;
		sid = be64_to_cpu(sib->sib_sid);
		mask = be64_to_cpu(sib->sib_sid_mask);
		sib->sib_sid = cpu_to_be64((sid & mask) | (u64) ntohs(port));
		sib->sib_sid_mask = cpu_to_be64(~0ULL);
		break;
	}
	id_priv->bind_list = bind_list;
	hlist_add_head(&id_priv->node, &bind_list->owners);
}

static int cma_alloc_port(enum rdma_ucm_port_space ps,
			  struct rdma_id_private *id_priv, unsigned short snum)
{
	struct rdma_bind_list *bind_list;
	int ret;

	lockdep_assert_held(&lock);

	bind_list = kzalloc(sizeof *bind_list, GFP_KERNEL);
	if (!bind_list)
		return -ENOMEM;

	ret = cma_ps_alloc(id_priv->id.route.addr.dev_addr.net, ps, bind_list,
			   snum);
	if (ret < 0)
		goto err;

	bind_list->ps = ps;
	bind_list->port = snum;
	cma_bind_port(bind_list, id_priv);
	return 0;
err:
	kfree(bind_list);
	return ret == -ENOSPC ? -EADDRNOTAVAIL : ret;
}

static int cma_port_is_unique(struct rdma_bind_list *bind_list,
			      struct rdma_id_private *id_priv)
{
	struct rdma_id_private *cur_id;
	struct sockaddr  *daddr = cma_dst_addr(id_priv);
	struct sockaddr  *saddr = cma_src_addr(id_priv);
	__be16 dport = cma_port(daddr);

	lockdep_assert_held(&lock);

	hlist_for_each_entry(cur_id, &bind_list->owners, node) {
		struct sockaddr  *cur_daddr = cma_dst_addr(cur_id);
		struct sockaddr  *cur_saddr = cma_src_addr(cur_id);
		__be16 cur_dport = cma_port(cur_daddr);

		if (id_priv == cur_id)
			continue;

		/* different dest port -> unique */
		if (!cma_any_port(daddr) &&
		    !cma_any_port(cur_daddr) &&
		    (dport != cur_dport))
			continue;

		/* different src address -> unique */
		if (!cma_any_addr(saddr) &&
		    !cma_any_addr(cur_saddr) &&
		    cma_addr_cmp(saddr, cur_saddr))
			continue;

		/* different dst address -> unique */
		if (!cma_any_addr(daddr) &&
		    !cma_any_addr(cur_daddr) &&
		    cma_addr_cmp(daddr, cur_daddr))
			continue;

		return -EADDRNOTAVAIL;
	}
	return 0;
}

static int cma_alloc_any_port(enum rdma_ucm_port_space ps,
			      struct rdma_id_private *id_priv)
{
	static unsigned int last_used_port;
	int low, high, remaining;
	unsigned int rover;
	struct net *net = id_priv->id.route.addr.dev_addr.net;

	lockdep_assert_held(&lock);

	inet_get_local_port_range(net, &low, &high);
	remaining = (high - low) + 1;
	rover = prandom_u32() % remaining + low;
retry:
	if (last_used_port != rover) {
		struct rdma_bind_list *bind_list;
		int ret;

		bind_list = cma_ps_find(net, ps, (unsigned short)rover);

		if (!bind_list) {
			ret = cma_alloc_port(ps, id_priv, rover);
		} else {
			ret = cma_port_is_unique(bind_list, id_priv);
			if (!ret)
				cma_bind_port(bind_list, id_priv);
		}
		/*
		 * Remember previously used port number in order to avoid
		 * re-using same port immediately after it is closed.
		 */
		if (!ret)
			last_used_port = rover;
		if (ret != -EADDRNOTAVAIL)
			return ret;
	}
	if (--remaining) {
		rover++;
		if ((rover < low) || (rover > high))
			rover = low;
		goto retry;
	}
	return -EADDRNOTAVAIL;
}

/*
 * Check that the requested port is available.  This is called when trying to
 * bind to a specific port, or when trying to listen on a bound port.  In
 * the latter case, the provided id_priv may already be on the bind_list, but
 * we still need to check that it's okay to start listening.
 */
static int cma_check_port(struct rdma_bind_list *bind_list,
			  struct rdma_id_private *id_priv, uint8_t reuseaddr)
{
	struct rdma_id_private *cur_id;
	struct sockaddr *addr, *cur_addr;

	lockdep_assert_held(&lock);

	addr = cma_src_addr(id_priv);
	hlist_for_each_entry(cur_id, &bind_list->owners, node) {
		if (id_priv == cur_id)
			continue;

		if (reuseaddr && cur_id->reuseaddr)
			continue;

		cur_addr = cma_src_addr(cur_id);
		if (id_priv->afonly && cur_id->afonly &&
		    (addr->sa_family != cur_addr->sa_family))
			continue;

		if (cma_any_addr(addr) || cma_any_addr(cur_addr))
			return -EADDRNOTAVAIL;

		if (!cma_addr_cmp(addr, cur_addr))
			return -EADDRINUSE;
	}
	return 0;
}

static int cma_use_port(enum rdma_ucm_port_space ps,
			struct rdma_id_private *id_priv)
{
	struct rdma_bind_list *bind_list;
	unsigned short snum;
	int ret;

	lockdep_assert_held(&lock);

	snum = ntohs(cma_port(cma_src_addr(id_priv)));
	if (snum < PROT_SOCK && !capable(CAP_NET_BIND_SERVICE))
		return -EACCES;

	bind_list = cma_ps_find(id_priv->id.route.addr.dev_addr.net, ps, snum);
	if (!bind_list) {
		ret = cma_alloc_port(ps, id_priv, snum);
	} else {
		ret = cma_check_port(bind_list, id_priv, id_priv->reuseaddr);
		if (!ret)
			cma_bind_port(bind_list, id_priv);
	}
	return ret;
}

static enum rdma_ucm_port_space
cma_select_inet_ps(struct rdma_id_private *id_priv)
{
	switch (id_priv->id.ps) {
	case RDMA_PS_TCP:
	case RDMA_PS_UDP:
	case RDMA_PS_IPOIB:
	case RDMA_PS_IB:
		return id_priv->id.ps;
	default:

		return 0;
	}
}

static enum rdma_ucm_port_space
cma_select_ib_ps(struct rdma_id_private *id_priv)
{
	enum rdma_ucm_port_space ps = 0;
	struct sockaddr_ib *sib;
	u64 sid_ps, mask, sid;

	sib = (struct sockaddr_ib *) cma_src_addr(id_priv);
	mask = be64_to_cpu(sib->sib_sid_mask) & RDMA_IB_IP_PS_MASK;
	sid = be64_to_cpu(sib->sib_sid) & mask;

	if ((id_priv->id.ps == RDMA_PS_IB) && (sid == (RDMA_IB_IP_PS_IB & mask))) {
		sid_ps = RDMA_IB_IP_PS_IB;
		ps = RDMA_PS_IB;
	} else if (((id_priv->id.ps == RDMA_PS_IB) || (id_priv->id.ps == RDMA_PS_TCP)) &&
		   (sid == (RDMA_IB_IP_PS_TCP & mask))) {
		sid_ps = RDMA_IB_IP_PS_TCP;
		ps = RDMA_PS_TCP;
	} else if (((id_priv->id.ps == RDMA_PS_IB) || (id_priv->id.ps == RDMA_PS_UDP)) &&
		   (sid == (RDMA_IB_IP_PS_UDP & mask))) {
		sid_ps = RDMA_IB_IP_PS_UDP;
		ps = RDMA_PS_UDP;
	}

	if (ps) {
		sib->sib_sid = cpu_to_be64(sid_ps | ntohs(cma_port((struct sockaddr *) sib)));
		sib->sib_sid_mask = cpu_to_be64(RDMA_IB_IP_PS_MASK |
						be64_to_cpu(sib->sib_sid_mask));
	}
	return ps;
}

static int cma_get_port(struct rdma_id_private *id_priv)
{
	enum rdma_ucm_port_space ps;
	int ret;

	if (cma_family(id_priv) != AF_IB)
		ps = cma_select_inet_ps(id_priv);
	else
		ps = cma_select_ib_ps(id_priv);
	if (!ps)
		return -EPROTONOSUPPORT;

	mutex_lock(&lock);
	if (cma_any_port(cma_src_addr(id_priv)))
		ret = cma_alloc_any_port(ps, id_priv);
	else
		ret = cma_use_port(ps, id_priv);
	mutex_unlock(&lock);

	return ret;
}

static int cma_check_linklocal(struct rdma_dev_addr *dev_addr,
			       struct sockaddr *addr)
{
#if IS_ENABLED(CONFIG_IPV6)
	struct sockaddr_in6 *sin6;

	if (addr->sa_family != AF_INET6)
		return 0;

	sin6 = (struct sockaddr_in6 *) addr;

	if (!(ipv6_addr_type(&sin6->sin6_addr) & IPV6_ADDR_LINKLOCAL))
		return 0;

	if (!sin6->sin6_scope_id)
			return -EINVAL;

	dev_addr->bound_dev_if = sin6->sin6_scope_id;
#endif
	return 0;
}

int rdma_listen(struct rdma_cm_id *id, int backlog)
{
	struct rdma_id_private *id_priv =
		container_of(id, struct rdma_id_private, id);
	int ret;

	if (!cma_comp_exch(id_priv, RDMA_CM_ADDR_BOUND, RDMA_CM_LISTEN)) {
		/* For a well behaved ULP state will be RDMA_CM_IDLE */
		id->route.addr.src_addr.ss_family = AF_INET;
		ret = rdma_bind_addr(id, cma_src_addr(id_priv));
		if (ret)
			return ret;
		if (WARN_ON(!cma_comp_exch(id_priv, RDMA_CM_ADDR_BOUND,
					   RDMA_CM_LISTEN)))
			return -EINVAL;
	}

	/*
	 * Once the ID reaches RDMA_CM_LISTEN it is not allowed to be reusable
	 * any more, and has to be unique in the bind list.
	 */
	if (id_priv->reuseaddr) {
		mutex_lock(&lock);
		ret = cma_check_port(id_priv->bind_list, id_priv, 0);
		if (!ret)
			id_priv->reuseaddr = 0;
		mutex_unlock(&lock);
		if (ret)
			goto err;
	}

	id_priv->backlog = backlog;
	if (id->device) {
		if (rdma_cap_ib_cm(id->device, 1)) {
			ret = cma_ib_listen(id_priv);
			if (ret)
				goto err;
		} else if (rdma_cap_iw_cm(id->device, 1)) {
			ret = cma_iw_listen(id_priv, backlog);
			if (ret)
				goto err;
		} else {
			ret = -ENOSYS;
			goto err;
		}
	} else {
		ret = cma_listen_on_all(id_priv);
		if (ret)
			goto err;
	}

	return 0;
err:
	id_priv->backlog = 0;
	/*
	 * All the failure paths that lead here will not allow the req_handler's
	 * to have run.
	 */
	cma_comp_exch(id_priv, RDMA_CM_LISTEN, RDMA_CM_ADDR_BOUND);
	return ret;
}
EXPORT_SYMBOL(rdma_listen);

int rdma_bind_addr(struct rdma_cm_id *id, struct sockaddr *addr)
{
	struct rdma_id_private *id_priv;
	int ret;
	struct sockaddr  *daddr;

	if (addr->sa_family != AF_INET && addr->sa_family != AF_INET6 &&
	    addr->sa_family != AF_IB)
		return -EAFNOSUPPORT;

	id_priv = container_of(id, struct rdma_id_private, id);
	if (!cma_comp_exch(id_priv, RDMA_CM_IDLE, RDMA_CM_ADDR_BOUND))
		return -EINVAL;

	ret = cma_check_linklocal(&id->route.addr.dev_addr, addr);
	if (ret)
		goto err1;

	memcpy(cma_src_addr(id_priv), addr, rdma_addr_size(addr));
	if (!cma_any_addr(addr)) {
		ret = cma_translate_addr(addr, &id->route.addr.dev_addr);
		if (ret)
			goto err1;

		ret = cma_acquire_dev_by_src_ip(id_priv);
		if (ret)
			goto err1;
	}

	if (!(id_priv->options & (1 << CMA_OPTION_AFONLY))) {
		if (addr->sa_family == AF_INET)
			id_priv->afonly = 1;
#if IS_ENABLED(CONFIG_IPV6)
		else if (addr->sa_family == AF_INET6) {
			struct net *net = id_priv->id.route.addr.dev_addr.net;

			id_priv->afonly = net->ipv6.sysctl.bindv6only;
		}
#endif
	}
	daddr = cma_dst_addr(id_priv);
	daddr->sa_family = addr->sa_family;

	ret = cma_get_port(id_priv);
	if (ret)
		goto err2;

	return 0;
err2:
	if (id_priv->cma_dev)
		cma_release_dev(id_priv);
err1:
	cma_comp_exch(id_priv, RDMA_CM_ADDR_BOUND, RDMA_CM_IDLE);
	return ret;
}
EXPORT_SYMBOL(rdma_bind_addr);

static int cma_format_hdr(void *hdr, struct rdma_id_private *id_priv)
{
	struct cma_hdr *cma_hdr;

	cma_hdr = hdr;
	cma_hdr->cma_version = CMA_VERSION;
	if (cma_family(id_priv) == AF_INET) {
		struct sockaddr_in *src4, *dst4;

		src4 = (struct sockaddr_in *) cma_src_addr(id_priv);
		dst4 = (struct sockaddr_in *) cma_dst_addr(id_priv);

		cma_set_ip_ver(cma_hdr, 4);
		cma_hdr->src_addr.ip4.addr = src4->sin_addr.s_addr;
		cma_hdr->dst_addr.ip4.addr = dst4->sin_addr.s_addr;
		cma_hdr->port = src4->sin_port;
	} else if (cma_family(id_priv) == AF_INET6) {
		struct sockaddr_in6 *src6, *dst6;

		src6 = (struct sockaddr_in6 *) cma_src_addr(id_priv);
		dst6 = (struct sockaddr_in6 *) cma_dst_addr(id_priv);

		cma_set_ip_ver(cma_hdr, 6);
		cma_hdr->src_addr.ip6 = src6->sin6_addr;
		cma_hdr->dst_addr.ip6 = dst6->sin6_addr;
		cma_hdr->port = src6->sin6_port;
	}
	return 0;
}

static int cma_sidr_rep_handler(struct ib_cm_id *cm_id,
				const struct ib_cm_event *ib_event)
{
	struct rdma_id_private *id_priv = cm_id->context;
	struct rdma_cm_event event = {};
	const struct ib_cm_sidr_rep_event_param *rep =
				&ib_event->param.sidr_rep_rcvd;
	int ret;

	mutex_lock(&id_priv->handler_mutex);
	if (READ_ONCE(id_priv->state) != RDMA_CM_CONNECT)
		goto out;

	switch (ib_event->event) {
	case IB_CM_SIDR_REQ_ERROR:
		event.event = RDMA_CM_EVENT_UNREACHABLE;
		event.status = -ETIMEDOUT;
		break;
	case IB_CM_SIDR_REP_RECEIVED:
		event.param.ud.private_data = ib_event->private_data;
		event.param.ud.private_data_len = IB_CM_SIDR_REP_PRIVATE_DATA_SIZE;
		if (rep->status != IB_SIDR_SUCCESS) {
			event.event = RDMA_CM_EVENT_UNREACHABLE;
			event.status = ib_event->param.sidr_rep_rcvd.status;
			pr_debug_ratelimited("RDMA CM: UNREACHABLE: bad SIDR reply. status %d\n",
					     event.status);
			break;
		}
		ret = cma_set_qkey(id_priv, rep->qkey);
		if (ret) {
			pr_debug_ratelimited("RDMA CM: ADDR_ERROR: failed to set qkey. status %d\n", ret);
			event.event = RDMA_CM_EVENT_ADDR_ERROR;
			event.status = ret;
			break;
		}
		ib_init_ah_attr_from_path(id_priv->id.device,
					  id_priv->id.port_num,
					  id_priv->id.route.path_rec,
					  &event.param.ud.ah_attr,
					  rep->sgid_attr);
		event.param.ud.qp_num = rep->qpn;
		event.param.ud.qkey = rep->qkey;
		event.event = RDMA_CM_EVENT_ESTABLISHED;
		event.status = 0;
		break;
	default:
		pr_err("RDMA CMA: unexpected IB CM event: %d\n",
		       ib_event->event);
		goto out;
	}

	ret = cma_cm_event_handler(id_priv, &event);

	rdma_destroy_ah_attr(&event.param.ud.ah_attr);
	if (ret) {
		/* Destroy the CM ID by returning a non-zero value. */
		id_priv->cm_id.ib = NULL;
		destroy_id_handler_unlock(id_priv);
		return ret;
	}
out:
	mutex_unlock(&id_priv->handler_mutex);
	return 0;
}

static int cma_resolve_ib_udp(struct rdma_id_private *id_priv,
			      struct rdma_conn_param *conn_param)
{
	struct ib_cm_sidr_req_param req;
	struct ib_cm_id	*id;
	void *private_data;
	u8 offset;
	int ret;

	memset(&req, 0, sizeof req);
	offset = cma_user_data_offset(id_priv);
	req.private_data_len = offset + conn_param->private_data_len;
	if (req.private_data_len < conn_param->private_data_len)
		return -EINVAL;

	if (req.private_data_len) {
		private_data = kzalloc(req.private_data_len, GFP_ATOMIC);
		if (!private_data)
			return -ENOMEM;
	} else {
		private_data = NULL;
	}

	if (conn_param->private_data && conn_param->private_data_len)
		memcpy(private_data + offset, conn_param->private_data,
		       conn_param->private_data_len);

	if (private_data) {
		ret = cma_format_hdr(private_data, id_priv);
		if (ret)
			goto out;
		req.private_data = private_data;
	}

	id = ib_create_cm_id(id_priv->id.device, cma_sidr_rep_handler,
			     id_priv);
	if (IS_ERR(id)) {
		ret = PTR_ERR(id);
		goto out;
	}
	id_priv->cm_id.ib = id;

	req.path = id_priv->id.route.path_rec;
	req.sgid_attr = id_priv->id.route.addr.dev_addr.sgid_attr;
	req.service_id = rdma_get_service_id(&id_priv->id, cma_dst_addr(id_priv));
	req.timeout_ms = 1 << (CMA_CM_RESPONSE_TIMEOUT - 8);
	req.max_cm_retries = CMA_MAX_CM_RETRIES;

	trace_cm_send_sidr_req(id_priv);
	ret = ib_send_cm_sidr_req(id_priv->cm_id.ib, &req);
	if (ret) {
		ib_destroy_cm_id(id_priv->cm_id.ib);
		id_priv->cm_id.ib = NULL;
	}
out:
	kfree(private_data);
	return ret;
}

static int cma_connect_ib(struct rdma_id_private *id_priv,
			  struct rdma_conn_param *conn_param)
{
	struct ib_cm_req_param req;
	struct rdma_route *route;
	void *private_data;
	struct ib_cm_id	*id;
	u8 offset;
	int ret;

	memset(&req, 0, sizeof req);
	offset = cma_user_data_offset(id_priv);
	req.private_data_len = offset + conn_param->private_data_len;
	if (req.private_data_len < conn_param->private_data_len)
		return -EINVAL;

	if (req.private_data_len) {
		private_data = kzalloc(req.private_data_len, GFP_ATOMIC);
		if (!private_data)
			return -ENOMEM;
	} else {
		private_data = NULL;
	}

	if (conn_param->private_data && conn_param->private_data_len)
		memcpy(private_data + offset, conn_param->private_data,
		       conn_param->private_data_len);

	id = ib_create_cm_id(id_priv->id.device, cma_ib_handler, id_priv);
	if (IS_ERR(id)) {
		ret = PTR_ERR(id);
		goto out;
	}
	id_priv->cm_id.ib = id;

	route = &id_priv->id.route;
	if (private_data) {
		ret = cma_format_hdr(private_data, id_priv);
		if (ret)
			goto out;
		req.private_data = private_data;
	}

	req.primary_path = &route->path_rec[0];
	if (route->num_paths == 2)
		req.alternate_path = &route->path_rec[1];

	req.ppath_sgid_attr = id_priv->id.route.addr.dev_addr.sgid_attr;
	/* Alternate path SGID attribute currently unsupported */
	req.service_id = rdma_get_service_id(&id_priv->id, cma_dst_addr(id_priv));
	req.qp_num = id_priv->qp_num;
	req.qp_type = id_priv->id.qp_type;
	req.starting_psn = id_priv->seq_num;
	req.responder_resources = conn_param->responder_resources;
	req.initiator_depth = conn_param->initiator_depth;
	req.flow_control = conn_param->flow_control;
	req.retry_count = min_t(u8, 7, conn_param->retry_count);
	req.rnr_retry_count = min_t(u8, 7, conn_param->rnr_retry_count);
	req.remote_cm_response_timeout = CMA_CM_RESPONSE_TIMEOUT;
	req.local_cm_response_timeout = CMA_CM_RESPONSE_TIMEOUT;
	req.max_cm_retries = CMA_MAX_CM_RETRIES;
	req.srq = id_priv->srq ? 1 : 0;
	req.ece.vendor_id = id_priv->ece.vendor_id;
	req.ece.attr_mod = id_priv->ece.attr_mod;

	trace_cm_send_req(id_priv);
	ret = ib_send_cm_req(id_priv->cm_id.ib, &req);
out:
	if (ret && !IS_ERR(id)) {
		ib_destroy_cm_id(id);
		id_priv->cm_id.ib = NULL;
	}

	kfree(private_data);
	return ret;
}

static int cma_connect_iw(struct rdma_id_private *id_priv,
			  struct rdma_conn_param *conn_param)
{
	struct iw_cm_id *cm_id;
	int ret;
	struct iw_cm_conn_param iw_param;

	cm_id = iw_create_cm_id(id_priv->id.device, cma_iw_handler, id_priv);
	if (IS_ERR(cm_id))
		return PTR_ERR(cm_id);

	cm_id->tos = id_priv->tos;
	cm_id->tos_set = id_priv->tos_set;
	id_priv->cm_id.iw = cm_id;

	memcpy(&cm_id->local_addr, cma_src_addr(id_priv),
	       rdma_addr_size(cma_src_addr(id_priv)));
	memcpy(&cm_id->remote_addr, cma_dst_addr(id_priv),
	       rdma_addr_size(cma_dst_addr(id_priv)));

	ret = cma_modify_qp_rtr(id_priv, conn_param);
	if (ret)
		goto out;

	if (conn_param) {
		iw_param.ord = conn_param->initiator_depth;
		iw_param.ird = conn_param->responder_resources;
		iw_param.private_data = conn_param->private_data;
		iw_param.private_data_len = conn_param->private_data_len;
		iw_param.qpn = id_priv->id.qp ? id_priv->qp_num : conn_param->qp_num;
	} else {
		memset(&iw_param, 0, sizeof iw_param);
		iw_param.qpn = id_priv->qp_num;
	}
	ret = iw_cm_connect(cm_id, &iw_param);
out:
	if (ret) {
		iw_destroy_cm_id(cm_id);
		id_priv->cm_id.iw = NULL;
	}
	return ret;
}

/**
 * rdma_connect_locked - Initiate an active connection request.
 * @id: Connection identifier to connect.
 * @conn_param: Connection information used for connected QPs.
 *
 * Same as rdma_connect() but can only be called from the
 * RDMA_CM_EVENT_ROUTE_RESOLVED handler callback.
 */
int rdma_connect_locked(struct rdma_cm_id *id,
			struct rdma_conn_param *conn_param)
{
	struct rdma_id_private *id_priv =
		container_of(id, struct rdma_id_private, id);
	int ret;

<<<<<<< HEAD
	mutex_lock(&id_priv->handler_mutex);
	if (!cma_comp_exch(id_priv, RDMA_CM_ROUTE_RESOLVED, RDMA_CM_CONNECT)) {
		ret = -EINVAL;
		goto err_unlock;
	}
=======
	if (!cma_comp_exch(id_priv, RDMA_CM_ROUTE_RESOLVED, RDMA_CM_CONNECT))
		return -EINVAL;
>>>>>>> f642729d

	if (!id->qp) {
		id_priv->qp_num = conn_param->qp_num;
		id_priv->srq = conn_param->srq;
	}

	if (rdma_cap_ib_cm(id->device, id->port_num)) {
		if (id->qp_type == IB_QPT_UD)
			ret = cma_resolve_ib_udp(id_priv, conn_param);
		else
			ret = cma_connect_ib(id_priv, conn_param);
	} else if (rdma_cap_iw_cm(id->device, id->port_num))
		ret = cma_connect_iw(id_priv, conn_param);
	else
		ret = -ENOSYS;
	if (ret)
		goto err_state;
<<<<<<< HEAD
	mutex_unlock(&id_priv->handler_mutex);
=======
>>>>>>> f642729d
	return 0;
err_state:
	cma_comp_exch(id_priv, RDMA_CM_CONNECT, RDMA_CM_ROUTE_RESOLVED);
err_unlock:
	mutex_unlock(&id_priv->handler_mutex);
	return ret;
}
EXPORT_SYMBOL(rdma_connect_locked);

/**
 * rdma_connect - Initiate an active connection request.
 * @id: Connection identifier to connect.
 * @conn_param: Connection information used for connected QPs.
 *
 * Users must have resolved a route for the rdma_cm_id to connect with by having
 * called rdma_resolve_route before calling this routine.
 *
 * This call will either connect to a remote QP or obtain remote QP information
 * for unconnected rdma_cm_id's.  The actual operation is based on the
 * rdma_cm_id's port space.
 */
int rdma_connect(struct rdma_cm_id *id, struct rdma_conn_param *conn_param)
{
	struct rdma_id_private *id_priv =
		container_of(id, struct rdma_id_private, id);
	int ret;

	mutex_lock(&id_priv->handler_mutex);
	ret = rdma_connect_locked(id, conn_param);
	mutex_unlock(&id_priv->handler_mutex);
	return ret;
}
EXPORT_SYMBOL(rdma_connect);

/**
 * rdma_connect_ece - Initiate an active connection request with ECE data.
 * @id: Connection identifier to connect.
 * @conn_param: Connection information used for connected QPs.
 * @ece: ECE parameters
 *
 * See rdma_connect() explanation.
 */
int rdma_connect_ece(struct rdma_cm_id *id, struct rdma_conn_param *conn_param,
		     struct rdma_ucm_ece *ece)
{
	struct rdma_id_private *id_priv =
		container_of(id, struct rdma_id_private, id);

	id_priv->ece.vendor_id = ece->vendor_id;
	id_priv->ece.attr_mod = ece->attr_mod;

	return rdma_connect(id, conn_param);
}
EXPORT_SYMBOL(rdma_connect_ece);

static int cma_accept_ib(struct rdma_id_private *id_priv,
			 struct rdma_conn_param *conn_param)
{
	struct ib_cm_rep_param rep;
	int ret;

	ret = cma_modify_qp_rtr(id_priv, conn_param);
	if (ret)
		goto out;

	ret = cma_modify_qp_rts(id_priv, conn_param);
	if (ret)
		goto out;

	memset(&rep, 0, sizeof rep);
	rep.qp_num = id_priv->qp_num;
	rep.starting_psn = id_priv->seq_num;
	rep.private_data = conn_param->private_data;
	rep.private_data_len = conn_param->private_data_len;
	rep.responder_resources = conn_param->responder_resources;
	rep.initiator_depth = conn_param->initiator_depth;
	rep.failover_accepted = 0;
	rep.flow_control = conn_param->flow_control;
	rep.rnr_retry_count = min_t(u8, 7, conn_param->rnr_retry_count);
	rep.srq = id_priv->srq ? 1 : 0;
	rep.ece.vendor_id = id_priv->ece.vendor_id;
	rep.ece.attr_mod = id_priv->ece.attr_mod;

	trace_cm_send_rep(id_priv);
	ret = ib_send_cm_rep(id_priv->cm_id.ib, &rep);
out:
	return ret;
}

static int cma_accept_iw(struct rdma_id_private *id_priv,
		  struct rdma_conn_param *conn_param)
{
	struct iw_cm_conn_param iw_param;
	int ret;

	if (!conn_param)
		return -EINVAL;

	ret = cma_modify_qp_rtr(id_priv, conn_param);
	if (ret)
		return ret;

	iw_param.ord = conn_param->initiator_depth;
	iw_param.ird = conn_param->responder_resources;
	iw_param.private_data = conn_param->private_data;
	iw_param.private_data_len = conn_param->private_data_len;
	if (id_priv->id.qp) {
		iw_param.qpn = id_priv->qp_num;
	} else
		iw_param.qpn = conn_param->qp_num;

	return iw_cm_accept(id_priv->cm_id.iw, &iw_param);
}

static int cma_send_sidr_rep(struct rdma_id_private *id_priv,
			     enum ib_cm_sidr_status status, u32 qkey,
			     const void *private_data, int private_data_len)
{
	struct ib_cm_sidr_rep_param rep;
	int ret;

	memset(&rep, 0, sizeof rep);
	rep.status = status;
	if (status == IB_SIDR_SUCCESS) {
		ret = cma_set_qkey(id_priv, qkey);
		if (ret)
			return ret;
		rep.qp_num = id_priv->qp_num;
		rep.qkey = id_priv->qkey;

		rep.ece.vendor_id = id_priv->ece.vendor_id;
		rep.ece.attr_mod = id_priv->ece.attr_mod;
	}

	rep.private_data = private_data;
	rep.private_data_len = private_data_len;

	trace_cm_send_sidr_rep(id_priv);
	return ib_send_cm_sidr_rep(id_priv->cm_id.ib, &rep);
}

/**
 * rdma_accept - Called to accept a connection request or response.
 * @id: Connection identifier associated with the request.
 * @conn_param: Information needed to establish the connection.  This must be
 *   provided if accepting a connection request.  If accepting a connection
 *   response, this parameter must be NULL.
 *
 * Typically, this routine is only called by the listener to accept a connection
 * request.  It must also be called on the active side of a connection if the
 * user is performing their own QP transitions.
 *
 * In the case of error, a reject message is sent to the remote side and the
 * state of the qp associated with the id is modified to error, such that any
 * previously posted receive buffers would be flushed.
 *
 * This function is for use by kernel ULPs and must be called from under the
 * handler callback.
 */
int rdma_accept(struct rdma_cm_id *id, struct rdma_conn_param *conn_param)
{
	struct rdma_id_private *id_priv =
		container_of(id, struct rdma_id_private, id);
	int ret;

	lockdep_assert_held(&id_priv->handler_mutex);

	if (READ_ONCE(id_priv->state) != RDMA_CM_CONNECT)
		return -EINVAL;

	if (!id->qp && conn_param) {
		id_priv->qp_num = conn_param->qp_num;
		id_priv->srq = conn_param->srq;
	}

	if (rdma_cap_ib_cm(id->device, id->port_num)) {
		if (id->qp_type == IB_QPT_UD) {
			if (conn_param)
				ret = cma_send_sidr_rep(id_priv, IB_SIDR_SUCCESS,
							conn_param->qkey,
							conn_param->private_data,
							conn_param->private_data_len);
			else
				ret = cma_send_sidr_rep(id_priv, IB_SIDR_SUCCESS,
							0, NULL, 0);
		} else {
			if (conn_param)
				ret = cma_accept_ib(id_priv, conn_param);
			else
				ret = cma_rep_recv(id_priv);
		}
	} else if (rdma_cap_iw_cm(id->device, id->port_num))
		ret = cma_accept_iw(id_priv, conn_param);
	else
		ret = -ENOSYS;

	if (ret)
		goto reject;

	return 0;
reject:
	cma_modify_qp_err(id_priv);
	rdma_reject(id, NULL, 0, IB_CM_REJ_CONSUMER_DEFINED);
	return ret;
}
EXPORT_SYMBOL(rdma_accept);

int rdma_accept_ece(struct rdma_cm_id *id, struct rdma_conn_param *conn_param,
		    struct rdma_ucm_ece *ece)
{
	struct rdma_id_private *id_priv =
		container_of(id, struct rdma_id_private, id);

	id_priv->ece.vendor_id = ece->vendor_id;
	id_priv->ece.attr_mod = ece->attr_mod;

	return rdma_accept(id, conn_param);
<<<<<<< HEAD
}
EXPORT_SYMBOL(rdma_accept_ece);

void rdma_lock_handler(struct rdma_cm_id *id)
{
	struct rdma_id_private *id_priv =
		container_of(id, struct rdma_id_private, id);

	mutex_lock(&id_priv->handler_mutex);
}
=======
}
EXPORT_SYMBOL(rdma_accept_ece);

void rdma_lock_handler(struct rdma_cm_id *id)
{
	struct rdma_id_private *id_priv =
		container_of(id, struct rdma_id_private, id);

	mutex_lock(&id_priv->handler_mutex);
}
>>>>>>> f642729d
EXPORT_SYMBOL(rdma_lock_handler);

void rdma_unlock_handler(struct rdma_cm_id *id)
{
	struct rdma_id_private *id_priv =
		container_of(id, struct rdma_id_private, id);

	mutex_unlock(&id_priv->handler_mutex);
}
EXPORT_SYMBOL(rdma_unlock_handler);

int rdma_notify(struct rdma_cm_id *id, enum ib_event_type event)
{
	struct rdma_id_private *id_priv;
	int ret;

	id_priv = container_of(id, struct rdma_id_private, id);
	if (!id_priv->cm_id.ib)
		return -EINVAL;

	switch (id->device->node_type) {
	case RDMA_NODE_IB_CA:
		ret = ib_cm_notify(id_priv->cm_id.ib, event);
		break;
	default:
		ret = 0;
		break;
	}
	return ret;
}
EXPORT_SYMBOL(rdma_notify);

int rdma_reject(struct rdma_cm_id *id, const void *private_data,
		u8 private_data_len, u8 reason)
{
	struct rdma_id_private *id_priv;
	int ret;

	id_priv = container_of(id, struct rdma_id_private, id);
	if (!id_priv->cm_id.ib)
		return -EINVAL;

	if (rdma_cap_ib_cm(id->device, id->port_num)) {
		if (id->qp_type == IB_QPT_UD) {
			ret = cma_send_sidr_rep(id_priv, IB_SIDR_REJECT, 0,
						private_data, private_data_len);
		} else {
			trace_cm_send_rej(id_priv);
			ret = ib_send_cm_rej(id_priv->cm_id.ib, reason, NULL, 0,
					     private_data, private_data_len);
		}
	} else if (rdma_cap_iw_cm(id->device, id->port_num)) {
		ret = iw_cm_reject(id_priv->cm_id.iw,
				   private_data, private_data_len);
	} else
		ret = -ENOSYS;

	return ret;
}
EXPORT_SYMBOL(rdma_reject);

int rdma_disconnect(struct rdma_cm_id *id)
{
	struct rdma_id_private *id_priv;
	int ret;

	id_priv = container_of(id, struct rdma_id_private, id);
	if (!id_priv->cm_id.ib)
		return -EINVAL;

	if (rdma_cap_ib_cm(id->device, id->port_num)) {
		ret = cma_modify_qp_err(id_priv);
		if (ret)
			goto out;
		/* Initiate or respond to a disconnect. */
		trace_cm_disconnect(id_priv);
		if (ib_send_cm_dreq(id_priv->cm_id.ib, NULL, 0)) {
			if (!ib_send_cm_drep(id_priv->cm_id.ib, NULL, 0))
				trace_cm_sent_drep(id_priv);
		} else {
			trace_cm_sent_dreq(id_priv);
		}
	} else if (rdma_cap_iw_cm(id->device, id->port_num)) {
		ret = iw_cm_disconnect(id_priv->cm_id.iw, 0);
	} else
		ret = -EINVAL;

out:
	return ret;
}
EXPORT_SYMBOL(rdma_disconnect);

static void cma_make_mc_event(int status, struct rdma_id_private *id_priv,
			      struct ib_sa_multicast *multicast,
			      struct rdma_cm_event *event,
			      struct cma_multicast *mc)
{
	struct rdma_dev_addr *dev_addr;
	enum ib_gid_type gid_type;
	struct net_device *ndev;

	if (!status)
		status = cma_set_qkey(id_priv, be32_to_cpu(multicast->rec.qkey));
	else
		pr_debug_ratelimited("RDMA CM: MULTICAST_ERROR: failed to join multicast. status %d\n",
				     status);

	event->status = status;
	event->param.ud.private_data = mc->context;
	if (status) {
		event->event = RDMA_CM_EVENT_MULTICAST_ERROR;
		return;
	}

	dev_addr = &id_priv->id.route.addr.dev_addr;
	ndev = dev_get_by_index(dev_addr->net, dev_addr->bound_dev_if);
	gid_type =
		id_priv->cma_dev
			->default_gid_type[id_priv->id.port_num -
					   rdma_start_port(
						   id_priv->cma_dev->device)];

	event->event = RDMA_CM_EVENT_MULTICAST_JOIN;
	if (ib_init_ah_from_mcmember(id_priv->id.device, id_priv->id.port_num,
				     &multicast->rec, ndev, gid_type,
				     &event->param.ud.ah_attr)) {
		event->event = RDMA_CM_EVENT_MULTICAST_ERROR;
		goto out;
	}

	event->param.ud.qp_num = 0xFFFFFF;
	event->param.ud.qkey = be32_to_cpu(multicast->rec.qkey);

out:
	if (ndev)
		dev_put(ndev);
}

static int cma_ib_mc_handler(int status, struct ib_sa_multicast *multicast)
{
	struct cma_multicast *mc = multicast->context;
	struct rdma_id_private *id_priv = mc->id_priv;
	struct rdma_cm_event event = {};
	int ret = 0;

	mutex_lock(&id_priv->handler_mutex);
	if (READ_ONCE(id_priv->state) == RDMA_CM_DEVICE_REMOVAL ||
	    READ_ONCE(id_priv->state) == RDMA_CM_DESTROYING)
		goto out;

	cma_make_mc_event(status, id_priv, multicast, &event, mc);
	ret = cma_cm_event_handler(id_priv, &event);
	rdma_destroy_ah_attr(&event.param.ud.ah_attr);
	WARN_ON(ret);

out:
	mutex_unlock(&id_priv->handler_mutex);
	return 0;
}

static void cma_set_mgid(struct rdma_id_private *id_priv,
			 struct sockaddr *addr, union ib_gid *mgid)
{
	unsigned char mc_map[MAX_ADDR_LEN];
	struct rdma_dev_addr *dev_addr = &id_priv->id.route.addr.dev_addr;
	struct sockaddr_in *sin = (struct sockaddr_in *) addr;
	struct sockaddr_in6 *sin6 = (struct sockaddr_in6 *) addr;

	if (cma_any_addr(addr)) {
		memset(mgid, 0, sizeof *mgid);
	} else if ((addr->sa_family == AF_INET6) &&
		   ((be32_to_cpu(sin6->sin6_addr.s6_addr32[0]) & 0xFFF0FFFF) ==
								 0xFF10A01B)) {
		/* IPv6 address is an SA assigned MGID. */
		memcpy(mgid, &sin6->sin6_addr, sizeof *mgid);
	} else if (addr->sa_family == AF_IB) {
		memcpy(mgid, &((struct sockaddr_ib *) addr)->sib_addr, sizeof *mgid);
	} else if (addr->sa_family == AF_INET6) {
		ipv6_ib_mc_map(&sin6->sin6_addr, dev_addr->broadcast, mc_map);
		if (id_priv->id.ps == RDMA_PS_UDP)
			mc_map[7] = 0x01;	/* Use RDMA CM signature */
		*mgid = *(union ib_gid *) (mc_map + 4);
	} else {
		ip_ib_mc_map(sin->sin_addr.s_addr, dev_addr->broadcast, mc_map);
		if (id_priv->id.ps == RDMA_PS_UDP)
			mc_map[7] = 0x01;	/* Use RDMA CM signature */
		*mgid = *(union ib_gid *) (mc_map + 4);
	}
}

static int cma_join_ib_multicast(struct rdma_id_private *id_priv,
				 struct cma_multicast *mc)
{
	struct ib_sa_mcmember_rec rec;
	struct rdma_dev_addr *dev_addr = &id_priv->id.route.addr.dev_addr;
	ib_sa_comp_mask comp_mask;
	int ret;

	ib_addr_get_mgid(dev_addr, &rec.mgid);
	ret = ib_sa_get_mcmember_rec(id_priv->id.device, id_priv->id.port_num,
				     &rec.mgid, &rec);
	if (ret)
		return ret;

	ret = cma_set_qkey(id_priv, 0);
	if (ret)
		return ret;

	cma_set_mgid(id_priv, (struct sockaddr *) &mc->addr, &rec.mgid);
	rec.qkey = cpu_to_be32(id_priv->qkey);
	rdma_addr_get_sgid(dev_addr, &rec.port_gid);
	rec.pkey = cpu_to_be16(ib_addr_get_pkey(dev_addr));
	rec.join_state = mc->join_state;

	comp_mask = IB_SA_MCMEMBER_REC_MGID | IB_SA_MCMEMBER_REC_PORT_GID |
		    IB_SA_MCMEMBER_REC_PKEY | IB_SA_MCMEMBER_REC_JOIN_STATE |
		    IB_SA_MCMEMBER_REC_QKEY | IB_SA_MCMEMBER_REC_SL |
		    IB_SA_MCMEMBER_REC_FLOW_LABEL |
		    IB_SA_MCMEMBER_REC_TRAFFIC_CLASS;

	if (id_priv->id.ps == RDMA_PS_IPOIB)
		comp_mask |= IB_SA_MCMEMBER_REC_RATE |
			     IB_SA_MCMEMBER_REC_RATE_SELECTOR |
			     IB_SA_MCMEMBER_REC_MTU_SELECTOR |
			     IB_SA_MCMEMBER_REC_MTU |
			     IB_SA_MCMEMBER_REC_HOP_LIMIT;

	mc->sa_mc = ib_sa_join_multicast(&sa_client, id_priv->id.device,
					 id_priv->id.port_num, &rec, comp_mask,
					 GFP_KERNEL, cma_ib_mc_handler, mc);
	return PTR_ERR_OR_ZERO(mc->sa_mc);
}

static void cma_iboe_set_mgid(struct sockaddr *addr, union ib_gid *mgid,
			      enum ib_gid_type gid_type)
{
	struct sockaddr_in *sin = (struct sockaddr_in *)addr;
	struct sockaddr_in6 *sin6 = (struct sockaddr_in6 *)addr;

	if (cma_any_addr(addr)) {
		memset(mgid, 0, sizeof *mgid);
	} else if (addr->sa_family == AF_INET6) {
		memcpy(mgid, &sin6->sin6_addr, sizeof *mgid);
	} else {
		mgid->raw[0] =
			(gid_type == IB_GID_TYPE_ROCE_UDP_ENCAP) ? 0 : 0xff;
		mgid->raw[1] =
			(gid_type == IB_GID_TYPE_ROCE_UDP_ENCAP) ? 0 : 0x0e;
		mgid->raw[2] = 0;
		mgid->raw[3] = 0;
		mgid->raw[4] = 0;
		mgid->raw[5] = 0;
		mgid->raw[6] = 0;
		mgid->raw[7] = 0;
		mgid->raw[8] = 0;
		mgid->raw[9] = 0;
		mgid->raw[10] = 0xff;
		mgid->raw[11] = 0xff;
		*(__be32 *)(&mgid->raw[12]) = sin->sin_addr.s_addr;
	}
}

static int cma_iboe_join_multicast(struct rdma_id_private *id_priv,
				   struct cma_multicast *mc)
{
<<<<<<< HEAD
	struct cma_work *work;
=======
>>>>>>> f642729d
	struct rdma_dev_addr *dev_addr = &id_priv->id.route.addr.dev_addr;
	int err = 0;
	struct sockaddr *addr = (struct sockaddr *)&mc->addr;
	struct net_device *ndev = NULL;
	struct ib_sa_multicast ib;
	enum ib_gid_type gid_type;
	bool send_only;

	send_only = mc->join_state == BIT(SENDONLY_FULLMEMBER_JOIN);

	if (cma_zero_addr(addr))
		return -EINVAL;

<<<<<<< HEAD
	work = kzalloc(sizeof *work, GFP_KERNEL);
	if (!work)
		return -ENOMEM;

=======
>>>>>>> f642729d
	gid_type = id_priv->cma_dev->default_gid_type[id_priv->id.port_num -
		   rdma_start_port(id_priv->cma_dev->device)];
	cma_iboe_set_mgid(addr, &ib.rec.mgid, gid_type);

	ib.rec.pkey = cpu_to_be16(0xffff);
	if (id_priv->id.ps == RDMA_PS_UDP)
		ib.rec.qkey = cpu_to_be32(RDMA_UDP_QKEY);

	if (dev_addr->bound_dev_if)
		ndev = dev_get_by_index(dev_addr->net, dev_addr->bound_dev_if);
<<<<<<< HEAD
	if (!ndev) {
		err = -ENODEV;
		goto err_free;
	}
=======
	if (!ndev)
		return -ENODEV;

>>>>>>> f642729d
	ib.rec.rate = iboe_get_rate(ndev);
	ib.rec.hop_limit = 1;
	ib.rec.mtu = iboe_get_mtu(ndev->mtu);

	if (addr->sa_family == AF_INET) {
		if (gid_type == IB_GID_TYPE_ROCE_UDP_ENCAP) {
			ib.rec.hop_limit = IPV6_DEFAULT_HOPLIMIT;
			if (!send_only) {
				err = cma_igmp_send(ndev, &ib.rec.mgid,
						    true);
			}
		}
	} else {
		if (gid_type == IB_GID_TYPE_ROCE_UDP_ENCAP)
			err = -ENOTSUPP;
	}
	dev_put(ndev);
<<<<<<< HEAD
	if (err || !ib.rec.mtu) {
		if (!err)
			err = -EINVAL;
		goto err_free;
	}
	rdma_ip2gid((struct sockaddr *)&id_priv->id.route.addr.src_addr,
		    &ib.rec.port_gid);
	work->id = id_priv;
	INIT_WORK(&work->work, cma_work_handler);
	cma_make_mc_event(0, id_priv, &ib, &work->event, mc);
	/* Balances with cma_id_put() in cma_work_handler */
	cma_id_get(id_priv);
	queue_work(cma_wq, &work->work);
	return 0;

err_free:
	kfree(work);
	return err;
=======
	if (err || !ib.rec.mtu)
		return err ?: -EINVAL;

	rdma_ip2gid((struct sockaddr *)&id_priv->id.route.addr.src_addr,
		    &ib.rec.port_gid);
	INIT_WORK(&mc->iboe_join.work, cma_iboe_join_work_handler);
	cma_make_mc_event(0, id_priv, &ib, &mc->iboe_join.event, mc);
	queue_work(cma_wq, &mc->iboe_join.work);
	return 0;
>>>>>>> f642729d
}

int rdma_join_multicast(struct rdma_cm_id *id, struct sockaddr *addr,
			u8 join_state, void *context)
{
	struct rdma_id_private *id_priv =
		container_of(id, struct rdma_id_private, id);
	struct cma_multicast *mc;
	int ret;

	/* Not supported for kernel QPs */
	if (WARN_ON(id->qp))
		return -EINVAL;

	/* ULP is calling this wrong. */
	if (!id->device || (READ_ONCE(id_priv->state) != RDMA_CM_ADDR_BOUND &&
			    READ_ONCE(id_priv->state) != RDMA_CM_ADDR_RESOLVED))
		return -EINVAL;

	mc = kzalloc(sizeof(*mc), GFP_KERNEL);
	if (!mc)
		return -ENOMEM;

	memcpy(&mc->addr, addr, rdma_addr_size(addr));
	mc->context = context;
	mc->id_priv = id_priv;
	mc->join_state = join_state;

	if (rdma_protocol_roce(id->device, id->port_num)) {
		ret = cma_iboe_join_multicast(id_priv, mc);
		if (ret)
			goto out_err;
	} else if (rdma_cap_ib_mcast(id->device, id->port_num)) {
		ret = cma_join_ib_multicast(id_priv, mc);
		if (ret)
			goto out_err;
	} else {
		ret = -ENOSYS;
		goto out_err;
	}

	spin_lock(&id_priv->lock);
	list_add(&mc->list, &id_priv->mc_list);
	spin_unlock(&id_priv->lock);

	return 0;
out_err:
	kfree(mc);
	return ret;
}
EXPORT_SYMBOL(rdma_join_multicast);

void rdma_leave_multicast(struct rdma_cm_id *id, struct sockaddr *addr)
{
	struct rdma_id_private *id_priv;
	struct cma_multicast *mc;

	id_priv = container_of(id, struct rdma_id_private, id);
	spin_lock_irq(&id_priv->lock);
	list_for_each_entry(mc, &id_priv->mc_list, list) {
		if (memcmp(&mc->addr, addr, rdma_addr_size(addr)) != 0)
			continue;
		list_del(&mc->list);
		spin_unlock_irq(&id_priv->lock);

		WARN_ON(id_priv->cma_dev->device != id->device);
		destroy_mc(id_priv, mc);
		return;
	}
	spin_unlock_irq(&id_priv->lock);
}
EXPORT_SYMBOL(rdma_leave_multicast);

static int cma_netdev_change(struct net_device *ndev, struct rdma_id_private *id_priv)
{
	struct rdma_dev_addr *dev_addr;
	struct cma_work *work;

	dev_addr = &id_priv->id.route.addr.dev_addr;

	if ((dev_addr->bound_dev_if == ndev->ifindex) &&
	    (net_eq(dev_net(ndev), dev_addr->net)) &&
	    memcmp(dev_addr->src_dev_addr, ndev->dev_addr, ndev->addr_len)) {
		pr_info("RDMA CM addr change for ndev %s used by id %p\n",
			ndev->name, &id_priv->id);
		work = kzalloc(sizeof *work, GFP_KERNEL);
		if (!work)
			return -ENOMEM;

		INIT_WORK(&work->work, cma_work_handler);
		work->id = id_priv;
		work->event.event = RDMA_CM_EVENT_ADDR_CHANGE;
		cma_id_get(id_priv);
		queue_work(cma_wq, &work->work);
	}

	return 0;
}

static int cma_netdev_callback(struct notifier_block *self, unsigned long event,
			       void *ptr)
{
	struct net_device *ndev = netdev_notifier_info_to_dev(ptr);
	struct cma_device *cma_dev;
	struct rdma_id_private *id_priv;
	int ret = NOTIFY_DONE;

	if (event != NETDEV_BONDING_FAILOVER)
		return NOTIFY_DONE;

	if (!netif_is_bond_master(ndev))
		return NOTIFY_DONE;

	mutex_lock(&lock);
	list_for_each_entry(cma_dev, &dev_list, list)
		list_for_each_entry(id_priv, &cma_dev->id_list, list) {
			ret = cma_netdev_change(ndev, id_priv);
			if (ret)
				goto out;
		}

out:
	mutex_unlock(&lock);
	return ret;
}

static struct notifier_block cma_nb = {
	.notifier_call = cma_netdev_callback
};

static void cma_send_device_removal_put(struct rdma_id_private *id_priv)
{
	struct rdma_cm_event event = { .event = RDMA_CM_EVENT_DEVICE_REMOVAL };
	enum rdma_cm_state state;
	unsigned long flags;

	mutex_lock(&id_priv->handler_mutex);
	/* Record that we want to remove the device */
	spin_lock_irqsave(&id_priv->lock, flags);
	state = id_priv->state;
	if (state == RDMA_CM_DESTROYING || state == RDMA_CM_DEVICE_REMOVAL) {
		spin_unlock_irqrestore(&id_priv->lock, flags);
		mutex_unlock(&id_priv->handler_mutex);
		cma_id_put(id_priv);
		return;
	}
	id_priv->state = RDMA_CM_DEVICE_REMOVAL;
	spin_unlock_irqrestore(&id_priv->lock, flags);

	if (cma_cm_event_handler(id_priv, &event)) {
		/*
		 * At this point the ULP promises it won't call
		 * rdma_destroy_id() concurrently
		 */
		cma_id_put(id_priv);
		mutex_unlock(&id_priv->handler_mutex);
		trace_cm_id_destroy(id_priv);
		_destroy_id(id_priv, state);
		return;
	}
	mutex_unlock(&id_priv->handler_mutex);

	/*
	 * If this races with destroy then the thread that first assigns state
	 * to a destroying does the cancel.
	 */
	cma_cancel_operation(id_priv, state);
	cma_id_put(id_priv);
}

static void cma_process_remove(struct cma_device *cma_dev)
{
	mutex_lock(&lock);
	while (!list_empty(&cma_dev->id_list)) {
		struct rdma_id_private *id_priv = list_first_entry(
			&cma_dev->id_list, struct rdma_id_private, list);

		list_del(&id_priv->listen_list);
		list_del_init(&id_priv->list);
		cma_id_get(id_priv);
		mutex_unlock(&lock);

		cma_send_device_removal_put(id_priv);

		mutex_lock(&lock);
	}
	mutex_unlock(&lock);

	cma_dev_put(cma_dev);
	wait_for_completion(&cma_dev->comp);
}

static int cma_add_one(struct ib_device *device)
{
	struct rdma_id_private *to_destroy;
	struct cma_device *cma_dev;
	struct rdma_id_private *id_priv;
	unsigned int i;
	unsigned long supported_gids = 0;
	int ret;

	cma_dev = kmalloc(sizeof(*cma_dev), GFP_KERNEL);
	if (!cma_dev)
		return -ENOMEM;

	cma_dev->device = device;
	cma_dev->default_gid_type = kcalloc(device->phys_port_cnt,
					    sizeof(*cma_dev->default_gid_type),
					    GFP_KERNEL);
	if (!cma_dev->default_gid_type) {
		ret = -ENOMEM;
		goto free_cma_dev;
	}

	cma_dev->default_roce_tos = kcalloc(device->phys_port_cnt,
					    sizeof(*cma_dev->default_roce_tos),
					    GFP_KERNEL);
	if (!cma_dev->default_roce_tos) {
		ret = -ENOMEM;
		goto free_gid_type;
	}

	rdma_for_each_port (device, i) {
		supported_gids = roce_gid_type_mask_support(device, i);
		WARN_ON(!supported_gids);
		if (supported_gids & (1 << CMA_PREFERRED_ROCE_GID_TYPE))
			cma_dev->default_gid_type[i - rdma_start_port(device)] =
				CMA_PREFERRED_ROCE_GID_TYPE;
		else
			cma_dev->default_gid_type[i - rdma_start_port(device)] =
				find_first_bit(&supported_gids, BITS_PER_LONG);
		cma_dev->default_roce_tos[i - rdma_start_port(device)] = 0;
	}

	init_completion(&cma_dev->comp);
	refcount_set(&cma_dev->refcount, 1);
	INIT_LIST_HEAD(&cma_dev->id_list);
	ib_set_client_data(device, &cma_client, cma_dev);

	mutex_lock(&lock);
	list_add_tail(&cma_dev->list, &dev_list);
	list_for_each_entry(id_priv, &listen_any_list, list) {
		ret = cma_listen_on_dev(id_priv, cma_dev, &to_destroy);
		if (ret)
			goto free_listen;
	}
	mutex_unlock(&lock);

	trace_cm_add_one(device);
	return 0;

free_listen:
	list_del(&cma_dev->list);
	mutex_unlock(&lock);

	/* cma_process_remove() will delete to_destroy */
	cma_process_remove(cma_dev);
	kfree(cma_dev->default_roce_tos);
free_gid_type:
	kfree(cma_dev->default_gid_type);

free_cma_dev:
	kfree(cma_dev);
	return ret;
}

static void cma_remove_one(struct ib_device *device, void *client_data)
{
	struct cma_device *cma_dev = client_data;

	trace_cm_remove_one(device);

	mutex_lock(&lock);
	list_del(&cma_dev->list);
	mutex_unlock(&lock);

	cma_process_remove(cma_dev);
	kfree(cma_dev->default_roce_tos);
	kfree(cma_dev->default_gid_type);
	kfree(cma_dev);
}

static int cma_init_net(struct net *net)
{
	struct cma_pernet *pernet = cma_pernet(net);

	xa_init(&pernet->tcp_ps);
	xa_init(&pernet->udp_ps);
	xa_init(&pernet->ipoib_ps);
	xa_init(&pernet->ib_ps);

	return 0;
}

static void cma_exit_net(struct net *net)
{
	struct cma_pernet *pernet = cma_pernet(net);

	WARN_ON(!xa_empty(&pernet->tcp_ps));
	WARN_ON(!xa_empty(&pernet->udp_ps));
	WARN_ON(!xa_empty(&pernet->ipoib_ps));
	WARN_ON(!xa_empty(&pernet->ib_ps));
}

static struct pernet_operations cma_pernet_operations = {
	.init = cma_init_net,
	.exit = cma_exit_net,
	.id = &cma_pernet_id,
	.size = sizeof(struct cma_pernet),
};

static int __init cma_init(void)
{
	int ret;

	/*
	 * There is a rare lock ordering dependency in cma_netdev_callback()
	 * that only happens when bonding is enabled. Teach lockdep that rtnl
	 * must never be nested under lock so it can find these without having
	 * to test with bonding.
	 */
	if (IS_ENABLED(CONFIG_LOCKDEP)) {
		rtnl_lock();
		mutex_lock(&lock);
		mutex_unlock(&lock);
		rtnl_unlock();
	}

	cma_wq = alloc_ordered_workqueue("rdma_cm", WQ_MEM_RECLAIM);
	if (!cma_wq)
		return -ENOMEM;

	ret = register_pernet_subsys(&cma_pernet_operations);
	if (ret)
		goto err_wq;

	ib_sa_register_client(&sa_client);
	register_netdevice_notifier(&cma_nb);

	ret = ib_register_client(&cma_client);
	if (ret)
		goto err;

	ret = cma_configfs_init();
	if (ret)
		goto err_ib;

	return 0;

err_ib:
	ib_unregister_client(&cma_client);
err:
	unregister_netdevice_notifier(&cma_nb);
	ib_sa_unregister_client(&sa_client);
	unregister_pernet_subsys(&cma_pernet_operations);
err_wq:
	destroy_workqueue(cma_wq);
	return ret;
}

static void __exit cma_cleanup(void)
{
	cma_configfs_exit();
	ib_unregister_client(&cma_client);
	unregister_netdevice_notifier(&cma_nb);
	ib_sa_unregister_client(&sa_client);
	unregister_pernet_subsys(&cma_pernet_operations);
	destroy_workqueue(cma_wq);
}

module_init(cma_init);
module_exit(cma_cleanup);<|MERGE_RESOLUTION|>--- conflicted
+++ resolved
@@ -352,9 +352,6 @@
 
 struct cma_multicast {
 	struct rdma_id_private *id_priv;
-<<<<<<< HEAD
-	struct ib_sa_multicast *sa_mc;
-=======
 	union {
 		struct ib_sa_multicast *sa_mc;
 		struct {
@@ -362,7 +359,6 @@
 			struct rdma_cm_event event;
 		} iboe_join;
 	};
->>>>>>> f642729d
 	struct list_head	list;
 	void			*context;
 	struct sockaddr_storage	addr;
@@ -415,17 +411,10 @@
 	/*
 	 * The FSM uses a funny double locking where state is protected by both
 	 * the handler_mutex and the spinlock. State is not allowed to change
-<<<<<<< HEAD
-	 * away from a handler_mutex protected value without also holding
-	 * handler_mutex.
-	 */
-	if (comp == RDMA_CM_CONNECT)
-=======
 	 * to/from a handler_mutex protected value without also holding
 	 * handler_mutex.
 	 */
 	if (comp == RDMA_CM_CONNECT || exch == RDMA_CM_CONNECT)
->>>>>>> f642729d
 		lockdep_assert_held(&id_priv->handler_mutex);
 
 	spin_lock_irqsave(&id_priv->lock, flags);
@@ -880,7 +869,6 @@
 		rdma_restrack_parent_name(&id_priv->res, &parent->res);
 
 	return id_priv;
-<<<<<<< HEAD
 }
 
 struct rdma_cm_id *
@@ -897,24 +885,6 @@
 	rdma_restrack_set_name(&ret->res, caller);
 	return &ret->id;
 }
-=======
-}
-
-struct rdma_cm_id *
-__rdma_create_kernel_id(struct net *net, rdma_cm_event_handler event_handler,
-			void *context, enum rdma_ucm_port_space ps,
-			enum ib_qp_type qp_type, const char *caller)
-{
-	struct rdma_id_private *ret;
-
-	ret = __rdma_create_id(net, event_handler, context, ps, qp_type, NULL);
-	if (IS_ERR(ret))
-		return ERR_CAST(ret);
-
-	rdma_restrack_set_name(&ret->res, caller);
-	return &ret->id;
-}
->>>>>>> f642729d
 EXPORT_SYMBOL(__rdma_create_kernel_id);
 
 struct rdma_cm_id *rdma_create_user_id(rdma_cm_event_handler event_handler,
@@ -1859,11 +1829,8 @@
 			cma_igmp_send(ndev, &mgid, false);
 			dev_put(ndev);
 		}
-<<<<<<< HEAD
-=======
 
 		cancel_work_sync(&mc->iboe_join.work);
->>>>>>> f642729d
 	}
 	kfree(mc);
 }
@@ -2549,16 +2516,6 @@
 
 	*to_destroy = NULL;
 	if (cma_family(id_priv) == AF_IB && !rdma_cap_ib_cm(cma_dev->device, 1))
-<<<<<<< HEAD
-		return;
-
-	dev_id_priv =
-		__rdma_create_id(net, cma_listen_handler, id_priv,
-				 id_priv->id.ps, id_priv->id.qp_type, id_priv);
-	if (IS_ERR(dev_id_priv))
-		return;
-
-=======
 		return 0;
 
 	dev_id_priv =
@@ -2567,7 +2524,6 @@
 	if (IS_ERR(dev_id_priv))
 		return PTR_ERR(dev_id_priv);
 
->>>>>>> f642729d
 	dev_id_priv->state = RDMA_CM_ADDR_BOUND;
 	memcpy(cma_src_addr(dev_id_priv), cma_src_addr(id_priv),
 	       rdma_addr_size(cma_src_addr(id_priv)));
@@ -2747,13 +2703,6 @@
 	if (READ_ONCE(id_priv->state) == RDMA_CM_DESTROYING ||
 	    READ_ONCE(id_priv->state) == RDMA_CM_DEVICE_REMOVAL)
 		goto out_unlock;
-<<<<<<< HEAD
-	if (work->old_state != 0 || work->new_state != 0) {
-		if (!cma_comp_exch(id_priv, work->old_state, work->new_state))
-			goto out_unlock;
-	}
-
-=======
 
 	ret = cma_cm_event_handler(id_priv, event);
 	WARN_ON(ret);
@@ -2778,7 +2727,6 @@
 			goto out_unlock;
 	}
 
->>>>>>> f642729d
 	if (cma_cm_event_handler(id_priv, &work->event)) {
 		cma_id_put(id_priv);
 		destroy_id_handler_unlock(id_priv);
@@ -4163,16 +4111,8 @@
 		container_of(id, struct rdma_id_private, id);
 	int ret;
 
-<<<<<<< HEAD
-	mutex_lock(&id_priv->handler_mutex);
-	if (!cma_comp_exch(id_priv, RDMA_CM_ROUTE_RESOLVED, RDMA_CM_CONNECT)) {
-		ret = -EINVAL;
-		goto err_unlock;
-	}
-=======
 	if (!cma_comp_exch(id_priv, RDMA_CM_ROUTE_RESOLVED, RDMA_CM_CONNECT))
 		return -EINVAL;
->>>>>>> f642729d
 
 	if (!id->qp) {
 		id_priv->qp_num = conn_param->qp_num;
@@ -4190,15 +4130,9 @@
 		ret = -ENOSYS;
 	if (ret)
 		goto err_state;
-<<<<<<< HEAD
-	mutex_unlock(&id_priv->handler_mutex);
-=======
->>>>>>> f642729d
 	return 0;
 err_state:
 	cma_comp_exch(id_priv, RDMA_CM_CONNECT, RDMA_CM_ROUTE_RESOLVED);
-err_unlock:
-	mutex_unlock(&id_priv->handler_mutex);
 	return ret;
 }
 EXPORT_SYMBOL(rdma_connect_locked);
@@ -4411,7 +4345,6 @@
 	id_priv->ece.attr_mod = ece->attr_mod;
 
 	return rdma_accept(id, conn_param);
-<<<<<<< HEAD
 }
 EXPORT_SYMBOL(rdma_accept_ece);
 
@@ -4422,18 +4355,6 @@
 
 	mutex_lock(&id_priv->handler_mutex);
 }
-=======
-}
-EXPORT_SYMBOL(rdma_accept_ece);
-
-void rdma_lock_handler(struct rdma_cm_id *id)
-{
-	struct rdma_id_private *id_priv =
-		container_of(id, struct rdma_id_private, id);
-
-	mutex_lock(&id_priv->handler_mutex);
-}
->>>>>>> f642729d
 EXPORT_SYMBOL(rdma_lock_handler);
 
 void rdma_unlock_handler(struct rdma_cm_id *id)
@@ -4699,10 +4620,6 @@
 static int cma_iboe_join_multicast(struct rdma_id_private *id_priv,
 				   struct cma_multicast *mc)
 {
-<<<<<<< HEAD
-	struct cma_work *work;
-=======
->>>>>>> f642729d
 	struct rdma_dev_addr *dev_addr = &id_priv->id.route.addr.dev_addr;
 	int err = 0;
 	struct sockaddr *addr = (struct sockaddr *)&mc->addr;
@@ -4716,13 +4633,6 @@
 	if (cma_zero_addr(addr))
 		return -EINVAL;
 
-<<<<<<< HEAD
-	work = kzalloc(sizeof *work, GFP_KERNEL);
-	if (!work)
-		return -ENOMEM;
-
-=======
->>>>>>> f642729d
 	gid_type = id_priv->cma_dev->default_gid_type[id_priv->id.port_num -
 		   rdma_start_port(id_priv->cma_dev->device)];
 	cma_iboe_set_mgid(addr, &ib.rec.mgid, gid_type);
@@ -4733,16 +4643,9 @@
 
 	if (dev_addr->bound_dev_if)
 		ndev = dev_get_by_index(dev_addr->net, dev_addr->bound_dev_if);
-<<<<<<< HEAD
-	if (!ndev) {
-		err = -ENODEV;
-		goto err_free;
-	}
-=======
 	if (!ndev)
 		return -ENODEV;
 
->>>>>>> f642729d
 	ib.rec.rate = iboe_get_rate(ndev);
 	ib.rec.hop_limit = 1;
 	ib.rec.mtu = iboe_get_mtu(ndev->mtu);
@@ -4760,26 +4663,6 @@
 			err = -ENOTSUPP;
 	}
 	dev_put(ndev);
-<<<<<<< HEAD
-	if (err || !ib.rec.mtu) {
-		if (!err)
-			err = -EINVAL;
-		goto err_free;
-	}
-	rdma_ip2gid((struct sockaddr *)&id_priv->id.route.addr.src_addr,
-		    &ib.rec.port_gid);
-	work->id = id_priv;
-	INIT_WORK(&work->work, cma_work_handler);
-	cma_make_mc_event(0, id_priv, &ib, &work->event, mc);
-	/* Balances with cma_id_put() in cma_work_handler */
-	cma_id_get(id_priv);
-	queue_work(cma_wq, &work->work);
-	return 0;
-
-err_free:
-	kfree(work);
-	return err;
-=======
 	if (err || !ib.rec.mtu)
 		return err ?: -EINVAL;
 
@@ -4789,7 +4672,6 @@
 	cma_make_mc_event(0, id_priv, &ib, &mc->iboe_join.event, mc);
 	queue_work(cma_wq, &mc->iboe_join.work);
 	return 0;
->>>>>>> f642729d
 }
 
 int rdma_join_multicast(struct rdma_cm_id *id, struct sockaddr *addr,
