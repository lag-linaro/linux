--- conflicted
+++ resolved
@@ -35,48 +35,8 @@
 
 static void intel_save_swf(struct drm_i915_private *dev_priv)
 {
-<<<<<<< HEAD
-	struct pci_dev *pdev = dev_priv->drm.pdev;
-
-	/* Display arbitration control */
-	if (INTEL_GEN(dev_priv) <= 4)
-		dev_priv->regfile.saveDSPARB = I915_READ(DSPARB);
-
-	if (IS_GEN(dev_priv, 4))
-		pci_read_config_word(pdev, GCDGMBUS,
-				     &dev_priv->regfile.saveGCDGMBUS);
-}
-
-static void i915_restore_display(struct drm_i915_private *dev_priv)
-{
-	struct pci_dev *pdev = dev_priv->drm.pdev;
-
-	if (IS_GEN(dev_priv, 4))
-		pci_write_config_word(pdev, GCDGMBUS,
-				      dev_priv->regfile.saveGCDGMBUS);
-
-	/* Display arbitration */
-	if (INTEL_GEN(dev_priv) <= 4)
-		I915_WRITE(DSPARB, dev_priv->regfile.saveDSPARB);
-
-	/* only restore FBC info on the platform that supports FBC*/
-	intel_fbc_global_disable(dev_priv);
-
-	intel_vga_redisable(dev_priv);
-
-	intel_gmbus_reset(dev_priv);
-}
-
-int i915_save_state(struct drm_i915_private *dev_priv)
-{
 	int i;
 
-	i915_save_display(dev_priv);
-
-=======
-	int i;
-
->>>>>>> f642729d
 	/* Scratch space */
 	if (IS_GEN(dev_priv, 2) && IS_MOBILE(dev_priv)) {
 		for (i = 0; i < 7; i++) {
@@ -102,11 +62,6 @@
 {
 	int i;
 
-<<<<<<< HEAD
-	i915_restore_display(dev_priv);
-
-=======
->>>>>>> f642729d
 	/* Scratch space */
 	if (IS_GEN(dev_priv, 2) && IS_MOBILE(dev_priv)) {
 		for (i = 0; i < 7; i++) {
@@ -128,9 +83,6 @@
 	}
 }
 
-<<<<<<< HEAD
-	return 0;
-=======
 void i915_save_display(struct drm_i915_private *dev_priv)
 {
 	struct pci_dev *pdev = dev_priv->drm.pdev;
@@ -166,5 +118,4 @@
 	intel_vga_redisable(dev_priv);
 
 	intel_gmbus_reset(dev_priv);
->>>>>>> f642729d
 }