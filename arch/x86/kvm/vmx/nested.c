// SPDX-License-Identifier: GPL-2.0

#include <linux/objtool.h>
#include <linux/percpu.h>

#include <asm/debugreg.h>
#include <asm/mmu_context.h>

#include "cpuid.h"
#include "hyperv.h"
#include "mmu.h"
#include "nested.h"
#include "pmu.h"
#include "sgx.h"
#include "trace.h"
#include "vmx.h"
#include "x86.h"

static bool __read_mostly enable_shadow_vmcs = 1;
module_param_named(enable_shadow_vmcs, enable_shadow_vmcs, bool, S_IRUGO);

static bool __read_mostly nested_early_check = 0;
module_param(nested_early_check, bool, S_IRUGO);

#define CC KVM_NESTED_VMENTER_CONSISTENCY_CHECK

/*
 * Hyper-V requires all of these, so mark them as supported even though
 * they are just treated the same as all-context.
 */
#define VMX_VPID_EXTENT_SUPPORTED_MASK		\
	(VMX_VPID_EXTENT_INDIVIDUAL_ADDR_BIT |	\
	VMX_VPID_EXTENT_SINGLE_CONTEXT_BIT |	\
	VMX_VPID_EXTENT_GLOBAL_CONTEXT_BIT |	\
	VMX_VPID_EXTENT_SINGLE_NON_GLOBAL_BIT)

#define VMX_MISC_EMULATED_PREEMPTION_TIMER_RATE 5

enum {
	VMX_VMREAD_BITMAP,
	VMX_VMWRITE_BITMAP,
	VMX_BITMAP_NR
};
static unsigned long *vmx_bitmap[VMX_BITMAP_NR];

#define vmx_vmread_bitmap                    (vmx_bitmap[VMX_VMREAD_BITMAP])
#define vmx_vmwrite_bitmap                   (vmx_bitmap[VMX_VMWRITE_BITMAP])

struct shadow_vmcs_field {
	u16	encoding;
	u16	offset;
};
static struct shadow_vmcs_field shadow_read_only_fields[] = {
#define SHADOW_FIELD_RO(x, y) { x, offsetof(struct vmcs12, y) },
#include "vmcs_shadow_fields.h"
};
static int max_shadow_read_only_fields =
	ARRAY_SIZE(shadow_read_only_fields);

static struct shadow_vmcs_field shadow_read_write_fields[] = {
#define SHADOW_FIELD_RW(x, y) { x, offsetof(struct vmcs12, y) },
#include "vmcs_shadow_fields.h"
};
static int max_shadow_read_write_fields =
	ARRAY_SIZE(shadow_read_write_fields);

static void init_vmcs_shadow_fields(void)
{
	int i, j;

	memset(vmx_vmread_bitmap, 0xff, PAGE_SIZE);
	memset(vmx_vmwrite_bitmap, 0xff, PAGE_SIZE);

	for (i = j = 0; i < max_shadow_read_only_fields; i++) {
		struct shadow_vmcs_field entry = shadow_read_only_fields[i];
		u16 field = entry.encoding;

		if (vmcs_field_width(field) == VMCS_FIELD_WIDTH_U64 &&
		    (i + 1 == max_shadow_read_only_fields ||
		     shadow_read_only_fields[i + 1].encoding != field + 1))
			pr_err("Missing field from shadow_read_only_field %x\n",
			       field + 1);

		clear_bit(field, vmx_vmread_bitmap);
		if (field & 1)
#ifdef CONFIG_X86_64
			continue;
#else
			entry.offset += sizeof(u32);
#endif
		shadow_read_only_fields[j++] = entry;
	}
	max_shadow_read_only_fields = j;

	for (i = j = 0; i < max_shadow_read_write_fields; i++) {
		struct shadow_vmcs_field entry = shadow_read_write_fields[i];
		u16 field = entry.encoding;

		if (vmcs_field_width(field) == VMCS_FIELD_WIDTH_U64 &&
		    (i + 1 == max_shadow_read_write_fields ||
		     shadow_read_write_fields[i + 1].encoding != field + 1))
			pr_err("Missing field from shadow_read_write_field %x\n",
			       field + 1);

		WARN_ONCE(field >= GUEST_ES_AR_BYTES &&
			  field <= GUEST_TR_AR_BYTES,
			  "Update vmcs12_write_any() to drop reserved bits from AR_BYTES");

		/*
		 * PML and the preemption timer can be emulated, but the
		 * processor cannot vmwrite to fields that don't exist
		 * on bare metal.
		 */
		switch (field) {
		case GUEST_PML_INDEX:
			if (!cpu_has_vmx_pml())
				continue;
			break;
		case VMX_PREEMPTION_TIMER_VALUE:
			if (!cpu_has_vmx_preemption_timer())
				continue;
			break;
		case GUEST_INTR_STATUS:
			if (!cpu_has_vmx_apicv())
				continue;
			break;
		default:
			break;
		}

		clear_bit(field, vmx_vmwrite_bitmap);
		clear_bit(field, vmx_vmread_bitmap);
		if (field & 1)
#ifdef CONFIG_X86_64
			continue;
#else
			entry.offset += sizeof(u32);
#endif
		shadow_read_write_fields[j++] = entry;
	}
	max_shadow_read_write_fields = j;
}

/*
 * The following 3 functions, nested_vmx_succeed()/failValid()/failInvalid(),
 * set the success or error code of an emulated VMX instruction (as specified
 * by Vol 2B, VMX Instruction Reference, "Conventions"), and skip the emulated
 * instruction.
 */
static int nested_vmx_succeed(struct kvm_vcpu *vcpu)
{
	vmx_set_rflags(vcpu, vmx_get_rflags(vcpu)
			& ~(X86_EFLAGS_CF | X86_EFLAGS_PF | X86_EFLAGS_AF |
			    X86_EFLAGS_ZF | X86_EFLAGS_SF | X86_EFLAGS_OF));
	return kvm_skip_emulated_instruction(vcpu);
}

static int nested_vmx_failInvalid(struct kvm_vcpu *vcpu)
{
	vmx_set_rflags(vcpu, (vmx_get_rflags(vcpu)
			& ~(X86_EFLAGS_PF | X86_EFLAGS_AF | X86_EFLAGS_ZF |
			    X86_EFLAGS_SF | X86_EFLAGS_OF))
			| X86_EFLAGS_CF);
	return kvm_skip_emulated_instruction(vcpu);
}

static int nested_vmx_failValid(struct kvm_vcpu *vcpu,
				u32 vm_instruction_error)
{
	vmx_set_rflags(vcpu, (vmx_get_rflags(vcpu)
			& ~(X86_EFLAGS_CF | X86_EFLAGS_PF | X86_EFLAGS_AF |
			    X86_EFLAGS_SF | X86_EFLAGS_OF))
			| X86_EFLAGS_ZF);
	get_vmcs12(vcpu)->vm_instruction_error = vm_instruction_error;
	/*
	 * We don't need to force sync to shadow VMCS because
	 * VM_INSTRUCTION_ERROR is not shadowed. Enlightened VMCS 'shadows' all
	 * fields and thus must be synced.
	 */
	if (to_vmx(vcpu)->nested.hv_evmcs_vmptr != EVMPTR_INVALID)
		to_vmx(vcpu)->nested.need_vmcs12_to_shadow_sync = true;

	return kvm_skip_emulated_instruction(vcpu);
}

static int nested_vmx_fail(struct kvm_vcpu *vcpu, u32 vm_instruction_error)
{
	struct vcpu_vmx *vmx = to_vmx(vcpu);

	/*
	 * failValid writes the error number to the current VMCS, which
	 * can't be done if there isn't a current VMCS.
	 */
	if (vmx->nested.current_vmptr == -1ull &&
	    !evmptr_is_valid(vmx->nested.hv_evmcs_vmptr))
		return nested_vmx_failInvalid(vcpu);

	return nested_vmx_failValid(vcpu, vm_instruction_error);
}

static void nested_vmx_abort(struct kvm_vcpu *vcpu, u32 indicator)
{
	/* TODO: not to reset guest simply here. */
	kvm_make_request(KVM_REQ_TRIPLE_FAULT, vcpu);
	pr_debug_ratelimited("kvm: nested vmx abort, indicator %d\n", indicator);
}

static inline bool vmx_control_verify(u32 control, u32 low, u32 high)
{
	return fixed_bits_valid(control, low, high);
}

static inline u64 vmx_control_msr(u32 low, u32 high)
{
	return low | ((u64)high << 32);
}

static void vmx_disable_shadow_vmcs(struct vcpu_vmx *vmx)
{
	secondary_exec_controls_clearbit(vmx, SECONDARY_EXEC_SHADOW_VMCS);
	vmcs_write64(VMCS_LINK_POINTER, -1ull);
	vmx->nested.need_vmcs12_to_shadow_sync = false;
}

static inline void nested_release_evmcs(struct kvm_vcpu *vcpu)
{
	struct vcpu_vmx *vmx = to_vmx(vcpu);

	if (evmptr_is_valid(vmx->nested.hv_evmcs_vmptr)) {
		kvm_vcpu_unmap(vcpu, &vmx->nested.hv_evmcs_map, true);
		vmx->nested.hv_evmcs = NULL;
	}

	vmx->nested.hv_evmcs_vmptr = EVMPTR_INVALID;
}

static void vmx_sync_vmcs_host_state(struct vcpu_vmx *vmx,
				     struct loaded_vmcs *prev)
{
	struct vmcs_host_state *dest, *src;

	if (unlikely(!vmx->guest_state_loaded))
		return;

	src = &prev->host_state;
	dest = &vmx->loaded_vmcs->host_state;

	vmx_set_host_fs_gs(dest, src->fs_sel, src->gs_sel, src->fs_base, src->gs_base);
	dest->ldt_sel = src->ldt_sel;
#ifdef CONFIG_X86_64
	dest->ds_sel = src->ds_sel;
	dest->es_sel = src->es_sel;
#endif
}

static void vmx_switch_vmcs(struct kvm_vcpu *vcpu, struct loaded_vmcs *vmcs)
{
	struct vcpu_vmx *vmx = to_vmx(vcpu);
	struct loaded_vmcs *prev;
	int cpu;

	if (WARN_ON_ONCE(vmx->loaded_vmcs == vmcs))
		return;

	cpu = get_cpu();
	prev = vmx->loaded_vmcs;
	vmx->loaded_vmcs = vmcs;
	vmx_vcpu_load_vmcs(vcpu, cpu, prev);
	vmx_sync_vmcs_host_state(vmx, prev);
	put_cpu();

	vmx_register_cache_reset(vcpu);
}

/*
 * Free whatever needs to be freed from vmx->nested when L1 goes down, or
 * just stops using VMX.
 */
static void free_nested(struct kvm_vcpu *vcpu)
{
	struct vcpu_vmx *vmx = to_vmx(vcpu);

	if (WARN_ON_ONCE(vmx->loaded_vmcs != &vmx->vmcs01))
		vmx_switch_vmcs(vcpu, &vmx->vmcs01);

	if (!vmx->nested.vmxon && !vmx->nested.smm.vmxon)
		return;

	kvm_clear_request(KVM_REQ_GET_NESTED_STATE_PAGES, vcpu);

	vmx->nested.vmxon = false;
	vmx->nested.smm.vmxon = false;
	free_vpid(vmx->nested.vpid02);
	vmx->nested.posted_intr_nv = -1;
	vmx->nested.current_vmptr = -1ull;
	if (enable_shadow_vmcs) {
		vmx_disable_shadow_vmcs(vmx);
		vmcs_clear(vmx->vmcs01.shadow_vmcs);
		free_vmcs(vmx->vmcs01.shadow_vmcs);
		vmx->vmcs01.shadow_vmcs = NULL;
	}
	kfree(vmx->nested.cached_vmcs12);
	vmx->nested.cached_vmcs12 = NULL;
	kfree(vmx->nested.cached_shadow_vmcs12);
	vmx->nested.cached_shadow_vmcs12 = NULL;
	/* Unpin physical memory we referred to in the vmcs02 */
	if (vmx->nested.apic_access_page) {
		kvm_release_page_clean(vmx->nested.apic_access_page);
		vmx->nested.apic_access_page = NULL;
	}
	kvm_vcpu_unmap(vcpu, &vmx->nested.virtual_apic_map, true);
	kvm_vcpu_unmap(vcpu, &vmx->nested.pi_desc_map, true);
	vmx->nested.pi_desc = NULL;

	kvm_mmu_free_roots(vcpu, &vcpu->arch.guest_mmu, KVM_MMU_ROOTS_ALL);

	nested_release_evmcs(vcpu);

	free_loaded_vmcs(&vmx->nested.vmcs02);
}

/*
 * Ensure that the current vmcs of the logical processor is the
 * vmcs01 of the vcpu before calling free_nested().
 */
void nested_vmx_free_vcpu(struct kvm_vcpu *vcpu)
{
	vcpu_load(vcpu);
	vmx_leave_nested(vcpu);
	vcpu_put(vcpu);
}

static void nested_ept_inject_page_fault(struct kvm_vcpu *vcpu,
		struct x86_exception *fault)
{
	struct vmcs12 *vmcs12 = get_vmcs12(vcpu);
	struct vcpu_vmx *vmx = to_vmx(vcpu);
	u32 vm_exit_reason;
	unsigned long exit_qualification = vcpu->arch.exit_qualification;

	if (vmx->nested.pml_full) {
		vm_exit_reason = EXIT_REASON_PML_FULL;
		vmx->nested.pml_full = false;
		exit_qualification &= INTR_INFO_UNBLOCK_NMI;
	} else if (fault->error_code & PFERR_RSVD_MASK)
		vm_exit_reason = EXIT_REASON_EPT_MISCONFIG;
	else
		vm_exit_reason = EXIT_REASON_EPT_VIOLATION;

	nested_vmx_vmexit(vcpu, vm_exit_reason, 0, exit_qualification);
	vmcs12->guest_physical_address = fault->address;
}

static void nested_ept_new_eptp(struct kvm_vcpu *vcpu)
{
	kvm_init_shadow_ept_mmu(vcpu,
				to_vmx(vcpu)->nested.msrs.ept_caps &
				VMX_EPT_EXECUTE_ONLY_BIT,
				nested_ept_ad_enabled(vcpu),
				nested_ept_get_eptp(vcpu));
}

static void nested_ept_init_mmu_context(struct kvm_vcpu *vcpu)
{
	WARN_ON(mmu_is_nested(vcpu));

	vcpu->arch.mmu = &vcpu->arch.guest_mmu;
	nested_ept_new_eptp(vcpu);
	vcpu->arch.mmu->get_guest_pgd     = nested_ept_get_eptp;
	vcpu->arch.mmu->inject_page_fault = nested_ept_inject_page_fault;
	vcpu->arch.mmu->get_pdptr         = kvm_pdptr_read;

	vcpu->arch.walk_mmu              = &vcpu->arch.nested_mmu;
}

static void nested_ept_uninit_mmu_context(struct kvm_vcpu *vcpu)
{
	vcpu->arch.mmu = &vcpu->arch.root_mmu;
	vcpu->arch.walk_mmu = &vcpu->arch.root_mmu;
}

static bool nested_vmx_is_page_fault_vmexit(struct vmcs12 *vmcs12,
					    u16 error_code)
{
	bool inequality, bit;

	bit = (vmcs12->exception_bitmap & (1u << PF_VECTOR)) != 0;
	inequality =
		(error_code & vmcs12->page_fault_error_code_mask) !=
		 vmcs12->page_fault_error_code_match;
	return inequality ^ bit;
}


/*
 * KVM wants to inject page-faults which it got to the guest. This function
 * checks whether in a nested guest, we need to inject them to L1 or L2.
 */
static int nested_vmx_check_exception(struct kvm_vcpu *vcpu, unsigned long *exit_qual)
{
	struct vmcs12 *vmcs12 = get_vmcs12(vcpu);
	unsigned int nr = vcpu->arch.exception.nr;
	bool has_payload = vcpu->arch.exception.has_payload;
	unsigned long payload = vcpu->arch.exception.payload;

	if (nr == PF_VECTOR) {
		if (vcpu->arch.exception.nested_apf) {
			*exit_qual = vcpu->arch.apf.nested_apf_token;
			return 1;
		}
		if (nested_vmx_is_page_fault_vmexit(vmcs12,
						    vcpu->arch.exception.error_code)) {
			*exit_qual = has_payload ? payload : vcpu->arch.cr2;
			return 1;
		}
	} else if (vmcs12->exception_bitmap & (1u << nr)) {
		if (nr == DB_VECTOR) {
			if (!has_payload) {
				payload = vcpu->arch.dr6;
				payload &= ~DR6_BT;
				payload ^= DR6_ACTIVE_LOW;
			}
			*exit_qual = payload;
		} else
			*exit_qual = 0;
		return 1;
	}

	return 0;
}


static void vmx_inject_page_fault_nested(struct kvm_vcpu *vcpu,
		struct x86_exception *fault)
{
	struct vmcs12 *vmcs12 = get_vmcs12(vcpu);

	WARN_ON(!is_guest_mode(vcpu));

	if (nested_vmx_is_page_fault_vmexit(vmcs12, fault->error_code) &&
		!to_vmx(vcpu)->nested.nested_run_pending) {
		vmcs12->vm_exit_intr_error_code = fault->error_code;
		nested_vmx_vmexit(vcpu, EXIT_REASON_EXCEPTION_NMI,
				  PF_VECTOR | INTR_TYPE_HARD_EXCEPTION |
				  INTR_INFO_DELIVER_CODE_MASK | INTR_INFO_VALID_MASK,
				  fault->address);
	} else {
		kvm_inject_page_fault(vcpu, fault);
	}
}

static int nested_vmx_check_io_bitmap_controls(struct kvm_vcpu *vcpu,
					       struct vmcs12 *vmcs12)
{
	if (!nested_cpu_has(vmcs12, CPU_BASED_USE_IO_BITMAPS))
		return 0;

	if (CC(!page_address_valid(vcpu, vmcs12->io_bitmap_a)) ||
	    CC(!page_address_valid(vcpu, vmcs12->io_bitmap_b)))
		return -EINVAL;

	return 0;
}

static int nested_vmx_check_msr_bitmap_controls(struct kvm_vcpu *vcpu,
						struct vmcs12 *vmcs12)
{
	if (!nested_cpu_has(vmcs12, CPU_BASED_USE_MSR_BITMAPS))
		return 0;

	if (CC(!page_address_valid(vcpu, vmcs12->msr_bitmap)))
		return -EINVAL;

	return 0;
}

static int nested_vmx_check_tpr_shadow_controls(struct kvm_vcpu *vcpu,
						struct vmcs12 *vmcs12)
{
	if (!nested_cpu_has(vmcs12, CPU_BASED_TPR_SHADOW))
		return 0;

	if (CC(!page_address_valid(vcpu, vmcs12->virtual_apic_page_addr)))
		return -EINVAL;

	return 0;
}

/*
 * Check if MSR is intercepted for L01 MSR bitmap.
 */
static bool msr_write_intercepted_l01(struct kvm_vcpu *vcpu, u32 msr)
{
	unsigned long *msr_bitmap;
	int f = sizeof(unsigned long);

	if (!cpu_has_vmx_msr_bitmap())
		return true;

	msr_bitmap = to_vmx(vcpu)->vmcs01.msr_bitmap;

	if (msr <= 0x1fff) {
		return !!test_bit(msr, msr_bitmap + 0x800 / f);
	} else if ((msr >= 0xc0000000) && (msr <= 0xc0001fff)) {
		msr &= 0x1fff;
		return !!test_bit(msr, msr_bitmap + 0xc00 / f);
	}

	return true;
}

/*
 * If a msr is allowed by L0, we should check whether it is allowed by L1.
 * The corresponding bit will be cleared unless both of L0 and L1 allow it.
 */
static void nested_vmx_disable_intercept_for_msr(unsigned long *msr_bitmap_l1,
					       unsigned long *msr_bitmap_nested,
					       u32 msr, int type)
{
	int f = sizeof(unsigned long);

	/*
	 * See Intel PRM Vol. 3, 20.6.9 (MSR-Bitmap Address). Early manuals
	 * have the write-low and read-high bitmap offsets the wrong way round.
	 * We can control MSRs 0x00000000-0x00001fff and 0xc0000000-0xc0001fff.
	 */
	if (msr <= 0x1fff) {
		if (type & MSR_TYPE_R &&
		   !test_bit(msr, msr_bitmap_l1 + 0x000 / f))
			/* read-low */
			__clear_bit(msr, msr_bitmap_nested + 0x000 / f);

		if (type & MSR_TYPE_W &&
		   !test_bit(msr, msr_bitmap_l1 + 0x800 / f))
			/* write-low */
			__clear_bit(msr, msr_bitmap_nested + 0x800 / f);

	} else if ((msr >= 0xc0000000) && (msr <= 0xc0001fff)) {
		msr &= 0x1fff;
		if (type & MSR_TYPE_R &&
		   !test_bit(msr, msr_bitmap_l1 + 0x400 / f))
			/* read-high */
			__clear_bit(msr, msr_bitmap_nested + 0x400 / f);

		if (type & MSR_TYPE_W &&
		   !test_bit(msr, msr_bitmap_l1 + 0xc00 / f))
			/* write-high */
			__clear_bit(msr, msr_bitmap_nested + 0xc00 / f);

	}
}

static inline void enable_x2apic_msr_intercepts(unsigned long *msr_bitmap)
{
	int msr;

	for (msr = 0x800; msr <= 0x8ff; msr += BITS_PER_LONG) {
		unsigned word = msr / BITS_PER_LONG;

		msr_bitmap[word] = ~0;
		msr_bitmap[word + (0x800 / sizeof(long))] = ~0;
	}
}

/*
 * Merge L0's and L1's MSR bitmap, return false to indicate that
 * we do not use the hardware.
 */
static inline bool nested_vmx_prepare_msr_bitmap(struct kvm_vcpu *vcpu,
						 struct vmcs12 *vmcs12)
{
	int msr;
	unsigned long *msr_bitmap_l1;
	unsigned long *msr_bitmap_l0 = to_vmx(vcpu)->nested.vmcs02.msr_bitmap;
	struct kvm_host_map *map = &to_vmx(vcpu)->nested.msr_bitmap_map;

	/* Nothing to do if the MSR bitmap is not in use.  */
	if (!cpu_has_vmx_msr_bitmap() ||
	    !nested_cpu_has(vmcs12, CPU_BASED_USE_MSR_BITMAPS))
		return false;

	if (kvm_vcpu_map(vcpu, gpa_to_gfn(vmcs12->msr_bitmap), map))
		return false;

	msr_bitmap_l1 = (unsigned long *)map->hva;

	/*
	 * To keep the control flow simple, pay eight 8-byte writes (sixteen
	 * 4-byte writes on 32-bit systems) up front to enable intercepts for
	 * the x2APIC MSR range and selectively disable them below.
	 */
	enable_x2apic_msr_intercepts(msr_bitmap_l0);

	if (nested_cpu_has_virt_x2apic_mode(vmcs12)) {
		if (nested_cpu_has_apic_reg_virt(vmcs12)) {
			/*
			 * L0 need not intercept reads for MSRs between 0x800
			 * and 0x8ff, it just lets the processor take the value
			 * from the virtual-APIC page; take those 256 bits
			 * directly from the L1 bitmap.
			 */
			for (msr = 0x800; msr <= 0x8ff; msr += BITS_PER_LONG) {
				unsigned word = msr / BITS_PER_LONG;

				msr_bitmap_l0[word] = msr_bitmap_l1[word];
			}
		}

		nested_vmx_disable_intercept_for_msr(
			msr_bitmap_l1, msr_bitmap_l0,
			X2APIC_MSR(APIC_TASKPRI),
			MSR_TYPE_R | MSR_TYPE_W);

		if (nested_cpu_has_vid(vmcs12)) {
			nested_vmx_disable_intercept_for_msr(
				msr_bitmap_l1, msr_bitmap_l0,
				X2APIC_MSR(APIC_EOI),
				MSR_TYPE_W);
			nested_vmx_disable_intercept_for_msr(
				msr_bitmap_l1, msr_bitmap_l0,
				X2APIC_MSR(APIC_SELF_IPI),
				MSR_TYPE_W);
		}
	}

	/* KVM unconditionally exposes the FS/GS base MSRs to L1. */
#ifdef CONFIG_X86_64
	nested_vmx_disable_intercept_for_msr(msr_bitmap_l1, msr_bitmap_l0,
					     MSR_FS_BASE, MSR_TYPE_RW);

	nested_vmx_disable_intercept_for_msr(msr_bitmap_l1, msr_bitmap_l0,
					     MSR_GS_BASE, MSR_TYPE_RW);

	nested_vmx_disable_intercept_for_msr(msr_bitmap_l1, msr_bitmap_l0,
					     MSR_KERNEL_GS_BASE, MSR_TYPE_RW);
#endif

	/*
	 * Checking the L0->L1 bitmap is trying to verify two things:
	 *
	 * 1. L0 gave a permission to L1 to actually passthrough the MSR. This
	 *    ensures that we do not accidentally generate an L02 MSR bitmap
	 *    from the L12 MSR bitmap that is too permissive.
	 * 2. That L1 or L2s have actually used the MSR. This avoids
	 *    unnecessarily merging of the bitmap if the MSR is unused. This
	 *    works properly because we only update the L01 MSR bitmap lazily.
	 *    So even if L0 should pass L1 these MSRs, the L01 bitmap is only
	 *    updated to reflect this when L1 (or its L2s) actually write to
	 *    the MSR.
	 */
	if (!msr_write_intercepted_l01(vcpu, MSR_IA32_SPEC_CTRL))
		nested_vmx_disable_intercept_for_msr(
					msr_bitmap_l1, msr_bitmap_l0,
					MSR_IA32_SPEC_CTRL,
					MSR_TYPE_R | MSR_TYPE_W);

	if (!msr_write_intercepted_l01(vcpu, MSR_IA32_PRED_CMD))
		nested_vmx_disable_intercept_for_msr(
					msr_bitmap_l1, msr_bitmap_l0,
					MSR_IA32_PRED_CMD,
					MSR_TYPE_W);

	kvm_vcpu_unmap(vcpu, &to_vmx(vcpu)->nested.msr_bitmap_map, false);

	return true;
}

static void nested_cache_shadow_vmcs12(struct kvm_vcpu *vcpu,
				       struct vmcs12 *vmcs12)
{
	struct kvm_host_map map;
	struct vmcs12 *shadow;

	if (!nested_cpu_has_shadow_vmcs(vmcs12) ||
	    vmcs12->vmcs_link_pointer == -1ull)
		return;

	shadow = get_shadow_vmcs12(vcpu);

	if (kvm_vcpu_map(vcpu, gpa_to_gfn(vmcs12->vmcs_link_pointer), &map))
		return;

	memcpy(shadow, map.hva, VMCS12_SIZE);
	kvm_vcpu_unmap(vcpu, &map, false);
}

static void nested_flush_cached_shadow_vmcs12(struct kvm_vcpu *vcpu,
					      struct vmcs12 *vmcs12)
{
	struct vcpu_vmx *vmx = to_vmx(vcpu);

	if (!nested_cpu_has_shadow_vmcs(vmcs12) ||
	    vmcs12->vmcs_link_pointer == -1ull)
		return;

	kvm_write_guest(vmx->vcpu.kvm, vmcs12->vmcs_link_pointer,
			get_shadow_vmcs12(vcpu), VMCS12_SIZE);
}

/*
 * In nested virtualization, check if L1 has set
 * VM_EXIT_ACK_INTR_ON_EXIT
 */
static bool nested_exit_intr_ack_set(struct kvm_vcpu *vcpu)
{
	return get_vmcs12(vcpu)->vm_exit_controls &
		VM_EXIT_ACK_INTR_ON_EXIT;
}

static int nested_vmx_check_apic_access_controls(struct kvm_vcpu *vcpu,
					  struct vmcs12 *vmcs12)
{
	if (nested_cpu_has2(vmcs12, SECONDARY_EXEC_VIRTUALIZE_APIC_ACCESSES) &&
	    CC(!page_address_valid(vcpu, vmcs12->apic_access_addr)))
		return -EINVAL;
	else
		return 0;
}

static int nested_vmx_check_apicv_controls(struct kvm_vcpu *vcpu,
					   struct vmcs12 *vmcs12)
{
	if (!nested_cpu_has_virt_x2apic_mode(vmcs12) &&
	    !nested_cpu_has_apic_reg_virt(vmcs12) &&
	    !nested_cpu_has_vid(vmcs12) &&
	    !nested_cpu_has_posted_intr(vmcs12))
		return 0;

	/*
	 * If virtualize x2apic mode is enabled,
	 * virtualize apic access must be disabled.
	 */
	if (CC(nested_cpu_has_virt_x2apic_mode(vmcs12) &&
	       nested_cpu_has2(vmcs12, SECONDARY_EXEC_VIRTUALIZE_APIC_ACCESSES)))
		return -EINVAL;

	/*
	 * If virtual interrupt delivery is enabled,
	 * we must exit on external interrupts.
	 */
	if (CC(nested_cpu_has_vid(vmcs12) && !nested_exit_on_intr(vcpu)))
		return -EINVAL;

	/*
	 * bits 15:8 should be zero in posted_intr_nv,
	 * the descriptor address has been already checked
	 * in nested_get_vmcs12_pages.
	 *
	 * bits 5:0 of posted_intr_desc_addr should be zero.
	 */
	if (nested_cpu_has_posted_intr(vmcs12) &&
	   (CC(!nested_cpu_has_vid(vmcs12)) ||
	    CC(!nested_exit_intr_ack_set(vcpu)) ||
	    CC((vmcs12->posted_intr_nv & 0xff00)) ||
	    CC(!kvm_vcpu_is_legal_aligned_gpa(vcpu, vmcs12->posted_intr_desc_addr, 64))))
		return -EINVAL;

	/* tpr shadow is needed by all apicv features. */
	if (CC(!nested_cpu_has(vmcs12, CPU_BASED_TPR_SHADOW)))
		return -EINVAL;

	return 0;
}

static int nested_vmx_check_msr_switch(struct kvm_vcpu *vcpu,
				       u32 count, u64 addr)
{
	if (count == 0)
		return 0;

	if (!kvm_vcpu_is_legal_aligned_gpa(vcpu, addr, 16) ||
	    !kvm_vcpu_is_legal_gpa(vcpu, (addr + count * sizeof(struct vmx_msr_entry) - 1)))
		return -EINVAL;

	return 0;
}

static int nested_vmx_check_exit_msr_switch_controls(struct kvm_vcpu *vcpu,
						     struct vmcs12 *vmcs12)
{
	if (CC(nested_vmx_check_msr_switch(vcpu,
					   vmcs12->vm_exit_msr_load_count,
					   vmcs12->vm_exit_msr_load_addr)) ||
	    CC(nested_vmx_check_msr_switch(vcpu,
					   vmcs12->vm_exit_msr_store_count,
					   vmcs12->vm_exit_msr_store_addr)))
		return -EINVAL;

	return 0;
}

static int nested_vmx_check_entry_msr_switch_controls(struct kvm_vcpu *vcpu,
                                                      struct vmcs12 *vmcs12)
{
	if (CC(nested_vmx_check_msr_switch(vcpu,
					   vmcs12->vm_entry_msr_load_count,
					   vmcs12->vm_entry_msr_load_addr)))
                return -EINVAL;

	return 0;
}

static int nested_vmx_check_pml_controls(struct kvm_vcpu *vcpu,
					 struct vmcs12 *vmcs12)
{
	if (!nested_cpu_has_pml(vmcs12))
		return 0;

	if (CC(!nested_cpu_has_ept(vmcs12)) ||
	    CC(!page_address_valid(vcpu, vmcs12->pml_address)))
		return -EINVAL;

	return 0;
}

static int nested_vmx_check_unrestricted_guest_controls(struct kvm_vcpu *vcpu,
							struct vmcs12 *vmcs12)
{
	if (CC(nested_cpu_has2(vmcs12, SECONDARY_EXEC_UNRESTRICTED_GUEST) &&
	       !nested_cpu_has_ept(vmcs12)))
		return -EINVAL;
	return 0;
}

static int nested_vmx_check_mode_based_ept_exec_controls(struct kvm_vcpu *vcpu,
							 struct vmcs12 *vmcs12)
{
	if (CC(nested_cpu_has2(vmcs12, SECONDARY_EXEC_MODE_BASED_EPT_EXEC) &&
	       !nested_cpu_has_ept(vmcs12)))
		return -EINVAL;
	return 0;
}

static int nested_vmx_check_shadow_vmcs_controls(struct kvm_vcpu *vcpu,
						 struct vmcs12 *vmcs12)
{
	if (!nested_cpu_has_shadow_vmcs(vmcs12))
		return 0;

	if (CC(!page_address_valid(vcpu, vmcs12->vmread_bitmap)) ||
	    CC(!page_address_valid(vcpu, vmcs12->vmwrite_bitmap)))
		return -EINVAL;

	return 0;
}

static int nested_vmx_msr_check_common(struct kvm_vcpu *vcpu,
				       struct vmx_msr_entry *e)
{
	/* x2APIC MSR accesses are not allowed */
	if (CC(vcpu->arch.apic_base & X2APIC_ENABLE && e->index >> 8 == 0x8))
		return -EINVAL;
	if (CC(e->index == MSR_IA32_UCODE_WRITE) || /* SDM Table 35-2 */
	    CC(e->index == MSR_IA32_UCODE_REV))
		return -EINVAL;
	if (CC(e->reserved != 0))
		return -EINVAL;
	return 0;
}

static int nested_vmx_load_msr_check(struct kvm_vcpu *vcpu,
				     struct vmx_msr_entry *e)
{
	if (CC(e->index == MSR_FS_BASE) ||
	    CC(e->index == MSR_GS_BASE) ||
	    CC(e->index == MSR_IA32_SMM_MONITOR_CTL) || /* SMM is not supported */
	    nested_vmx_msr_check_common(vcpu, e))
		return -EINVAL;
	return 0;
}

static int nested_vmx_store_msr_check(struct kvm_vcpu *vcpu,
				      struct vmx_msr_entry *e)
{
	if (CC(e->index == MSR_IA32_SMBASE) || /* SMM is not supported */
	    nested_vmx_msr_check_common(vcpu, e))
		return -EINVAL;
	return 0;
}

static u32 nested_vmx_max_atomic_switch_msrs(struct kvm_vcpu *vcpu)
{
	struct vcpu_vmx *vmx = to_vmx(vcpu);
	u64 vmx_misc = vmx_control_msr(vmx->nested.msrs.misc_low,
				       vmx->nested.msrs.misc_high);

	return (vmx_misc_max_msr(vmx_misc) + 1) * VMX_MISC_MSR_LIST_MULTIPLIER;
}

/*
 * Load guest's/host's msr at nested entry/exit.
 * return 0 for success, entry index for failure.
 *
 * One of the failure modes for MSR load/store is when a list exceeds the
 * virtual hardware's capacity. To maintain compatibility with hardware inasmuch
 * as possible, process all valid entries before failing rather than precheck
 * for a capacity violation.
 */
static u32 nested_vmx_load_msr(struct kvm_vcpu *vcpu, u64 gpa, u32 count)
{
	u32 i;
	struct vmx_msr_entry e;
	u32 max_msr_list_size = nested_vmx_max_atomic_switch_msrs(vcpu);

	for (i = 0; i < count; i++) {
		if (unlikely(i >= max_msr_list_size))
			goto fail;

		if (kvm_vcpu_read_guest(vcpu, gpa + i * sizeof(e),
					&e, sizeof(e))) {
			pr_debug_ratelimited(
				"%s cannot read MSR entry (%u, 0x%08llx)\n",
				__func__, i, gpa + i * sizeof(e));
			goto fail;
		}
		if (nested_vmx_load_msr_check(vcpu, &e)) {
			pr_debug_ratelimited(
				"%s check failed (%u, 0x%x, 0x%x)\n",
				__func__, i, e.index, e.reserved);
			goto fail;
		}
		if (kvm_set_msr(vcpu, e.index, e.value)) {
			pr_debug_ratelimited(
				"%s cannot write MSR (%u, 0x%x, 0x%llx)\n",
				__func__, i, e.index, e.value);
			goto fail;
		}
	}
	return 0;
fail:
	/* Note, max_msr_list_size is at most 4096, i.e. this can't wrap. */
	return i + 1;
}

static bool nested_vmx_get_vmexit_msr_value(struct kvm_vcpu *vcpu,
					    u32 msr_index,
					    u64 *data)
{
	struct vcpu_vmx *vmx = to_vmx(vcpu);

	/*
	 * If the L0 hypervisor stored a more accurate value for the TSC that
	 * does not include the time taken for emulation of the L2->L1
	 * VM-exit in L0, use the more accurate value.
	 */
	if (msr_index == MSR_IA32_TSC) {
		int i = vmx_find_loadstore_msr_slot(&vmx->msr_autostore.guest,
						    MSR_IA32_TSC);

		if (i >= 0) {
			u64 val = vmx->msr_autostore.guest.val[i].value;

			*data = kvm_read_l1_tsc(vcpu, val);
			return true;
		}
	}

	if (kvm_get_msr(vcpu, msr_index, data)) {
		pr_debug_ratelimited("%s cannot read MSR (0x%x)\n", __func__,
			msr_index);
		return false;
	}
	return true;
}

static bool read_and_check_msr_entry(struct kvm_vcpu *vcpu, u64 gpa, int i,
				     struct vmx_msr_entry *e)
{
	if (kvm_vcpu_read_guest(vcpu,
				gpa + i * sizeof(*e),
				e, 2 * sizeof(u32))) {
		pr_debug_ratelimited(
			"%s cannot read MSR entry (%u, 0x%08llx)\n",
			__func__, i, gpa + i * sizeof(*e));
		return false;
	}
	if (nested_vmx_store_msr_check(vcpu, e)) {
		pr_debug_ratelimited(
			"%s check failed (%u, 0x%x, 0x%x)\n",
			__func__, i, e->index, e->reserved);
		return false;
	}
	return true;
}

static int nested_vmx_store_msr(struct kvm_vcpu *vcpu, u64 gpa, u32 count)
{
	u64 data;
	u32 i;
	struct vmx_msr_entry e;
	u32 max_msr_list_size = nested_vmx_max_atomic_switch_msrs(vcpu);

	for (i = 0; i < count; i++) {
		if (unlikely(i >= max_msr_list_size))
			return -EINVAL;

		if (!read_and_check_msr_entry(vcpu, gpa, i, &e))
			return -EINVAL;

		if (!nested_vmx_get_vmexit_msr_value(vcpu, e.index, &data))
			return -EINVAL;

		if (kvm_vcpu_write_guest(vcpu,
					 gpa + i * sizeof(e) +
					     offsetof(struct vmx_msr_entry, value),
					 &data, sizeof(data))) {
			pr_debug_ratelimited(
				"%s cannot write MSR (%u, 0x%x, 0x%llx)\n",
				__func__, i, e.index, data);
			return -EINVAL;
		}
	}
	return 0;
}

static bool nested_msr_store_list_has_msr(struct kvm_vcpu *vcpu, u32 msr_index)
{
	struct vmcs12 *vmcs12 = get_vmcs12(vcpu);
	u32 count = vmcs12->vm_exit_msr_store_count;
	u64 gpa = vmcs12->vm_exit_msr_store_addr;
	struct vmx_msr_entry e;
	u32 i;

	for (i = 0; i < count; i++) {
		if (!read_and_check_msr_entry(vcpu, gpa, i, &e))
			return false;

		if (e.index == msr_index)
			return true;
	}
	return false;
}

static void prepare_vmx_msr_autostore_list(struct kvm_vcpu *vcpu,
					   u32 msr_index)
{
	struct vcpu_vmx *vmx = to_vmx(vcpu);
	struct vmx_msrs *autostore = &vmx->msr_autostore.guest;
	bool in_vmcs12_store_list;
	int msr_autostore_slot;
	bool in_autostore_list;
	int last;

	msr_autostore_slot = vmx_find_loadstore_msr_slot(autostore, msr_index);
	in_autostore_list = msr_autostore_slot >= 0;
	in_vmcs12_store_list = nested_msr_store_list_has_msr(vcpu, msr_index);

	if (in_vmcs12_store_list && !in_autostore_list) {
		if (autostore->nr == MAX_NR_LOADSTORE_MSRS) {
			/*
			 * Emulated VMEntry does not fail here.  Instead a less
			 * accurate value will be returned by
			 * nested_vmx_get_vmexit_msr_value() using kvm_get_msr()
			 * instead of reading the value from the vmcs02 VMExit
			 * MSR-store area.
			 */
			pr_warn_ratelimited(
				"Not enough msr entries in msr_autostore.  Can't add msr %x\n",
				msr_index);
			return;
		}
		last = autostore->nr++;
		autostore->val[last].index = msr_index;
	} else if (!in_vmcs12_store_list && in_autostore_list) {
		last = --autostore->nr;
		autostore->val[msr_autostore_slot] = autostore->val[last];
	}
}

/*
 * Load guest's/host's cr3 at nested entry/exit.  @nested_ept is true if we are
 * emulating VM-Entry into a guest with EPT enabled.  On failure, the expected
 * Exit Qualification (for a VM-Entry consistency check VM-Exit) is assigned to
 * @entry_failure_code.
 */
static int nested_vmx_load_cr3(struct kvm_vcpu *vcpu, unsigned long cr3,
			       bool nested_ept, bool reload_pdptrs,
			       enum vm_entry_failure_code *entry_failure_code)
{
	if (CC(kvm_vcpu_is_illegal_gpa(vcpu, cr3))) {
		*entry_failure_code = ENTRY_FAIL_DEFAULT;
		return -EINVAL;
	}

	/*
	 * If PAE paging and EPT are both on, CR3 is not used by the CPU and
	 * must not be dereferenced.
	 */
	if (reload_pdptrs && !nested_ept && is_pae_paging(vcpu) &&
	    CC(!load_pdptrs(vcpu, vcpu->arch.walk_mmu, cr3))) {
		*entry_failure_code = ENTRY_FAIL_PDPTE;
		return -EINVAL;
	}

	if (!nested_ept)
		kvm_mmu_new_pgd(vcpu, cr3);

	vcpu->arch.cr3 = cr3;
	kvm_register_mark_available(vcpu, VCPU_EXREG_CR3);

	/* Re-initialize the MMU, e.g. to pick up CR4 MMU role changes. */
	kvm_init_mmu(vcpu);

	return 0;
}

/*
 * Returns if KVM is able to config CPU to tag TLB entries
 * populated by L2 differently than TLB entries populated
 * by L1.
 *
 * If L0 uses EPT, L1 and L2 run with different EPTP because
 * guest_mode is part of kvm_mmu_page_role. Thus, TLB entries
 * are tagged with different EPTP.
 *
 * If L1 uses VPID and we allocated a vpid02, TLB entries are tagged
 * with different VPID (L1 entries are tagged with vmx->vpid
 * while L2 entries are tagged with vmx->nested.vpid02).
 */
static bool nested_has_guest_tlb_tag(struct kvm_vcpu *vcpu)
{
	struct vmcs12 *vmcs12 = get_vmcs12(vcpu);

	return enable_ept ||
	       (nested_cpu_has_vpid(vmcs12) && to_vmx(vcpu)->nested.vpid02);
}

static void nested_vmx_transition_tlb_flush(struct kvm_vcpu *vcpu,
					    struct vmcs12 *vmcs12,
					    bool is_vmenter)
{
	struct vcpu_vmx *vmx = to_vmx(vcpu);

	/*
	 * If vmcs12 doesn't use VPID, L1 expects linear and combined mappings
	 * for *all* contexts to be flushed on VM-Enter/VM-Exit, i.e. it's a
	 * full TLB flush from the guest's perspective.  This is required even
	 * if VPID is disabled in the host as KVM may need to synchronize the
	 * MMU in response to the guest TLB flush.
	 *
	 * Note, using TLB_FLUSH_GUEST is correct even if nested EPT is in use.
	 * EPT is a special snowflake, as guest-physical mappings aren't
	 * flushed on VPID invalidations, including VM-Enter or VM-Exit with
	 * VPID disabled.  As a result, KVM _never_ needs to sync nEPT
	 * entries on VM-Enter because L1 can't rely on VM-Enter to flush
	 * those mappings.
	 */
	if (!nested_cpu_has_vpid(vmcs12)) {
		kvm_make_request(KVM_REQ_TLB_FLUSH_GUEST, vcpu);
		return;
	}

	/* L2 should never have a VPID if VPID is disabled. */
	WARN_ON(!enable_vpid);

	/*
	 * If VPID is enabled and used by vmc12, but L2 does not have a unique
	 * TLB tag (ASID), i.e. EPT is disabled and KVM was unable to allocate
	 * a VPID for L2, flush the current context as the effective ASID is
	 * common to both L1 and L2.
	 *
	 * Defer the flush so that it runs after vmcs02.EPTP has been set by
	 * KVM_REQ_LOAD_MMU_PGD (if nested EPT is enabled) and to avoid
	 * redundant flushes further down the nested pipeline.
	 *
	 * If a TLB flush isn't required due to any of the above, and vpid12 is
	 * changing then the new "virtual" VPID (vpid12) will reuse the same
	 * "real" VPID (vpid02), and so needs to be flushed.  There's no direct
	 * mapping between vpid02 and vpid12, vpid02 is per-vCPU and reused for
	 * all nested vCPUs.  Remember, a flush on VM-Enter does not invalidate
	 * guest-physical mappings, so there is no need to sync the nEPT MMU.
	 */
	if (!nested_has_guest_tlb_tag(vcpu)) {
		kvm_make_request(KVM_REQ_TLB_FLUSH_CURRENT, vcpu);
	} else if (is_vmenter &&
		   vmcs12->virtual_processor_id != vmx->nested.last_vpid) {
		vmx->nested.last_vpid = vmcs12->virtual_processor_id;
		vpid_sync_context(nested_get_vpid02(vcpu));
	}
}

static bool is_bitwise_subset(u64 superset, u64 subset, u64 mask)
{
	superset &= mask;
	subset &= mask;

	return (superset | subset) == superset;
}

static int vmx_restore_vmx_basic(struct vcpu_vmx *vmx, u64 data)
{
	const u64 feature_and_reserved =
		/* feature (except bit 48; see below) */
		BIT_ULL(49) | BIT_ULL(54) | BIT_ULL(55) |
		/* reserved */
		BIT_ULL(31) | GENMASK_ULL(47, 45) | GENMASK_ULL(63, 56);
	u64 vmx_basic = vmx->nested.msrs.basic;

	if (!is_bitwise_subset(vmx_basic, data, feature_and_reserved))
		return -EINVAL;

	/*
	 * KVM does not emulate a version of VMX that constrains physical
	 * addresses of VMX structures (e.g. VMCS) to 32-bits.
	 */
	if (data & BIT_ULL(48))
		return -EINVAL;

	if (vmx_basic_vmcs_revision_id(vmx_basic) !=
	    vmx_basic_vmcs_revision_id(data))
		return -EINVAL;

	if (vmx_basic_vmcs_size(vmx_basic) > vmx_basic_vmcs_size(data))
		return -EINVAL;

	vmx->nested.msrs.basic = data;
	return 0;
}

static int
vmx_restore_control_msr(struct vcpu_vmx *vmx, u32 msr_index, u64 data)
{
	u64 supported;
	u32 *lowp, *highp;

	switch (msr_index) {
	case MSR_IA32_VMX_TRUE_PINBASED_CTLS:
		lowp = &vmx->nested.msrs.pinbased_ctls_low;
		highp = &vmx->nested.msrs.pinbased_ctls_high;
		break;
	case MSR_IA32_VMX_TRUE_PROCBASED_CTLS:
		lowp = &vmx->nested.msrs.procbased_ctls_low;
		highp = &vmx->nested.msrs.procbased_ctls_high;
		break;
	case MSR_IA32_VMX_TRUE_EXIT_CTLS:
		lowp = &vmx->nested.msrs.exit_ctls_low;
		highp = &vmx->nested.msrs.exit_ctls_high;
		break;
	case MSR_IA32_VMX_TRUE_ENTRY_CTLS:
		lowp = &vmx->nested.msrs.entry_ctls_low;
		highp = &vmx->nested.msrs.entry_ctls_high;
		break;
	case MSR_IA32_VMX_PROCBASED_CTLS2:
		lowp = &vmx->nested.msrs.secondary_ctls_low;
		highp = &vmx->nested.msrs.secondary_ctls_high;
		break;
	default:
		BUG();
	}

	supported = vmx_control_msr(*lowp, *highp);

	/* Check must-be-1 bits are still 1. */
	if (!is_bitwise_subset(data, supported, GENMASK_ULL(31, 0)))
		return -EINVAL;

	/* Check must-be-0 bits are still 0. */
	if (!is_bitwise_subset(supported, data, GENMASK_ULL(63, 32)))
		return -EINVAL;

	*lowp = data;
	*highp = data >> 32;
	return 0;
}

static int vmx_restore_vmx_misc(struct vcpu_vmx *vmx, u64 data)
{
	const u64 feature_and_reserved_bits =
		/* feature */
		BIT_ULL(5) | GENMASK_ULL(8, 6) | BIT_ULL(14) | BIT_ULL(15) |
		BIT_ULL(28) | BIT_ULL(29) | BIT_ULL(30) |
		/* reserved */
		GENMASK_ULL(13, 9) | BIT_ULL(31);
	u64 vmx_misc;

	vmx_misc = vmx_control_msr(vmx->nested.msrs.misc_low,
				   vmx->nested.msrs.misc_high);

	if (!is_bitwise_subset(vmx_misc, data, feature_and_reserved_bits))
		return -EINVAL;

	if ((vmx->nested.msrs.pinbased_ctls_high &
	     PIN_BASED_VMX_PREEMPTION_TIMER) &&
	    vmx_misc_preemption_timer_rate(data) !=
	    vmx_misc_preemption_timer_rate(vmx_misc))
		return -EINVAL;

	if (vmx_misc_cr3_count(data) > vmx_misc_cr3_count(vmx_misc))
		return -EINVAL;

	if (vmx_misc_max_msr(data) > vmx_misc_max_msr(vmx_misc))
		return -EINVAL;

	if (vmx_misc_mseg_revid(data) != vmx_misc_mseg_revid(vmx_misc))
		return -EINVAL;

	vmx->nested.msrs.misc_low = data;
	vmx->nested.msrs.misc_high = data >> 32;

	return 0;
}

static int vmx_restore_vmx_ept_vpid_cap(struct vcpu_vmx *vmx, u64 data)
{
	u64 vmx_ept_vpid_cap;

	vmx_ept_vpid_cap = vmx_control_msr(vmx->nested.msrs.ept_caps,
					   vmx->nested.msrs.vpid_caps);

	/* Every bit is either reserved or a feature bit. */
	if (!is_bitwise_subset(vmx_ept_vpid_cap, data, -1ULL))
		return -EINVAL;

	vmx->nested.msrs.ept_caps = data;
	vmx->nested.msrs.vpid_caps = data >> 32;
	return 0;
}

static int vmx_restore_fixed0_msr(struct vcpu_vmx *vmx, u32 msr_index, u64 data)
{
	u64 *msr;

	switch (msr_index) {
	case MSR_IA32_VMX_CR0_FIXED0:
		msr = &vmx->nested.msrs.cr0_fixed0;
		break;
	case MSR_IA32_VMX_CR4_FIXED0:
		msr = &vmx->nested.msrs.cr4_fixed0;
		break;
	default:
		BUG();
	}

	/*
	 * 1 bits (which indicates bits which "must-be-1" during VMX operation)
	 * must be 1 in the restored value.
	 */
	if (!is_bitwise_subset(data, *msr, -1ULL))
		return -EINVAL;

	*msr = data;
	return 0;
}

/*
 * Called when userspace is restoring VMX MSRs.
 *
 * Returns 0 on success, non-0 otherwise.
 */
int vmx_set_vmx_msr(struct kvm_vcpu *vcpu, u32 msr_index, u64 data)
{
	struct vcpu_vmx *vmx = to_vmx(vcpu);

	/*
	 * Don't allow changes to the VMX capability MSRs while the vCPU
	 * is in VMX operation.
	 */
	if (vmx->nested.vmxon)
		return -EBUSY;

	switch (msr_index) {
	case MSR_IA32_VMX_BASIC:
		return vmx_restore_vmx_basic(vmx, data);
	case MSR_IA32_VMX_PINBASED_CTLS:
	case MSR_IA32_VMX_PROCBASED_CTLS:
	case MSR_IA32_VMX_EXIT_CTLS:
	case MSR_IA32_VMX_ENTRY_CTLS:
		/*
		 * The "non-true" VMX capability MSRs are generated from the
		 * "true" MSRs, so we do not support restoring them directly.
		 *
		 * If userspace wants to emulate VMX_BASIC[55]=0, userspace
		 * should restore the "true" MSRs with the must-be-1 bits
		 * set according to the SDM Vol 3. A.2 "RESERVED CONTROLS AND
		 * DEFAULT SETTINGS".
		 */
		return -EINVAL;
	case MSR_IA32_VMX_TRUE_PINBASED_CTLS:
	case MSR_IA32_VMX_TRUE_PROCBASED_CTLS:
	case MSR_IA32_VMX_TRUE_EXIT_CTLS:
	case MSR_IA32_VMX_TRUE_ENTRY_CTLS:
	case MSR_IA32_VMX_PROCBASED_CTLS2:
		return vmx_restore_control_msr(vmx, msr_index, data);
	case MSR_IA32_VMX_MISC:
		return vmx_restore_vmx_misc(vmx, data);
	case MSR_IA32_VMX_CR0_FIXED0:
	case MSR_IA32_VMX_CR4_FIXED0:
		return vmx_restore_fixed0_msr(vmx, msr_index, data);
	case MSR_IA32_VMX_CR0_FIXED1:
	case MSR_IA32_VMX_CR4_FIXED1:
		/*
		 * These MSRs are generated based on the vCPU's CPUID, so we
		 * do not support restoring them directly.
		 */
		return -EINVAL;
	case MSR_IA32_VMX_EPT_VPID_CAP:
		return vmx_restore_vmx_ept_vpid_cap(vmx, data);
	case MSR_IA32_VMX_VMCS_ENUM:
		vmx->nested.msrs.vmcs_enum = data;
		return 0;
	case MSR_IA32_VMX_VMFUNC:
		if (data & ~vmx->nested.msrs.vmfunc_controls)
			return -EINVAL;
		vmx->nested.msrs.vmfunc_controls = data;
		return 0;
	default:
		/*
		 * The rest of the VMX capability MSRs do not support restore.
		 */
		return -EINVAL;
	}
}

/* Returns 0 on success, non-0 otherwise. */
int vmx_get_vmx_msr(struct nested_vmx_msrs *msrs, u32 msr_index, u64 *pdata)
{
	switch (msr_index) {
	case MSR_IA32_VMX_BASIC:
		*pdata = msrs->basic;
		break;
	case MSR_IA32_VMX_TRUE_PINBASED_CTLS:
	case MSR_IA32_VMX_PINBASED_CTLS:
		*pdata = vmx_control_msr(
			msrs->pinbased_ctls_low,
			msrs->pinbased_ctls_high);
		if (msr_index == MSR_IA32_VMX_PINBASED_CTLS)
			*pdata |= PIN_BASED_ALWAYSON_WITHOUT_TRUE_MSR;
		break;
	case MSR_IA32_VMX_TRUE_PROCBASED_CTLS:
	case MSR_IA32_VMX_PROCBASED_CTLS:
		*pdata = vmx_control_msr(
			msrs->procbased_ctls_low,
			msrs->procbased_ctls_high);
		if (msr_index == MSR_IA32_VMX_PROCBASED_CTLS)
			*pdata |= CPU_BASED_ALWAYSON_WITHOUT_TRUE_MSR;
		break;
	case MSR_IA32_VMX_TRUE_EXIT_CTLS:
	case MSR_IA32_VMX_EXIT_CTLS:
		*pdata = vmx_control_msr(
			msrs->exit_ctls_low,
			msrs->exit_ctls_high);
		if (msr_index == MSR_IA32_VMX_EXIT_CTLS)
			*pdata |= VM_EXIT_ALWAYSON_WITHOUT_TRUE_MSR;
		break;
	case MSR_IA32_VMX_TRUE_ENTRY_CTLS:
	case MSR_IA32_VMX_ENTRY_CTLS:
		*pdata = vmx_control_msr(
			msrs->entry_ctls_low,
			msrs->entry_ctls_high);
		if (msr_index == MSR_IA32_VMX_ENTRY_CTLS)
			*pdata |= VM_ENTRY_ALWAYSON_WITHOUT_TRUE_MSR;
		break;
	case MSR_IA32_VMX_MISC:
		*pdata = vmx_control_msr(
			msrs->misc_low,
			msrs->misc_high);
		break;
	case MSR_IA32_VMX_CR0_FIXED0:
		*pdata = msrs->cr0_fixed0;
		break;
	case MSR_IA32_VMX_CR0_FIXED1:
		*pdata = msrs->cr0_fixed1;
		break;
	case MSR_IA32_VMX_CR4_FIXED0:
		*pdata = msrs->cr4_fixed0;
		break;
	case MSR_IA32_VMX_CR4_FIXED1:
		*pdata = msrs->cr4_fixed1;
		break;
	case MSR_IA32_VMX_VMCS_ENUM:
		*pdata = msrs->vmcs_enum;
		break;
	case MSR_IA32_VMX_PROCBASED_CTLS2:
		*pdata = vmx_control_msr(
			msrs->secondary_ctls_low,
			msrs->secondary_ctls_high);
		break;
	case MSR_IA32_VMX_EPT_VPID_CAP:
		*pdata = msrs->ept_caps |
			((u64)msrs->vpid_caps << 32);
		break;
	case MSR_IA32_VMX_VMFUNC:
		*pdata = msrs->vmfunc_controls;
		break;
	default:
		return 1;
	}

	return 0;
}

/*
 * Copy the writable VMCS shadow fields back to the VMCS12, in case they have
 * been modified by the L1 guest.  Note, "writable" in this context means
 * "writable by the guest", i.e. tagged SHADOW_FIELD_RW; the set of
 * fields tagged SHADOW_FIELD_RO may or may not align with the "read-only"
 * VM-exit information fields (which are actually writable if the vCPU is
 * configured to support "VMWRITE to any supported field in the VMCS").
 */
static void copy_shadow_to_vmcs12(struct vcpu_vmx *vmx)
{
	struct vmcs *shadow_vmcs = vmx->vmcs01.shadow_vmcs;
	struct vmcs12 *vmcs12 = get_vmcs12(&vmx->vcpu);
	struct shadow_vmcs_field field;
	unsigned long val;
	int i;

	if (WARN_ON(!shadow_vmcs))
		return;

	preempt_disable();

	vmcs_load(shadow_vmcs);

	for (i = 0; i < max_shadow_read_write_fields; i++) {
		field = shadow_read_write_fields[i];
		val = __vmcs_readl(field.encoding);
		vmcs12_write_any(vmcs12, field.encoding, field.offset, val);
	}

	vmcs_clear(shadow_vmcs);
	vmcs_load(vmx->loaded_vmcs->vmcs);

	preempt_enable();
}

static void copy_vmcs12_to_shadow(struct vcpu_vmx *vmx)
{
	const struct shadow_vmcs_field *fields[] = {
		shadow_read_write_fields,
		shadow_read_only_fields
	};
	const int max_fields[] = {
		max_shadow_read_write_fields,
		max_shadow_read_only_fields
	};
	struct vmcs *shadow_vmcs = vmx->vmcs01.shadow_vmcs;
	struct vmcs12 *vmcs12 = get_vmcs12(&vmx->vcpu);
	struct shadow_vmcs_field field;
	unsigned long val;
	int i, q;

	if (WARN_ON(!shadow_vmcs))
		return;

	vmcs_load(shadow_vmcs);

	for (q = 0; q < ARRAY_SIZE(fields); q++) {
		for (i = 0; i < max_fields[q]; i++) {
			field = fields[q][i];
			val = vmcs12_read_any(vmcs12, field.encoding,
					      field.offset);
			__vmcs_writel(field.encoding, val);
		}
	}

	vmcs_clear(shadow_vmcs);
	vmcs_load(vmx->loaded_vmcs->vmcs);
}

static void copy_enlightened_to_vmcs12(struct vcpu_vmx *vmx, u32 hv_clean_fields)
{
	struct vmcs12 *vmcs12 = vmx->nested.cached_vmcs12;
	struct hv_enlightened_vmcs *evmcs = vmx->nested.hv_evmcs;

	/* HV_VMX_ENLIGHTENED_CLEAN_FIELD_NONE */
	vmcs12->tpr_threshold = evmcs->tpr_threshold;
	vmcs12->guest_rip = evmcs->guest_rip;

	if (unlikely(!(hv_clean_fields &
		       HV_VMX_ENLIGHTENED_CLEAN_FIELD_GUEST_BASIC))) {
		vmcs12->guest_rsp = evmcs->guest_rsp;
		vmcs12->guest_rflags = evmcs->guest_rflags;
		vmcs12->guest_interruptibility_info =
			evmcs->guest_interruptibility_info;
	}

	if (unlikely(!(hv_clean_fields &
		       HV_VMX_ENLIGHTENED_CLEAN_FIELD_CONTROL_PROC))) {
		vmcs12->cpu_based_vm_exec_control =
			evmcs->cpu_based_vm_exec_control;
	}

	if (unlikely(!(hv_clean_fields &
		       HV_VMX_ENLIGHTENED_CLEAN_FIELD_CONTROL_EXCPN))) {
		vmcs12->exception_bitmap = evmcs->exception_bitmap;
	}

	if (unlikely(!(hv_clean_fields &
		       HV_VMX_ENLIGHTENED_CLEAN_FIELD_CONTROL_ENTRY))) {
		vmcs12->vm_entry_controls = evmcs->vm_entry_controls;
	}

	if (unlikely(!(hv_clean_fields &
		       HV_VMX_ENLIGHTENED_CLEAN_FIELD_CONTROL_EVENT))) {
		vmcs12->vm_entry_intr_info_field =
			evmcs->vm_entry_intr_info_field;
		vmcs12->vm_entry_exception_error_code =
			evmcs->vm_entry_exception_error_code;
		vmcs12->vm_entry_instruction_len =
			evmcs->vm_entry_instruction_len;
	}

	if (unlikely(!(hv_clean_fields &
		       HV_VMX_ENLIGHTENED_CLEAN_FIELD_HOST_GRP1))) {
		vmcs12->host_ia32_pat = evmcs->host_ia32_pat;
		vmcs12->host_ia32_efer = evmcs->host_ia32_efer;
		vmcs12->host_cr0 = evmcs->host_cr0;
		vmcs12->host_cr3 = evmcs->host_cr3;
		vmcs12->host_cr4 = evmcs->host_cr4;
		vmcs12->host_ia32_sysenter_esp = evmcs->host_ia32_sysenter_esp;
		vmcs12->host_ia32_sysenter_eip = evmcs->host_ia32_sysenter_eip;
		vmcs12->host_rip = evmcs->host_rip;
		vmcs12->host_ia32_sysenter_cs = evmcs->host_ia32_sysenter_cs;
		vmcs12->host_es_selector = evmcs->host_es_selector;
		vmcs12->host_cs_selector = evmcs->host_cs_selector;
		vmcs12->host_ss_selector = evmcs->host_ss_selector;
		vmcs12->host_ds_selector = evmcs->host_ds_selector;
		vmcs12->host_fs_selector = evmcs->host_fs_selector;
		vmcs12->host_gs_selector = evmcs->host_gs_selector;
		vmcs12->host_tr_selector = evmcs->host_tr_selector;
	}

	if (unlikely(!(hv_clean_fields &
		       HV_VMX_ENLIGHTENED_CLEAN_FIELD_CONTROL_GRP1))) {
		vmcs12->pin_based_vm_exec_control =
			evmcs->pin_based_vm_exec_control;
		vmcs12->vm_exit_controls = evmcs->vm_exit_controls;
		vmcs12->secondary_vm_exec_control =
			evmcs->secondary_vm_exec_control;
	}

	if (unlikely(!(hv_clean_fields &
		       HV_VMX_ENLIGHTENED_CLEAN_FIELD_IO_BITMAP))) {
		vmcs12->io_bitmap_a = evmcs->io_bitmap_a;
		vmcs12->io_bitmap_b = evmcs->io_bitmap_b;
	}

	if (unlikely(!(hv_clean_fields &
		       HV_VMX_ENLIGHTENED_CLEAN_FIELD_MSR_BITMAP))) {
		vmcs12->msr_bitmap = evmcs->msr_bitmap;
	}

	if (unlikely(!(hv_clean_fields &
		       HV_VMX_ENLIGHTENED_CLEAN_FIELD_GUEST_GRP2))) {
		vmcs12->guest_es_base = evmcs->guest_es_base;
		vmcs12->guest_cs_base = evmcs->guest_cs_base;
		vmcs12->guest_ss_base = evmcs->guest_ss_base;
		vmcs12->guest_ds_base = evmcs->guest_ds_base;
		vmcs12->guest_fs_base = evmcs->guest_fs_base;
		vmcs12->guest_gs_base = evmcs->guest_gs_base;
		vmcs12->guest_ldtr_base = evmcs->guest_ldtr_base;
		vmcs12->guest_tr_base = evmcs->guest_tr_base;
		vmcs12->guest_gdtr_base = evmcs->guest_gdtr_base;
		vmcs12->guest_idtr_base = evmcs->guest_idtr_base;
		vmcs12->guest_es_limit = evmcs->guest_es_limit;
		vmcs12->guest_cs_limit = evmcs->guest_cs_limit;
		vmcs12->guest_ss_limit = evmcs->guest_ss_limit;
		vmcs12->guest_ds_limit = evmcs->guest_ds_limit;
		vmcs12->guest_fs_limit = evmcs->guest_fs_limit;
		vmcs12->guest_gs_limit = evmcs->guest_gs_limit;
		vmcs12->guest_ldtr_limit = evmcs->guest_ldtr_limit;
		vmcs12->guest_tr_limit = evmcs->guest_tr_limit;
		vmcs12->guest_gdtr_limit = evmcs->guest_gdtr_limit;
		vmcs12->guest_idtr_limit = evmcs->guest_idtr_limit;
		vmcs12->guest_es_ar_bytes = evmcs->guest_es_ar_bytes;
		vmcs12->guest_cs_ar_bytes = evmcs->guest_cs_ar_bytes;
		vmcs12->guest_ss_ar_bytes = evmcs->guest_ss_ar_bytes;
		vmcs12->guest_ds_ar_bytes = evmcs->guest_ds_ar_bytes;
		vmcs12->guest_fs_ar_bytes = evmcs->guest_fs_ar_bytes;
		vmcs12->guest_gs_ar_bytes = evmcs->guest_gs_ar_bytes;
		vmcs12->guest_ldtr_ar_bytes = evmcs->guest_ldtr_ar_bytes;
		vmcs12->guest_tr_ar_bytes = evmcs->guest_tr_ar_bytes;
		vmcs12->guest_es_selector = evmcs->guest_es_selector;
		vmcs12->guest_cs_selector = evmcs->guest_cs_selector;
		vmcs12->guest_ss_selector = evmcs->guest_ss_selector;
		vmcs12->guest_ds_selector = evmcs->guest_ds_selector;
		vmcs12->guest_fs_selector = evmcs->guest_fs_selector;
		vmcs12->guest_gs_selector = evmcs->guest_gs_selector;
		vmcs12->guest_ldtr_selector = evmcs->guest_ldtr_selector;
		vmcs12->guest_tr_selector = evmcs->guest_tr_selector;
	}

	if (unlikely(!(hv_clean_fields &
		       HV_VMX_ENLIGHTENED_CLEAN_FIELD_CONTROL_GRP2))) {
		vmcs12->tsc_offset = evmcs->tsc_offset;
		vmcs12->virtual_apic_page_addr = evmcs->virtual_apic_page_addr;
		vmcs12->xss_exit_bitmap = evmcs->xss_exit_bitmap;
	}

	if (unlikely(!(hv_clean_fields &
		       HV_VMX_ENLIGHTENED_CLEAN_FIELD_CRDR))) {
		vmcs12->cr0_guest_host_mask = evmcs->cr0_guest_host_mask;
		vmcs12->cr4_guest_host_mask = evmcs->cr4_guest_host_mask;
		vmcs12->cr0_read_shadow = evmcs->cr0_read_shadow;
		vmcs12->cr4_read_shadow = evmcs->cr4_read_shadow;
		vmcs12->guest_cr0 = evmcs->guest_cr0;
		vmcs12->guest_cr3 = evmcs->guest_cr3;
		vmcs12->guest_cr4 = evmcs->guest_cr4;
		vmcs12->guest_dr7 = evmcs->guest_dr7;
	}

	if (unlikely(!(hv_clean_fields &
		       HV_VMX_ENLIGHTENED_CLEAN_FIELD_HOST_POINTER))) {
		vmcs12->host_fs_base = evmcs->host_fs_base;
		vmcs12->host_gs_base = evmcs->host_gs_base;
		vmcs12->host_tr_base = evmcs->host_tr_base;
		vmcs12->host_gdtr_base = evmcs->host_gdtr_base;
		vmcs12->host_idtr_base = evmcs->host_idtr_base;
		vmcs12->host_rsp = evmcs->host_rsp;
	}

	if (unlikely(!(hv_clean_fields &
		       HV_VMX_ENLIGHTENED_CLEAN_FIELD_CONTROL_XLAT))) {
		vmcs12->ept_pointer = evmcs->ept_pointer;
		vmcs12->virtual_processor_id = evmcs->virtual_processor_id;
	}

	if (unlikely(!(hv_clean_fields &
		       HV_VMX_ENLIGHTENED_CLEAN_FIELD_GUEST_GRP1))) {
		vmcs12->vmcs_link_pointer = evmcs->vmcs_link_pointer;
		vmcs12->guest_ia32_debugctl = evmcs->guest_ia32_debugctl;
		vmcs12->guest_ia32_pat = evmcs->guest_ia32_pat;
		vmcs12->guest_ia32_efer = evmcs->guest_ia32_efer;
		vmcs12->guest_pdptr0 = evmcs->guest_pdptr0;
		vmcs12->guest_pdptr1 = evmcs->guest_pdptr1;
		vmcs12->guest_pdptr2 = evmcs->guest_pdptr2;
		vmcs12->guest_pdptr3 = evmcs->guest_pdptr3;
		vmcs12->guest_pending_dbg_exceptions =
			evmcs->guest_pending_dbg_exceptions;
		vmcs12->guest_sysenter_esp = evmcs->guest_sysenter_esp;
		vmcs12->guest_sysenter_eip = evmcs->guest_sysenter_eip;
		vmcs12->guest_bndcfgs = evmcs->guest_bndcfgs;
		vmcs12->guest_activity_state = evmcs->guest_activity_state;
		vmcs12->guest_sysenter_cs = evmcs->guest_sysenter_cs;
	}

	/*
	 * Not used?
	 * vmcs12->vm_exit_msr_store_addr = evmcs->vm_exit_msr_store_addr;
	 * vmcs12->vm_exit_msr_load_addr = evmcs->vm_exit_msr_load_addr;
	 * vmcs12->vm_entry_msr_load_addr = evmcs->vm_entry_msr_load_addr;
	 * vmcs12->page_fault_error_code_mask =
	 *		evmcs->page_fault_error_code_mask;
	 * vmcs12->page_fault_error_code_match =
	 *		evmcs->page_fault_error_code_match;
	 * vmcs12->cr3_target_count = evmcs->cr3_target_count;
	 * vmcs12->vm_exit_msr_store_count = evmcs->vm_exit_msr_store_count;
	 * vmcs12->vm_exit_msr_load_count = evmcs->vm_exit_msr_load_count;
	 * vmcs12->vm_entry_msr_load_count = evmcs->vm_entry_msr_load_count;
	 */

	/*
	 * Read only fields:
	 * vmcs12->guest_physical_address = evmcs->guest_physical_address;
	 * vmcs12->vm_instruction_error = evmcs->vm_instruction_error;
	 * vmcs12->vm_exit_reason = evmcs->vm_exit_reason;
	 * vmcs12->vm_exit_intr_info = evmcs->vm_exit_intr_info;
	 * vmcs12->vm_exit_intr_error_code = evmcs->vm_exit_intr_error_code;
	 * vmcs12->idt_vectoring_info_field = evmcs->idt_vectoring_info_field;
	 * vmcs12->idt_vectoring_error_code = evmcs->idt_vectoring_error_code;
	 * vmcs12->vm_exit_instruction_len = evmcs->vm_exit_instruction_len;
	 * vmcs12->vmx_instruction_info = evmcs->vmx_instruction_info;
	 * vmcs12->exit_qualification = evmcs->exit_qualification;
	 * vmcs12->guest_linear_address = evmcs->guest_linear_address;
	 *
	 * Not present in struct vmcs12:
	 * vmcs12->exit_io_instruction_ecx = evmcs->exit_io_instruction_ecx;
	 * vmcs12->exit_io_instruction_esi = evmcs->exit_io_instruction_esi;
	 * vmcs12->exit_io_instruction_edi = evmcs->exit_io_instruction_edi;
	 * vmcs12->exit_io_instruction_eip = evmcs->exit_io_instruction_eip;
	 */

	return;
}

static void copy_vmcs12_to_enlightened(struct vcpu_vmx *vmx)
{
	struct vmcs12 *vmcs12 = vmx->nested.cached_vmcs12;
	struct hv_enlightened_vmcs *evmcs = vmx->nested.hv_evmcs;

	/*
	 * Should not be changed by KVM:
	 *
	 * evmcs->host_es_selector = vmcs12->host_es_selector;
	 * evmcs->host_cs_selector = vmcs12->host_cs_selector;
	 * evmcs->host_ss_selector = vmcs12->host_ss_selector;
	 * evmcs->host_ds_selector = vmcs12->host_ds_selector;
	 * evmcs->host_fs_selector = vmcs12->host_fs_selector;
	 * evmcs->host_gs_selector = vmcs12->host_gs_selector;
	 * evmcs->host_tr_selector = vmcs12->host_tr_selector;
	 * evmcs->host_ia32_pat = vmcs12->host_ia32_pat;
	 * evmcs->host_ia32_efer = vmcs12->host_ia32_efer;
	 * evmcs->host_cr0 = vmcs12->host_cr0;
	 * evmcs->host_cr3 = vmcs12->host_cr3;
	 * evmcs->host_cr4 = vmcs12->host_cr4;
	 * evmcs->host_ia32_sysenter_esp = vmcs12->host_ia32_sysenter_esp;
	 * evmcs->host_ia32_sysenter_eip = vmcs12->host_ia32_sysenter_eip;
	 * evmcs->host_rip = vmcs12->host_rip;
	 * evmcs->host_ia32_sysenter_cs = vmcs12->host_ia32_sysenter_cs;
	 * evmcs->host_fs_base = vmcs12->host_fs_base;
	 * evmcs->host_gs_base = vmcs12->host_gs_base;
	 * evmcs->host_tr_base = vmcs12->host_tr_base;
	 * evmcs->host_gdtr_base = vmcs12->host_gdtr_base;
	 * evmcs->host_idtr_base = vmcs12->host_idtr_base;
	 * evmcs->host_rsp = vmcs12->host_rsp;
	 * sync_vmcs02_to_vmcs12() doesn't read these:
	 * evmcs->io_bitmap_a = vmcs12->io_bitmap_a;
	 * evmcs->io_bitmap_b = vmcs12->io_bitmap_b;
	 * evmcs->msr_bitmap = vmcs12->msr_bitmap;
	 * evmcs->ept_pointer = vmcs12->ept_pointer;
	 * evmcs->xss_exit_bitmap = vmcs12->xss_exit_bitmap;
	 * evmcs->vm_exit_msr_store_addr = vmcs12->vm_exit_msr_store_addr;
	 * evmcs->vm_exit_msr_load_addr = vmcs12->vm_exit_msr_load_addr;
	 * evmcs->vm_entry_msr_load_addr = vmcs12->vm_entry_msr_load_addr;
	 * evmcs->tpr_threshold = vmcs12->tpr_threshold;
	 * evmcs->virtual_processor_id = vmcs12->virtual_processor_id;
	 * evmcs->exception_bitmap = vmcs12->exception_bitmap;
	 * evmcs->vmcs_link_pointer = vmcs12->vmcs_link_pointer;
	 * evmcs->pin_based_vm_exec_control = vmcs12->pin_based_vm_exec_control;
	 * evmcs->vm_exit_controls = vmcs12->vm_exit_controls;
	 * evmcs->secondary_vm_exec_control = vmcs12->secondary_vm_exec_control;
	 * evmcs->page_fault_error_code_mask =
	 *		vmcs12->page_fault_error_code_mask;
	 * evmcs->page_fault_error_code_match =
	 *		vmcs12->page_fault_error_code_match;
	 * evmcs->cr3_target_count = vmcs12->cr3_target_count;
	 * evmcs->virtual_apic_page_addr = vmcs12->virtual_apic_page_addr;
	 * evmcs->tsc_offset = vmcs12->tsc_offset;
	 * evmcs->guest_ia32_debugctl = vmcs12->guest_ia32_debugctl;
	 * evmcs->cr0_guest_host_mask = vmcs12->cr0_guest_host_mask;
	 * evmcs->cr4_guest_host_mask = vmcs12->cr4_guest_host_mask;
	 * evmcs->cr0_read_shadow = vmcs12->cr0_read_shadow;
	 * evmcs->cr4_read_shadow = vmcs12->cr4_read_shadow;
	 * evmcs->vm_exit_msr_store_count = vmcs12->vm_exit_msr_store_count;
	 * evmcs->vm_exit_msr_load_count = vmcs12->vm_exit_msr_load_count;
	 * evmcs->vm_entry_msr_load_count = vmcs12->vm_entry_msr_load_count;
	 *
	 * Not present in struct vmcs12:
	 * evmcs->exit_io_instruction_ecx = vmcs12->exit_io_instruction_ecx;
	 * evmcs->exit_io_instruction_esi = vmcs12->exit_io_instruction_esi;
	 * evmcs->exit_io_instruction_edi = vmcs12->exit_io_instruction_edi;
	 * evmcs->exit_io_instruction_eip = vmcs12->exit_io_instruction_eip;
	 */

	evmcs->guest_es_selector = vmcs12->guest_es_selector;
	evmcs->guest_cs_selector = vmcs12->guest_cs_selector;
	evmcs->guest_ss_selector = vmcs12->guest_ss_selector;
	evmcs->guest_ds_selector = vmcs12->guest_ds_selector;
	evmcs->guest_fs_selector = vmcs12->guest_fs_selector;
	evmcs->guest_gs_selector = vmcs12->guest_gs_selector;
	evmcs->guest_ldtr_selector = vmcs12->guest_ldtr_selector;
	evmcs->guest_tr_selector = vmcs12->guest_tr_selector;

	evmcs->guest_es_limit = vmcs12->guest_es_limit;
	evmcs->guest_cs_limit = vmcs12->guest_cs_limit;
	evmcs->guest_ss_limit = vmcs12->guest_ss_limit;
	evmcs->guest_ds_limit = vmcs12->guest_ds_limit;
	evmcs->guest_fs_limit = vmcs12->guest_fs_limit;
	evmcs->guest_gs_limit = vmcs12->guest_gs_limit;
	evmcs->guest_ldtr_limit = vmcs12->guest_ldtr_limit;
	evmcs->guest_tr_limit = vmcs12->guest_tr_limit;
	evmcs->guest_gdtr_limit = vmcs12->guest_gdtr_limit;
	evmcs->guest_idtr_limit = vmcs12->guest_idtr_limit;

	evmcs->guest_es_ar_bytes = vmcs12->guest_es_ar_bytes;
	evmcs->guest_cs_ar_bytes = vmcs12->guest_cs_ar_bytes;
	evmcs->guest_ss_ar_bytes = vmcs12->guest_ss_ar_bytes;
	evmcs->guest_ds_ar_bytes = vmcs12->guest_ds_ar_bytes;
	evmcs->guest_fs_ar_bytes = vmcs12->guest_fs_ar_bytes;
	evmcs->guest_gs_ar_bytes = vmcs12->guest_gs_ar_bytes;
	evmcs->guest_ldtr_ar_bytes = vmcs12->guest_ldtr_ar_bytes;
	evmcs->guest_tr_ar_bytes = vmcs12->guest_tr_ar_bytes;

	evmcs->guest_es_base = vmcs12->guest_es_base;
	evmcs->guest_cs_base = vmcs12->guest_cs_base;
	evmcs->guest_ss_base = vmcs12->guest_ss_base;
	evmcs->guest_ds_base = vmcs12->guest_ds_base;
	evmcs->guest_fs_base = vmcs12->guest_fs_base;
	evmcs->guest_gs_base = vmcs12->guest_gs_base;
	evmcs->guest_ldtr_base = vmcs12->guest_ldtr_base;
	evmcs->guest_tr_base = vmcs12->guest_tr_base;
	evmcs->guest_gdtr_base = vmcs12->guest_gdtr_base;
	evmcs->guest_idtr_base = vmcs12->guest_idtr_base;

	evmcs->guest_ia32_pat = vmcs12->guest_ia32_pat;
	evmcs->guest_ia32_efer = vmcs12->guest_ia32_efer;

	evmcs->guest_pdptr0 = vmcs12->guest_pdptr0;
	evmcs->guest_pdptr1 = vmcs12->guest_pdptr1;
	evmcs->guest_pdptr2 = vmcs12->guest_pdptr2;
	evmcs->guest_pdptr3 = vmcs12->guest_pdptr3;

	evmcs->guest_pending_dbg_exceptions =
		vmcs12->guest_pending_dbg_exceptions;
	evmcs->guest_sysenter_esp = vmcs12->guest_sysenter_esp;
	evmcs->guest_sysenter_eip = vmcs12->guest_sysenter_eip;

	evmcs->guest_activity_state = vmcs12->guest_activity_state;
	evmcs->guest_sysenter_cs = vmcs12->guest_sysenter_cs;

	evmcs->guest_cr0 = vmcs12->guest_cr0;
	evmcs->guest_cr3 = vmcs12->guest_cr3;
	evmcs->guest_cr4 = vmcs12->guest_cr4;
	evmcs->guest_dr7 = vmcs12->guest_dr7;

	evmcs->guest_physical_address = vmcs12->guest_physical_address;

	evmcs->vm_instruction_error = vmcs12->vm_instruction_error;
	evmcs->vm_exit_reason = vmcs12->vm_exit_reason;
	evmcs->vm_exit_intr_info = vmcs12->vm_exit_intr_info;
	evmcs->vm_exit_intr_error_code = vmcs12->vm_exit_intr_error_code;
	evmcs->idt_vectoring_info_field = vmcs12->idt_vectoring_info_field;
	evmcs->idt_vectoring_error_code = vmcs12->idt_vectoring_error_code;
	evmcs->vm_exit_instruction_len = vmcs12->vm_exit_instruction_len;
	evmcs->vmx_instruction_info = vmcs12->vmx_instruction_info;

	evmcs->exit_qualification = vmcs12->exit_qualification;

	evmcs->guest_linear_address = vmcs12->guest_linear_address;
	evmcs->guest_rsp = vmcs12->guest_rsp;
	evmcs->guest_rflags = vmcs12->guest_rflags;

	evmcs->guest_interruptibility_info =
		vmcs12->guest_interruptibility_info;
	evmcs->cpu_based_vm_exec_control = vmcs12->cpu_based_vm_exec_control;
	evmcs->vm_entry_controls = vmcs12->vm_entry_controls;
	evmcs->vm_entry_intr_info_field = vmcs12->vm_entry_intr_info_field;
	evmcs->vm_entry_exception_error_code =
		vmcs12->vm_entry_exception_error_code;
	evmcs->vm_entry_instruction_len = vmcs12->vm_entry_instruction_len;

	evmcs->guest_rip = vmcs12->guest_rip;

	evmcs->guest_bndcfgs = vmcs12->guest_bndcfgs;

	return;
}

/*
 * This is an equivalent of the nested hypervisor executing the vmptrld
 * instruction.
 */
static enum nested_evmptrld_status nested_vmx_handle_enlightened_vmptrld(
	struct kvm_vcpu *vcpu, bool from_launch)
{
	struct vcpu_vmx *vmx = to_vmx(vcpu);
	bool evmcs_gpa_changed = false;
	u64 evmcs_gpa;

	if (likely(!vmx->nested.enlightened_vmcs_enabled))
		return EVMPTRLD_DISABLED;

	if (!nested_enlightened_vmentry(vcpu, &evmcs_gpa)) {
		nested_release_evmcs(vcpu);
		return EVMPTRLD_DISABLED;
	}

	if (unlikely(evmcs_gpa != vmx->nested.hv_evmcs_vmptr)) {
		vmx->nested.current_vmptr = -1ull;

		nested_release_evmcs(vcpu);

		if (kvm_vcpu_map(vcpu, gpa_to_gfn(evmcs_gpa),
				 &vmx->nested.hv_evmcs_map))
			return EVMPTRLD_ERROR;

		vmx->nested.hv_evmcs = vmx->nested.hv_evmcs_map.hva;

		/*
		 * Currently, KVM only supports eVMCS version 1
		 * (== KVM_EVMCS_VERSION) and thus we expect guest to set this
		 * value to first u32 field of eVMCS which should specify eVMCS
		 * VersionNumber.
		 *
		 * Guest should be aware of supported eVMCS versions by host by
		 * examining CPUID.0x4000000A.EAX[0:15]. Host userspace VMM is
		 * expected to set this CPUID leaf according to the value
		 * returned in vmcs_version from nested_enable_evmcs().
		 *
		 * However, it turns out that Microsoft Hyper-V fails to comply
		 * to their own invented interface: When Hyper-V use eVMCS, it
		 * just sets first u32 field of eVMCS to revision_id specified
		 * in MSR_IA32_VMX_BASIC. Instead of used eVMCS version number
		 * which is one of the supported versions specified in
		 * CPUID.0x4000000A.EAX[0:15].
		 *
		 * To overcome Hyper-V bug, we accept here either a supported
		 * eVMCS version or VMCS12 revision_id as valid values for first
		 * u32 field of eVMCS.
		 */
		if ((vmx->nested.hv_evmcs->revision_id != KVM_EVMCS_VERSION) &&
		    (vmx->nested.hv_evmcs->revision_id != VMCS12_REVISION)) {
			nested_release_evmcs(vcpu);
			return EVMPTRLD_VMFAIL;
		}

		vmx->nested.hv_evmcs_vmptr = evmcs_gpa;

		evmcs_gpa_changed = true;
		/*
		 * Unlike normal vmcs12, enlightened vmcs12 is not fully
		 * reloaded from guest's memory (read only fields, fields not
		 * present in struct hv_enlightened_vmcs, ...). Make sure there
		 * are no leftovers.
		 */
		if (from_launch) {
			struct vmcs12 *vmcs12 = get_vmcs12(vcpu);
			memset(vmcs12, 0, sizeof(*vmcs12));
			vmcs12->hdr.revision_id = VMCS12_REVISION;
		}

	}

	/*
	 * Clean fields data can't be used on VMLAUNCH and when we switch
	 * between different L2 guests as KVM keeps a single VMCS12 per L1.
	 */
	if (from_launch || evmcs_gpa_changed)
		vmx->nested.hv_evmcs->hv_clean_fields &=
			~HV_VMX_ENLIGHTENED_CLEAN_FIELD_ALL;

	return EVMPTRLD_SUCCEEDED;
}

void nested_sync_vmcs12_to_shadow(struct kvm_vcpu *vcpu)
{
	struct vcpu_vmx *vmx = to_vmx(vcpu);

	if (evmptr_is_valid(vmx->nested.hv_evmcs_vmptr))
		copy_vmcs12_to_enlightened(vmx);
	else
		copy_vmcs12_to_shadow(vmx);

	vmx->nested.need_vmcs12_to_shadow_sync = false;
}

static enum hrtimer_restart vmx_preemption_timer_fn(struct hrtimer *timer)
{
	struct vcpu_vmx *vmx =
		container_of(timer, struct vcpu_vmx, nested.preemption_timer);

	vmx->nested.preemption_timer_expired = true;
	kvm_make_request(KVM_REQ_EVENT, &vmx->vcpu);
	kvm_vcpu_kick(&vmx->vcpu);

	return HRTIMER_NORESTART;
}

static u64 vmx_calc_preemption_timer_value(struct kvm_vcpu *vcpu)
{
	struct vcpu_vmx *vmx = to_vmx(vcpu);
	struct vmcs12 *vmcs12 = get_vmcs12(vcpu);

	u64 l1_scaled_tsc = kvm_read_l1_tsc(vcpu, rdtsc()) >>
			    VMX_MISC_EMULATED_PREEMPTION_TIMER_RATE;

	if (!vmx->nested.has_preemption_timer_deadline) {
		vmx->nested.preemption_timer_deadline =
			vmcs12->vmx_preemption_timer_value + l1_scaled_tsc;
		vmx->nested.has_preemption_timer_deadline = true;
	}
	return vmx->nested.preemption_timer_deadline - l1_scaled_tsc;
}

static void vmx_start_preemption_timer(struct kvm_vcpu *vcpu,
					u64 preemption_timeout)
{
	struct vcpu_vmx *vmx = to_vmx(vcpu);

	/*
	 * A timer value of zero is architecturally guaranteed to cause
	 * a VMExit prior to executing any instructions in the guest.
	 */
	if (preemption_timeout == 0) {
		vmx_preemption_timer_fn(&vmx->nested.preemption_timer);
		return;
	}

	if (vcpu->arch.virtual_tsc_khz == 0)
		return;

	preemption_timeout <<= VMX_MISC_EMULATED_PREEMPTION_TIMER_RATE;
	preemption_timeout *= 1000000;
	do_div(preemption_timeout, vcpu->arch.virtual_tsc_khz);
	hrtimer_start(&vmx->nested.preemption_timer,
		      ktime_add_ns(ktime_get(), preemption_timeout),
		      HRTIMER_MODE_ABS_PINNED);
}

static u64 nested_vmx_calc_efer(struct vcpu_vmx *vmx, struct vmcs12 *vmcs12)
{
	if (vmx->nested.nested_run_pending &&
	    (vmcs12->vm_entry_controls & VM_ENTRY_LOAD_IA32_EFER))
		return vmcs12->guest_ia32_efer;
	else if (vmcs12->vm_entry_controls & VM_ENTRY_IA32E_MODE)
		return vmx->vcpu.arch.efer | (EFER_LMA | EFER_LME);
	else
		return vmx->vcpu.arch.efer & ~(EFER_LMA | EFER_LME);
}

static void prepare_vmcs02_constant_state(struct vcpu_vmx *vmx)
{
	/*
	 * If vmcs02 hasn't been initialized, set the constant vmcs02 state
	 * according to L0's settings (vmcs12 is irrelevant here).  Host
	 * fields that come from L0 and are not constant, e.g. HOST_CR3,
	 * will be set as needed prior to VMLAUNCH/VMRESUME.
	 */
	if (vmx->nested.vmcs02_initialized)
		return;
	vmx->nested.vmcs02_initialized = true;

	/*
	 * We don't care what the EPTP value is we just need to guarantee
	 * it's valid so we don't get a false positive when doing early
	 * consistency checks.
	 */
	if (enable_ept && nested_early_check)
		vmcs_write64(EPT_POINTER,
			     construct_eptp(&vmx->vcpu, 0, PT64_ROOT_4LEVEL));

	/* All VMFUNCs are currently emulated through L0 vmexits.  */
	if (cpu_has_vmx_vmfunc())
		vmcs_write64(VM_FUNCTION_CONTROL, 0);

	if (cpu_has_vmx_posted_intr())
		vmcs_write16(POSTED_INTR_NV, POSTED_INTR_NESTED_VECTOR);

	if (cpu_has_vmx_msr_bitmap())
		vmcs_write64(MSR_BITMAP, __pa(vmx->nested.vmcs02.msr_bitmap));

	/*
	 * PML is emulated for L2, but never enabled in hardware as the MMU
	 * handles A/D emulation.  Disabling PML for L2 also avoids having to
	 * deal with filtering out L2 GPAs from the buffer.
	 */
	if (enable_pml) {
		vmcs_write64(PML_ADDRESS, 0);
		vmcs_write16(GUEST_PML_INDEX, -1);
	}

	if (cpu_has_vmx_encls_vmexit())
		vmcs_write64(ENCLS_EXITING_BITMAP, -1ull);

	/*
	 * Set the MSR load/store lists to match L0's settings.  Only the
	 * addresses are constant (for vmcs02), the counts can change based
	 * on L2's behavior, e.g. switching to/from long mode.
	 */
	vmcs_write64(VM_EXIT_MSR_STORE_ADDR, __pa(vmx->msr_autostore.guest.val));
	vmcs_write64(VM_EXIT_MSR_LOAD_ADDR, __pa(vmx->msr_autoload.host.val));
	vmcs_write64(VM_ENTRY_MSR_LOAD_ADDR, __pa(vmx->msr_autoload.guest.val));

	vmx_set_constant_host_state(vmx);
}

static void prepare_vmcs02_early_rare(struct vcpu_vmx *vmx,
				      struct vmcs12 *vmcs12)
{
	prepare_vmcs02_constant_state(vmx);

	vmcs_write64(VMCS_LINK_POINTER, -1ull);

	if (enable_vpid) {
		if (nested_cpu_has_vpid(vmcs12) && vmx->nested.vpid02)
			vmcs_write16(VIRTUAL_PROCESSOR_ID, vmx->nested.vpid02);
		else
			vmcs_write16(VIRTUAL_PROCESSOR_ID, vmx->vpid);
	}
}

static void prepare_vmcs02_early(struct vcpu_vmx *vmx, struct vmcs12 *vmcs12)
{
	u32 exec_control;
	u64 guest_efer = nested_vmx_calc_efer(vmx, vmcs12);

	if (vmx->nested.dirty_vmcs12 || evmptr_is_valid(vmx->nested.hv_evmcs_vmptr))
		prepare_vmcs02_early_rare(vmx, vmcs12);

	/*
	 * PIN CONTROLS
	 */
	exec_control = vmx_pin_based_exec_ctrl(vmx);
	exec_control |= (vmcs12->pin_based_vm_exec_control &
			 ~PIN_BASED_VMX_PREEMPTION_TIMER);

	/* Posted interrupts setting is only taken from vmcs12.  */
	if (nested_cpu_has_posted_intr(vmcs12)) {
		vmx->nested.posted_intr_nv = vmcs12->posted_intr_nv;
		vmx->nested.pi_pending = false;
	} else {
		exec_control &= ~PIN_BASED_POSTED_INTR;
	}
	pin_controls_set(vmx, exec_control);

	/*
	 * EXEC CONTROLS
	 */
	exec_control = vmx_exec_control(vmx); /* L0's desires */
	exec_control &= ~CPU_BASED_INTR_WINDOW_EXITING;
	exec_control &= ~CPU_BASED_NMI_WINDOW_EXITING;
	exec_control &= ~CPU_BASED_TPR_SHADOW;
	exec_control |= vmcs12->cpu_based_vm_exec_control;

	vmx->nested.l1_tpr_threshold = -1;
	if (exec_control & CPU_BASED_TPR_SHADOW)
		vmcs_write32(TPR_THRESHOLD, vmcs12->tpr_threshold);
#ifdef CONFIG_X86_64
	else
		exec_control |= CPU_BASED_CR8_LOAD_EXITING |
				CPU_BASED_CR8_STORE_EXITING;
#endif

	/*
	 * A vmexit (to either L1 hypervisor or L0 userspace) is always needed
	 * for I/O port accesses.
	 */
	exec_control |= CPU_BASED_UNCOND_IO_EXITING;
	exec_control &= ~CPU_BASED_USE_IO_BITMAPS;

	/*
	 * This bit will be computed in nested_get_vmcs12_pages, because
	 * we do not have access to L1's MSR bitmap yet.  For now, keep
	 * the same bit as before, hoping to avoid multiple VMWRITEs that
	 * only set/clear this bit.
	 */
	exec_control &= ~CPU_BASED_USE_MSR_BITMAPS;
	exec_control |= exec_controls_get(vmx) & CPU_BASED_USE_MSR_BITMAPS;

	exec_controls_set(vmx, exec_control);

	/*
	 * SECONDARY EXEC CONTROLS
	 */
	if (cpu_has_secondary_exec_ctrls()) {
		exec_control = vmx->secondary_exec_control;

		/* Take the following fields only from vmcs12 */
		exec_control &= ~(SECONDARY_EXEC_VIRTUALIZE_APIC_ACCESSES |
				  SECONDARY_EXEC_ENABLE_INVPCID |
				  SECONDARY_EXEC_ENABLE_RDTSCP |
				  SECONDARY_EXEC_XSAVES |
				  SECONDARY_EXEC_ENABLE_USR_WAIT_PAUSE |
				  SECONDARY_EXEC_VIRTUAL_INTR_DELIVERY |
				  SECONDARY_EXEC_APIC_REGISTER_VIRT |
				  SECONDARY_EXEC_ENABLE_VMFUNC |
				  SECONDARY_EXEC_TSC_SCALING);
		if (nested_cpu_has(vmcs12,
				   CPU_BASED_ACTIVATE_SECONDARY_CONTROLS))
			exec_control |= vmcs12->secondary_vm_exec_control;

		/* PML is emulated and never enabled in hardware for L2. */
		exec_control &= ~SECONDARY_EXEC_ENABLE_PML;

		/* VMCS shadowing for L2 is emulated for now */
		exec_control &= ~SECONDARY_EXEC_SHADOW_VMCS;

		/*
		 * Preset *DT exiting when emulating UMIP, so that vmx_set_cr4()
		 * will not have to rewrite the controls just for this bit.
		 */
		if (!boot_cpu_has(X86_FEATURE_UMIP) && vmx_umip_emulated() &&
		    (vmcs12->guest_cr4 & X86_CR4_UMIP))
			exec_control |= SECONDARY_EXEC_DESC;

		if (exec_control & SECONDARY_EXEC_VIRTUAL_INTR_DELIVERY)
			vmcs_write16(GUEST_INTR_STATUS,
				vmcs12->guest_intr_status);

		if (!nested_cpu_has2(vmcs12, SECONDARY_EXEC_UNRESTRICTED_GUEST))
		    exec_control &= ~SECONDARY_EXEC_UNRESTRICTED_GUEST;

		if (exec_control & SECONDARY_EXEC_ENCLS_EXITING)
			vmx_write_encls_bitmap(&vmx->vcpu, vmcs12);

		secondary_exec_controls_set(vmx, exec_control);
	}

	/*
	 * ENTRY CONTROLS
	 *
	 * vmcs12's VM_{ENTRY,EXIT}_LOAD_IA32_EFER and VM_ENTRY_IA32E_MODE
	 * are emulated by vmx_set_efer() in prepare_vmcs02(), but speculate
	 * on the related bits (if supported by the CPU) in the hope that
	 * we can avoid VMWrites during vmx_set_efer().
	 */
	exec_control = (vmcs12->vm_entry_controls | vmx_vmentry_ctrl()) &
			~VM_ENTRY_IA32E_MODE & ~VM_ENTRY_LOAD_IA32_EFER;
	if (cpu_has_load_ia32_efer()) {
		if (guest_efer & EFER_LMA)
			exec_control |= VM_ENTRY_IA32E_MODE;
		if (guest_efer != host_efer)
			exec_control |= VM_ENTRY_LOAD_IA32_EFER;
	}
	vm_entry_controls_set(vmx, exec_control);

	/*
	 * EXIT CONTROLS
	 *
	 * L2->L1 exit controls are emulated - the hardware exit is to L0 so
	 * we should use its exit controls. Note that VM_EXIT_LOAD_IA32_EFER
	 * bits may be modified by vmx_set_efer() in prepare_vmcs02().
	 */
	exec_control = vmx_vmexit_ctrl();
	if (cpu_has_load_ia32_efer() && guest_efer != host_efer)
		exec_control |= VM_EXIT_LOAD_IA32_EFER;
	vm_exit_controls_set(vmx, exec_control);

	/*
	 * Interrupt/Exception Fields
	 */
	if (vmx->nested.nested_run_pending) {
		vmcs_write32(VM_ENTRY_INTR_INFO_FIELD,
			     vmcs12->vm_entry_intr_info_field);
		vmcs_write32(VM_ENTRY_EXCEPTION_ERROR_CODE,
			     vmcs12->vm_entry_exception_error_code);
		vmcs_write32(VM_ENTRY_INSTRUCTION_LEN,
			     vmcs12->vm_entry_instruction_len);
		vmcs_write32(GUEST_INTERRUPTIBILITY_INFO,
			     vmcs12->guest_interruptibility_info);
		vmx->loaded_vmcs->nmi_known_unmasked =
			!(vmcs12->guest_interruptibility_info & GUEST_INTR_STATE_NMI);
	} else {
		vmcs_write32(VM_ENTRY_INTR_INFO_FIELD, 0);
	}
}

static void prepare_vmcs02_rare(struct vcpu_vmx *vmx, struct vmcs12 *vmcs12)
{
	struct hv_enlightened_vmcs *hv_evmcs = vmx->nested.hv_evmcs;

	if (!hv_evmcs || !(hv_evmcs->hv_clean_fields &
			   HV_VMX_ENLIGHTENED_CLEAN_FIELD_GUEST_GRP2)) {
		vmcs_write16(GUEST_ES_SELECTOR, vmcs12->guest_es_selector);
		vmcs_write16(GUEST_CS_SELECTOR, vmcs12->guest_cs_selector);
		vmcs_write16(GUEST_SS_SELECTOR, vmcs12->guest_ss_selector);
		vmcs_write16(GUEST_DS_SELECTOR, vmcs12->guest_ds_selector);
		vmcs_write16(GUEST_FS_SELECTOR, vmcs12->guest_fs_selector);
		vmcs_write16(GUEST_GS_SELECTOR, vmcs12->guest_gs_selector);
		vmcs_write16(GUEST_LDTR_SELECTOR, vmcs12->guest_ldtr_selector);
		vmcs_write16(GUEST_TR_SELECTOR, vmcs12->guest_tr_selector);
		vmcs_write32(GUEST_ES_LIMIT, vmcs12->guest_es_limit);
		vmcs_write32(GUEST_CS_LIMIT, vmcs12->guest_cs_limit);
		vmcs_write32(GUEST_SS_LIMIT, vmcs12->guest_ss_limit);
		vmcs_write32(GUEST_DS_LIMIT, vmcs12->guest_ds_limit);
		vmcs_write32(GUEST_FS_LIMIT, vmcs12->guest_fs_limit);
		vmcs_write32(GUEST_GS_LIMIT, vmcs12->guest_gs_limit);
		vmcs_write32(GUEST_LDTR_LIMIT, vmcs12->guest_ldtr_limit);
		vmcs_write32(GUEST_TR_LIMIT, vmcs12->guest_tr_limit);
		vmcs_write32(GUEST_GDTR_LIMIT, vmcs12->guest_gdtr_limit);
		vmcs_write32(GUEST_IDTR_LIMIT, vmcs12->guest_idtr_limit);
		vmcs_write32(GUEST_CS_AR_BYTES, vmcs12->guest_cs_ar_bytes);
		vmcs_write32(GUEST_SS_AR_BYTES, vmcs12->guest_ss_ar_bytes);
		vmcs_write32(GUEST_ES_AR_BYTES, vmcs12->guest_es_ar_bytes);
		vmcs_write32(GUEST_DS_AR_BYTES, vmcs12->guest_ds_ar_bytes);
		vmcs_write32(GUEST_FS_AR_BYTES, vmcs12->guest_fs_ar_bytes);
		vmcs_write32(GUEST_GS_AR_BYTES, vmcs12->guest_gs_ar_bytes);
		vmcs_write32(GUEST_LDTR_AR_BYTES, vmcs12->guest_ldtr_ar_bytes);
		vmcs_write32(GUEST_TR_AR_BYTES, vmcs12->guest_tr_ar_bytes);
		vmcs_writel(GUEST_ES_BASE, vmcs12->guest_es_base);
		vmcs_writel(GUEST_CS_BASE, vmcs12->guest_cs_base);
		vmcs_writel(GUEST_SS_BASE, vmcs12->guest_ss_base);
		vmcs_writel(GUEST_DS_BASE, vmcs12->guest_ds_base);
		vmcs_writel(GUEST_FS_BASE, vmcs12->guest_fs_base);
		vmcs_writel(GUEST_GS_BASE, vmcs12->guest_gs_base);
		vmcs_writel(GUEST_LDTR_BASE, vmcs12->guest_ldtr_base);
		vmcs_writel(GUEST_TR_BASE, vmcs12->guest_tr_base);
		vmcs_writel(GUEST_GDTR_BASE, vmcs12->guest_gdtr_base);
		vmcs_writel(GUEST_IDTR_BASE, vmcs12->guest_idtr_base);

		vmx->segment_cache.bitmask = 0;
	}

	if (!hv_evmcs || !(hv_evmcs->hv_clean_fields &
			   HV_VMX_ENLIGHTENED_CLEAN_FIELD_GUEST_GRP1)) {
		vmcs_write32(GUEST_SYSENTER_CS, vmcs12->guest_sysenter_cs);
		vmcs_writel(GUEST_PENDING_DBG_EXCEPTIONS,
			    vmcs12->guest_pending_dbg_exceptions);
		vmcs_writel(GUEST_SYSENTER_ESP, vmcs12->guest_sysenter_esp);
		vmcs_writel(GUEST_SYSENTER_EIP, vmcs12->guest_sysenter_eip);

		/*
		 * L1 may access the L2's PDPTR, so save them to construct
		 * vmcs12
		 */
		if (enable_ept) {
			vmcs_write64(GUEST_PDPTR0, vmcs12->guest_pdptr0);
			vmcs_write64(GUEST_PDPTR1, vmcs12->guest_pdptr1);
			vmcs_write64(GUEST_PDPTR2, vmcs12->guest_pdptr2);
			vmcs_write64(GUEST_PDPTR3, vmcs12->guest_pdptr3);
		}

		if (kvm_mpx_supported() && vmx->nested.nested_run_pending &&
		    (vmcs12->vm_entry_controls & VM_ENTRY_LOAD_BNDCFGS))
			vmcs_write64(GUEST_BNDCFGS, vmcs12->guest_bndcfgs);
	}

	if (nested_cpu_has_xsaves(vmcs12))
		vmcs_write64(XSS_EXIT_BITMAP, vmcs12->xss_exit_bitmap);

	/*
	 * Whether page-faults are trapped is determined by a combination of
	 * 3 settings: PFEC_MASK, PFEC_MATCH and EXCEPTION_BITMAP.PF.  If L0
	 * doesn't care about page faults then we should set all of these to
	 * L1's desires. However, if L0 does care about (some) page faults, it
	 * is not easy (if at all possible?) to merge L0 and L1's desires, we
	 * simply ask to exit on each and every L2 page fault. This is done by
	 * setting MASK=MATCH=0 and (see below) EB.PF=1.
	 * Note that below we don't need special code to set EB.PF beyond the
	 * "or"ing of the EB of vmcs01 and vmcs12, because when enable_ept,
	 * vmcs01's EB.PF is 0 so the "or" will take vmcs12's value, and when
	 * !enable_ept, EB.PF is 1, so the "or" will always be 1.
	 */
	if (vmx_need_pf_intercept(&vmx->vcpu)) {
		/*
		 * TODO: if both L0 and L1 need the same MASK and MATCH,
		 * go ahead and use it?
		 */
		vmcs_write32(PAGE_FAULT_ERROR_CODE_MASK, 0);
		vmcs_write32(PAGE_FAULT_ERROR_CODE_MATCH, 0);
	} else {
		vmcs_write32(PAGE_FAULT_ERROR_CODE_MASK, vmcs12->page_fault_error_code_mask);
		vmcs_write32(PAGE_FAULT_ERROR_CODE_MATCH, vmcs12->page_fault_error_code_match);
	}

	if (cpu_has_vmx_apicv()) {
		vmcs_write64(EOI_EXIT_BITMAP0, vmcs12->eoi_exit_bitmap0);
		vmcs_write64(EOI_EXIT_BITMAP1, vmcs12->eoi_exit_bitmap1);
		vmcs_write64(EOI_EXIT_BITMAP2, vmcs12->eoi_exit_bitmap2);
		vmcs_write64(EOI_EXIT_BITMAP3, vmcs12->eoi_exit_bitmap3);
	}

	/*
	 * Make sure the msr_autostore list is up to date before we set the
	 * count in the vmcs02.
	 */
	prepare_vmx_msr_autostore_list(&vmx->vcpu, MSR_IA32_TSC);

	vmcs_write32(VM_EXIT_MSR_STORE_COUNT, vmx->msr_autostore.guest.nr);
	vmcs_write32(VM_EXIT_MSR_LOAD_COUNT, vmx->msr_autoload.host.nr);
	vmcs_write32(VM_ENTRY_MSR_LOAD_COUNT, vmx->msr_autoload.guest.nr);

	set_cr4_guest_host_mask(vmx);
}

/*
 * prepare_vmcs02 is called when the L1 guest hypervisor runs its nested
 * L2 guest. L1 has a vmcs for L2 (vmcs12), and this function "merges" it
 * with L0's requirements for its guest (a.k.a. vmcs01), so we can run the L2
 * guest in a way that will both be appropriate to L1's requests, and our
 * needs. In addition to modifying the active vmcs (which is vmcs02), this
 * function also has additional necessary side-effects, like setting various
 * vcpu->arch fields.
 * Returns 0 on success, 1 on failure. Invalid state exit qualification code
 * is assigned to entry_failure_code on failure.
 */
static int prepare_vmcs02(struct kvm_vcpu *vcpu, struct vmcs12 *vmcs12,
			  bool from_vmentry,
			  enum vm_entry_failure_code *entry_failure_code)
{
	struct vcpu_vmx *vmx = to_vmx(vcpu);
	bool load_guest_pdptrs_vmcs12 = false;

	if (vmx->nested.dirty_vmcs12 || evmptr_is_valid(vmx->nested.hv_evmcs_vmptr)) {
		prepare_vmcs02_rare(vmx, vmcs12);
		vmx->nested.dirty_vmcs12 = false;

		load_guest_pdptrs_vmcs12 = !evmptr_is_valid(vmx->nested.hv_evmcs_vmptr) ||
			!(vmx->nested.hv_evmcs->hv_clean_fields &
			  HV_VMX_ENLIGHTENED_CLEAN_FIELD_GUEST_GRP1);
	}

	if (vmx->nested.nested_run_pending &&
	    (vmcs12->vm_entry_controls & VM_ENTRY_LOAD_DEBUG_CONTROLS)) {
		kvm_set_dr(vcpu, 7, vmcs12->guest_dr7);
		vmcs_write64(GUEST_IA32_DEBUGCTL, vmcs12->guest_ia32_debugctl);
	} else {
		kvm_set_dr(vcpu, 7, vcpu->arch.dr7);
		vmcs_write64(GUEST_IA32_DEBUGCTL, vmx->nested.vmcs01_debugctl);
	}
	if (kvm_mpx_supported() && (!vmx->nested.nested_run_pending ||
	    !(vmcs12->vm_entry_controls & VM_ENTRY_LOAD_BNDCFGS)))
		vmcs_write64(GUEST_BNDCFGS, vmx->nested.vmcs01_guest_bndcfgs);
	vmx_set_rflags(vcpu, vmcs12->guest_rflags);

	/* EXCEPTION_BITMAP and CR0_GUEST_HOST_MASK should basically be the
	 * bitwise-or of what L1 wants to trap for L2, and what we want to
	 * trap. Note that CR0.TS also needs updating - we do this later.
	 */
	vmx_update_exception_bitmap(vcpu);
	vcpu->arch.cr0_guest_owned_bits &= ~vmcs12->cr0_guest_host_mask;
	vmcs_writel(CR0_GUEST_HOST_MASK, ~vcpu->arch.cr0_guest_owned_bits);

	if (vmx->nested.nested_run_pending &&
	    (vmcs12->vm_entry_controls & VM_ENTRY_LOAD_IA32_PAT)) {
		vmcs_write64(GUEST_IA32_PAT, vmcs12->guest_ia32_pat);
		vcpu->arch.pat = vmcs12->guest_ia32_pat;
	} else if (vmcs_config.vmentry_ctrl & VM_ENTRY_LOAD_IA32_PAT) {
		vmcs_write64(GUEST_IA32_PAT, vmx->vcpu.arch.pat);
	}

	vcpu->arch.tsc_offset = kvm_calc_nested_tsc_offset(
			vcpu->arch.l1_tsc_offset,
			vmx_get_l2_tsc_offset(vcpu),
			vmx_get_l2_tsc_multiplier(vcpu));

	vcpu->arch.tsc_scaling_ratio = kvm_calc_nested_tsc_multiplier(
			vcpu->arch.l1_tsc_scaling_ratio,
			vmx_get_l2_tsc_multiplier(vcpu));

	vmcs_write64(TSC_OFFSET, vcpu->arch.tsc_offset);
	if (kvm_has_tsc_control)
		vmcs_write64(TSC_MULTIPLIER, vcpu->arch.tsc_scaling_ratio);

	nested_vmx_transition_tlb_flush(vcpu, vmcs12, true);

	if (nested_cpu_has_ept(vmcs12))
		nested_ept_init_mmu_context(vcpu);

	/*
	 * This sets GUEST_CR0 to vmcs12->guest_cr0, possibly modifying those
	 * bits which we consider mandatory enabled.
	 * The CR0_READ_SHADOW is what L2 should have expected to read given
	 * the specifications by L1; It's not enough to take
	 * vmcs12->cr0_read_shadow because on our cr0_guest_host_mask we we
	 * have more bits than L1 expected.
	 */
	vmx_set_cr0(vcpu, vmcs12->guest_cr0);
	vmcs_writel(CR0_READ_SHADOW, nested_read_cr0(vmcs12));

	vmx_set_cr4(vcpu, vmcs12->guest_cr4);
	vmcs_writel(CR4_READ_SHADOW, nested_read_cr4(vmcs12));

	vcpu->arch.efer = nested_vmx_calc_efer(vmx, vmcs12);
	/* Note: may modify VM_ENTRY/EXIT_CONTROLS and GUEST/HOST_IA32_EFER */
	vmx_set_efer(vcpu, vcpu->arch.efer);

	/*
	 * Guest state is invalid and unrestricted guest is disabled,
	 * which means L1 attempted VMEntry to L2 with invalid state.
	 * Fail the VMEntry.
	 */
	if (CC(!vmx_guest_state_valid(vcpu))) {
		*entry_failure_code = ENTRY_FAIL_DEFAULT;
		return -EINVAL;
	}

	/* Shadow page tables on either EPT or shadow page tables. */
	if (nested_vmx_load_cr3(vcpu, vmcs12->guest_cr3, nested_cpu_has_ept(vmcs12),
				from_vmentry, entry_failure_code))
		return -EINVAL;

	/*
	 * Immediately write vmcs02.GUEST_CR3.  It will be propagated to vmcs12
	 * on nested VM-Exit, which can occur without actually running L2 and
	 * thus without hitting vmx_load_mmu_pgd(), e.g. if L1 is entering L2 with
	 * vmcs12.GUEST_ACTIVITYSTATE=HLT, in which case KVM will intercept the
	 * transition to HLT instead of running L2.
	 */
	if (enable_ept)
		vmcs_writel(GUEST_CR3, vmcs12->guest_cr3);

	/* Late preparation of GUEST_PDPTRs now that EFER and CRs are set. */
	if (load_guest_pdptrs_vmcs12 && nested_cpu_has_ept(vmcs12) &&
	    is_pae_paging(vcpu)) {
		vmcs_write64(GUEST_PDPTR0, vmcs12->guest_pdptr0);
		vmcs_write64(GUEST_PDPTR1, vmcs12->guest_pdptr1);
		vmcs_write64(GUEST_PDPTR2, vmcs12->guest_pdptr2);
		vmcs_write64(GUEST_PDPTR3, vmcs12->guest_pdptr3);
	}

	if (!enable_ept)
		vcpu->arch.walk_mmu->inject_page_fault = vmx_inject_page_fault_nested;

	if ((vmcs12->vm_entry_controls & VM_ENTRY_LOAD_IA32_PERF_GLOBAL_CTRL) &&
	    WARN_ON_ONCE(kvm_set_msr(vcpu, MSR_CORE_PERF_GLOBAL_CTRL,
				     vmcs12->guest_ia32_perf_global_ctrl)))
		return -EINVAL;

	kvm_rsp_write(vcpu, vmcs12->guest_rsp);
	kvm_rip_write(vcpu, vmcs12->guest_rip);

	/*
	 * It was observed that genuine Hyper-V running in L1 doesn't reset
	 * 'hv_clean_fields' by itself, it only sets the corresponding dirty
	 * bits when it changes a field in eVMCS. Mark all fields as clean
	 * here.
	 */
	if (evmptr_is_valid(vmx->nested.hv_evmcs_vmptr))
		vmx->nested.hv_evmcs->hv_clean_fields |=
			HV_VMX_ENLIGHTENED_CLEAN_FIELD_ALL;

	return 0;
}

static int nested_vmx_check_nmi_controls(struct vmcs12 *vmcs12)
{
	if (CC(!nested_cpu_has_nmi_exiting(vmcs12) &&
	       nested_cpu_has_virtual_nmis(vmcs12)))
		return -EINVAL;

	if (CC(!nested_cpu_has_virtual_nmis(vmcs12) &&
	       nested_cpu_has(vmcs12, CPU_BASED_NMI_WINDOW_EXITING)))
		return -EINVAL;

	return 0;
}

static bool nested_vmx_check_eptp(struct kvm_vcpu *vcpu, u64 new_eptp)
{
	struct vcpu_vmx *vmx = to_vmx(vcpu);

	/* Check for memory type validity */
	switch (new_eptp & VMX_EPTP_MT_MASK) {
	case VMX_EPTP_MT_UC:
		if (CC(!(vmx->nested.msrs.ept_caps & VMX_EPTP_UC_BIT)))
			return false;
		break;
	case VMX_EPTP_MT_WB:
		if (CC(!(vmx->nested.msrs.ept_caps & VMX_EPTP_WB_BIT)))
			return false;
		break;
	default:
		return false;
	}

	/* Page-walk levels validity. */
	switch (new_eptp & VMX_EPTP_PWL_MASK) {
	case VMX_EPTP_PWL_5:
		if (CC(!(vmx->nested.msrs.ept_caps & VMX_EPT_PAGE_WALK_5_BIT)))
			return false;
		break;
	case VMX_EPTP_PWL_4:
		if (CC(!(vmx->nested.msrs.ept_caps & VMX_EPT_PAGE_WALK_4_BIT)))
			return false;
		break;
	default:
		return false;
	}

	/* Reserved bits should not be set */
	if (CC(kvm_vcpu_is_illegal_gpa(vcpu, new_eptp) || ((new_eptp >> 7) & 0x1f)))
		return false;

	/* AD, if set, should be supported */
	if (new_eptp & VMX_EPTP_AD_ENABLE_BIT) {
		if (CC(!(vmx->nested.msrs.ept_caps & VMX_EPT_AD_BIT)))
			return false;
	}

	return true;
}

/*
 * Checks related to VM-Execution Control Fields
 */
static int nested_check_vm_execution_controls(struct kvm_vcpu *vcpu,
                                              struct vmcs12 *vmcs12)
{
	struct vcpu_vmx *vmx = to_vmx(vcpu);

	if (CC(!vmx_control_verify(vmcs12->pin_based_vm_exec_control,
				   vmx->nested.msrs.pinbased_ctls_low,
				   vmx->nested.msrs.pinbased_ctls_high)) ||
	    CC(!vmx_control_verify(vmcs12->cpu_based_vm_exec_control,
				   vmx->nested.msrs.procbased_ctls_low,
				   vmx->nested.msrs.procbased_ctls_high)))
		return -EINVAL;

	if (nested_cpu_has(vmcs12, CPU_BASED_ACTIVATE_SECONDARY_CONTROLS) &&
	    CC(!vmx_control_verify(vmcs12->secondary_vm_exec_control,
				   vmx->nested.msrs.secondary_ctls_low,
				   vmx->nested.msrs.secondary_ctls_high)))
		return -EINVAL;

	if (CC(vmcs12->cr3_target_count > nested_cpu_vmx_misc_cr3_count(vcpu)) ||
	    nested_vmx_check_io_bitmap_controls(vcpu, vmcs12) ||
	    nested_vmx_check_msr_bitmap_controls(vcpu, vmcs12) ||
	    nested_vmx_check_tpr_shadow_controls(vcpu, vmcs12) ||
	    nested_vmx_check_apic_access_controls(vcpu, vmcs12) ||
	    nested_vmx_check_apicv_controls(vcpu, vmcs12) ||
	    nested_vmx_check_nmi_controls(vmcs12) ||
	    nested_vmx_check_pml_controls(vcpu, vmcs12) ||
	    nested_vmx_check_unrestricted_guest_controls(vcpu, vmcs12) ||
	    nested_vmx_check_mode_based_ept_exec_controls(vcpu, vmcs12) ||
	    nested_vmx_check_shadow_vmcs_controls(vcpu, vmcs12) ||
	    CC(nested_cpu_has_vpid(vmcs12) && !vmcs12->virtual_processor_id))
		return -EINVAL;

	if (!nested_cpu_has_preemption_timer(vmcs12) &&
	    nested_cpu_has_save_preemption_timer(vmcs12))
		return -EINVAL;

	if (nested_cpu_has_ept(vmcs12) &&
	    CC(!nested_vmx_check_eptp(vcpu, vmcs12->ept_pointer)))
		return -EINVAL;

	if (nested_cpu_has_vmfunc(vmcs12)) {
		if (CC(vmcs12->vm_function_control &
		       ~vmx->nested.msrs.vmfunc_controls))
			return -EINVAL;

		if (nested_cpu_has_eptp_switching(vmcs12)) {
			if (CC(!nested_cpu_has_ept(vmcs12)) ||
			    CC(!page_address_valid(vcpu, vmcs12->eptp_list_address)))
				return -EINVAL;
		}
	}

	return 0;
}

/*
 * Checks related to VM-Exit Control Fields
 */
static int nested_check_vm_exit_controls(struct kvm_vcpu *vcpu,
                                         struct vmcs12 *vmcs12)
{
	struct vcpu_vmx *vmx = to_vmx(vcpu);

	if (CC(!vmx_control_verify(vmcs12->vm_exit_controls,
				    vmx->nested.msrs.exit_ctls_low,
				    vmx->nested.msrs.exit_ctls_high)) ||
	    CC(nested_vmx_check_exit_msr_switch_controls(vcpu, vmcs12)))
		return -EINVAL;

	return 0;
}

/*
 * Checks related to VM-Entry Control Fields
 */
static int nested_check_vm_entry_controls(struct kvm_vcpu *vcpu,
					  struct vmcs12 *vmcs12)
{
	struct vcpu_vmx *vmx = to_vmx(vcpu);

	if (CC(!vmx_control_verify(vmcs12->vm_entry_controls,
				    vmx->nested.msrs.entry_ctls_low,
				    vmx->nested.msrs.entry_ctls_high)))
		return -EINVAL;

	/*
	 * From the Intel SDM, volume 3:
	 * Fields relevant to VM-entry event injection must be set properly.
	 * These fields are the VM-entry interruption-information field, the
	 * VM-entry exception error code, and the VM-entry instruction length.
	 */
	if (vmcs12->vm_entry_intr_info_field & INTR_INFO_VALID_MASK) {
		u32 intr_info = vmcs12->vm_entry_intr_info_field;
		u8 vector = intr_info & INTR_INFO_VECTOR_MASK;
		u32 intr_type = intr_info & INTR_INFO_INTR_TYPE_MASK;
		bool has_error_code = intr_info & INTR_INFO_DELIVER_CODE_MASK;
		bool should_have_error_code;
		bool urg = nested_cpu_has2(vmcs12,
					   SECONDARY_EXEC_UNRESTRICTED_GUEST);
		bool prot_mode = !urg || vmcs12->guest_cr0 & X86_CR0_PE;

		/* VM-entry interruption-info field: interruption type */
		if (CC(intr_type == INTR_TYPE_RESERVED) ||
		    CC(intr_type == INTR_TYPE_OTHER_EVENT &&
		       !nested_cpu_supports_monitor_trap_flag(vcpu)))
			return -EINVAL;

		/* VM-entry interruption-info field: vector */
		if (CC(intr_type == INTR_TYPE_NMI_INTR && vector != NMI_VECTOR) ||
		    CC(intr_type == INTR_TYPE_HARD_EXCEPTION && vector > 31) ||
		    CC(intr_type == INTR_TYPE_OTHER_EVENT && vector != 0))
			return -EINVAL;

		/* VM-entry interruption-info field: deliver error code */
		should_have_error_code =
			intr_type == INTR_TYPE_HARD_EXCEPTION && prot_mode &&
			x86_exception_has_error_code(vector);
		if (CC(has_error_code != should_have_error_code))
			return -EINVAL;

		/* VM-entry exception error code */
		if (CC(has_error_code &&
		       vmcs12->vm_entry_exception_error_code & GENMASK(31, 16)))
			return -EINVAL;

		/* VM-entry interruption-info field: reserved bits */
		if (CC(intr_info & INTR_INFO_RESVD_BITS_MASK))
			return -EINVAL;

		/* VM-entry instruction length */
		switch (intr_type) {
		case INTR_TYPE_SOFT_EXCEPTION:
		case INTR_TYPE_SOFT_INTR:
		case INTR_TYPE_PRIV_SW_EXCEPTION:
			if (CC(vmcs12->vm_entry_instruction_len > 15) ||
			    CC(vmcs12->vm_entry_instruction_len == 0 &&
			    CC(!nested_cpu_has_zero_length_injection(vcpu))))
				return -EINVAL;
		}
	}

	if (nested_vmx_check_entry_msr_switch_controls(vcpu, vmcs12))
		return -EINVAL;

	return 0;
}

static int nested_vmx_check_controls(struct kvm_vcpu *vcpu,
				     struct vmcs12 *vmcs12)
{
	if (nested_check_vm_execution_controls(vcpu, vmcs12) ||
	    nested_check_vm_exit_controls(vcpu, vmcs12) ||
	    nested_check_vm_entry_controls(vcpu, vmcs12))
		return -EINVAL;

	if (to_vmx(vcpu)->nested.enlightened_vmcs_enabled)
		return nested_evmcs_check_controls(vmcs12);

	return 0;
}

static int nested_vmx_check_host_state(struct kvm_vcpu *vcpu,
				       struct vmcs12 *vmcs12)
{
	bool ia32e;

	if (CC(!nested_host_cr0_valid(vcpu, vmcs12->host_cr0)) ||
	    CC(!nested_host_cr4_valid(vcpu, vmcs12->host_cr4)) ||
	    CC(kvm_vcpu_is_illegal_gpa(vcpu, vmcs12->host_cr3)))
		return -EINVAL;

	if (CC(is_noncanonical_address(vmcs12->host_ia32_sysenter_esp, vcpu)) ||
	    CC(is_noncanonical_address(vmcs12->host_ia32_sysenter_eip, vcpu)))
		return -EINVAL;

	if ((vmcs12->vm_exit_controls & VM_EXIT_LOAD_IA32_PAT) &&
	    CC(!kvm_pat_valid(vmcs12->host_ia32_pat)))
		return -EINVAL;

	if ((vmcs12->vm_exit_controls & VM_EXIT_LOAD_IA32_PERF_GLOBAL_CTRL) &&
	    CC(!kvm_valid_perf_global_ctrl(vcpu_to_pmu(vcpu),
					   vmcs12->host_ia32_perf_global_ctrl)))
		return -EINVAL;

#ifdef CONFIG_X86_64
	ia32e = !!(vcpu->arch.efer & EFER_LMA);
#else
	ia32e = false;
#endif

	if (ia32e) {
		if (CC(!(vmcs12->vm_exit_controls & VM_EXIT_HOST_ADDR_SPACE_SIZE)) ||
		    CC(!(vmcs12->host_cr4 & X86_CR4_PAE)))
			return -EINVAL;
	} else {
		if (CC(vmcs12->vm_exit_controls & VM_EXIT_HOST_ADDR_SPACE_SIZE) ||
		    CC(vmcs12->vm_entry_controls & VM_ENTRY_IA32E_MODE) ||
		    CC(vmcs12->host_cr4 & X86_CR4_PCIDE) ||
		    CC((vmcs12->host_rip) >> 32))
			return -EINVAL;
	}

	if (CC(vmcs12->host_cs_selector & (SEGMENT_RPL_MASK | SEGMENT_TI_MASK)) ||
	    CC(vmcs12->host_ss_selector & (SEGMENT_RPL_MASK | SEGMENT_TI_MASK)) ||
	    CC(vmcs12->host_ds_selector & (SEGMENT_RPL_MASK | SEGMENT_TI_MASK)) ||
	    CC(vmcs12->host_es_selector & (SEGMENT_RPL_MASK | SEGMENT_TI_MASK)) ||
	    CC(vmcs12->host_fs_selector & (SEGMENT_RPL_MASK | SEGMENT_TI_MASK)) ||
	    CC(vmcs12->host_gs_selector & (SEGMENT_RPL_MASK | SEGMENT_TI_MASK)) ||
	    CC(vmcs12->host_tr_selector & (SEGMENT_RPL_MASK | SEGMENT_TI_MASK)) ||
	    CC(vmcs12->host_cs_selector == 0) ||
	    CC(vmcs12->host_tr_selector == 0) ||
	    CC(vmcs12->host_ss_selector == 0 && !ia32e))
		return -EINVAL;

	if (CC(is_noncanonical_address(vmcs12->host_fs_base, vcpu)) ||
	    CC(is_noncanonical_address(vmcs12->host_gs_base, vcpu)) ||
	    CC(is_noncanonical_address(vmcs12->host_gdtr_base, vcpu)) ||
	    CC(is_noncanonical_address(vmcs12->host_idtr_base, vcpu)) ||
	    CC(is_noncanonical_address(vmcs12->host_tr_base, vcpu)) ||
	    CC(is_noncanonical_address(vmcs12->host_rip, vcpu)))
		return -EINVAL;

	/*
	 * If the load IA32_EFER VM-exit control is 1, bits reserved in the
	 * IA32_EFER MSR must be 0 in the field for that register. In addition,
	 * the values of the LMA and LME bits in the field must each be that of
	 * the host address-space size VM-exit control.
	 */
	if (vmcs12->vm_exit_controls & VM_EXIT_LOAD_IA32_EFER) {
		if (CC(!kvm_valid_efer(vcpu, vmcs12->host_ia32_efer)) ||
		    CC(ia32e != !!(vmcs12->host_ia32_efer & EFER_LMA)) ||
		    CC(ia32e != !!(vmcs12->host_ia32_efer & EFER_LME)))
			return -EINVAL;
	}

	return 0;
}

static int nested_vmx_check_vmcs_link_ptr(struct kvm_vcpu *vcpu,
					  struct vmcs12 *vmcs12)
{
	int r = 0;
	struct vmcs12 *shadow;
	struct kvm_host_map map;

	if (vmcs12->vmcs_link_pointer == -1ull)
		return 0;

	if (CC(!page_address_valid(vcpu, vmcs12->vmcs_link_pointer)))
		return -EINVAL;

	if (CC(kvm_vcpu_map(vcpu, gpa_to_gfn(vmcs12->vmcs_link_pointer), &map)))
		return -EINVAL;

	shadow = map.hva;

	if (CC(shadow->hdr.revision_id != VMCS12_REVISION) ||
	    CC(shadow->hdr.shadow_vmcs != nested_cpu_has_shadow_vmcs(vmcs12)))
		r = -EINVAL;

	kvm_vcpu_unmap(vcpu, &map, false);
	return r;
}

/*
 * Checks related to Guest Non-register State
 */
static int nested_check_guest_non_reg_state(struct vmcs12 *vmcs12)
{
	if (CC(vmcs12->guest_activity_state != GUEST_ACTIVITY_ACTIVE &&
	       vmcs12->guest_activity_state != GUEST_ACTIVITY_HLT &&
	       vmcs12->guest_activity_state != GUEST_ACTIVITY_WAIT_SIPI))
		return -EINVAL;

	return 0;
}

static int nested_vmx_check_guest_state(struct kvm_vcpu *vcpu,
					struct vmcs12 *vmcs12,
					enum vm_entry_failure_code *entry_failure_code)
{
	bool ia32e;

	*entry_failure_code = ENTRY_FAIL_DEFAULT;

	if (CC(!nested_guest_cr0_valid(vcpu, vmcs12->guest_cr0)) ||
	    CC(!nested_guest_cr4_valid(vcpu, vmcs12->guest_cr4)))
		return -EINVAL;

	if ((vmcs12->vm_entry_controls & VM_ENTRY_LOAD_DEBUG_CONTROLS) &&
	    CC(!kvm_dr7_valid(vmcs12->guest_dr7)))
		return -EINVAL;

	if ((vmcs12->vm_entry_controls & VM_ENTRY_LOAD_IA32_PAT) &&
	    CC(!kvm_pat_valid(vmcs12->guest_ia32_pat)))
		return -EINVAL;

	if (nested_vmx_check_vmcs_link_ptr(vcpu, vmcs12)) {
		*entry_failure_code = ENTRY_FAIL_VMCS_LINK_PTR;
		return -EINVAL;
	}

	if ((vmcs12->vm_entry_controls & VM_ENTRY_LOAD_IA32_PERF_GLOBAL_CTRL) &&
	    CC(!kvm_valid_perf_global_ctrl(vcpu_to_pmu(vcpu),
					   vmcs12->guest_ia32_perf_global_ctrl)))
		return -EINVAL;

	/*
	 * If the load IA32_EFER VM-entry control is 1, the following checks
	 * are performed on the field for the IA32_EFER MSR:
	 * - Bits reserved in the IA32_EFER MSR must be 0.
	 * - Bit 10 (corresponding to IA32_EFER.LMA) must equal the value of
	 *   the IA-32e mode guest VM-exit control. It must also be identical
	 *   to bit 8 (LME) if bit 31 in the CR0 field (corresponding to
	 *   CR0.PG) is 1.
	 */
	if (to_vmx(vcpu)->nested.nested_run_pending &&
	    (vmcs12->vm_entry_controls & VM_ENTRY_LOAD_IA32_EFER)) {
		ia32e = (vmcs12->vm_entry_controls & VM_ENTRY_IA32E_MODE) != 0;
		if (CC(!kvm_valid_efer(vcpu, vmcs12->guest_ia32_efer)) ||
		    CC(ia32e != !!(vmcs12->guest_ia32_efer & EFER_LMA)) ||
		    CC(((vmcs12->guest_cr0 & X86_CR0_PG) &&
		     ia32e != !!(vmcs12->guest_ia32_efer & EFER_LME))))
			return -EINVAL;
	}

	if ((vmcs12->vm_entry_controls & VM_ENTRY_LOAD_BNDCFGS) &&
	    (CC(is_noncanonical_address(vmcs12->guest_bndcfgs & PAGE_MASK, vcpu)) ||
	     CC((vmcs12->guest_bndcfgs & MSR_IA32_BNDCFGS_RSVD))))
		return -EINVAL;

	if (nested_check_guest_non_reg_state(vmcs12))
		return -EINVAL;

	return 0;
}

static int nested_vmx_check_vmentry_hw(struct kvm_vcpu *vcpu)
{
	struct vcpu_vmx *vmx = to_vmx(vcpu);
	unsigned long cr3, cr4;
	bool vm_fail;

	if (!nested_early_check)
		return 0;

	if (vmx->msr_autoload.host.nr)
		vmcs_write32(VM_EXIT_MSR_LOAD_COUNT, 0);
	if (vmx->msr_autoload.guest.nr)
		vmcs_write32(VM_ENTRY_MSR_LOAD_COUNT, 0);

	preempt_disable();

	vmx_prepare_switch_to_guest(vcpu);

	/*
	 * Induce a consistency check VMExit by clearing bit 1 in GUEST_RFLAGS,
	 * which is reserved to '1' by hardware.  GUEST_RFLAGS is guaranteed to
	 * be written (by prepare_vmcs02()) before the "real" VMEnter, i.e.
	 * there is no need to preserve other bits or save/restore the field.
	 */
	vmcs_writel(GUEST_RFLAGS, 0);

	cr3 = __get_current_cr3_fast();
	if (unlikely(cr3 != vmx->loaded_vmcs->host_state.cr3)) {
		vmcs_writel(HOST_CR3, cr3);
		vmx->loaded_vmcs->host_state.cr3 = cr3;
	}

	cr4 = cr4_read_shadow();
	if (unlikely(cr4 != vmx->loaded_vmcs->host_state.cr4)) {
		vmcs_writel(HOST_CR4, cr4);
		vmx->loaded_vmcs->host_state.cr4 = cr4;
	}

	vm_fail = __vmx_vcpu_run(vmx, (unsigned long *)&vcpu->arch.regs,
				 vmx->loaded_vmcs->launched);

	if (vmx->msr_autoload.host.nr)
		vmcs_write32(VM_EXIT_MSR_LOAD_COUNT, vmx->msr_autoload.host.nr);
	if (vmx->msr_autoload.guest.nr)
		vmcs_write32(VM_ENTRY_MSR_LOAD_COUNT, vmx->msr_autoload.guest.nr);

	if (vm_fail) {
		u32 error = vmcs_read32(VM_INSTRUCTION_ERROR);

		preempt_enable();

		trace_kvm_nested_vmenter_failed(
			"early hardware check VM-instruction error: ", error);
		WARN_ON_ONCE(error != VMXERR_ENTRY_INVALID_CONTROL_FIELD);
		return 1;
	}

	/*
	 * VMExit clears RFLAGS.IF and DR7, even on a consistency check.
	 */
	if (hw_breakpoint_active())
		set_debugreg(__this_cpu_read(cpu_dr7), 7);
	local_irq_enable();
	preempt_enable();

	/*
	 * A non-failing VMEntry means we somehow entered guest mode with
	 * an illegal RIP, and that's just the tip of the iceberg.  There
	 * is no telling what memory has been modified or what state has
	 * been exposed to unknown code.  Hitting this all but guarantees
	 * a (very critical) hardware issue.
	 */
	WARN_ON(!(vmcs_read32(VM_EXIT_REASON) &
		VMX_EXIT_REASONS_FAILED_VMENTRY));

	return 0;
}

static bool nested_get_evmcs_page(struct kvm_vcpu *vcpu)
{
	struct vcpu_vmx *vmx = to_vmx(vcpu);

	/*
	 * hv_evmcs may end up being not mapped after migration (when
	 * L2 was running), map it here to make sure vmcs12 changes are
	 * properly reflected.
	 */
	if (vmx->nested.enlightened_vmcs_enabled &&
	    vmx->nested.hv_evmcs_vmptr == EVMPTR_MAP_PENDING) {
		enum nested_evmptrld_status evmptrld_status =
			nested_vmx_handle_enlightened_vmptrld(vcpu, false);

		if (evmptrld_status == EVMPTRLD_VMFAIL ||
		    evmptrld_status == EVMPTRLD_ERROR)
			return false;
<<<<<<< HEAD
=======

		/*
		 * Post migration VMCS12 always provides the most actual
		 * information, copy it to eVMCS upon entry.
		 */
		vmx->nested.need_vmcs12_to_shadow_sync = true;
>>>>>>> e48bf29c
	}

	return true;
}

static bool nested_get_vmcs12_pages(struct kvm_vcpu *vcpu)
{
	struct vmcs12 *vmcs12 = get_vmcs12(vcpu);
	struct vcpu_vmx *vmx = to_vmx(vcpu);
	struct kvm_host_map *map;
	struct page *page;
	u64 hpa;

	if (!vcpu->arch.pdptrs_from_userspace &&
	    !nested_cpu_has_ept(vmcs12) && is_pae_paging(vcpu)) {
		/*
		 * Reload the guest's PDPTRs since after a migration
		 * the guest CR3 might be restored prior to setting the nested
		 * state which can lead to a load of wrong PDPTRs.
		 */
		if (CC(!load_pdptrs(vcpu, vcpu->arch.walk_mmu, vcpu->arch.cr3)))
			return false;
	}


	if (nested_cpu_has2(vmcs12, SECONDARY_EXEC_VIRTUALIZE_APIC_ACCESSES)) {
		/*
		 * Translate L1 physical address to host physical
		 * address for vmcs02. Keep the page pinned, so this
		 * physical address remains valid. We keep a reference
		 * to it so we can release it later.
		 */
		if (vmx->nested.apic_access_page) { /* shouldn't happen */
			kvm_release_page_clean(vmx->nested.apic_access_page);
			vmx->nested.apic_access_page = NULL;
		}
		page = kvm_vcpu_gpa_to_page(vcpu, vmcs12->apic_access_addr);
		if (!is_error_page(page)) {
			vmx->nested.apic_access_page = page;
			hpa = page_to_phys(vmx->nested.apic_access_page);
			vmcs_write64(APIC_ACCESS_ADDR, hpa);
		} else {
			pr_debug_ratelimited("%s: no backing 'struct page' for APIC-access address in vmcs12\n",
					     __func__);
			vcpu->run->exit_reason = KVM_EXIT_INTERNAL_ERROR;
			vcpu->run->internal.suberror =
				KVM_INTERNAL_ERROR_EMULATION;
			vcpu->run->internal.ndata = 0;
			return false;
		}
	}

	if (nested_cpu_has(vmcs12, CPU_BASED_TPR_SHADOW)) {
		map = &vmx->nested.virtual_apic_map;

		if (!kvm_vcpu_map(vcpu, gpa_to_gfn(vmcs12->virtual_apic_page_addr), map)) {
			vmcs_write64(VIRTUAL_APIC_PAGE_ADDR, pfn_to_hpa(map->pfn));
		} else if (nested_cpu_has(vmcs12, CPU_BASED_CR8_LOAD_EXITING) &&
		           nested_cpu_has(vmcs12, CPU_BASED_CR8_STORE_EXITING) &&
			   !nested_cpu_has2(vmcs12, SECONDARY_EXEC_VIRTUALIZE_APIC_ACCESSES)) {
			/*
			 * The processor will never use the TPR shadow, simply
			 * clear the bit from the execution control.  Such a
			 * configuration is useless, but it happens in tests.
			 * For any other configuration, failing the vm entry is
			 * _not_ what the processor does but it's basically the
			 * only possibility we have.
			 */
			exec_controls_clearbit(vmx, CPU_BASED_TPR_SHADOW);
		} else {
			/*
			 * Write an illegal value to VIRTUAL_APIC_PAGE_ADDR to
			 * force VM-Entry to fail.
			 */
			vmcs_write64(VIRTUAL_APIC_PAGE_ADDR, -1ull);
		}
	}

	if (nested_cpu_has_posted_intr(vmcs12)) {
		map = &vmx->nested.pi_desc_map;

		if (!kvm_vcpu_map(vcpu, gpa_to_gfn(vmcs12->posted_intr_desc_addr), map)) {
			vmx->nested.pi_desc =
				(struct pi_desc *)(((void *)map->hva) +
				offset_in_page(vmcs12->posted_intr_desc_addr));
			vmcs_write64(POSTED_INTR_DESC_ADDR,
				     pfn_to_hpa(map->pfn) + offset_in_page(vmcs12->posted_intr_desc_addr));
		} else {
			/*
			 * Defer the KVM_INTERNAL_EXIT until KVM tries to
			 * access the contents of the VMCS12 posted interrupt
			 * descriptor. (Note that KVM may do this when it
			 * should not, per the architectural specification.)
			 */
			vmx->nested.pi_desc = NULL;
			pin_controls_clearbit(vmx, PIN_BASED_POSTED_INTR);
		}
	}
	if (nested_vmx_prepare_msr_bitmap(vcpu, vmcs12))
		exec_controls_setbit(vmx, CPU_BASED_USE_MSR_BITMAPS);
	else
		exec_controls_clearbit(vmx, CPU_BASED_USE_MSR_BITMAPS);

	return true;
}

static bool vmx_get_nested_state_pages(struct kvm_vcpu *vcpu)
{
	if (!nested_get_evmcs_page(vcpu)) {
		pr_debug_ratelimited("%s: enlightened vmptrld failed\n",
				     __func__);
		vcpu->run->exit_reason = KVM_EXIT_INTERNAL_ERROR;
		vcpu->run->internal.suberror =
			KVM_INTERNAL_ERROR_EMULATION;
		vcpu->run->internal.ndata = 0;

		return false;
	}

	if (is_guest_mode(vcpu) && !nested_get_vmcs12_pages(vcpu))
		return false;

	return true;
}

static int nested_vmx_write_pml_buffer(struct kvm_vcpu *vcpu, gpa_t gpa)
{
	struct vmcs12 *vmcs12;
	struct vcpu_vmx *vmx = to_vmx(vcpu);
	gpa_t dst;

	if (WARN_ON_ONCE(!is_guest_mode(vcpu)))
		return 0;

	if (WARN_ON_ONCE(vmx->nested.pml_full))
		return 1;

	/*
	 * Check if PML is enabled for the nested guest. Whether eptp bit 6 is
	 * set is already checked as part of A/D emulation.
	 */
	vmcs12 = get_vmcs12(vcpu);
	if (!nested_cpu_has_pml(vmcs12))
		return 0;

	if (vmcs12->guest_pml_index >= PML_ENTITY_NUM) {
		vmx->nested.pml_full = true;
		return 1;
	}

	gpa &= ~0xFFFull;
	dst = vmcs12->pml_address + sizeof(u64) * vmcs12->guest_pml_index;

	if (kvm_write_guest_page(vcpu->kvm, gpa_to_gfn(dst), &gpa,
				 offset_in_page(dst), sizeof(gpa)))
		return 0;

	vmcs12->guest_pml_index--;

	return 0;
}

/*
 * Intel's VMX Instruction Reference specifies a common set of prerequisites
 * for running VMX instructions (except VMXON, whose prerequisites are
 * slightly different). It also specifies what exception to inject otherwise.
 * Note that many of these exceptions have priority over VM exits, so they
 * don't have to be checked again here.
 */
static int nested_vmx_check_permission(struct kvm_vcpu *vcpu)
{
	if (!to_vmx(vcpu)->nested.vmxon) {
		kvm_queue_exception(vcpu, UD_VECTOR);
		return 0;
	}

	if (vmx_get_cpl(vcpu)) {
		kvm_inject_gp(vcpu, 0);
		return 0;
	}

	return 1;
}

static u8 vmx_has_apicv_interrupt(struct kvm_vcpu *vcpu)
{
	u8 rvi = vmx_get_rvi();
	u8 vppr = kvm_lapic_get_reg(vcpu->arch.apic, APIC_PROCPRI);

	return ((rvi & 0xf0) > (vppr & 0xf0));
}

static void load_vmcs12_host_state(struct kvm_vcpu *vcpu,
				   struct vmcs12 *vmcs12);

/*
 * If from_vmentry is false, this is being called from state restore (either RSM
 * or KVM_SET_NESTED_STATE).  Otherwise it's called from vmlaunch/vmresume.
 *
 * Returns:
 *	NVMX_VMENTRY_SUCCESS: Entered VMX non-root mode
 *	NVMX_VMENTRY_VMFAIL:  Consistency check VMFail
 *	NVMX_VMENTRY_VMEXIT:  Consistency check VMExit
 *	NVMX_VMENTRY_KVM_INTERNAL_ERROR: KVM internal error
 */
enum nvmx_vmentry_status nested_vmx_enter_non_root_mode(struct kvm_vcpu *vcpu,
							bool from_vmentry)
{
	struct vcpu_vmx *vmx = to_vmx(vcpu);
	struct vmcs12 *vmcs12 = get_vmcs12(vcpu);
	enum vm_entry_failure_code entry_failure_code;
	bool evaluate_pending_interrupts;
	union vmx_exit_reason exit_reason = {
		.basic = EXIT_REASON_INVALID_STATE,
		.failed_vmentry = 1,
	};
	u32 failed_index;

	if (kvm_check_request(KVM_REQ_TLB_FLUSH_CURRENT, vcpu))
		kvm_vcpu_flush_tlb_current(vcpu);

	evaluate_pending_interrupts = exec_controls_get(vmx) &
		(CPU_BASED_INTR_WINDOW_EXITING | CPU_BASED_NMI_WINDOW_EXITING);
	if (likely(!evaluate_pending_interrupts) && kvm_vcpu_apicv_active(vcpu))
		evaluate_pending_interrupts |= vmx_has_apicv_interrupt(vcpu);

	if (!(vmcs12->vm_entry_controls & VM_ENTRY_LOAD_DEBUG_CONTROLS))
		vmx->nested.vmcs01_debugctl = vmcs_read64(GUEST_IA32_DEBUGCTL);
	if (kvm_mpx_supported() &&
		!(vmcs12->vm_entry_controls & VM_ENTRY_LOAD_BNDCFGS))
		vmx->nested.vmcs01_guest_bndcfgs = vmcs_read64(GUEST_BNDCFGS);

	/*
	 * Overwrite vmcs01.GUEST_CR3 with L1's CR3 if EPT is disabled *and*
	 * nested early checks are disabled.  In the event of a "late" VM-Fail,
	 * i.e. a VM-Fail detected by hardware but not KVM, KVM must unwind its
	 * software model to the pre-VMEntry host state.  When EPT is disabled,
	 * GUEST_CR3 holds KVM's shadow CR3, not L1's "real" CR3, which causes
	 * nested_vmx_restore_host_state() to corrupt vcpu->arch.cr3.  Stuffing
	 * vmcs01.GUEST_CR3 results in the unwind naturally setting arch.cr3 to
	 * the correct value.  Smashing vmcs01.GUEST_CR3 is safe because nested
	 * VM-Exits, and the unwind, reset KVM's MMU, i.e. vmcs01.GUEST_CR3 is
	 * guaranteed to be overwritten with a shadow CR3 prior to re-entering
	 * L1.  Don't stuff vmcs01.GUEST_CR3 when using nested early checks as
	 * KVM modifies vcpu->arch.cr3 if and only if the early hardware checks
	 * pass, and early VM-Fails do not reset KVM's MMU, i.e. the VM-Fail
	 * path would need to manually save/restore vmcs01.GUEST_CR3.
	 */
	if (!enable_ept && !nested_early_check)
		vmcs_writel(GUEST_CR3, vcpu->arch.cr3);

	vmx_switch_vmcs(vcpu, &vmx->nested.vmcs02);

	prepare_vmcs02_early(vmx, vmcs12);

	if (from_vmentry) {
		if (unlikely(!nested_get_vmcs12_pages(vcpu))) {
			vmx_switch_vmcs(vcpu, &vmx->vmcs01);
			return NVMX_VMENTRY_KVM_INTERNAL_ERROR;
		}

		if (nested_vmx_check_vmentry_hw(vcpu)) {
			vmx_switch_vmcs(vcpu, &vmx->vmcs01);
			return NVMX_VMENTRY_VMFAIL;
		}

		if (nested_vmx_check_guest_state(vcpu, vmcs12,
						 &entry_failure_code)) {
			exit_reason.basic = EXIT_REASON_INVALID_STATE;
			vmcs12->exit_qualification = entry_failure_code;
			goto vmentry_fail_vmexit;
		}
	}

	enter_guest_mode(vcpu);

	if (prepare_vmcs02(vcpu, vmcs12, from_vmentry, &entry_failure_code)) {
		exit_reason.basic = EXIT_REASON_INVALID_STATE;
		vmcs12->exit_qualification = entry_failure_code;
		goto vmentry_fail_vmexit_guest_mode;
	}

	if (from_vmentry) {
		failed_index = nested_vmx_load_msr(vcpu,
						   vmcs12->vm_entry_msr_load_addr,
						   vmcs12->vm_entry_msr_load_count);
		if (failed_index) {
			exit_reason.basic = EXIT_REASON_MSR_LOAD_FAIL;
			vmcs12->exit_qualification = failed_index;
			goto vmentry_fail_vmexit_guest_mode;
		}
	} else {
		/*
		 * The MMU is not initialized to point at the right entities yet and
		 * "get pages" would need to read data from the guest (i.e. we will
		 * need to perform gpa to hpa translation). Request a call
		 * to nested_get_vmcs12_pages before the next VM-entry.  The MSRs
		 * have already been set at vmentry time and should not be reset.
		 */
		kvm_make_request(KVM_REQ_GET_NESTED_STATE_PAGES, vcpu);
	}

	/*
	 * If L1 had a pending IRQ/NMI until it executed
	 * VMLAUNCH/VMRESUME which wasn't delivered because it was
	 * disallowed (e.g. interrupts disabled), L0 needs to
	 * evaluate if this pending event should cause an exit from L2
	 * to L1 or delivered directly to L2 (e.g. In case L1 don't
	 * intercept EXTERNAL_INTERRUPT).
	 *
	 * Usually this would be handled by the processor noticing an
	 * IRQ/NMI window request, or checking RVI during evaluation of
	 * pending virtual interrupts.  However, this setting was done
	 * on VMCS01 and now VMCS02 is active instead. Thus, we force L0
	 * to perform pending event evaluation by requesting a KVM_REQ_EVENT.
	 */
	if (unlikely(evaluate_pending_interrupts))
		kvm_make_request(KVM_REQ_EVENT, vcpu);

	/*
	 * Do not start the preemption timer hrtimer until after we know
	 * we are successful, so that only nested_vmx_vmexit needs to cancel
	 * the timer.
	 */
	vmx->nested.preemption_timer_expired = false;
	if (nested_cpu_has_preemption_timer(vmcs12)) {
		u64 timer_value = vmx_calc_preemption_timer_value(vcpu);
		vmx_start_preemption_timer(vcpu, timer_value);
	}

	/*
	 * Note no nested_vmx_succeed or nested_vmx_fail here. At this point
	 * we are no longer running L1, and VMLAUNCH/VMRESUME has not yet
	 * returned as far as L1 is concerned. It will only return (and set
	 * the success flag) when L2 exits (see nested_vmx_vmexit()).
	 */
	return NVMX_VMENTRY_SUCCESS;

	/*
	 * A failed consistency check that leads to a VMExit during L1's
	 * VMEnter to L2 is a variation of a normal VMexit, as explained in
	 * 26.7 "VM-entry failures during or after loading guest state".
	 */
vmentry_fail_vmexit_guest_mode:
	if (vmcs12->cpu_based_vm_exec_control & CPU_BASED_USE_TSC_OFFSETTING)
		vcpu->arch.tsc_offset -= vmcs12->tsc_offset;
	leave_guest_mode(vcpu);

vmentry_fail_vmexit:
	vmx_switch_vmcs(vcpu, &vmx->vmcs01);

	if (!from_vmentry)
		return NVMX_VMENTRY_VMEXIT;

	load_vmcs12_host_state(vcpu, vmcs12);
	vmcs12->vm_exit_reason = exit_reason.full;
	if (enable_shadow_vmcs || evmptr_is_valid(vmx->nested.hv_evmcs_vmptr))
		vmx->nested.need_vmcs12_to_shadow_sync = true;
	return NVMX_VMENTRY_VMEXIT;
}

/*
 * nested_vmx_run() handles a nested entry, i.e., a VMLAUNCH or VMRESUME on L1
 * for running an L2 nested guest.
 */
static int nested_vmx_run(struct kvm_vcpu *vcpu, bool launch)
{
	struct vmcs12 *vmcs12;
	enum nvmx_vmentry_status status;
	struct vcpu_vmx *vmx = to_vmx(vcpu);
	u32 interrupt_shadow = vmx_get_interrupt_shadow(vcpu);
	enum nested_evmptrld_status evmptrld_status;

	++vcpu->stat.nested_run;

	if (!nested_vmx_check_permission(vcpu))
		return 1;

	evmptrld_status = nested_vmx_handle_enlightened_vmptrld(vcpu, launch);
	if (evmptrld_status == EVMPTRLD_ERROR) {
		kvm_queue_exception(vcpu, UD_VECTOR);
		return 1;
	} else if (CC(evmptrld_status == EVMPTRLD_VMFAIL)) {
		return nested_vmx_failInvalid(vcpu);
	}

	if (CC(!evmptr_is_valid(vmx->nested.hv_evmcs_vmptr) &&
	       vmx->nested.current_vmptr == -1ull))
		return nested_vmx_failInvalid(vcpu);

	vmcs12 = get_vmcs12(vcpu);

	/*
	 * Can't VMLAUNCH or VMRESUME a shadow VMCS. Despite the fact
	 * that there *is* a valid VMCS pointer, RFLAGS.CF is set
	 * rather than RFLAGS.ZF, and no error number is stored to the
	 * VM-instruction error field.
	 */
	if (CC(vmcs12->hdr.shadow_vmcs))
		return nested_vmx_failInvalid(vcpu);

	if (evmptr_is_valid(vmx->nested.hv_evmcs_vmptr)) {
		copy_enlightened_to_vmcs12(vmx, vmx->nested.hv_evmcs->hv_clean_fields);
		/* Enlightened VMCS doesn't have launch state */
		vmcs12->launch_state = !launch;
	} else if (enable_shadow_vmcs) {
		copy_shadow_to_vmcs12(vmx);
	}

	/*
	 * The nested entry process starts with enforcing various prerequisites
	 * on vmcs12 as required by the Intel SDM, and act appropriately when
	 * they fail: As the SDM explains, some conditions should cause the
	 * instruction to fail, while others will cause the instruction to seem
	 * to succeed, but return an EXIT_REASON_INVALID_STATE.
	 * To speed up the normal (success) code path, we should avoid checking
	 * for misconfigurations which will anyway be caught by the processor
	 * when using the merged vmcs02.
	 */
	if (CC(interrupt_shadow & KVM_X86_SHADOW_INT_MOV_SS))
		return nested_vmx_fail(vcpu, VMXERR_ENTRY_EVENTS_BLOCKED_BY_MOV_SS);

	if (CC(vmcs12->launch_state == launch))
		return nested_vmx_fail(vcpu,
			launch ? VMXERR_VMLAUNCH_NONCLEAR_VMCS
			       : VMXERR_VMRESUME_NONLAUNCHED_VMCS);

	if (nested_vmx_check_controls(vcpu, vmcs12))
		return nested_vmx_fail(vcpu, VMXERR_ENTRY_INVALID_CONTROL_FIELD);

	if (nested_vmx_check_host_state(vcpu, vmcs12))
		return nested_vmx_fail(vcpu, VMXERR_ENTRY_INVALID_HOST_STATE_FIELD);

	/*
	 * We're finally done with prerequisite checking, and can start with
	 * the nested entry.
	 */
	vmx->nested.nested_run_pending = 1;
	vmx->nested.has_preemption_timer_deadline = false;
	status = nested_vmx_enter_non_root_mode(vcpu, true);
	if (unlikely(status != NVMX_VMENTRY_SUCCESS))
		goto vmentry_failed;

	/* Emulate processing of posted interrupts on VM-Enter. */
	if (nested_cpu_has_posted_intr(vmcs12) &&
	    kvm_apic_has_interrupt(vcpu) == vmx->nested.posted_intr_nv) {
		vmx->nested.pi_pending = true;
		kvm_make_request(KVM_REQ_EVENT, vcpu);
		kvm_apic_clear_irr(vcpu, vmx->nested.posted_intr_nv);
	}

	/* Hide L1D cache contents from the nested guest.  */
	vmx->vcpu.arch.l1tf_flush_l1d = true;

	/*
	 * Must happen outside of nested_vmx_enter_non_root_mode() as it will
	 * also be used as part of restoring nVMX state for
	 * snapshot restore (migration).
	 *
	 * In this flow, it is assumed that vmcs12 cache was
	 * transferred as part of captured nVMX state and should
	 * therefore not be read from guest memory (which may not
	 * exist on destination host yet).
	 */
	nested_cache_shadow_vmcs12(vcpu, vmcs12);

	switch (vmcs12->guest_activity_state) {
	case GUEST_ACTIVITY_HLT:
		/*
		 * If we're entering a halted L2 vcpu and the L2 vcpu won't be
		 * awakened by event injection or by an NMI-window VM-exit or
		 * by an interrupt-window VM-exit, halt the vcpu.
		 */
		if (!(vmcs12->vm_entry_intr_info_field & INTR_INFO_VALID_MASK) &&
		    !nested_cpu_has(vmcs12, CPU_BASED_NMI_WINDOW_EXITING) &&
		    !(nested_cpu_has(vmcs12, CPU_BASED_INTR_WINDOW_EXITING) &&
		      (vmcs12->guest_rflags & X86_EFLAGS_IF))) {
			vmx->nested.nested_run_pending = 0;
			return kvm_vcpu_halt(vcpu);
		}
		break;
	case GUEST_ACTIVITY_WAIT_SIPI:
		vmx->nested.nested_run_pending = 0;
		vcpu->arch.mp_state = KVM_MP_STATE_INIT_RECEIVED;
		break;
	default:
		break;
	}

	return 1;

vmentry_failed:
	vmx->nested.nested_run_pending = 0;
	if (status == NVMX_VMENTRY_KVM_INTERNAL_ERROR)
		return 0;
	if (status == NVMX_VMENTRY_VMEXIT)
		return 1;
	WARN_ON_ONCE(status != NVMX_VMENTRY_VMFAIL);
	return nested_vmx_fail(vcpu, VMXERR_ENTRY_INVALID_CONTROL_FIELD);
}

/*
 * On a nested exit from L2 to L1, vmcs12.guest_cr0 might not be up-to-date
 * because L2 may have changed some cr0 bits directly (CR0_GUEST_HOST_MASK).
 * This function returns the new value we should put in vmcs12.guest_cr0.
 * It's not enough to just return the vmcs02 GUEST_CR0. Rather,
 *  1. Bits that neither L0 nor L1 trapped, were set directly by L2 and are now
 *     available in vmcs02 GUEST_CR0. (Note: It's enough to check that L0
 *     didn't trap the bit, because if L1 did, so would L0).
 *  2. Bits that L1 asked to trap (and therefore L0 also did) could not have
 *     been modified by L2, and L1 knows it. So just leave the old value of
 *     the bit from vmcs12.guest_cr0. Note that the bit from vmcs02 GUEST_CR0
 *     isn't relevant, because if L0 traps this bit it can set it to anything.
 *  3. Bits that L1 didn't trap, but L0 did. L1 believes the guest could have
 *     changed these bits, and therefore they need to be updated, but L0
 *     didn't necessarily allow them to be changed in GUEST_CR0 - and rather
 *     put them in vmcs02 CR0_READ_SHADOW. So take these bits from there.
 */
static inline unsigned long
vmcs12_guest_cr0(struct kvm_vcpu *vcpu, struct vmcs12 *vmcs12)
{
	return
	/*1*/	(vmcs_readl(GUEST_CR0) & vcpu->arch.cr0_guest_owned_bits) |
	/*2*/	(vmcs12->guest_cr0 & vmcs12->cr0_guest_host_mask) |
	/*3*/	(vmcs_readl(CR0_READ_SHADOW) & ~(vmcs12->cr0_guest_host_mask |
			vcpu->arch.cr0_guest_owned_bits));
}

static inline unsigned long
vmcs12_guest_cr4(struct kvm_vcpu *vcpu, struct vmcs12 *vmcs12)
{
	return
	/*1*/	(vmcs_readl(GUEST_CR4) & vcpu->arch.cr4_guest_owned_bits) |
	/*2*/	(vmcs12->guest_cr4 & vmcs12->cr4_guest_host_mask) |
	/*3*/	(vmcs_readl(CR4_READ_SHADOW) & ~(vmcs12->cr4_guest_host_mask |
			vcpu->arch.cr4_guest_owned_bits));
}

static void vmcs12_save_pending_event(struct kvm_vcpu *vcpu,
				      struct vmcs12 *vmcs12)
{
	u32 idt_vectoring;
	unsigned int nr;

	if (vcpu->arch.exception.injected) {
		nr = vcpu->arch.exception.nr;
		idt_vectoring = nr | VECTORING_INFO_VALID_MASK;

		if (kvm_exception_is_soft(nr)) {
			vmcs12->vm_exit_instruction_len =
				vcpu->arch.event_exit_inst_len;
			idt_vectoring |= INTR_TYPE_SOFT_EXCEPTION;
		} else
			idt_vectoring |= INTR_TYPE_HARD_EXCEPTION;

		if (vcpu->arch.exception.has_error_code) {
			idt_vectoring |= VECTORING_INFO_DELIVER_CODE_MASK;
			vmcs12->idt_vectoring_error_code =
				vcpu->arch.exception.error_code;
		}

		vmcs12->idt_vectoring_info_field = idt_vectoring;
	} else if (vcpu->arch.nmi_injected) {
		vmcs12->idt_vectoring_info_field =
			INTR_TYPE_NMI_INTR | INTR_INFO_VALID_MASK | NMI_VECTOR;
	} else if (vcpu->arch.interrupt.injected) {
		nr = vcpu->arch.interrupt.nr;
		idt_vectoring = nr | VECTORING_INFO_VALID_MASK;

		if (vcpu->arch.interrupt.soft) {
			idt_vectoring |= INTR_TYPE_SOFT_INTR;
			vmcs12->vm_entry_instruction_len =
				vcpu->arch.event_exit_inst_len;
		} else
			idt_vectoring |= INTR_TYPE_EXT_INTR;

		vmcs12->idt_vectoring_info_field = idt_vectoring;
	}
}


void nested_mark_vmcs12_pages_dirty(struct kvm_vcpu *vcpu)
{
	struct vmcs12 *vmcs12 = get_vmcs12(vcpu);
	gfn_t gfn;

	/*
	 * Don't need to mark the APIC access page dirty; it is never
	 * written to by the CPU during APIC virtualization.
	 */

	if (nested_cpu_has(vmcs12, CPU_BASED_TPR_SHADOW)) {
		gfn = vmcs12->virtual_apic_page_addr >> PAGE_SHIFT;
		kvm_vcpu_mark_page_dirty(vcpu, gfn);
	}

	if (nested_cpu_has_posted_intr(vmcs12)) {
		gfn = vmcs12->posted_intr_desc_addr >> PAGE_SHIFT;
		kvm_vcpu_mark_page_dirty(vcpu, gfn);
	}
}

static int vmx_complete_nested_posted_interrupt(struct kvm_vcpu *vcpu)
{
	struct vcpu_vmx *vmx = to_vmx(vcpu);
	int max_irr;
	void *vapic_page;
	u16 status;

	if (!vmx->nested.pi_pending)
		return 0;

	if (!vmx->nested.pi_desc)
		goto mmio_needed;

	vmx->nested.pi_pending = false;

	if (!pi_test_and_clear_on(vmx->nested.pi_desc))
		return 0;

	max_irr = find_last_bit((unsigned long *)vmx->nested.pi_desc->pir, 256);
	if (max_irr != 256) {
		vapic_page = vmx->nested.virtual_apic_map.hva;
		if (!vapic_page)
			goto mmio_needed;

		__kvm_apic_update_irr(vmx->nested.pi_desc->pir,
			vapic_page, &max_irr);
		status = vmcs_read16(GUEST_INTR_STATUS);
		if ((u8)max_irr > ((u8)status & 0xff)) {
			status &= ~0xff;
			status |= (u8)max_irr;
			vmcs_write16(GUEST_INTR_STATUS, status);
		}
	}

	nested_mark_vmcs12_pages_dirty(vcpu);
	return 0;

mmio_needed:
	kvm_handle_memory_failure(vcpu, X86EMUL_IO_NEEDED, NULL);
	return -ENXIO;
}

static void nested_vmx_inject_exception_vmexit(struct kvm_vcpu *vcpu,
					       unsigned long exit_qual)
{
	struct vmcs12 *vmcs12 = get_vmcs12(vcpu);
	unsigned int nr = vcpu->arch.exception.nr;
	u32 intr_info = nr | INTR_INFO_VALID_MASK;

	if (vcpu->arch.exception.has_error_code) {
		vmcs12->vm_exit_intr_error_code = vcpu->arch.exception.error_code;
		intr_info |= INTR_INFO_DELIVER_CODE_MASK;
	}

	if (kvm_exception_is_soft(nr))
		intr_info |= INTR_TYPE_SOFT_EXCEPTION;
	else
		intr_info |= INTR_TYPE_HARD_EXCEPTION;

	if (!(vmcs12->idt_vectoring_info_field & VECTORING_INFO_VALID_MASK) &&
	    vmx_get_nmi_mask(vcpu))
		intr_info |= INTR_INFO_UNBLOCK_NMI;

	nested_vmx_vmexit(vcpu, EXIT_REASON_EXCEPTION_NMI, intr_info, exit_qual);
}

/*
 * Returns true if a debug trap is pending delivery.
 *
 * In KVM, debug traps bear an exception payload. As such, the class of a #DB
 * exception may be inferred from the presence of an exception payload.
 */
static inline bool vmx_pending_dbg_trap(struct kvm_vcpu *vcpu)
{
	return vcpu->arch.exception.pending &&
			vcpu->arch.exception.nr == DB_VECTOR &&
			vcpu->arch.exception.payload;
}

/*
 * Certain VM-exits set the 'pending debug exceptions' field to indicate a
 * recognized #DB (data or single-step) that has yet to be delivered. Since KVM
 * represents these debug traps with a payload that is said to be compatible
 * with the 'pending debug exceptions' field, write the payload to the VMCS
 * field if a VM-exit is delivered before the debug trap.
 */
static void nested_vmx_update_pending_dbg(struct kvm_vcpu *vcpu)
{
	if (vmx_pending_dbg_trap(vcpu))
		vmcs_writel(GUEST_PENDING_DBG_EXCEPTIONS,
			    vcpu->arch.exception.payload);
}

static bool nested_vmx_preemption_timer_pending(struct kvm_vcpu *vcpu)
{
	return nested_cpu_has_preemption_timer(get_vmcs12(vcpu)) &&
	       to_vmx(vcpu)->nested.preemption_timer_expired;
}

static int vmx_check_nested_events(struct kvm_vcpu *vcpu)
{
	struct vcpu_vmx *vmx = to_vmx(vcpu);
	unsigned long exit_qual;
	bool block_nested_events =
	    vmx->nested.nested_run_pending || kvm_event_needs_reinjection(vcpu);
	bool mtf_pending = vmx->nested.mtf_pending;
	struct kvm_lapic *apic = vcpu->arch.apic;

	/*
	 * Clear the MTF state. If a higher priority VM-exit is delivered first,
	 * this state is discarded.
	 */
	if (!block_nested_events)
		vmx->nested.mtf_pending = false;

	if (lapic_in_kernel(vcpu) &&
		test_bit(KVM_APIC_INIT, &apic->pending_events)) {
		if (block_nested_events)
			return -EBUSY;
		nested_vmx_update_pending_dbg(vcpu);
		clear_bit(KVM_APIC_INIT, &apic->pending_events);
		if (vcpu->arch.mp_state != KVM_MP_STATE_INIT_RECEIVED)
			nested_vmx_vmexit(vcpu, EXIT_REASON_INIT_SIGNAL, 0, 0);
		return 0;
	}

	if (lapic_in_kernel(vcpu) &&
	    test_bit(KVM_APIC_SIPI, &apic->pending_events)) {
		if (block_nested_events)
			return -EBUSY;

		clear_bit(KVM_APIC_SIPI, &apic->pending_events);
		if (vcpu->arch.mp_state == KVM_MP_STATE_INIT_RECEIVED)
			nested_vmx_vmexit(vcpu, EXIT_REASON_SIPI_SIGNAL, 0,
						apic->sipi_vector & 0xFFUL);
		return 0;
	}

	/*
	 * Process any exceptions that are not debug traps before MTF.
	 *
	 * Note that only a pending nested run can block a pending exception.
	 * Otherwise an injected NMI/interrupt should either be
	 * lost or delivered to the nested hypervisor in the IDT_VECTORING_INFO,
	 * while delivering the pending exception.
	 */

	if (vcpu->arch.exception.pending && !vmx_pending_dbg_trap(vcpu)) {
		if (vmx->nested.nested_run_pending)
			return -EBUSY;
		if (!nested_vmx_check_exception(vcpu, &exit_qual))
			goto no_vmexit;
		nested_vmx_inject_exception_vmexit(vcpu, exit_qual);
		return 0;
	}

	if (mtf_pending) {
		if (block_nested_events)
			return -EBUSY;
		nested_vmx_update_pending_dbg(vcpu);
		nested_vmx_vmexit(vcpu, EXIT_REASON_MONITOR_TRAP_FLAG, 0, 0);
		return 0;
	}

	if (vcpu->arch.exception.pending) {
		if (vmx->nested.nested_run_pending)
			return -EBUSY;
		if (!nested_vmx_check_exception(vcpu, &exit_qual))
			goto no_vmexit;
		nested_vmx_inject_exception_vmexit(vcpu, exit_qual);
		return 0;
	}

	if (nested_vmx_preemption_timer_pending(vcpu)) {
		if (block_nested_events)
			return -EBUSY;
		nested_vmx_vmexit(vcpu, EXIT_REASON_PREEMPTION_TIMER, 0, 0);
		return 0;
	}

	if (vcpu->arch.smi_pending && !is_smm(vcpu)) {
		if (block_nested_events)
			return -EBUSY;
		goto no_vmexit;
	}

	if (vcpu->arch.nmi_pending && !vmx_nmi_blocked(vcpu)) {
		if (block_nested_events)
			return -EBUSY;
		if (!nested_exit_on_nmi(vcpu))
			goto no_vmexit;

		nested_vmx_vmexit(vcpu, EXIT_REASON_EXCEPTION_NMI,
				  NMI_VECTOR | INTR_TYPE_NMI_INTR |
				  INTR_INFO_VALID_MASK, 0);
		/*
		 * The NMI-triggered VM exit counts as injection:
		 * clear this one and block further NMIs.
		 */
		vcpu->arch.nmi_pending = 0;
		vmx_set_nmi_mask(vcpu, true);
		return 0;
	}

	if (kvm_cpu_has_interrupt(vcpu) && !vmx_interrupt_blocked(vcpu)) {
		if (block_nested_events)
			return -EBUSY;
		if (!nested_exit_on_intr(vcpu))
			goto no_vmexit;
		nested_vmx_vmexit(vcpu, EXIT_REASON_EXTERNAL_INTERRUPT, 0, 0);
		return 0;
	}

no_vmexit:
	return vmx_complete_nested_posted_interrupt(vcpu);
}

static u32 vmx_get_preemption_timer_value(struct kvm_vcpu *vcpu)
{
	ktime_t remaining =
		hrtimer_get_remaining(&to_vmx(vcpu)->nested.preemption_timer);
	u64 value;

	if (ktime_to_ns(remaining) <= 0)
		return 0;

	value = ktime_to_ns(remaining) * vcpu->arch.virtual_tsc_khz;
	do_div(value, 1000000);
	return value >> VMX_MISC_EMULATED_PREEMPTION_TIMER_RATE;
}

static bool is_vmcs12_ext_field(unsigned long field)
{
	switch (field) {
	case GUEST_ES_SELECTOR:
	case GUEST_CS_SELECTOR:
	case GUEST_SS_SELECTOR:
	case GUEST_DS_SELECTOR:
	case GUEST_FS_SELECTOR:
	case GUEST_GS_SELECTOR:
	case GUEST_LDTR_SELECTOR:
	case GUEST_TR_SELECTOR:
	case GUEST_ES_LIMIT:
	case GUEST_CS_LIMIT:
	case GUEST_SS_LIMIT:
	case GUEST_DS_LIMIT:
	case GUEST_FS_LIMIT:
	case GUEST_GS_LIMIT:
	case GUEST_LDTR_LIMIT:
	case GUEST_TR_LIMIT:
	case GUEST_GDTR_LIMIT:
	case GUEST_IDTR_LIMIT:
	case GUEST_ES_AR_BYTES:
	case GUEST_DS_AR_BYTES:
	case GUEST_FS_AR_BYTES:
	case GUEST_GS_AR_BYTES:
	case GUEST_LDTR_AR_BYTES:
	case GUEST_TR_AR_BYTES:
	case GUEST_ES_BASE:
	case GUEST_CS_BASE:
	case GUEST_SS_BASE:
	case GUEST_DS_BASE:
	case GUEST_FS_BASE:
	case GUEST_GS_BASE:
	case GUEST_LDTR_BASE:
	case GUEST_TR_BASE:
	case GUEST_GDTR_BASE:
	case GUEST_IDTR_BASE:
	case GUEST_PENDING_DBG_EXCEPTIONS:
	case GUEST_BNDCFGS:
		return true;
	default:
		break;
	}

	return false;
}

static void sync_vmcs02_to_vmcs12_rare(struct kvm_vcpu *vcpu,
				       struct vmcs12 *vmcs12)
{
	struct vcpu_vmx *vmx = to_vmx(vcpu);

	vmcs12->guest_es_selector = vmcs_read16(GUEST_ES_SELECTOR);
	vmcs12->guest_cs_selector = vmcs_read16(GUEST_CS_SELECTOR);
	vmcs12->guest_ss_selector = vmcs_read16(GUEST_SS_SELECTOR);
	vmcs12->guest_ds_selector = vmcs_read16(GUEST_DS_SELECTOR);
	vmcs12->guest_fs_selector = vmcs_read16(GUEST_FS_SELECTOR);
	vmcs12->guest_gs_selector = vmcs_read16(GUEST_GS_SELECTOR);
	vmcs12->guest_ldtr_selector = vmcs_read16(GUEST_LDTR_SELECTOR);
	vmcs12->guest_tr_selector = vmcs_read16(GUEST_TR_SELECTOR);
	vmcs12->guest_es_limit = vmcs_read32(GUEST_ES_LIMIT);
	vmcs12->guest_cs_limit = vmcs_read32(GUEST_CS_LIMIT);
	vmcs12->guest_ss_limit = vmcs_read32(GUEST_SS_LIMIT);
	vmcs12->guest_ds_limit = vmcs_read32(GUEST_DS_LIMIT);
	vmcs12->guest_fs_limit = vmcs_read32(GUEST_FS_LIMIT);
	vmcs12->guest_gs_limit = vmcs_read32(GUEST_GS_LIMIT);
	vmcs12->guest_ldtr_limit = vmcs_read32(GUEST_LDTR_LIMIT);
	vmcs12->guest_tr_limit = vmcs_read32(GUEST_TR_LIMIT);
	vmcs12->guest_gdtr_limit = vmcs_read32(GUEST_GDTR_LIMIT);
	vmcs12->guest_idtr_limit = vmcs_read32(GUEST_IDTR_LIMIT);
	vmcs12->guest_es_ar_bytes = vmcs_read32(GUEST_ES_AR_BYTES);
	vmcs12->guest_ds_ar_bytes = vmcs_read32(GUEST_DS_AR_BYTES);
	vmcs12->guest_fs_ar_bytes = vmcs_read32(GUEST_FS_AR_BYTES);
	vmcs12->guest_gs_ar_bytes = vmcs_read32(GUEST_GS_AR_BYTES);
	vmcs12->guest_ldtr_ar_bytes = vmcs_read32(GUEST_LDTR_AR_BYTES);
	vmcs12->guest_tr_ar_bytes = vmcs_read32(GUEST_TR_AR_BYTES);
	vmcs12->guest_es_base = vmcs_readl(GUEST_ES_BASE);
	vmcs12->guest_cs_base = vmcs_readl(GUEST_CS_BASE);
	vmcs12->guest_ss_base = vmcs_readl(GUEST_SS_BASE);
	vmcs12->guest_ds_base = vmcs_readl(GUEST_DS_BASE);
	vmcs12->guest_fs_base = vmcs_readl(GUEST_FS_BASE);
	vmcs12->guest_gs_base = vmcs_readl(GUEST_GS_BASE);
	vmcs12->guest_ldtr_base = vmcs_readl(GUEST_LDTR_BASE);
	vmcs12->guest_tr_base = vmcs_readl(GUEST_TR_BASE);
	vmcs12->guest_gdtr_base = vmcs_readl(GUEST_GDTR_BASE);
	vmcs12->guest_idtr_base = vmcs_readl(GUEST_IDTR_BASE);
	vmcs12->guest_pending_dbg_exceptions =
		vmcs_readl(GUEST_PENDING_DBG_EXCEPTIONS);
	if (kvm_mpx_supported())
		vmcs12->guest_bndcfgs = vmcs_read64(GUEST_BNDCFGS);

	vmx->nested.need_sync_vmcs02_to_vmcs12_rare = false;
}

static void copy_vmcs02_to_vmcs12_rare(struct kvm_vcpu *vcpu,
				       struct vmcs12 *vmcs12)
{
	struct vcpu_vmx *vmx = to_vmx(vcpu);
	int cpu;

	if (!vmx->nested.need_sync_vmcs02_to_vmcs12_rare)
		return;


	WARN_ON_ONCE(vmx->loaded_vmcs != &vmx->vmcs01);

	cpu = get_cpu();
	vmx->loaded_vmcs = &vmx->nested.vmcs02;
	vmx_vcpu_load_vmcs(vcpu, cpu, &vmx->vmcs01);

	sync_vmcs02_to_vmcs12_rare(vcpu, vmcs12);

	vmx->loaded_vmcs = &vmx->vmcs01;
	vmx_vcpu_load_vmcs(vcpu, cpu, &vmx->nested.vmcs02);
	put_cpu();
}

/*
 * Update the guest state fields of vmcs12 to reflect changes that
 * occurred while L2 was running. (The "IA-32e mode guest" bit of the
 * VM-entry controls is also updated, since this is really a guest
 * state bit.)
 */
static void sync_vmcs02_to_vmcs12(struct kvm_vcpu *vcpu, struct vmcs12 *vmcs12)
{
	struct vcpu_vmx *vmx = to_vmx(vcpu);

	if (evmptr_is_valid(vmx->nested.hv_evmcs_vmptr))
		sync_vmcs02_to_vmcs12_rare(vcpu, vmcs12);

	vmx->nested.need_sync_vmcs02_to_vmcs12_rare =
		!evmptr_is_valid(vmx->nested.hv_evmcs_vmptr);

	vmcs12->guest_cr0 = vmcs12_guest_cr0(vcpu, vmcs12);
	vmcs12->guest_cr4 = vmcs12_guest_cr4(vcpu, vmcs12);

	vmcs12->guest_rsp = kvm_rsp_read(vcpu);
	vmcs12->guest_rip = kvm_rip_read(vcpu);
	vmcs12->guest_rflags = vmcs_readl(GUEST_RFLAGS);

	vmcs12->guest_cs_ar_bytes = vmcs_read32(GUEST_CS_AR_BYTES);
	vmcs12->guest_ss_ar_bytes = vmcs_read32(GUEST_SS_AR_BYTES);

	vmcs12->guest_interruptibility_info =
		vmcs_read32(GUEST_INTERRUPTIBILITY_INFO);

	if (vcpu->arch.mp_state == KVM_MP_STATE_HALTED)
		vmcs12->guest_activity_state = GUEST_ACTIVITY_HLT;
	else if (vcpu->arch.mp_state == KVM_MP_STATE_INIT_RECEIVED)
		vmcs12->guest_activity_state = GUEST_ACTIVITY_WAIT_SIPI;
	else
		vmcs12->guest_activity_state = GUEST_ACTIVITY_ACTIVE;

	if (nested_cpu_has_preemption_timer(vmcs12) &&
	    vmcs12->vm_exit_controls & VM_EXIT_SAVE_VMX_PREEMPTION_TIMER &&
	    !vmx->nested.nested_run_pending)
		vmcs12->vmx_preemption_timer_value =
			vmx_get_preemption_timer_value(vcpu);

	/*
	 * In some cases (usually, nested EPT), L2 is allowed to change its
	 * own CR3 without exiting. If it has changed it, we must keep it.
	 * Of course, if L0 is using shadow page tables, GUEST_CR3 was defined
	 * by L0, not L1 or L2, so we mustn't unconditionally copy it to vmcs12.
	 *
	 * Additionally, restore L2's PDPTR to vmcs12.
	 */
	if (enable_ept) {
		vmcs12->guest_cr3 = vmcs_readl(GUEST_CR3);
		if (nested_cpu_has_ept(vmcs12) && is_pae_paging(vcpu)) {
			vmcs12->guest_pdptr0 = vmcs_read64(GUEST_PDPTR0);
			vmcs12->guest_pdptr1 = vmcs_read64(GUEST_PDPTR1);
			vmcs12->guest_pdptr2 = vmcs_read64(GUEST_PDPTR2);
			vmcs12->guest_pdptr3 = vmcs_read64(GUEST_PDPTR3);
		}
	}

	vmcs12->guest_linear_address = vmcs_readl(GUEST_LINEAR_ADDRESS);

	if (nested_cpu_has_vid(vmcs12))
		vmcs12->guest_intr_status = vmcs_read16(GUEST_INTR_STATUS);

	vmcs12->vm_entry_controls =
		(vmcs12->vm_entry_controls & ~VM_ENTRY_IA32E_MODE) |
		(vm_entry_controls_get(to_vmx(vcpu)) & VM_ENTRY_IA32E_MODE);

	if (vmcs12->vm_exit_controls & VM_EXIT_SAVE_DEBUG_CONTROLS)
		kvm_get_dr(vcpu, 7, (unsigned long *)&vmcs12->guest_dr7);

	if (vmcs12->vm_exit_controls & VM_EXIT_SAVE_IA32_EFER)
		vmcs12->guest_ia32_efer = vcpu->arch.efer;
}

/*
 * prepare_vmcs12 is part of what we need to do when the nested L2 guest exits
 * and we want to prepare to run its L1 parent. L1 keeps a vmcs for L2 (vmcs12),
 * and this function updates it to reflect the changes to the guest state while
 * L2 was running (and perhaps made some exits which were handled directly by L0
 * without going back to L1), and to reflect the exit reason.
 * Note that we do not have to copy here all VMCS fields, just those that
 * could have changed by the L2 guest or the exit - i.e., the guest-state and
 * exit-information fields only. Other fields are modified by L1 with VMWRITE,
 * which already writes to vmcs12 directly.
 */
static void prepare_vmcs12(struct kvm_vcpu *vcpu, struct vmcs12 *vmcs12,
			   u32 vm_exit_reason, u32 exit_intr_info,
			   unsigned long exit_qualification)
{
	/* update exit information fields: */
	vmcs12->vm_exit_reason = vm_exit_reason;
	if (to_vmx(vcpu)->exit_reason.enclave_mode)
		vmcs12->vm_exit_reason |= VMX_EXIT_REASONS_SGX_ENCLAVE_MODE;
	vmcs12->exit_qualification = exit_qualification;
	vmcs12->vm_exit_intr_info = exit_intr_info;

	vmcs12->idt_vectoring_info_field = 0;
	vmcs12->vm_exit_instruction_len = vmcs_read32(VM_EXIT_INSTRUCTION_LEN);
	vmcs12->vmx_instruction_info = vmcs_read32(VMX_INSTRUCTION_INFO);

	if (!(vmcs12->vm_exit_reason & VMX_EXIT_REASONS_FAILED_VMENTRY)) {
		vmcs12->launch_state = 1;

		/* vm_entry_intr_info_field is cleared on exit. Emulate this
		 * instead of reading the real value. */
		vmcs12->vm_entry_intr_info_field &= ~INTR_INFO_VALID_MASK;

		/*
		 * Transfer the event that L0 or L1 may wanted to inject into
		 * L2 to IDT_VECTORING_INFO_FIELD.
		 */
		vmcs12_save_pending_event(vcpu, vmcs12);

		/*
		 * According to spec, there's no need to store the guest's
		 * MSRs if the exit is due to a VM-entry failure that occurs
		 * during or after loading the guest state. Since this exit
		 * does not fall in that category, we need to save the MSRs.
		 */
		if (nested_vmx_store_msr(vcpu,
					 vmcs12->vm_exit_msr_store_addr,
					 vmcs12->vm_exit_msr_store_count))
			nested_vmx_abort(vcpu,
					 VMX_ABORT_SAVE_GUEST_MSR_FAIL);
	}

	/*
	 * Drop what we picked up for L2 via vmx_complete_interrupts. It is
	 * preserved above and would only end up incorrectly in L1.
	 */
	vcpu->arch.nmi_injected = false;
	kvm_clear_exception_queue(vcpu);
	kvm_clear_interrupt_queue(vcpu);
}

/*
 * A part of what we need to when the nested L2 guest exits and we want to
 * run its L1 parent, is to reset L1's guest state to the host state specified
 * in vmcs12.
 * This function is to be called not only on normal nested exit, but also on
 * a nested entry failure, as explained in Intel's spec, 3B.23.7 ("VM-Entry
 * Failures During or After Loading Guest State").
 * This function should be called when the active VMCS is L1's (vmcs01).
 */
static void load_vmcs12_host_state(struct kvm_vcpu *vcpu,
				   struct vmcs12 *vmcs12)
{
	enum vm_entry_failure_code ignored;
	struct kvm_segment seg;

	if (vmcs12->vm_exit_controls & VM_EXIT_LOAD_IA32_EFER)
		vcpu->arch.efer = vmcs12->host_ia32_efer;
	else if (vmcs12->vm_exit_controls & VM_EXIT_HOST_ADDR_SPACE_SIZE)
		vcpu->arch.efer |= (EFER_LMA | EFER_LME);
	else
		vcpu->arch.efer &= ~(EFER_LMA | EFER_LME);
	vmx_set_efer(vcpu, vcpu->arch.efer);

	kvm_rsp_write(vcpu, vmcs12->host_rsp);
	kvm_rip_write(vcpu, vmcs12->host_rip);
	vmx_set_rflags(vcpu, X86_EFLAGS_FIXED);
	vmx_set_interrupt_shadow(vcpu, 0);

	/*
	 * Note that calling vmx_set_cr0 is important, even if cr0 hasn't
	 * actually changed, because vmx_set_cr0 refers to efer set above.
	 *
	 * CR0_GUEST_HOST_MASK is already set in the original vmcs01
	 * (KVM doesn't change it);
	 */
	vcpu->arch.cr0_guest_owned_bits = KVM_POSSIBLE_CR0_GUEST_BITS;
	vmx_set_cr0(vcpu, vmcs12->host_cr0);

	/* Same as above - no reason to call set_cr4_guest_host_mask().  */
	vcpu->arch.cr4_guest_owned_bits = ~vmcs_readl(CR4_GUEST_HOST_MASK);
	vmx_set_cr4(vcpu, vmcs12->host_cr4);

	nested_ept_uninit_mmu_context(vcpu);

	/*
	 * Only PDPTE load can fail as the value of cr3 was checked on entry and
	 * couldn't have changed.
	 */
	if (nested_vmx_load_cr3(vcpu, vmcs12->host_cr3, false, true, &ignored))
		nested_vmx_abort(vcpu, VMX_ABORT_LOAD_HOST_PDPTE_FAIL);

	nested_vmx_transition_tlb_flush(vcpu, vmcs12, false);

	vmcs_write32(GUEST_SYSENTER_CS, vmcs12->host_ia32_sysenter_cs);
	vmcs_writel(GUEST_SYSENTER_ESP, vmcs12->host_ia32_sysenter_esp);
	vmcs_writel(GUEST_SYSENTER_EIP, vmcs12->host_ia32_sysenter_eip);
	vmcs_writel(GUEST_IDTR_BASE, vmcs12->host_idtr_base);
	vmcs_writel(GUEST_GDTR_BASE, vmcs12->host_gdtr_base);
	vmcs_write32(GUEST_IDTR_LIMIT, 0xFFFF);
	vmcs_write32(GUEST_GDTR_LIMIT, 0xFFFF);

	/* If not VM_EXIT_CLEAR_BNDCFGS, the L2 value propagates to L1.  */
	if (vmcs12->vm_exit_controls & VM_EXIT_CLEAR_BNDCFGS)
		vmcs_write64(GUEST_BNDCFGS, 0);

	if (vmcs12->vm_exit_controls & VM_EXIT_LOAD_IA32_PAT) {
		vmcs_write64(GUEST_IA32_PAT, vmcs12->host_ia32_pat);
		vcpu->arch.pat = vmcs12->host_ia32_pat;
	}
	if (vmcs12->vm_exit_controls & VM_EXIT_LOAD_IA32_PERF_GLOBAL_CTRL)
		WARN_ON_ONCE(kvm_set_msr(vcpu, MSR_CORE_PERF_GLOBAL_CTRL,
					 vmcs12->host_ia32_perf_global_ctrl));

	/* Set L1 segment info according to Intel SDM
	    27.5.2 Loading Host Segment and Descriptor-Table Registers */
	seg = (struct kvm_segment) {
		.base = 0,
		.limit = 0xFFFFFFFF,
		.selector = vmcs12->host_cs_selector,
		.type = 11,
		.present = 1,
		.s = 1,
		.g = 1
	};
	if (vmcs12->vm_exit_controls & VM_EXIT_HOST_ADDR_SPACE_SIZE)
		seg.l = 1;
	else
		seg.db = 1;
	vmx_set_segment(vcpu, &seg, VCPU_SREG_CS);
	seg = (struct kvm_segment) {
		.base = 0,
		.limit = 0xFFFFFFFF,
		.type = 3,
		.present = 1,
		.s = 1,
		.db = 1,
		.g = 1
	};
	seg.selector = vmcs12->host_ds_selector;
	vmx_set_segment(vcpu, &seg, VCPU_SREG_DS);
	seg.selector = vmcs12->host_es_selector;
	vmx_set_segment(vcpu, &seg, VCPU_SREG_ES);
	seg.selector = vmcs12->host_ss_selector;
	vmx_set_segment(vcpu, &seg, VCPU_SREG_SS);
	seg.selector = vmcs12->host_fs_selector;
	seg.base = vmcs12->host_fs_base;
	vmx_set_segment(vcpu, &seg, VCPU_SREG_FS);
	seg.selector = vmcs12->host_gs_selector;
	seg.base = vmcs12->host_gs_base;
	vmx_set_segment(vcpu, &seg, VCPU_SREG_GS);
	seg = (struct kvm_segment) {
		.base = vmcs12->host_tr_base,
		.limit = 0x67,
		.selector = vmcs12->host_tr_selector,
		.type = 11,
		.present = 1
	};
	vmx_set_segment(vcpu, &seg, VCPU_SREG_TR);

	kvm_set_dr(vcpu, 7, 0x400);
	vmcs_write64(GUEST_IA32_DEBUGCTL, 0);

	if (cpu_has_vmx_msr_bitmap())
		vmx_update_msr_bitmap(vcpu);

	if (nested_vmx_load_msr(vcpu, vmcs12->vm_exit_msr_load_addr,
				vmcs12->vm_exit_msr_load_count))
		nested_vmx_abort(vcpu, VMX_ABORT_LOAD_HOST_MSR_FAIL);
}

static inline u64 nested_vmx_get_vmcs01_guest_efer(struct vcpu_vmx *vmx)
{
	struct vmx_uret_msr *efer_msr;
	unsigned int i;

	if (vm_entry_controls_get(vmx) & VM_ENTRY_LOAD_IA32_EFER)
		return vmcs_read64(GUEST_IA32_EFER);

	if (cpu_has_load_ia32_efer())
		return host_efer;

	for (i = 0; i < vmx->msr_autoload.guest.nr; ++i) {
		if (vmx->msr_autoload.guest.val[i].index == MSR_EFER)
			return vmx->msr_autoload.guest.val[i].value;
	}

	efer_msr = vmx_find_uret_msr(vmx, MSR_EFER);
	if (efer_msr)
		return efer_msr->data;

	return host_efer;
}

static void nested_vmx_restore_host_state(struct kvm_vcpu *vcpu)
{
	struct vmcs12 *vmcs12 = get_vmcs12(vcpu);
	struct vcpu_vmx *vmx = to_vmx(vcpu);
	struct vmx_msr_entry g, h;
	gpa_t gpa;
	u32 i, j;

	vcpu->arch.pat = vmcs_read64(GUEST_IA32_PAT);

	if (vmcs12->vm_entry_controls & VM_ENTRY_LOAD_DEBUG_CONTROLS) {
		/*
		 * L1's host DR7 is lost if KVM_GUESTDBG_USE_HW_BP is set
		 * as vmcs01.GUEST_DR7 contains a userspace defined value
		 * and vcpu->arch.dr7 is not squirreled away before the
		 * nested VMENTER (not worth adding a variable in nested_vmx).
		 */
		if (vcpu->guest_debug & KVM_GUESTDBG_USE_HW_BP)
			kvm_set_dr(vcpu, 7, DR7_FIXED_1);
		else
			WARN_ON(kvm_set_dr(vcpu, 7, vmcs_readl(GUEST_DR7)));
	}

	/*
	 * Note that calling vmx_set_{efer,cr0,cr4} is important as they
	 * handle a variety of side effects to KVM's software model.
	 */
	vmx_set_efer(vcpu, nested_vmx_get_vmcs01_guest_efer(vmx));

	vcpu->arch.cr0_guest_owned_bits = KVM_POSSIBLE_CR0_GUEST_BITS;
	vmx_set_cr0(vcpu, vmcs_readl(CR0_READ_SHADOW));

	vcpu->arch.cr4_guest_owned_bits = ~vmcs_readl(CR4_GUEST_HOST_MASK);
	vmx_set_cr4(vcpu, vmcs_readl(CR4_READ_SHADOW));

	nested_ept_uninit_mmu_context(vcpu);
	vcpu->arch.cr3 = vmcs_readl(GUEST_CR3);
	kvm_register_mark_available(vcpu, VCPU_EXREG_CR3);

	/*
	 * Use ept_save_pdptrs(vcpu) to load the MMU's cached PDPTRs
	 * from vmcs01 (if necessary).  The PDPTRs are not loaded on
	 * VMFail, like everything else we just need to ensure our
	 * software model is up-to-date.
	 */
	if (enable_ept && is_pae_paging(vcpu))
		ept_save_pdptrs(vcpu);

	kvm_mmu_reset_context(vcpu);

	if (cpu_has_vmx_msr_bitmap())
		vmx_update_msr_bitmap(vcpu);

	/*
	 * This nasty bit of open coding is a compromise between blindly
	 * loading L1's MSRs using the exit load lists (incorrect emulation
	 * of VMFail), leaving the nested VM's MSRs in the software model
	 * (incorrect behavior) and snapshotting the modified MSRs (too
	 * expensive since the lists are unbound by hardware).  For each
	 * MSR that was (prematurely) loaded from the nested VMEntry load
	 * list, reload it from the exit load list if it exists and differs
	 * from the guest value.  The intent is to stuff host state as
	 * silently as possible, not to fully process the exit load list.
	 */
	for (i = 0; i < vmcs12->vm_entry_msr_load_count; i++) {
		gpa = vmcs12->vm_entry_msr_load_addr + (i * sizeof(g));
		if (kvm_vcpu_read_guest(vcpu, gpa, &g, sizeof(g))) {
			pr_debug_ratelimited(
				"%s read MSR index failed (%u, 0x%08llx)\n",
				__func__, i, gpa);
			goto vmabort;
		}

		for (j = 0; j < vmcs12->vm_exit_msr_load_count; j++) {
			gpa = vmcs12->vm_exit_msr_load_addr + (j * sizeof(h));
			if (kvm_vcpu_read_guest(vcpu, gpa, &h, sizeof(h))) {
				pr_debug_ratelimited(
					"%s read MSR failed (%u, 0x%08llx)\n",
					__func__, j, gpa);
				goto vmabort;
			}
			if (h.index != g.index)
				continue;
			if (h.value == g.value)
				break;

			if (nested_vmx_load_msr_check(vcpu, &h)) {
				pr_debug_ratelimited(
					"%s check failed (%u, 0x%x, 0x%x)\n",
					__func__, j, h.index, h.reserved);
				goto vmabort;
			}

			if (kvm_set_msr(vcpu, h.index, h.value)) {
				pr_debug_ratelimited(
					"%s WRMSR failed (%u, 0x%x, 0x%llx)\n",
					__func__, j, h.index, h.value);
				goto vmabort;
			}
		}
	}

	return;

vmabort:
	nested_vmx_abort(vcpu, VMX_ABORT_LOAD_HOST_MSR_FAIL);
}

/*
 * Emulate an exit from nested guest (L2) to L1, i.e., prepare to run L1
 * and modify vmcs12 to make it see what it would expect to see there if
 * L2 was its real guest. Must only be called when in L2 (is_guest_mode())
 */
void nested_vmx_vmexit(struct kvm_vcpu *vcpu, u32 vm_exit_reason,
		       u32 exit_intr_info, unsigned long exit_qualification)
{
	struct vcpu_vmx *vmx = to_vmx(vcpu);
	struct vmcs12 *vmcs12 = get_vmcs12(vcpu);

	/* trying to cancel vmlaunch/vmresume is a bug */
	WARN_ON_ONCE(vmx->nested.nested_run_pending);

	/* Similarly, triple faults in L2 should never escape. */
	WARN_ON_ONCE(kvm_check_request(KVM_REQ_TRIPLE_FAULT, vcpu));

	if (kvm_check_request(KVM_REQ_GET_NESTED_STATE_PAGES, vcpu)) {
		/*
		 * KVM_REQ_GET_NESTED_STATE_PAGES is also used to map
		 * Enlightened VMCS after migration and we still need to
		 * do that when something is forcing L2->L1 exit prior to
		 * the first L2 run.
		 */
		(void)nested_get_evmcs_page(vcpu);
	}

	/* Service the TLB flush request for L2 before switching to L1. */
	if (kvm_check_request(KVM_REQ_TLB_FLUSH_CURRENT, vcpu))
		kvm_vcpu_flush_tlb_current(vcpu);

	/*
	 * VCPU_EXREG_PDPTR will be clobbered in arch/x86/kvm/vmx/vmx.h between
	 * now and the new vmentry.  Ensure that the VMCS02 PDPTR fields are
	 * up-to-date before switching to L1.
	 */
	if (enable_ept && is_pae_paging(vcpu))
		vmx_ept_load_pdptrs(vcpu);

	leave_guest_mode(vcpu);

	if (nested_cpu_has_preemption_timer(vmcs12))
		hrtimer_cancel(&to_vmx(vcpu)->nested.preemption_timer);

	if (nested_cpu_has(vmcs12, CPU_BASED_USE_TSC_OFFSETTING)) {
		vcpu->arch.tsc_offset = vcpu->arch.l1_tsc_offset;
		if (nested_cpu_has2(vmcs12, SECONDARY_EXEC_TSC_SCALING))
			vcpu->arch.tsc_scaling_ratio = vcpu->arch.l1_tsc_scaling_ratio;
	}

	if (likely(!vmx->fail)) {
		sync_vmcs02_to_vmcs12(vcpu, vmcs12);

		if (vm_exit_reason != -1)
			prepare_vmcs12(vcpu, vmcs12, vm_exit_reason,
				       exit_intr_info, exit_qualification);

		/*
		 * Must happen outside of sync_vmcs02_to_vmcs12() as it will
		 * also be used to capture vmcs12 cache as part of
		 * capturing nVMX state for snapshot (migration).
		 *
		 * Otherwise, this flush will dirty guest memory at a
		 * point it is already assumed by user-space to be
		 * immutable.
		 */
		nested_flush_cached_shadow_vmcs12(vcpu, vmcs12);
	} else {
		/*
		 * The only expected VM-instruction error is "VM entry with
		 * invalid control field(s)." Anything else indicates a
		 * problem with L0.  And we should never get here with a
		 * VMFail of any type if early consistency checks are enabled.
		 */
		WARN_ON_ONCE(vmcs_read32(VM_INSTRUCTION_ERROR) !=
			     VMXERR_ENTRY_INVALID_CONTROL_FIELD);
		WARN_ON_ONCE(nested_early_check);
	}

	vmx_switch_vmcs(vcpu, &vmx->vmcs01);

	/* Update any VMCS fields that might have changed while L2 ran */
	vmcs_write32(VM_EXIT_MSR_LOAD_COUNT, vmx->msr_autoload.host.nr);
	vmcs_write32(VM_ENTRY_MSR_LOAD_COUNT, vmx->msr_autoload.guest.nr);
	vmcs_write64(TSC_OFFSET, vcpu->arch.tsc_offset);
	if (kvm_has_tsc_control)
		vmcs_write64(TSC_MULTIPLIER, vcpu->arch.tsc_scaling_ratio);

	if (vmx->nested.l1_tpr_threshold != -1)
		vmcs_write32(TPR_THRESHOLD, vmx->nested.l1_tpr_threshold);

	if (vmx->nested.change_vmcs01_virtual_apic_mode) {
		vmx->nested.change_vmcs01_virtual_apic_mode = false;
		vmx_set_virtual_apic_mode(vcpu);
	}

	if (vmx->nested.update_vmcs01_cpu_dirty_logging) {
		vmx->nested.update_vmcs01_cpu_dirty_logging = false;
		vmx_update_cpu_dirty_logging(vcpu);
	}

	/* Unpin physical memory we referred to in vmcs02 */
	if (vmx->nested.apic_access_page) {
		kvm_release_page_clean(vmx->nested.apic_access_page);
		vmx->nested.apic_access_page = NULL;
	}
	kvm_vcpu_unmap(vcpu, &vmx->nested.virtual_apic_map, true);
	kvm_vcpu_unmap(vcpu, &vmx->nested.pi_desc_map, true);
	vmx->nested.pi_desc = NULL;

	if (vmx->nested.reload_vmcs01_apic_access_page) {
		vmx->nested.reload_vmcs01_apic_access_page = false;
		kvm_make_request(KVM_REQ_APIC_PAGE_RELOAD, vcpu);
	}

	if ((vm_exit_reason != -1) &&
	    (enable_shadow_vmcs || evmptr_is_valid(vmx->nested.hv_evmcs_vmptr)))
		vmx->nested.need_vmcs12_to_shadow_sync = true;

	/* in case we halted in L2 */
	vcpu->arch.mp_state = KVM_MP_STATE_RUNNABLE;

	if (likely(!vmx->fail)) {
		if ((u16)vm_exit_reason == EXIT_REASON_EXTERNAL_INTERRUPT &&
		    nested_exit_intr_ack_set(vcpu)) {
			int irq = kvm_cpu_get_interrupt(vcpu);
			WARN_ON(irq < 0);
			vmcs12->vm_exit_intr_info = irq |
				INTR_INFO_VALID_MASK | INTR_TYPE_EXT_INTR;
		}

		if (vm_exit_reason != -1)
			trace_kvm_nested_vmexit_inject(vmcs12->vm_exit_reason,
						       vmcs12->exit_qualification,
						       vmcs12->idt_vectoring_info_field,
						       vmcs12->vm_exit_intr_info,
						       vmcs12->vm_exit_intr_error_code,
						       KVM_ISA_VMX);

		load_vmcs12_host_state(vcpu, vmcs12);

		return;
	}

	/*
	 * After an early L2 VM-entry failure, we're now back
	 * in L1 which thinks it just finished a VMLAUNCH or
	 * VMRESUME instruction, so we need to set the failure
	 * flag and the VM-instruction error field of the VMCS
	 * accordingly, and skip the emulated instruction.
	 */
	(void)nested_vmx_fail(vcpu, VMXERR_ENTRY_INVALID_CONTROL_FIELD);

	/*
	 * Restore L1's host state to KVM's software model.  We're here
	 * because a consistency check was caught by hardware, which
	 * means some amount of guest state has been propagated to KVM's
	 * model and needs to be unwound to the host's state.
	 */
	nested_vmx_restore_host_state(vcpu);

	vmx->fail = 0;
}

static void nested_vmx_triple_fault(struct kvm_vcpu *vcpu)
{
	nested_vmx_vmexit(vcpu, EXIT_REASON_TRIPLE_FAULT, 0, 0);
}

/*
 * Decode the memory-address operand of a vmx instruction, as recorded on an
 * exit caused by such an instruction (run by a guest hypervisor).
 * On success, returns 0. When the operand is invalid, returns 1 and throws
 * #UD, #GP, or #SS.
 */
int get_vmx_mem_address(struct kvm_vcpu *vcpu, unsigned long exit_qualification,
			u32 vmx_instruction_info, bool wr, int len, gva_t *ret)
{
	gva_t off;
	bool exn;
	struct kvm_segment s;

	/*
	 * According to Vol. 3B, "Information for VM Exits Due to Instruction
	 * Execution", on an exit, vmx_instruction_info holds most of the
	 * addressing components of the operand. Only the displacement part
	 * is put in exit_qualification (see 3B, "Basic VM-Exit Information").
	 * For how an actual address is calculated from all these components,
	 * refer to Vol. 1, "Operand Addressing".
	 */
	int  scaling = vmx_instruction_info & 3;
	int  addr_size = (vmx_instruction_info >> 7) & 7;
	bool is_reg = vmx_instruction_info & (1u << 10);
	int  seg_reg = (vmx_instruction_info >> 15) & 7;
	int  index_reg = (vmx_instruction_info >> 18) & 0xf;
	bool index_is_valid = !(vmx_instruction_info & (1u << 22));
	int  base_reg       = (vmx_instruction_info >> 23) & 0xf;
	bool base_is_valid  = !(vmx_instruction_info & (1u << 27));

	if (is_reg) {
		kvm_queue_exception(vcpu, UD_VECTOR);
		return 1;
	}

	/* Addr = segment_base + offset */
	/* offset = base + [index * scale] + displacement */
	off = exit_qualification; /* holds the displacement */
	if (addr_size == 1)
		off = (gva_t)sign_extend64(off, 31);
	else if (addr_size == 0)
		off = (gva_t)sign_extend64(off, 15);
	if (base_is_valid)
		off += kvm_register_read(vcpu, base_reg);
	if (index_is_valid)
		off += kvm_register_read(vcpu, index_reg) << scaling;
	vmx_get_segment(vcpu, &s, seg_reg);

	/*
	 * The effective address, i.e. @off, of a memory operand is truncated
	 * based on the address size of the instruction.  Note that this is
	 * the *effective address*, i.e. the address prior to accounting for
	 * the segment's base.
	 */
	if (addr_size == 1) /* 32 bit */
		off &= 0xffffffff;
	else if (addr_size == 0) /* 16 bit */
		off &= 0xffff;

	/* Checks for #GP/#SS exceptions. */
	exn = false;
	if (is_long_mode(vcpu)) {
		/*
		 * The virtual/linear address is never truncated in 64-bit
		 * mode, e.g. a 32-bit address size can yield a 64-bit virtual
		 * address when using FS/GS with a non-zero base.
		 */
		if (seg_reg == VCPU_SREG_FS || seg_reg == VCPU_SREG_GS)
			*ret = s.base + off;
		else
			*ret = off;

		/* Long mode: #GP(0)/#SS(0) if the memory address is in a
		 * non-canonical form. This is the only check on the memory
		 * destination for long mode!
		 */
		exn = is_noncanonical_address(*ret, vcpu);
	} else {
		/*
		 * When not in long mode, the virtual/linear address is
		 * unconditionally truncated to 32 bits regardless of the
		 * address size.
		 */
		*ret = (s.base + off) & 0xffffffff;

		/* Protected mode: apply checks for segment validity in the
		 * following order:
		 * - segment type check (#GP(0) may be thrown)
		 * - usability check (#GP(0)/#SS(0))
		 * - limit check (#GP(0)/#SS(0))
		 */
		if (wr)
			/* #GP(0) if the destination operand is located in a
			 * read-only data segment or any code segment.
			 */
			exn = ((s.type & 0xa) == 0 || (s.type & 8));
		else
			/* #GP(0) if the source operand is located in an
			 * execute-only code segment
			 */
			exn = ((s.type & 0xa) == 8);
		if (exn) {
			kvm_queue_exception_e(vcpu, GP_VECTOR, 0);
			return 1;
		}
		/* Protected mode: #GP(0)/#SS(0) if the segment is unusable.
		 */
		exn = (s.unusable != 0);

		/*
		 * Protected mode: #GP(0)/#SS(0) if the memory operand is
		 * outside the segment limit.  All CPUs that support VMX ignore
		 * limit checks for flat segments, i.e. segments with base==0,
		 * limit==0xffffffff and of type expand-up data or code.
		 */
		if (!(s.base == 0 && s.limit == 0xffffffff &&
		     ((s.type & 8) || !(s.type & 4))))
			exn = exn || ((u64)off + len - 1 > s.limit);
	}
	if (exn) {
		kvm_queue_exception_e(vcpu,
				      seg_reg == VCPU_SREG_SS ?
						SS_VECTOR : GP_VECTOR,
				      0);
		return 1;
	}

	return 0;
}

void nested_vmx_pmu_entry_exit_ctls_update(struct kvm_vcpu *vcpu)
{
	struct vcpu_vmx *vmx;

	if (!nested_vmx_allowed(vcpu))
		return;

	vmx = to_vmx(vcpu);
	if (kvm_x86_ops.pmu_ops->is_valid_msr(vcpu, MSR_CORE_PERF_GLOBAL_CTRL)) {
		vmx->nested.msrs.entry_ctls_high |=
				VM_ENTRY_LOAD_IA32_PERF_GLOBAL_CTRL;
		vmx->nested.msrs.exit_ctls_high |=
				VM_EXIT_LOAD_IA32_PERF_GLOBAL_CTRL;
	} else {
		vmx->nested.msrs.entry_ctls_high &=
				~VM_ENTRY_LOAD_IA32_PERF_GLOBAL_CTRL;
		vmx->nested.msrs.exit_ctls_high &=
				~VM_EXIT_LOAD_IA32_PERF_GLOBAL_CTRL;
	}
}

static int nested_vmx_get_vmptr(struct kvm_vcpu *vcpu, gpa_t *vmpointer,
				int *ret)
{
	gva_t gva;
	struct x86_exception e;
	int r;

	if (get_vmx_mem_address(vcpu, vmx_get_exit_qual(vcpu),
				vmcs_read32(VMX_INSTRUCTION_INFO), false,
				sizeof(*vmpointer), &gva)) {
		*ret = 1;
		return -EINVAL;
	}

	r = kvm_read_guest_virt(vcpu, gva, vmpointer, sizeof(*vmpointer), &e);
	if (r != X86EMUL_CONTINUE) {
		*ret = kvm_handle_memory_failure(vcpu, r, &e);
		return -EINVAL;
	}

	return 0;
}

/*
 * Allocate a shadow VMCS and associate it with the currently loaded
 * VMCS, unless such a shadow VMCS already exists. The newly allocated
 * VMCS is also VMCLEARed, so that it is ready for use.
 */
static struct vmcs *alloc_shadow_vmcs(struct kvm_vcpu *vcpu)
{
	struct vcpu_vmx *vmx = to_vmx(vcpu);
	struct loaded_vmcs *loaded_vmcs = vmx->loaded_vmcs;

	/*
	 * We should allocate a shadow vmcs for vmcs01 only when L1
	 * executes VMXON and free it when L1 executes VMXOFF.
	 * As it is invalid to execute VMXON twice, we shouldn't reach
	 * here when vmcs01 already have an allocated shadow vmcs.
	 */
	WARN_ON(loaded_vmcs == &vmx->vmcs01 && loaded_vmcs->shadow_vmcs);

	if (!loaded_vmcs->shadow_vmcs) {
		loaded_vmcs->shadow_vmcs = alloc_vmcs(true);
		if (loaded_vmcs->shadow_vmcs)
			vmcs_clear(loaded_vmcs->shadow_vmcs);
	}
	return loaded_vmcs->shadow_vmcs;
}

static int enter_vmx_operation(struct kvm_vcpu *vcpu)
{
	struct vcpu_vmx *vmx = to_vmx(vcpu);
	int r;

	r = alloc_loaded_vmcs(&vmx->nested.vmcs02);
	if (r < 0)
		goto out_vmcs02;

	vmx->nested.cached_vmcs12 = kzalloc(VMCS12_SIZE, GFP_KERNEL_ACCOUNT);
	if (!vmx->nested.cached_vmcs12)
		goto out_cached_vmcs12;

	vmx->nested.cached_shadow_vmcs12 = kzalloc(VMCS12_SIZE, GFP_KERNEL_ACCOUNT);
	if (!vmx->nested.cached_shadow_vmcs12)
		goto out_cached_shadow_vmcs12;

	if (enable_shadow_vmcs && !alloc_shadow_vmcs(vcpu))
		goto out_shadow_vmcs;

	hrtimer_init(&vmx->nested.preemption_timer, CLOCK_MONOTONIC,
		     HRTIMER_MODE_ABS_PINNED);
	vmx->nested.preemption_timer.function = vmx_preemption_timer_fn;

	vmx->nested.vpid02 = allocate_vpid();

	vmx->nested.vmcs02_initialized = false;
	vmx->nested.vmxon = true;

	if (vmx_pt_mode_is_host_guest()) {
		vmx->pt_desc.guest.ctl = 0;
		pt_update_intercept_for_msr(vcpu);
	}

	return 0;

out_shadow_vmcs:
	kfree(vmx->nested.cached_shadow_vmcs12);

out_cached_shadow_vmcs12:
	kfree(vmx->nested.cached_vmcs12);

out_cached_vmcs12:
	free_loaded_vmcs(&vmx->nested.vmcs02);

out_vmcs02:
	return -ENOMEM;
}

/*
 * Emulate the VMXON instruction.
 * Currently, we just remember that VMX is active, and do not save or even
 * inspect the argument to VMXON (the so-called "VMXON pointer") because we
 * do not currently need to store anything in that guest-allocated memory
 * region. Consequently, VMCLEAR and VMPTRLD also do not verify that the their
 * argument is different from the VMXON pointer (which the spec says they do).
 */
static int handle_vmon(struct kvm_vcpu *vcpu)
{
	int ret;
	gpa_t vmptr;
	uint32_t revision;
	struct vcpu_vmx *vmx = to_vmx(vcpu);
	const u64 VMXON_NEEDED_FEATURES = FEAT_CTL_LOCKED
		| FEAT_CTL_VMX_ENABLED_OUTSIDE_SMX;

	/*
	 * The Intel VMX Instruction Reference lists a bunch of bits that are
	 * prerequisite to running VMXON, most notably cr4.VMXE must be set to
	 * 1 (see vmx_is_valid_cr4() for when we allow the guest to set this).
	 * Otherwise, we should fail with #UD.  But most faulting conditions
	 * have already been checked by hardware, prior to the VM-exit for
	 * VMXON.  We do test guest cr4.VMXE because processor CR4 always has
	 * that bit set to 1 in non-root mode.
	 */
	if (!kvm_read_cr4_bits(vcpu, X86_CR4_VMXE)) {
		kvm_queue_exception(vcpu, UD_VECTOR);
		return 1;
	}

	/* CPL=0 must be checked manually. */
	if (vmx_get_cpl(vcpu)) {
		kvm_inject_gp(vcpu, 0);
		return 1;
	}

	if (vmx->nested.vmxon)
		return nested_vmx_fail(vcpu, VMXERR_VMXON_IN_VMX_ROOT_OPERATION);

	if ((vmx->msr_ia32_feature_control & VMXON_NEEDED_FEATURES)
			!= VMXON_NEEDED_FEATURES) {
		kvm_inject_gp(vcpu, 0);
		return 1;
	}

	if (nested_vmx_get_vmptr(vcpu, &vmptr, &ret))
		return ret;

	/*
	 * SDM 3: 24.11.5
	 * The first 4 bytes of VMXON region contain the supported
	 * VMCS revision identifier
	 *
	 * Note - IA32_VMX_BASIC[48] will never be 1 for the nested case;
	 * which replaces physical address width with 32
	 */
	if (!page_address_valid(vcpu, vmptr))
		return nested_vmx_failInvalid(vcpu);

	if (kvm_read_guest(vcpu->kvm, vmptr, &revision, sizeof(revision)) ||
	    revision != VMCS12_REVISION)
		return nested_vmx_failInvalid(vcpu);

	vmx->nested.vmxon_ptr = vmptr;
	ret = enter_vmx_operation(vcpu);
	if (ret)
		return ret;

	return nested_vmx_succeed(vcpu);
}

static inline void nested_release_vmcs12(struct kvm_vcpu *vcpu)
{
	struct vcpu_vmx *vmx = to_vmx(vcpu);

	if (vmx->nested.current_vmptr == -1ull)
		return;

	copy_vmcs02_to_vmcs12_rare(vcpu, get_vmcs12(vcpu));

	if (enable_shadow_vmcs) {
		/* copy to memory all shadowed fields in case
		   they were modified */
		copy_shadow_to_vmcs12(vmx);
		vmx_disable_shadow_vmcs(vmx);
	}
	vmx->nested.posted_intr_nv = -1;

	/* Flush VMCS12 to guest memory */
	kvm_vcpu_write_guest_page(vcpu,
				  vmx->nested.current_vmptr >> PAGE_SHIFT,
				  vmx->nested.cached_vmcs12, 0, VMCS12_SIZE);

	kvm_mmu_free_roots(vcpu, &vcpu->arch.guest_mmu, KVM_MMU_ROOTS_ALL);

	vmx->nested.current_vmptr = -1ull;
}

/* Emulate the VMXOFF instruction */
static int handle_vmoff(struct kvm_vcpu *vcpu)
{
	if (!nested_vmx_check_permission(vcpu))
		return 1;

	free_nested(vcpu);

	/* Process a latched INIT during time CPU was in VMX operation */
	kvm_make_request(KVM_REQ_EVENT, vcpu);

	return nested_vmx_succeed(vcpu);
}

/* Emulate the VMCLEAR instruction */
static int handle_vmclear(struct kvm_vcpu *vcpu)
{
	struct vcpu_vmx *vmx = to_vmx(vcpu);
	u32 zero = 0;
	gpa_t vmptr;
	u64 evmcs_gpa;
	int r;

	if (!nested_vmx_check_permission(vcpu))
		return 1;

	if (nested_vmx_get_vmptr(vcpu, &vmptr, &r))
		return r;

	if (!page_address_valid(vcpu, vmptr))
		return nested_vmx_fail(vcpu, VMXERR_VMCLEAR_INVALID_ADDRESS);

	if (vmptr == vmx->nested.vmxon_ptr)
		return nested_vmx_fail(vcpu, VMXERR_VMCLEAR_VMXON_POINTER);

	/*
	 * When Enlightened VMEntry is enabled on the calling CPU we treat
	 * memory area pointer by vmptr as Enlightened VMCS (as there's no good
	 * way to distinguish it from VMCS12) and we must not corrupt it by
	 * writing to the non-existent 'launch_state' field. The area doesn't
	 * have to be the currently active EVMCS on the calling CPU and there's
	 * nothing KVM has to do to transition it from 'active' to 'non-active'
	 * state. It is possible that the area will stay mapped as
	 * vmx->nested.hv_evmcs but this shouldn't be a problem.
	 */
	if (likely(!vmx->nested.enlightened_vmcs_enabled ||
		   !nested_enlightened_vmentry(vcpu, &evmcs_gpa))) {
		if (vmptr == vmx->nested.current_vmptr)
			nested_release_vmcs12(vcpu);

		kvm_vcpu_write_guest(vcpu,
				     vmptr + offsetof(struct vmcs12,
						      launch_state),
				     &zero, sizeof(zero));
	} else if (vmx->nested.hv_evmcs && vmptr == vmx->nested.hv_evmcs_vmptr) {
		nested_release_evmcs(vcpu);
	}

	return nested_vmx_succeed(vcpu);
}

/* Emulate the VMLAUNCH instruction */
static int handle_vmlaunch(struct kvm_vcpu *vcpu)
{
	return nested_vmx_run(vcpu, true);
}

/* Emulate the VMRESUME instruction */
static int handle_vmresume(struct kvm_vcpu *vcpu)
{

	return nested_vmx_run(vcpu, false);
}

static int handle_vmread(struct kvm_vcpu *vcpu)
{
	struct vmcs12 *vmcs12 = is_guest_mode(vcpu) ? get_shadow_vmcs12(vcpu)
						    : get_vmcs12(vcpu);
	unsigned long exit_qualification = vmx_get_exit_qual(vcpu);
	u32 instr_info = vmcs_read32(VMX_INSTRUCTION_INFO);
	struct vcpu_vmx *vmx = to_vmx(vcpu);
	struct x86_exception e;
	unsigned long field;
	u64 value;
	gva_t gva = 0;
	short offset;
	int len, r;

	if (!nested_vmx_check_permission(vcpu))
		return 1;

	/*
	 * In VMX non-root operation, when the VMCS-link pointer is -1ull,
	 * any VMREAD sets the ALU flags for VMfailInvalid.
	 */
	if (vmx->nested.current_vmptr == -1ull ||
	    (is_guest_mode(vcpu) &&
	     get_vmcs12(vcpu)->vmcs_link_pointer == -1ull))
		return nested_vmx_failInvalid(vcpu);

	/* Decode instruction info and find the field to read */
	field = kvm_register_read(vcpu, (((instr_info) >> 28) & 0xf));

	offset = vmcs_field_to_offset(field);
	if (offset < 0)
		return nested_vmx_fail(vcpu, VMXERR_UNSUPPORTED_VMCS_COMPONENT);

	if (!is_guest_mode(vcpu) && is_vmcs12_ext_field(field))
		copy_vmcs02_to_vmcs12_rare(vcpu, vmcs12);

	/* Read the field, zero-extended to a u64 value */
	value = vmcs12_read_any(vmcs12, field, offset);

	/*
	 * Now copy part of this value to register or memory, as requested.
	 * Note that the number of bits actually copied is 32 or 64 depending
	 * on the guest's mode (32 or 64 bit), not on the given field's length.
	 */
	if (instr_info & BIT(10)) {
		kvm_register_write(vcpu, (((instr_info) >> 3) & 0xf), value);
	} else {
		len = is_64_bit_mode(vcpu) ? 8 : 4;
		if (get_vmx_mem_address(vcpu, exit_qualification,
					instr_info, true, len, &gva))
			return 1;
		/* _system ok, nested_vmx_check_permission has verified cpl=0 */
		r = kvm_write_guest_virt_system(vcpu, gva, &value, len, &e);
		if (r != X86EMUL_CONTINUE)
			return kvm_handle_memory_failure(vcpu, r, &e);
	}

	return nested_vmx_succeed(vcpu);
}

static bool is_shadow_field_rw(unsigned long field)
{
	switch (field) {
#define SHADOW_FIELD_RW(x, y) case x:
#include "vmcs_shadow_fields.h"
		return true;
	default:
		break;
	}
	return false;
}

static bool is_shadow_field_ro(unsigned long field)
{
	switch (field) {
#define SHADOW_FIELD_RO(x, y) case x:
#include "vmcs_shadow_fields.h"
		return true;
	default:
		break;
	}
	return false;
}

static int handle_vmwrite(struct kvm_vcpu *vcpu)
{
	struct vmcs12 *vmcs12 = is_guest_mode(vcpu) ? get_shadow_vmcs12(vcpu)
						    : get_vmcs12(vcpu);
	unsigned long exit_qualification = vmx_get_exit_qual(vcpu);
	u32 instr_info = vmcs_read32(VMX_INSTRUCTION_INFO);
	struct vcpu_vmx *vmx = to_vmx(vcpu);
	struct x86_exception e;
	unsigned long field;
	short offset;
	gva_t gva;
	int len, r;

	/*
	 * The value to write might be 32 or 64 bits, depending on L1's long
	 * mode, and eventually we need to write that into a field of several
	 * possible lengths. The code below first zero-extends the value to 64
	 * bit (value), and then copies only the appropriate number of
	 * bits into the vmcs12 field.
	 */
	u64 value = 0;

	if (!nested_vmx_check_permission(vcpu))
		return 1;

	/*
	 * In VMX non-root operation, when the VMCS-link pointer is -1ull,
	 * any VMWRITE sets the ALU flags for VMfailInvalid.
	 */
	if (vmx->nested.current_vmptr == -1ull ||
	    (is_guest_mode(vcpu) &&
	     get_vmcs12(vcpu)->vmcs_link_pointer == -1ull))
		return nested_vmx_failInvalid(vcpu);

	if (instr_info & BIT(10))
		value = kvm_register_read(vcpu, (((instr_info) >> 3) & 0xf));
	else {
		len = is_64_bit_mode(vcpu) ? 8 : 4;
		if (get_vmx_mem_address(vcpu, exit_qualification,
					instr_info, false, len, &gva))
			return 1;
		r = kvm_read_guest_virt(vcpu, gva, &value, len, &e);
		if (r != X86EMUL_CONTINUE)
			return kvm_handle_memory_failure(vcpu, r, &e);
	}

	field = kvm_register_read(vcpu, (((instr_info) >> 28) & 0xf));

	offset = vmcs_field_to_offset(field);
	if (offset < 0)
		return nested_vmx_fail(vcpu, VMXERR_UNSUPPORTED_VMCS_COMPONENT);

	/*
	 * If the vCPU supports "VMWRITE to any supported field in the
	 * VMCS," then the "read-only" fields are actually read/write.
	 */
	if (vmcs_field_readonly(field) &&
	    !nested_cpu_has_vmwrite_any_field(vcpu))
		return nested_vmx_fail(vcpu, VMXERR_VMWRITE_READ_ONLY_VMCS_COMPONENT);

	/*
	 * Ensure vmcs12 is up-to-date before any VMWRITE that dirties
	 * vmcs12, else we may crush a field or consume a stale value.
	 */
	if (!is_guest_mode(vcpu) && !is_shadow_field_rw(field))
		copy_vmcs02_to_vmcs12_rare(vcpu, vmcs12);

	/*
	 * Some Intel CPUs intentionally drop the reserved bits of the AR byte
	 * fields on VMWRITE.  Emulate this behavior to ensure consistent KVM
	 * behavior regardless of the underlying hardware, e.g. if an AR_BYTE
	 * field is intercepted for VMWRITE but not VMREAD (in L1), then VMREAD
	 * from L1 will return a different value than VMREAD from L2 (L1 sees
	 * the stripped down value, L2 sees the full value as stored by KVM).
	 */
	if (field >= GUEST_ES_AR_BYTES && field <= GUEST_TR_AR_BYTES)
		value &= 0x1f0ff;

	vmcs12_write_any(vmcs12, field, offset, value);

	/*
	 * Do not track vmcs12 dirty-state if in guest-mode as we actually
	 * dirty shadow vmcs12 instead of vmcs12.  Fields that can be updated
	 * by L1 without a vmexit are always updated in the vmcs02, i.e. don't
	 * "dirty" vmcs12, all others go down the prepare_vmcs02() slow path.
	 */
	if (!is_guest_mode(vcpu) && !is_shadow_field_rw(field)) {
		/*
		 * L1 can read these fields without exiting, ensure the
		 * shadow VMCS is up-to-date.
		 */
		if (enable_shadow_vmcs && is_shadow_field_ro(field)) {
			preempt_disable();
			vmcs_load(vmx->vmcs01.shadow_vmcs);

			__vmcs_writel(field, value);

			vmcs_clear(vmx->vmcs01.shadow_vmcs);
			vmcs_load(vmx->loaded_vmcs->vmcs);
			preempt_enable();
		}
		vmx->nested.dirty_vmcs12 = true;
	}

	return nested_vmx_succeed(vcpu);
}

static void set_current_vmptr(struct vcpu_vmx *vmx, gpa_t vmptr)
{
	vmx->nested.current_vmptr = vmptr;
	if (enable_shadow_vmcs) {
		secondary_exec_controls_setbit(vmx, SECONDARY_EXEC_SHADOW_VMCS);
		vmcs_write64(VMCS_LINK_POINTER,
			     __pa(vmx->vmcs01.shadow_vmcs));
		vmx->nested.need_vmcs12_to_shadow_sync = true;
	}
	vmx->nested.dirty_vmcs12 = true;
}

/* Emulate the VMPTRLD instruction */
static int handle_vmptrld(struct kvm_vcpu *vcpu)
{
	struct vcpu_vmx *vmx = to_vmx(vcpu);
	gpa_t vmptr;
	int r;

	if (!nested_vmx_check_permission(vcpu))
		return 1;

	if (nested_vmx_get_vmptr(vcpu, &vmptr, &r))
		return r;

	if (!page_address_valid(vcpu, vmptr))
		return nested_vmx_fail(vcpu, VMXERR_VMPTRLD_INVALID_ADDRESS);

	if (vmptr == vmx->nested.vmxon_ptr)
		return nested_vmx_fail(vcpu, VMXERR_VMPTRLD_VMXON_POINTER);

	/* Forbid normal VMPTRLD if Enlightened version was used */
	if (evmptr_is_valid(vmx->nested.hv_evmcs_vmptr))
		return 1;

	if (vmx->nested.current_vmptr != vmptr) {
		struct kvm_host_map map;
		struct vmcs12 *new_vmcs12;

		if (kvm_vcpu_map(vcpu, gpa_to_gfn(vmptr), &map)) {
			/*
			 * Reads from an unbacked page return all 1s,
			 * which means that the 32 bits located at the
			 * given physical address won't match the required
			 * VMCS12_REVISION identifier.
			 */
			return nested_vmx_fail(vcpu,
				VMXERR_VMPTRLD_INCORRECT_VMCS_REVISION_ID);
		}

		new_vmcs12 = map.hva;

		if (new_vmcs12->hdr.revision_id != VMCS12_REVISION ||
		    (new_vmcs12->hdr.shadow_vmcs &&
		     !nested_cpu_has_vmx_shadow_vmcs(vcpu))) {
			kvm_vcpu_unmap(vcpu, &map, false);
			return nested_vmx_fail(vcpu,
				VMXERR_VMPTRLD_INCORRECT_VMCS_REVISION_ID);
		}

		nested_release_vmcs12(vcpu);

		/*
		 * Load VMCS12 from guest memory since it is not already
		 * cached.
		 */
		memcpy(vmx->nested.cached_vmcs12, new_vmcs12, VMCS12_SIZE);
		kvm_vcpu_unmap(vcpu, &map, false);

		set_current_vmptr(vmx, vmptr);
	}

	return nested_vmx_succeed(vcpu);
}

/* Emulate the VMPTRST instruction */
static int handle_vmptrst(struct kvm_vcpu *vcpu)
{
	unsigned long exit_qual = vmx_get_exit_qual(vcpu);
	u32 instr_info = vmcs_read32(VMX_INSTRUCTION_INFO);
	gpa_t current_vmptr = to_vmx(vcpu)->nested.current_vmptr;
	struct x86_exception e;
	gva_t gva;
	int r;

	if (!nested_vmx_check_permission(vcpu))
		return 1;

	if (unlikely(evmptr_is_valid(to_vmx(vcpu)->nested.hv_evmcs_vmptr)))
		return 1;

	if (get_vmx_mem_address(vcpu, exit_qual, instr_info,
				true, sizeof(gpa_t), &gva))
		return 1;
	/* *_system ok, nested_vmx_check_permission has verified cpl=0 */
	r = kvm_write_guest_virt_system(vcpu, gva, (void *)&current_vmptr,
					sizeof(gpa_t), &e);
	if (r != X86EMUL_CONTINUE)
		return kvm_handle_memory_failure(vcpu, r, &e);

	return nested_vmx_succeed(vcpu);
}

#define EPTP_PA_MASK   GENMASK_ULL(51, 12)

static bool nested_ept_root_matches(hpa_t root_hpa, u64 root_eptp, u64 eptp)
{
	return VALID_PAGE(root_hpa) &&
		((root_eptp & EPTP_PA_MASK) == (eptp & EPTP_PA_MASK));
}

/* Emulate the INVEPT instruction */
static int handle_invept(struct kvm_vcpu *vcpu)
{
	struct vcpu_vmx *vmx = to_vmx(vcpu);
	u32 vmx_instruction_info, types;
	unsigned long type, roots_to_free;
	struct kvm_mmu *mmu;
	gva_t gva;
	struct x86_exception e;
	struct {
		u64 eptp, gpa;
	} operand;
	int i, r;

	if (!(vmx->nested.msrs.secondary_ctls_high &
	      SECONDARY_EXEC_ENABLE_EPT) ||
	    !(vmx->nested.msrs.ept_caps & VMX_EPT_INVEPT_BIT)) {
		kvm_queue_exception(vcpu, UD_VECTOR);
		return 1;
	}

	if (!nested_vmx_check_permission(vcpu))
		return 1;

	vmx_instruction_info = vmcs_read32(VMX_INSTRUCTION_INFO);
	type = kvm_register_read(vcpu, (vmx_instruction_info >> 28) & 0xf);

	types = (vmx->nested.msrs.ept_caps >> VMX_EPT_EXTENT_SHIFT) & 6;

	if (type >= 32 || !(types & (1 << type)))
		return nested_vmx_fail(vcpu, VMXERR_INVALID_OPERAND_TO_INVEPT_INVVPID);

	/* According to the Intel VMX instruction reference, the memory
	 * operand is read even if it isn't needed (e.g., for type==global)
	 */
	if (get_vmx_mem_address(vcpu, vmx_get_exit_qual(vcpu),
			vmx_instruction_info, false, sizeof(operand), &gva))
		return 1;
	r = kvm_read_guest_virt(vcpu, gva, &operand, sizeof(operand), &e);
	if (r != X86EMUL_CONTINUE)
		return kvm_handle_memory_failure(vcpu, r, &e);

	/*
	 * Nested EPT roots are always held through guest_mmu,
	 * not root_mmu.
	 */
	mmu = &vcpu->arch.guest_mmu;

	switch (type) {
	case VMX_EPT_EXTENT_CONTEXT:
		if (!nested_vmx_check_eptp(vcpu, operand.eptp))
			return nested_vmx_fail(vcpu,
				VMXERR_INVALID_OPERAND_TO_INVEPT_INVVPID);

		roots_to_free = 0;
		if (nested_ept_root_matches(mmu->root_hpa, mmu->root_pgd,
					    operand.eptp))
			roots_to_free |= KVM_MMU_ROOT_CURRENT;

		for (i = 0; i < KVM_MMU_NUM_PREV_ROOTS; i++) {
			if (nested_ept_root_matches(mmu->prev_roots[i].hpa,
						    mmu->prev_roots[i].pgd,
						    operand.eptp))
				roots_to_free |= KVM_MMU_ROOT_PREVIOUS(i);
		}
		break;
	case VMX_EPT_EXTENT_GLOBAL:
		roots_to_free = KVM_MMU_ROOTS_ALL;
		break;
	default:
		BUG();
		break;
	}

	if (roots_to_free)
		kvm_mmu_free_roots(vcpu, mmu, roots_to_free);

	return nested_vmx_succeed(vcpu);
}

static int handle_invvpid(struct kvm_vcpu *vcpu)
{
	struct vcpu_vmx *vmx = to_vmx(vcpu);
	u32 vmx_instruction_info;
	unsigned long type, types;
	gva_t gva;
	struct x86_exception e;
	struct {
		u64 vpid;
		u64 gla;
	} operand;
	u16 vpid02;
	int r;

	if (!(vmx->nested.msrs.secondary_ctls_high &
	      SECONDARY_EXEC_ENABLE_VPID) ||
			!(vmx->nested.msrs.vpid_caps & VMX_VPID_INVVPID_BIT)) {
		kvm_queue_exception(vcpu, UD_VECTOR);
		return 1;
	}

	if (!nested_vmx_check_permission(vcpu))
		return 1;

	vmx_instruction_info = vmcs_read32(VMX_INSTRUCTION_INFO);
	type = kvm_register_read(vcpu, (vmx_instruction_info >> 28) & 0xf);

	types = (vmx->nested.msrs.vpid_caps &
			VMX_VPID_EXTENT_SUPPORTED_MASK) >> 8;

	if (type >= 32 || !(types & (1 << type)))
		return nested_vmx_fail(vcpu,
			VMXERR_INVALID_OPERAND_TO_INVEPT_INVVPID);

	/* according to the intel vmx instruction reference, the memory
	 * operand is read even if it isn't needed (e.g., for type==global)
	 */
	if (get_vmx_mem_address(vcpu, vmx_get_exit_qual(vcpu),
			vmx_instruction_info, false, sizeof(operand), &gva))
		return 1;
	r = kvm_read_guest_virt(vcpu, gva, &operand, sizeof(operand), &e);
	if (r != X86EMUL_CONTINUE)
		return kvm_handle_memory_failure(vcpu, r, &e);

	if (operand.vpid >> 16)
		return nested_vmx_fail(vcpu,
			VMXERR_INVALID_OPERAND_TO_INVEPT_INVVPID);

	vpid02 = nested_get_vpid02(vcpu);
	switch (type) {
	case VMX_VPID_EXTENT_INDIVIDUAL_ADDR:
		if (!operand.vpid ||
		    is_noncanonical_address(operand.gla, vcpu))
			return nested_vmx_fail(vcpu,
				VMXERR_INVALID_OPERAND_TO_INVEPT_INVVPID);
		vpid_sync_vcpu_addr(vpid02, operand.gla);
		break;
	case VMX_VPID_EXTENT_SINGLE_CONTEXT:
	case VMX_VPID_EXTENT_SINGLE_NON_GLOBAL:
		if (!operand.vpid)
			return nested_vmx_fail(vcpu,
				VMXERR_INVALID_OPERAND_TO_INVEPT_INVVPID);
		vpid_sync_context(vpid02);
		break;
	case VMX_VPID_EXTENT_ALL_CONTEXT:
		vpid_sync_context(vpid02);
		break;
	default:
		WARN_ON_ONCE(1);
		return kvm_skip_emulated_instruction(vcpu);
	}

	/*
	 * Sync the shadow page tables if EPT is disabled, L1 is invalidating
	 * linear mappings for L2 (tagged with L2's VPID).  Free all guest
	 * roots as VPIDs are not tracked in the MMU role.
	 *
	 * Note, this operates on root_mmu, not guest_mmu, as L1 and L2 share
	 * an MMU when EPT is disabled.
	 *
	 * TODO: sync only the affected SPTEs for INVDIVIDUAL_ADDR.
	 */
	if (!enable_ept)
		kvm_mmu_free_guest_mode_roots(vcpu, &vcpu->arch.root_mmu);

	return nested_vmx_succeed(vcpu);
}

static int nested_vmx_eptp_switching(struct kvm_vcpu *vcpu,
				     struct vmcs12 *vmcs12)
{
	u32 index = kvm_rcx_read(vcpu);
	u64 new_eptp;

	if (WARN_ON_ONCE(!nested_cpu_has_ept(vmcs12)))
		return 1;
	if (index >= VMFUNC_EPTP_ENTRIES)
		return 1;

	if (kvm_vcpu_read_guest_page(vcpu, vmcs12->eptp_list_address >> PAGE_SHIFT,
				     &new_eptp, index * 8, 8))
		return 1;

	/*
	 * If the (L2) guest does a vmfunc to the currently
	 * active ept pointer, we don't have to do anything else
	 */
	if (vmcs12->ept_pointer != new_eptp) {
		if (!nested_vmx_check_eptp(vcpu, new_eptp))
			return 1;

<<<<<<< HEAD
		mmu->ept_ad = accessed_dirty;
		mmu->mmu_role.base.ad_disabled = !accessed_dirty;
		vmcs12->ept_pointer = new_eptp;

		kvm_make_request(KVM_REQ_MMU_RELOAD, vcpu);
=======
		vmcs12->ept_pointer = new_eptp;
		nested_ept_new_eptp(vcpu);

		if (!nested_cpu_has_vpid(vmcs12))
			kvm_make_request(KVM_REQ_TLB_FLUSH_GUEST, vcpu);
>>>>>>> e48bf29c
	}

	return 0;
}

static int handle_vmfunc(struct kvm_vcpu *vcpu)
{
	struct vcpu_vmx *vmx = to_vmx(vcpu);
	struct vmcs12 *vmcs12;
	u32 function = kvm_rax_read(vcpu);

	/*
	 * VMFUNC is only supported for nested guests, but we always enable the
	 * secondary control for simplicity; for non-nested mode, fake that we
	 * didn't by injecting #UD.
	 */
	if (!is_guest_mode(vcpu)) {
		kvm_queue_exception(vcpu, UD_VECTOR);
		return 1;
	}

	vmcs12 = get_vmcs12(vcpu);

	/*
	 * #UD on out-of-bounds function has priority over VM-Exit, and VMFUNC
	 * is enabled in vmcs02 if and only if it's enabled in vmcs12.
	 */
	if (WARN_ON_ONCE((function > 63) || !nested_cpu_has_vmfunc(vmcs12))) {
		kvm_queue_exception(vcpu, UD_VECTOR);
		return 1;
	}

	if (!(vmcs12->vm_function_control & BIT_ULL(function)))
		goto fail;

	switch (function) {
	case 0:
		if (nested_vmx_eptp_switching(vcpu, vmcs12))
			goto fail;
		break;
	default:
		goto fail;
	}
	return kvm_skip_emulated_instruction(vcpu);

fail:
	/*
	 * This is effectively a reflected VM-Exit, as opposed to a synthesized
	 * nested VM-Exit.  Pass the original exit reason, i.e. don't hardcode
	 * EXIT_REASON_VMFUNC as the exit reason.
	 */
	nested_vmx_vmexit(vcpu, vmx->exit_reason.full,
			  vmx_get_intr_info(vcpu),
			  vmx_get_exit_qual(vcpu));
	return 1;
}

/*
 * Return true if an IO instruction with the specified port and size should cause
 * a VM-exit into L1.
 */
bool nested_vmx_check_io_bitmaps(struct kvm_vcpu *vcpu, unsigned int port,
				 int size)
{
	struct vmcs12 *vmcs12 = get_vmcs12(vcpu);
	gpa_t bitmap, last_bitmap;
	u8 b;

	last_bitmap = (gpa_t)-1;
	b = -1;

	while (size > 0) {
		if (port < 0x8000)
			bitmap = vmcs12->io_bitmap_a;
		else if (port < 0x10000)
			bitmap = vmcs12->io_bitmap_b;
		else
			return true;
		bitmap += (port & 0x7fff) / 8;

		if (last_bitmap != bitmap)
			if (kvm_vcpu_read_guest(vcpu, bitmap, &b, 1))
				return true;
		if (b & (1 << (port & 7)))
			return true;

		port++;
		size--;
		last_bitmap = bitmap;
	}

	return false;
}

static bool nested_vmx_exit_handled_io(struct kvm_vcpu *vcpu,
				       struct vmcs12 *vmcs12)
{
	unsigned long exit_qualification;
	unsigned short port;
	int size;

	if (!nested_cpu_has(vmcs12, CPU_BASED_USE_IO_BITMAPS))
		return nested_cpu_has(vmcs12, CPU_BASED_UNCOND_IO_EXITING);

	exit_qualification = vmx_get_exit_qual(vcpu);

	port = exit_qualification >> 16;
	size = (exit_qualification & 7) + 1;

	return nested_vmx_check_io_bitmaps(vcpu, port, size);
}

/*
 * Return 1 if we should exit from L2 to L1 to handle an MSR access,
 * rather than handle it ourselves in L0. I.e., check whether L1 expressed
 * disinterest in the current event (read or write a specific MSR) by using an
 * MSR bitmap. This may be the case even when L0 doesn't use MSR bitmaps.
 */
static bool nested_vmx_exit_handled_msr(struct kvm_vcpu *vcpu,
					struct vmcs12 *vmcs12,
					union vmx_exit_reason exit_reason)
{
	u32 msr_index = kvm_rcx_read(vcpu);
	gpa_t bitmap;

	if (!nested_cpu_has(vmcs12, CPU_BASED_USE_MSR_BITMAPS))
		return true;

	/*
	 * The MSR_BITMAP page is divided into four 1024-byte bitmaps,
	 * for the four combinations of read/write and low/high MSR numbers.
	 * First we need to figure out which of the four to use:
	 */
	bitmap = vmcs12->msr_bitmap;
	if (exit_reason.basic == EXIT_REASON_MSR_WRITE)
		bitmap += 2048;
	if (msr_index >= 0xc0000000) {
		msr_index -= 0xc0000000;
		bitmap += 1024;
	}

	/* Then read the msr_index'th bit from this bitmap: */
	if (msr_index < 1024*8) {
		unsigned char b;
		if (kvm_vcpu_read_guest(vcpu, bitmap + msr_index/8, &b, 1))
			return true;
		return 1 & (b >> (msr_index & 7));
	} else
		return true; /* let L1 handle the wrong parameter */
}

/*
 * Return 1 if we should exit from L2 to L1 to handle a CR access exit,
 * rather than handle it ourselves in L0. I.e., check if L1 wanted to
 * intercept (via guest_host_mask etc.) the current event.
 */
static bool nested_vmx_exit_handled_cr(struct kvm_vcpu *vcpu,
	struct vmcs12 *vmcs12)
{
	unsigned long exit_qualification = vmx_get_exit_qual(vcpu);
	int cr = exit_qualification & 15;
	int reg;
	unsigned long val;

	switch ((exit_qualification >> 4) & 3) {
	case 0: /* mov to cr */
		reg = (exit_qualification >> 8) & 15;
		val = kvm_register_read(vcpu, reg);
		switch (cr) {
		case 0:
			if (vmcs12->cr0_guest_host_mask &
			    (val ^ vmcs12->cr0_read_shadow))
				return true;
			break;
		case 3:
			if (nested_cpu_has(vmcs12, CPU_BASED_CR3_LOAD_EXITING))
				return true;
			break;
		case 4:
			if (vmcs12->cr4_guest_host_mask &
			    (vmcs12->cr4_read_shadow ^ val))
				return true;
			break;
		case 8:
			if (nested_cpu_has(vmcs12, CPU_BASED_CR8_LOAD_EXITING))
				return true;
			break;
		}
		break;
	case 2: /* clts */
		if ((vmcs12->cr0_guest_host_mask & X86_CR0_TS) &&
		    (vmcs12->cr0_read_shadow & X86_CR0_TS))
			return true;
		break;
	case 1: /* mov from cr */
		switch (cr) {
		case 3:
			if (vmcs12->cpu_based_vm_exec_control &
			    CPU_BASED_CR3_STORE_EXITING)
				return true;
			break;
		case 8:
			if (vmcs12->cpu_based_vm_exec_control &
			    CPU_BASED_CR8_STORE_EXITING)
				return true;
			break;
		}
		break;
	case 3: /* lmsw */
		/*
		 * lmsw can change bits 1..3 of cr0, and only set bit 0 of
		 * cr0. Other attempted changes are ignored, with no exit.
		 */
		val = (exit_qualification >> LMSW_SOURCE_DATA_SHIFT) & 0x0f;
		if (vmcs12->cr0_guest_host_mask & 0xe &
		    (val ^ vmcs12->cr0_read_shadow))
			return true;
		if ((vmcs12->cr0_guest_host_mask & 0x1) &&
		    !(vmcs12->cr0_read_shadow & 0x1) &&
		    (val & 0x1))
			return true;
		break;
	}
	return false;
}

static bool nested_vmx_exit_handled_encls(struct kvm_vcpu *vcpu,
					  struct vmcs12 *vmcs12)
{
	u32 encls_leaf;

	if (!guest_cpuid_has(vcpu, X86_FEATURE_SGX) ||
	    !nested_cpu_has2(vmcs12, SECONDARY_EXEC_ENCLS_EXITING))
		return false;

	encls_leaf = kvm_rax_read(vcpu);
	if (encls_leaf > 62)
		encls_leaf = 63;
	return vmcs12->encls_exiting_bitmap & BIT_ULL(encls_leaf);
}

static bool nested_vmx_exit_handled_vmcs_access(struct kvm_vcpu *vcpu,
	struct vmcs12 *vmcs12, gpa_t bitmap)
{
	u32 vmx_instruction_info;
	unsigned long field;
	u8 b;

	if (!nested_cpu_has_shadow_vmcs(vmcs12))
		return true;

	/* Decode instruction info and find the field to access */
	vmx_instruction_info = vmcs_read32(VMX_INSTRUCTION_INFO);
	field = kvm_register_read(vcpu, (((vmx_instruction_info) >> 28) & 0xf));

	/* Out-of-range fields always cause a VM exit from L2 to L1 */
	if (field >> 15)
		return true;

	if (kvm_vcpu_read_guest(vcpu, bitmap + field/8, &b, 1))
		return true;

	return 1 & (b >> (field & 7));
}

static bool nested_vmx_exit_handled_mtf(struct vmcs12 *vmcs12)
{
	u32 entry_intr_info = vmcs12->vm_entry_intr_info_field;

	if (nested_cpu_has_mtf(vmcs12))
		return true;

	/*
	 * An MTF VM-exit may be injected into the guest by setting the
	 * interruption-type to 7 (other event) and the vector field to 0. Such
	 * is the case regardless of the 'monitor trap flag' VM-execution
	 * control.
	 */
	return entry_intr_info == (INTR_INFO_VALID_MASK
				   | INTR_TYPE_OTHER_EVENT);
}

/*
 * Return true if L0 wants to handle an exit from L2 regardless of whether or not
 * L1 wants the exit.  Only call this when in is_guest_mode (L2).
 */
static bool nested_vmx_l0_wants_exit(struct kvm_vcpu *vcpu,
				     union vmx_exit_reason exit_reason)
{
	u32 intr_info;

	switch ((u16)exit_reason.basic) {
	case EXIT_REASON_EXCEPTION_NMI:
		intr_info = vmx_get_intr_info(vcpu);
		if (is_nmi(intr_info))
			return true;
		else if (is_page_fault(intr_info))
			return vcpu->arch.apf.host_apf_flags || !enable_ept;
		else if (is_debug(intr_info) &&
			 vcpu->guest_debug &
			 (KVM_GUESTDBG_SINGLESTEP | KVM_GUESTDBG_USE_HW_BP))
			return true;
		else if (is_breakpoint(intr_info) &&
			 vcpu->guest_debug & KVM_GUESTDBG_USE_SW_BP)
			return true;
		else if (is_alignment_check(intr_info) &&
			 !vmx_guest_inject_ac(vcpu))
			return true;
		return false;
	case EXIT_REASON_EXTERNAL_INTERRUPT:
		return true;
	case EXIT_REASON_MCE_DURING_VMENTRY:
		return true;
	case EXIT_REASON_EPT_VIOLATION:
		/*
		 * L0 always deals with the EPT violation. If nested EPT is
		 * used, and the nested mmu code discovers that the address is
		 * missing in the guest EPT table (EPT12), the EPT violation
		 * will be injected with nested_ept_inject_page_fault()
		 */
		return true;
	case EXIT_REASON_EPT_MISCONFIG:
		/*
		 * L2 never uses directly L1's EPT, but rather L0's own EPT
		 * table (shadow on EPT) or a merged EPT table that L0 built
		 * (EPT on EPT). So any problems with the structure of the
		 * table is L0's fault.
		 */
		return true;
	case EXIT_REASON_PREEMPTION_TIMER:
		return true;
	case EXIT_REASON_PML_FULL:
		/*
		 * PML is emulated for an L1 VMM and should never be enabled in
		 * vmcs02, always "handle" PML_FULL by exiting to userspace.
		 */
		return true;
	case EXIT_REASON_VMFUNC:
		/* VM functions are emulated through L2->L0 vmexits. */
		return true;
	default:
		break;
	}
	return false;
}

/*
 * Return 1 if L1 wants to intercept an exit from L2.  Only call this when in
 * is_guest_mode (L2).
 */
static bool nested_vmx_l1_wants_exit(struct kvm_vcpu *vcpu,
				     union vmx_exit_reason exit_reason)
{
	struct vmcs12 *vmcs12 = get_vmcs12(vcpu);
	u32 intr_info;

	switch ((u16)exit_reason.basic) {
	case EXIT_REASON_EXCEPTION_NMI:
		intr_info = vmx_get_intr_info(vcpu);
		if (is_nmi(intr_info))
			return true;
		else if (is_page_fault(intr_info))
			return true;
		return vmcs12->exception_bitmap &
				(1u << (intr_info & INTR_INFO_VECTOR_MASK));
	case EXIT_REASON_EXTERNAL_INTERRUPT:
		return nested_exit_on_intr(vcpu);
	case EXIT_REASON_TRIPLE_FAULT:
		return true;
	case EXIT_REASON_INTERRUPT_WINDOW:
		return nested_cpu_has(vmcs12, CPU_BASED_INTR_WINDOW_EXITING);
	case EXIT_REASON_NMI_WINDOW:
		return nested_cpu_has(vmcs12, CPU_BASED_NMI_WINDOW_EXITING);
	case EXIT_REASON_TASK_SWITCH:
		return true;
	case EXIT_REASON_CPUID:
		return true;
	case EXIT_REASON_HLT:
		return nested_cpu_has(vmcs12, CPU_BASED_HLT_EXITING);
	case EXIT_REASON_INVD:
		return true;
	case EXIT_REASON_INVLPG:
		return nested_cpu_has(vmcs12, CPU_BASED_INVLPG_EXITING);
	case EXIT_REASON_RDPMC:
		return nested_cpu_has(vmcs12, CPU_BASED_RDPMC_EXITING);
	case EXIT_REASON_RDRAND:
		return nested_cpu_has2(vmcs12, SECONDARY_EXEC_RDRAND_EXITING);
	case EXIT_REASON_RDSEED:
		return nested_cpu_has2(vmcs12, SECONDARY_EXEC_RDSEED_EXITING);
	case EXIT_REASON_RDTSC: case EXIT_REASON_RDTSCP:
		return nested_cpu_has(vmcs12, CPU_BASED_RDTSC_EXITING);
	case EXIT_REASON_VMREAD:
		return nested_vmx_exit_handled_vmcs_access(vcpu, vmcs12,
			vmcs12->vmread_bitmap);
	case EXIT_REASON_VMWRITE:
		return nested_vmx_exit_handled_vmcs_access(vcpu, vmcs12,
			vmcs12->vmwrite_bitmap);
	case EXIT_REASON_VMCALL: case EXIT_REASON_VMCLEAR:
	case EXIT_REASON_VMLAUNCH: case EXIT_REASON_VMPTRLD:
	case EXIT_REASON_VMPTRST: case EXIT_REASON_VMRESUME:
	case EXIT_REASON_VMOFF: case EXIT_REASON_VMON:
	case EXIT_REASON_INVEPT: case EXIT_REASON_INVVPID:
		/*
		 * VMX instructions trap unconditionally. This allows L1 to
		 * emulate them for its L2 guest, i.e., allows 3-level nesting!
		 */
		return true;
	case EXIT_REASON_CR_ACCESS:
		return nested_vmx_exit_handled_cr(vcpu, vmcs12);
	case EXIT_REASON_DR_ACCESS:
		return nested_cpu_has(vmcs12, CPU_BASED_MOV_DR_EXITING);
	case EXIT_REASON_IO_INSTRUCTION:
		return nested_vmx_exit_handled_io(vcpu, vmcs12);
	case EXIT_REASON_GDTR_IDTR: case EXIT_REASON_LDTR_TR:
		return nested_cpu_has2(vmcs12, SECONDARY_EXEC_DESC);
	case EXIT_REASON_MSR_READ:
	case EXIT_REASON_MSR_WRITE:
		return nested_vmx_exit_handled_msr(vcpu, vmcs12, exit_reason);
	case EXIT_REASON_INVALID_STATE:
		return true;
	case EXIT_REASON_MWAIT_INSTRUCTION:
		return nested_cpu_has(vmcs12, CPU_BASED_MWAIT_EXITING);
	case EXIT_REASON_MONITOR_TRAP_FLAG:
		return nested_vmx_exit_handled_mtf(vmcs12);
	case EXIT_REASON_MONITOR_INSTRUCTION:
		return nested_cpu_has(vmcs12, CPU_BASED_MONITOR_EXITING);
	case EXIT_REASON_PAUSE_INSTRUCTION:
		return nested_cpu_has(vmcs12, CPU_BASED_PAUSE_EXITING) ||
			nested_cpu_has2(vmcs12,
				SECONDARY_EXEC_PAUSE_LOOP_EXITING);
	case EXIT_REASON_MCE_DURING_VMENTRY:
		return true;
	case EXIT_REASON_TPR_BELOW_THRESHOLD:
		return nested_cpu_has(vmcs12, CPU_BASED_TPR_SHADOW);
	case EXIT_REASON_APIC_ACCESS:
	case EXIT_REASON_APIC_WRITE:
	case EXIT_REASON_EOI_INDUCED:
		/*
		 * The controls for "virtualize APIC accesses," "APIC-
		 * register virtualization," and "virtual-interrupt
		 * delivery" only come from vmcs12.
		 */
		return true;
	case EXIT_REASON_INVPCID:
		return
			nested_cpu_has2(vmcs12, SECONDARY_EXEC_ENABLE_INVPCID) &&
			nested_cpu_has(vmcs12, CPU_BASED_INVLPG_EXITING);
	case EXIT_REASON_WBINVD:
		return nested_cpu_has2(vmcs12, SECONDARY_EXEC_WBINVD_EXITING);
	case EXIT_REASON_XSETBV:
		return true;
	case EXIT_REASON_XSAVES: case EXIT_REASON_XRSTORS:
		/*
		 * This should never happen, since it is not possible to
		 * set XSS to a non-zero value---neither in L1 nor in L2.
		 * If if it were, XSS would have to be checked against
		 * the XSS exit bitmap in vmcs12.
		 */
		return nested_cpu_has2(vmcs12, SECONDARY_EXEC_XSAVES);
	case EXIT_REASON_UMWAIT:
	case EXIT_REASON_TPAUSE:
		return nested_cpu_has2(vmcs12,
			SECONDARY_EXEC_ENABLE_USR_WAIT_PAUSE);
	case EXIT_REASON_ENCLS:
		return nested_vmx_exit_handled_encls(vcpu, vmcs12);
	default:
		return true;
	}
}

/*
 * Conditionally reflect a VM-Exit into L1.  Returns %true if the VM-Exit was
 * reflected into L1.
 */
bool nested_vmx_reflect_vmexit(struct kvm_vcpu *vcpu)
{
	struct vcpu_vmx *vmx = to_vmx(vcpu);
	union vmx_exit_reason exit_reason = vmx->exit_reason;
	unsigned long exit_qual;
	u32 exit_intr_info;

	WARN_ON_ONCE(vmx->nested.nested_run_pending);

	/*
	 * Late nested VM-Fail shares the same flow as nested VM-Exit since KVM
	 * has already loaded L2's state.
	 */
	if (unlikely(vmx->fail)) {
		trace_kvm_nested_vmenter_failed(
			"hardware VM-instruction error: ",
			vmcs_read32(VM_INSTRUCTION_ERROR));
		exit_intr_info = 0;
		exit_qual = 0;
		goto reflect_vmexit;
	}

	trace_kvm_nested_vmexit(exit_reason.full, vcpu, KVM_ISA_VMX);

	/* If L0 (KVM) wants the exit, it trumps L1's desires. */
	if (nested_vmx_l0_wants_exit(vcpu, exit_reason))
		return false;

	/* If L1 doesn't want the exit, handle it in L0. */
	if (!nested_vmx_l1_wants_exit(vcpu, exit_reason))
		return false;

	/*
	 * vmcs.VM_EXIT_INTR_INFO is only valid for EXCEPTION_NMI exits.  For
	 * EXTERNAL_INTERRUPT, the value for vmcs12->vm_exit_intr_info would
	 * need to be synthesized by querying the in-kernel LAPIC, but external
	 * interrupts are never reflected to L1 so it's a non-issue.
	 */
	exit_intr_info = vmx_get_intr_info(vcpu);
	if (is_exception_with_error_code(exit_intr_info)) {
		struct vmcs12 *vmcs12 = get_vmcs12(vcpu);

		vmcs12->vm_exit_intr_error_code =
			vmcs_read32(VM_EXIT_INTR_ERROR_CODE);
	}
	exit_qual = vmx_get_exit_qual(vcpu);

reflect_vmexit:
	nested_vmx_vmexit(vcpu, exit_reason.full, exit_intr_info, exit_qual);
	return true;
}

static int vmx_get_nested_state(struct kvm_vcpu *vcpu,
				struct kvm_nested_state __user *user_kvm_nested_state,
				u32 user_data_size)
{
	struct vcpu_vmx *vmx;
	struct vmcs12 *vmcs12;
	struct kvm_nested_state kvm_state = {
		.flags = 0,
		.format = KVM_STATE_NESTED_FORMAT_VMX,
		.size = sizeof(kvm_state),
		.hdr.vmx.flags = 0,
		.hdr.vmx.vmxon_pa = -1ull,
		.hdr.vmx.vmcs12_pa = -1ull,
		.hdr.vmx.preemption_timer_deadline = 0,
	};
	struct kvm_vmx_nested_state_data __user *user_vmx_nested_state =
		&user_kvm_nested_state->data.vmx[0];

	if (!vcpu)
		return kvm_state.size + sizeof(*user_vmx_nested_state);

	vmx = to_vmx(vcpu);
	vmcs12 = get_vmcs12(vcpu);

	if (nested_vmx_allowed(vcpu) &&
	    (vmx->nested.vmxon || vmx->nested.smm.vmxon)) {
		kvm_state.hdr.vmx.vmxon_pa = vmx->nested.vmxon_ptr;
		kvm_state.hdr.vmx.vmcs12_pa = vmx->nested.current_vmptr;

		if (vmx_has_valid_vmcs12(vcpu)) {
			kvm_state.size += sizeof(user_vmx_nested_state->vmcs12);

			/* 'hv_evmcs_vmptr' can also be EVMPTR_MAP_PENDING here */
			if (vmx->nested.hv_evmcs_vmptr != EVMPTR_INVALID)
				kvm_state.flags |= KVM_STATE_NESTED_EVMCS;

			if (is_guest_mode(vcpu) &&
			    nested_cpu_has_shadow_vmcs(vmcs12) &&
			    vmcs12->vmcs_link_pointer != -1ull)
				kvm_state.size += sizeof(user_vmx_nested_state->shadow_vmcs12);
		}

		if (vmx->nested.smm.vmxon)
			kvm_state.hdr.vmx.smm.flags |= KVM_STATE_NESTED_SMM_VMXON;

		if (vmx->nested.smm.guest_mode)
			kvm_state.hdr.vmx.smm.flags |= KVM_STATE_NESTED_SMM_GUEST_MODE;

		if (is_guest_mode(vcpu)) {
			kvm_state.flags |= KVM_STATE_NESTED_GUEST_MODE;

			if (vmx->nested.nested_run_pending)
				kvm_state.flags |= KVM_STATE_NESTED_RUN_PENDING;

			if (vmx->nested.mtf_pending)
				kvm_state.flags |= KVM_STATE_NESTED_MTF_PENDING;

			if (nested_cpu_has_preemption_timer(vmcs12) &&
			    vmx->nested.has_preemption_timer_deadline) {
				kvm_state.hdr.vmx.flags |=
					KVM_STATE_VMX_PREEMPTION_TIMER_DEADLINE;
				kvm_state.hdr.vmx.preemption_timer_deadline =
					vmx->nested.preemption_timer_deadline;
			}
		}
	}

	if (user_data_size < kvm_state.size)
		goto out;

	if (copy_to_user(user_kvm_nested_state, &kvm_state, sizeof(kvm_state)))
		return -EFAULT;

	if (!vmx_has_valid_vmcs12(vcpu))
		goto out;

	/*
	 * When running L2, the authoritative vmcs12 state is in the
	 * vmcs02. When running L1, the authoritative vmcs12 state is
	 * in the shadow or enlightened vmcs linked to vmcs01, unless
	 * need_vmcs12_to_shadow_sync is set, in which case, the authoritative
	 * vmcs12 state is in the vmcs12 already.
	 */
	if (is_guest_mode(vcpu)) {
		sync_vmcs02_to_vmcs12(vcpu, vmcs12);
		sync_vmcs02_to_vmcs12_rare(vcpu, vmcs12);
	} else  {
		copy_vmcs02_to_vmcs12_rare(vcpu, get_vmcs12(vcpu));
		if (!vmx->nested.need_vmcs12_to_shadow_sync) {
			if (evmptr_is_valid(vmx->nested.hv_evmcs_vmptr))
				/*
				 * L1 hypervisor is not obliged to keep eVMCS
				 * clean fields data always up-to-date while
				 * not in guest mode, 'hv_clean_fields' is only
				 * supposed to be actual upon vmentry so we need
				 * to ignore it here and do full copy.
				 */
				copy_enlightened_to_vmcs12(vmx, 0);
			else if (enable_shadow_vmcs)
				copy_shadow_to_vmcs12(vmx);
		}
	}

	BUILD_BUG_ON(sizeof(user_vmx_nested_state->vmcs12) < VMCS12_SIZE);
	BUILD_BUG_ON(sizeof(user_vmx_nested_state->shadow_vmcs12) < VMCS12_SIZE);

	/*
	 * Copy over the full allocated size of vmcs12 rather than just the size
	 * of the struct.
	 */
	if (copy_to_user(user_vmx_nested_state->vmcs12, vmcs12, VMCS12_SIZE))
		return -EFAULT;

	if (nested_cpu_has_shadow_vmcs(vmcs12) &&
	    vmcs12->vmcs_link_pointer != -1ull) {
		if (copy_to_user(user_vmx_nested_state->shadow_vmcs12,
				 get_shadow_vmcs12(vcpu), VMCS12_SIZE))
			return -EFAULT;
	}
out:
	return kvm_state.size;
}

/*
 * Forcibly leave nested mode in order to be able to reset the VCPU later on.
 */
void vmx_leave_nested(struct kvm_vcpu *vcpu)
{
	if (is_guest_mode(vcpu)) {
		to_vmx(vcpu)->nested.nested_run_pending = 0;
		nested_vmx_vmexit(vcpu, -1, 0, 0);
	}
	free_nested(vcpu);
}

static int vmx_set_nested_state(struct kvm_vcpu *vcpu,
				struct kvm_nested_state __user *user_kvm_nested_state,
				struct kvm_nested_state *kvm_state)
{
	struct vcpu_vmx *vmx = to_vmx(vcpu);
	struct vmcs12 *vmcs12;
	enum vm_entry_failure_code ignored;
	struct kvm_vmx_nested_state_data __user *user_vmx_nested_state =
		&user_kvm_nested_state->data.vmx[0];
	int ret;

	if (kvm_state->format != KVM_STATE_NESTED_FORMAT_VMX)
		return -EINVAL;

	if (kvm_state->hdr.vmx.vmxon_pa == -1ull) {
		if (kvm_state->hdr.vmx.smm.flags)
			return -EINVAL;

		if (kvm_state->hdr.vmx.vmcs12_pa != -1ull)
			return -EINVAL;

		/*
		 * KVM_STATE_NESTED_EVMCS used to signal that KVM should
		 * enable eVMCS capability on vCPU. However, since then
		 * code was changed such that flag signals vmcs12 should
		 * be copied into eVMCS in guest memory.
		 *
		 * To preserve backwards compatability, allow user
		 * to set this flag even when there is no VMXON region.
		 */
		if (kvm_state->flags & ~KVM_STATE_NESTED_EVMCS)
			return -EINVAL;
	} else {
		if (!nested_vmx_allowed(vcpu))
			return -EINVAL;

		if (!page_address_valid(vcpu, kvm_state->hdr.vmx.vmxon_pa))
			return -EINVAL;
	}

	if ((kvm_state->hdr.vmx.smm.flags & KVM_STATE_NESTED_SMM_GUEST_MODE) &&
	    (kvm_state->flags & KVM_STATE_NESTED_GUEST_MODE))
		return -EINVAL;

	if (kvm_state->hdr.vmx.smm.flags &
	    ~(KVM_STATE_NESTED_SMM_GUEST_MODE | KVM_STATE_NESTED_SMM_VMXON))
		return -EINVAL;

	if (kvm_state->hdr.vmx.flags & ~KVM_STATE_VMX_PREEMPTION_TIMER_DEADLINE)
		return -EINVAL;

	/*
	 * SMM temporarily disables VMX, so we cannot be in guest mode,
	 * nor can VMLAUNCH/VMRESUME be pending.  Outside SMM, SMM flags
	 * must be zero.
	 */
	if (is_smm(vcpu) ?
		(kvm_state->flags &
		 (KVM_STATE_NESTED_GUEST_MODE | KVM_STATE_NESTED_RUN_PENDING))
		: kvm_state->hdr.vmx.smm.flags)
		return -EINVAL;

	if ((kvm_state->hdr.vmx.smm.flags & KVM_STATE_NESTED_SMM_GUEST_MODE) &&
	    !(kvm_state->hdr.vmx.smm.flags & KVM_STATE_NESTED_SMM_VMXON))
		return -EINVAL;

	if ((kvm_state->flags & KVM_STATE_NESTED_EVMCS) &&
		(!nested_vmx_allowed(vcpu) || !vmx->nested.enlightened_vmcs_enabled))
			return -EINVAL;

	vmx_leave_nested(vcpu);

	if (kvm_state->hdr.vmx.vmxon_pa == -1ull)
		return 0;

	vmx->nested.vmxon_ptr = kvm_state->hdr.vmx.vmxon_pa;
	ret = enter_vmx_operation(vcpu);
	if (ret)
		return ret;

	/* Empty 'VMXON' state is permitted if no VMCS loaded */
	if (kvm_state->size < sizeof(*kvm_state) + sizeof(*vmcs12)) {
		/* See vmx_has_valid_vmcs12.  */
		if ((kvm_state->flags & KVM_STATE_NESTED_GUEST_MODE) ||
		    (kvm_state->flags & KVM_STATE_NESTED_EVMCS) ||
		    (kvm_state->hdr.vmx.vmcs12_pa != -1ull))
			return -EINVAL;
		else
			return 0;
	}

	if (kvm_state->hdr.vmx.vmcs12_pa != -1ull) {
		if (kvm_state->hdr.vmx.vmcs12_pa == kvm_state->hdr.vmx.vmxon_pa ||
		    !page_address_valid(vcpu, kvm_state->hdr.vmx.vmcs12_pa))
			return -EINVAL;

		set_current_vmptr(vmx, kvm_state->hdr.vmx.vmcs12_pa);
	} else if (kvm_state->flags & KVM_STATE_NESTED_EVMCS) {
		/*
		 * nested_vmx_handle_enlightened_vmptrld() cannot be called
		 * directly from here as HV_X64_MSR_VP_ASSIST_PAGE may not be
		 * restored yet. EVMCS will be mapped from
		 * nested_get_vmcs12_pages().
		 */
		vmx->nested.hv_evmcs_vmptr = EVMPTR_MAP_PENDING;
		kvm_make_request(KVM_REQ_GET_NESTED_STATE_PAGES, vcpu);
	} else {
		return -EINVAL;
	}

	if (kvm_state->hdr.vmx.smm.flags & KVM_STATE_NESTED_SMM_VMXON) {
		vmx->nested.smm.vmxon = true;
		vmx->nested.vmxon = false;

		if (kvm_state->hdr.vmx.smm.flags & KVM_STATE_NESTED_SMM_GUEST_MODE)
			vmx->nested.smm.guest_mode = true;
	}

	vmcs12 = get_vmcs12(vcpu);
	if (copy_from_user(vmcs12, user_vmx_nested_state->vmcs12, sizeof(*vmcs12)))
		return -EFAULT;

	if (vmcs12->hdr.revision_id != VMCS12_REVISION)
		return -EINVAL;

	if (!(kvm_state->flags & KVM_STATE_NESTED_GUEST_MODE))
		return 0;

	vmx->nested.nested_run_pending =
		!!(kvm_state->flags & KVM_STATE_NESTED_RUN_PENDING);

	vmx->nested.mtf_pending =
		!!(kvm_state->flags & KVM_STATE_NESTED_MTF_PENDING);

	ret = -EINVAL;
	if (nested_cpu_has_shadow_vmcs(vmcs12) &&
	    vmcs12->vmcs_link_pointer != -1ull) {
		struct vmcs12 *shadow_vmcs12 = get_shadow_vmcs12(vcpu);

		if (kvm_state->size <
		    sizeof(*kvm_state) +
		    sizeof(user_vmx_nested_state->vmcs12) + sizeof(*shadow_vmcs12))
			goto error_guest_mode;

		if (copy_from_user(shadow_vmcs12,
				   user_vmx_nested_state->shadow_vmcs12,
				   sizeof(*shadow_vmcs12))) {
			ret = -EFAULT;
			goto error_guest_mode;
		}

		if (shadow_vmcs12->hdr.revision_id != VMCS12_REVISION ||
		    !shadow_vmcs12->hdr.shadow_vmcs)
			goto error_guest_mode;
	}

	vmx->nested.has_preemption_timer_deadline = false;
	if (kvm_state->hdr.vmx.flags & KVM_STATE_VMX_PREEMPTION_TIMER_DEADLINE) {
		vmx->nested.has_preemption_timer_deadline = true;
		vmx->nested.preemption_timer_deadline =
			kvm_state->hdr.vmx.preemption_timer_deadline;
	}

	if (nested_vmx_check_controls(vcpu, vmcs12) ||
	    nested_vmx_check_host_state(vcpu, vmcs12) ||
	    nested_vmx_check_guest_state(vcpu, vmcs12, &ignored))
		goto error_guest_mode;

	vmx->nested.dirty_vmcs12 = true;
	ret = nested_vmx_enter_non_root_mode(vcpu, false);
	if (ret)
		goto error_guest_mode;

	return 0;

error_guest_mode:
	vmx->nested.nested_run_pending = 0;
	return ret;
}

void nested_vmx_set_vmcs_shadowing_bitmap(void)
{
	if (enable_shadow_vmcs) {
		vmcs_write64(VMREAD_BITMAP, __pa(vmx_vmread_bitmap));
		vmcs_write64(VMWRITE_BITMAP, __pa(vmx_vmwrite_bitmap));
	}
}

/*
 * Indexing into the vmcs12 uses the VMCS encoding rotated left by 6.  Undo
 * that madness to get the encoding for comparison.
 */
#define VMCS12_IDX_TO_ENC(idx) ((u16)(((u16)(idx) >> 6) | ((u16)(idx) << 10)))

static u64 nested_vmx_calc_vmcs_enum_msr(void)
{
	/*
	 * Note these are the so called "index" of the VMCS field encoding, not
	 * the index into vmcs12.
	 */
	unsigned int max_idx, idx;
	int i;

	/*
	 * For better or worse, KVM allows VMREAD/VMWRITE to all fields in
	 * vmcs12, regardless of whether or not the associated feature is
	 * exposed to L1.  Simply find the field with the highest index.
	 */
	max_idx = 0;
	for (i = 0; i < nr_vmcs12_fields; i++) {
		/* The vmcs12 table is very, very sparsely populated. */
		if (!vmcs_field_to_offset_table[i])
			continue;

		idx = vmcs_field_index(VMCS12_IDX_TO_ENC(i));
		if (idx > max_idx)
			max_idx = idx;
	}

	return (u64)max_idx << VMCS_FIELD_INDEX_SHIFT;
}

/*
 * nested_vmx_setup_ctls_msrs() sets up variables containing the values to be
 * returned for the various VMX controls MSRs when nested VMX is enabled.
 * The same values should also be used to verify that vmcs12 control fields are
 * valid during nested entry from L1 to L2.
 * Each of these control msrs has a low and high 32-bit half: A low bit is on
 * if the corresponding bit in the (32-bit) control field *must* be on, and a
 * bit in the high half is on if the corresponding bit in the control field
 * may be on. See also vmx_control_verify().
 */
void nested_vmx_setup_ctls_msrs(struct nested_vmx_msrs *msrs, u32 ept_caps)
{
	/*
	 * Note that as a general rule, the high half of the MSRs (bits in
	 * the control fields which may be 1) should be initialized by the
	 * intersection of the underlying hardware's MSR (i.e., features which
	 * can be supported) and the list of features we want to expose -
	 * because they are known to be properly supported in our code.
	 * Also, usually, the low half of the MSRs (bits which must be 1) can
	 * be set to 0, meaning that L1 may turn off any of these bits. The
	 * reason is that if one of these bits is necessary, it will appear
	 * in vmcs01 and prepare_vmcs02, when it bitwise-or's the control
	 * fields of vmcs01 and vmcs02, will turn these bits off - and
	 * nested_vmx_l1_wants_exit() will not pass related exits to L1.
	 * These rules have exceptions below.
	 */

	/* pin-based controls */
	rdmsr(MSR_IA32_VMX_PINBASED_CTLS,
		msrs->pinbased_ctls_low,
		msrs->pinbased_ctls_high);
	msrs->pinbased_ctls_low |=
		PIN_BASED_ALWAYSON_WITHOUT_TRUE_MSR;
	msrs->pinbased_ctls_high &=
		PIN_BASED_EXT_INTR_MASK |
		PIN_BASED_NMI_EXITING |
		PIN_BASED_VIRTUAL_NMIS |
		(enable_apicv ? PIN_BASED_POSTED_INTR : 0);
	msrs->pinbased_ctls_high |=
		PIN_BASED_ALWAYSON_WITHOUT_TRUE_MSR |
		PIN_BASED_VMX_PREEMPTION_TIMER;

	/* exit controls */
	rdmsr(MSR_IA32_VMX_EXIT_CTLS,
		msrs->exit_ctls_low,
		msrs->exit_ctls_high);
	msrs->exit_ctls_low =
		VM_EXIT_ALWAYSON_WITHOUT_TRUE_MSR;

	msrs->exit_ctls_high &=
#ifdef CONFIG_X86_64
		VM_EXIT_HOST_ADDR_SPACE_SIZE |
#endif
		VM_EXIT_LOAD_IA32_PAT | VM_EXIT_SAVE_IA32_PAT |
		VM_EXIT_CLEAR_BNDCFGS | VM_EXIT_LOAD_IA32_PERF_GLOBAL_CTRL;
	msrs->exit_ctls_high |=
		VM_EXIT_ALWAYSON_WITHOUT_TRUE_MSR |
		VM_EXIT_LOAD_IA32_EFER | VM_EXIT_SAVE_IA32_EFER |
		VM_EXIT_SAVE_VMX_PREEMPTION_TIMER | VM_EXIT_ACK_INTR_ON_EXIT;

	/* We support free control of debug control saving. */
	msrs->exit_ctls_low &= ~VM_EXIT_SAVE_DEBUG_CONTROLS;

	/* entry controls */
	rdmsr(MSR_IA32_VMX_ENTRY_CTLS,
		msrs->entry_ctls_low,
		msrs->entry_ctls_high);
	msrs->entry_ctls_low =
		VM_ENTRY_ALWAYSON_WITHOUT_TRUE_MSR;
	msrs->entry_ctls_high &=
#ifdef CONFIG_X86_64
		VM_ENTRY_IA32E_MODE |
#endif
		VM_ENTRY_LOAD_IA32_PAT | VM_ENTRY_LOAD_BNDCFGS |
		VM_ENTRY_LOAD_IA32_PERF_GLOBAL_CTRL;
	msrs->entry_ctls_high |=
		(VM_ENTRY_ALWAYSON_WITHOUT_TRUE_MSR | VM_ENTRY_LOAD_IA32_EFER);

	/* We support free control of debug control loading. */
	msrs->entry_ctls_low &= ~VM_ENTRY_LOAD_DEBUG_CONTROLS;

	/* cpu-based controls */
	rdmsr(MSR_IA32_VMX_PROCBASED_CTLS,
		msrs->procbased_ctls_low,
		msrs->procbased_ctls_high);
	msrs->procbased_ctls_low =
		CPU_BASED_ALWAYSON_WITHOUT_TRUE_MSR;
	msrs->procbased_ctls_high &=
		CPU_BASED_INTR_WINDOW_EXITING |
		CPU_BASED_NMI_WINDOW_EXITING | CPU_BASED_USE_TSC_OFFSETTING |
		CPU_BASED_HLT_EXITING | CPU_BASED_INVLPG_EXITING |
		CPU_BASED_MWAIT_EXITING | CPU_BASED_CR3_LOAD_EXITING |
		CPU_BASED_CR3_STORE_EXITING |
#ifdef CONFIG_X86_64
		CPU_BASED_CR8_LOAD_EXITING | CPU_BASED_CR8_STORE_EXITING |
#endif
		CPU_BASED_MOV_DR_EXITING | CPU_BASED_UNCOND_IO_EXITING |
		CPU_BASED_USE_IO_BITMAPS | CPU_BASED_MONITOR_TRAP_FLAG |
		CPU_BASED_MONITOR_EXITING | CPU_BASED_RDPMC_EXITING |
		CPU_BASED_RDTSC_EXITING | CPU_BASED_PAUSE_EXITING |
		CPU_BASED_TPR_SHADOW | CPU_BASED_ACTIVATE_SECONDARY_CONTROLS;
	/*
	 * We can allow some features even when not supported by the
	 * hardware. For example, L1 can specify an MSR bitmap - and we
	 * can use it to avoid exits to L1 - even when L0 runs L2
	 * without MSR bitmaps.
	 */
	msrs->procbased_ctls_high |=
		CPU_BASED_ALWAYSON_WITHOUT_TRUE_MSR |
		CPU_BASED_USE_MSR_BITMAPS;

	/* We support free control of CR3 access interception. */
	msrs->procbased_ctls_low &=
		~(CPU_BASED_CR3_LOAD_EXITING | CPU_BASED_CR3_STORE_EXITING);

	/*
	 * secondary cpu-based controls.  Do not include those that
	 * depend on CPUID bits, they are added later by
	 * vmx_vcpu_after_set_cpuid.
	 */
	if (msrs->procbased_ctls_high & CPU_BASED_ACTIVATE_SECONDARY_CONTROLS)
		rdmsr(MSR_IA32_VMX_PROCBASED_CTLS2,
		      msrs->secondary_ctls_low,
		      msrs->secondary_ctls_high);

	msrs->secondary_ctls_low = 0;
	msrs->secondary_ctls_high &=
		SECONDARY_EXEC_DESC |
		SECONDARY_EXEC_ENABLE_RDTSCP |
		SECONDARY_EXEC_VIRTUALIZE_X2APIC_MODE |
		SECONDARY_EXEC_WBINVD_EXITING |
		SECONDARY_EXEC_APIC_REGISTER_VIRT |
		SECONDARY_EXEC_VIRTUAL_INTR_DELIVERY |
		SECONDARY_EXEC_RDRAND_EXITING |
		SECONDARY_EXEC_ENABLE_INVPCID |
		SECONDARY_EXEC_RDSEED_EXITING |
		SECONDARY_EXEC_XSAVES |
		SECONDARY_EXEC_TSC_SCALING;

	/*
	 * We can emulate "VMCS shadowing," even if the hardware
	 * doesn't support it.
	 */
	msrs->secondary_ctls_high |=
		SECONDARY_EXEC_SHADOW_VMCS;

	if (enable_ept) {
		/* nested EPT: emulate EPT also to L1 */
		msrs->secondary_ctls_high |=
			SECONDARY_EXEC_ENABLE_EPT;
		msrs->ept_caps =
			VMX_EPT_PAGE_WALK_4_BIT |
			VMX_EPT_PAGE_WALK_5_BIT |
			VMX_EPTP_WB_BIT |
			VMX_EPT_INVEPT_BIT |
			VMX_EPT_EXECUTE_ONLY_BIT;

		msrs->ept_caps &= ept_caps;
		msrs->ept_caps |= VMX_EPT_EXTENT_GLOBAL_BIT |
			VMX_EPT_EXTENT_CONTEXT_BIT | VMX_EPT_2MB_PAGE_BIT |
			VMX_EPT_1GB_PAGE_BIT;
		if (enable_ept_ad_bits) {
			msrs->secondary_ctls_high |=
				SECONDARY_EXEC_ENABLE_PML;
			msrs->ept_caps |= VMX_EPT_AD_BIT;
		}
	}

	if (cpu_has_vmx_vmfunc()) {
		msrs->secondary_ctls_high |=
			SECONDARY_EXEC_ENABLE_VMFUNC;
		/*
		 * Advertise EPTP switching unconditionally
		 * since we emulate it
		 */
		if (enable_ept)
			msrs->vmfunc_controls =
				VMX_VMFUNC_EPTP_SWITCHING;
	}

	/*
	 * Old versions of KVM use the single-context version without
	 * checking for support, so declare that it is supported even
	 * though it is treated as global context.  The alternative is
	 * not failing the single-context invvpid, and it is worse.
	 */
	if (enable_vpid) {
		msrs->secondary_ctls_high |=
			SECONDARY_EXEC_ENABLE_VPID;
		msrs->vpid_caps = VMX_VPID_INVVPID_BIT |
			VMX_VPID_EXTENT_SUPPORTED_MASK;
	}

	if (enable_unrestricted_guest)
		msrs->secondary_ctls_high |=
			SECONDARY_EXEC_UNRESTRICTED_GUEST;

	if (flexpriority_enabled)
		msrs->secondary_ctls_high |=
			SECONDARY_EXEC_VIRTUALIZE_APIC_ACCESSES;

	if (enable_sgx)
		msrs->secondary_ctls_high |= SECONDARY_EXEC_ENCLS_EXITING;

	/* miscellaneous data */
	rdmsr(MSR_IA32_VMX_MISC,
		msrs->misc_low,
		msrs->misc_high);
	msrs->misc_low &= VMX_MISC_SAVE_EFER_LMA;
	msrs->misc_low |=
		MSR_IA32_VMX_MISC_VMWRITE_SHADOW_RO_FIELDS |
		VMX_MISC_EMULATED_PREEMPTION_TIMER_RATE |
		VMX_MISC_ACTIVITY_HLT |
		VMX_MISC_ACTIVITY_WAIT_SIPI;
	msrs->misc_high = 0;

	/*
	 * This MSR reports some information about VMX support. We
	 * should return information about the VMX we emulate for the
	 * guest, and the VMCS structure we give it - not about the
	 * VMX support of the underlying hardware.
	 */
	msrs->basic =
		VMCS12_REVISION |
		VMX_BASIC_TRUE_CTLS |
		((u64)VMCS12_SIZE << VMX_BASIC_VMCS_SIZE_SHIFT) |
		(VMX_BASIC_MEM_TYPE_WB << VMX_BASIC_MEM_TYPE_SHIFT);

	if (cpu_has_vmx_basic_inout())
		msrs->basic |= VMX_BASIC_INOUT;

	/*
	 * These MSRs specify bits which the guest must keep fixed on
	 * while L1 is in VMXON mode (in L1's root mode, or running an L2).
	 * We picked the standard core2 setting.
	 */
#define VMXON_CR0_ALWAYSON     (X86_CR0_PE | X86_CR0_PG | X86_CR0_NE)
#define VMXON_CR4_ALWAYSON     X86_CR4_VMXE
	msrs->cr0_fixed0 = VMXON_CR0_ALWAYSON;
	msrs->cr4_fixed0 = VMXON_CR4_ALWAYSON;

	/* These MSRs specify bits which the guest must keep fixed off. */
	rdmsrl(MSR_IA32_VMX_CR0_FIXED1, msrs->cr0_fixed1);
	rdmsrl(MSR_IA32_VMX_CR4_FIXED1, msrs->cr4_fixed1);

	msrs->vmcs_enum = nested_vmx_calc_vmcs_enum_msr();
}

void nested_vmx_hardware_unsetup(void)
{
	int i;

	if (enable_shadow_vmcs) {
		for (i = 0; i < VMX_BITMAP_NR; i++)
			free_page((unsigned long)vmx_bitmap[i]);
	}
}

__init int nested_vmx_hardware_setup(int (*exit_handlers[])(struct kvm_vcpu *))
{
	int i;

	if (!cpu_has_vmx_shadow_vmcs())
		enable_shadow_vmcs = 0;
	if (enable_shadow_vmcs) {
		for (i = 0; i < VMX_BITMAP_NR; i++) {
			/*
			 * The vmx_bitmap is not tied to a VM and so should
			 * not be charged to a memcg.
			 */
			vmx_bitmap[i] = (unsigned long *)
				__get_free_page(GFP_KERNEL);
			if (!vmx_bitmap[i]) {
				nested_vmx_hardware_unsetup();
				return -ENOMEM;
			}
		}

		init_vmcs_shadow_fields();
	}

	exit_handlers[EXIT_REASON_VMCLEAR]	= handle_vmclear;
	exit_handlers[EXIT_REASON_VMLAUNCH]	= handle_vmlaunch;
	exit_handlers[EXIT_REASON_VMPTRLD]	= handle_vmptrld;
	exit_handlers[EXIT_REASON_VMPTRST]	= handle_vmptrst;
	exit_handlers[EXIT_REASON_VMREAD]	= handle_vmread;
	exit_handlers[EXIT_REASON_VMRESUME]	= handle_vmresume;
	exit_handlers[EXIT_REASON_VMWRITE]	= handle_vmwrite;
	exit_handlers[EXIT_REASON_VMOFF]	= handle_vmoff;
	exit_handlers[EXIT_REASON_VMON]		= handle_vmon;
	exit_handlers[EXIT_REASON_INVEPT]	= handle_invept;
	exit_handlers[EXIT_REASON_INVVPID]	= handle_invvpid;
	exit_handlers[EXIT_REASON_VMFUNC]	= handle_vmfunc;

	return 0;
}

struct kvm_x86_nested_ops vmx_nested_ops = {
	.check_events = vmx_check_nested_events,
	.hv_timer_pending = nested_vmx_preemption_timer_pending,
	.triple_fault = nested_vmx_triple_fault,
	.get_state = vmx_get_nested_state,
	.set_state = vmx_set_nested_state,
	.get_nested_state_pages = vmx_get_nested_state_pages,
	.write_log_dirty = nested_vmx_write_pml_buffer,
	.enable_evmcs = nested_enable_evmcs,
	.get_evmcs_version = nested_get_evmcs_version,
};<|MERGE_RESOLUTION|>--- conflicted
+++ resolved
@@ -3088,15 +3088,12 @@
 		if (evmptrld_status == EVMPTRLD_VMFAIL ||
 		    evmptrld_status == EVMPTRLD_ERROR)
 			return false;
-<<<<<<< HEAD
-=======
 
 		/*
 		 * Post migration VMCS12 always provides the most actual
 		 * information, copy it to eVMCS upon entry.
 		 */
 		vmx->nested.need_vmcs12_to_shadow_sync = true;
->>>>>>> e48bf29c
 	}
 
 	return true;
@@ -3469,8 +3466,6 @@
 	struct vcpu_vmx *vmx = to_vmx(vcpu);
 	u32 interrupt_shadow = vmx_get_interrupt_shadow(vcpu);
 	enum nested_evmptrld_status evmptrld_status;
-
-	++vcpu->stat.nested_run;
 
 	if (!nested_vmx_check_permission(vcpu))
 		return 1;
@@ -5529,19 +5524,11 @@
 		if (!nested_vmx_check_eptp(vcpu, new_eptp))
 			return 1;
 
-<<<<<<< HEAD
-		mmu->ept_ad = accessed_dirty;
-		mmu->mmu_role.base.ad_disabled = !accessed_dirty;
-		vmcs12->ept_pointer = new_eptp;
-
-		kvm_make_request(KVM_REQ_MMU_RELOAD, vcpu);
-=======
 		vmcs12->ept_pointer = new_eptp;
 		nested_ept_new_eptp(vcpu);
 
 		if (!nested_cpu_has_vpid(vmcs12))
 			kvm_make_request(KVM_REQ_TLB_FLUSH_GUEST, vcpu);
->>>>>>> e48bf29c
 	}
 
 	return 0;
