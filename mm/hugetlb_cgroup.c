/*
 *
 * Copyright IBM Corporation, 2012
 * Author Aneesh Kumar K.V <aneesh.kumar@linux.vnet.ibm.com>
 *
 * Cgroup v2
 * Copyright (C) 2019 Red Hat, Inc.
 * Author: Giuseppe Scrivano <gscrivan@redhat.com>
 *
 * This program is free software; you can redistribute it and/or modify it
 * under the terms of version 2.1 of the GNU Lesser General Public License
 * as published by the Free Software Foundation.
 *
 * This program is distributed in the hope that it would be useful, but
 * WITHOUT ANY WARRANTY; without even the implied warranty of
 * MERCHANTABILITY or FITNESS FOR A PARTICULAR PURPOSE.
 *
 */

#include <linux/cgroup.h>
#include <linux/page_counter.h>
#include <linux/slab.h>
#include <linux/hugetlb.h>
#include <linux/hugetlb_cgroup.h>

enum hugetlb_memory_event {
	HUGETLB_MAX,
	HUGETLB_NR_MEMORY_EVENTS,
};

struct hugetlb_cgroup {
	struct cgroup_subsys_state css;

	/*
	 * the counter to account for hugepages from hugetlb.
	 */
	struct page_counter hugepage[HUGE_MAX_HSTATE];

	atomic_long_t events[HUGE_MAX_HSTATE][HUGETLB_NR_MEMORY_EVENTS];
	atomic_long_t events_local[HUGE_MAX_HSTATE][HUGETLB_NR_MEMORY_EVENTS];

	/* Handle for "hugetlb.events" */
	struct cgroup_file events_file[HUGE_MAX_HSTATE];

	/* Handle for "hugetlb.events.local" */
	struct cgroup_file events_local_file[HUGE_MAX_HSTATE];
};

#define MEMFILE_PRIVATE(x, val)	(((x) << 16) | (val))
#define MEMFILE_IDX(val)	(((val) >> 16) & 0xffff)
#define MEMFILE_ATTR(val)	((val) & 0xffff)

#define hugetlb_cgroup_from_counter(counter, idx)                   \
	container_of(counter, struct hugetlb_cgroup, hugepage[idx])

static struct hugetlb_cgroup *root_h_cgroup __read_mostly;

static inline
struct hugetlb_cgroup *hugetlb_cgroup_from_css(struct cgroup_subsys_state *s)
{
	return s ? container_of(s, struct hugetlb_cgroup, css) : NULL;
}

static inline
struct hugetlb_cgroup *hugetlb_cgroup_from_task(struct task_struct *task)
{
	return hugetlb_cgroup_from_css(task_css(task, hugetlb_cgrp_id));
}

static inline bool hugetlb_cgroup_is_root(struct hugetlb_cgroup *h_cg)
{
	return (h_cg == root_h_cgroup);
}

static inline struct hugetlb_cgroup *
parent_hugetlb_cgroup(struct hugetlb_cgroup *h_cg)
{
	return hugetlb_cgroup_from_css(h_cg->css.parent);
}

static inline bool hugetlb_cgroup_have_usage(struct hugetlb_cgroup *h_cg)
{
	int idx;

	for (idx = 0; idx < hugetlb_max_hstate; idx++) {
		if (page_counter_read(&h_cg->hugepage[idx]))
			return true;
	}
	return false;
}

static void hugetlb_cgroup_init(struct hugetlb_cgroup *h_cgroup,
				struct hugetlb_cgroup *parent_h_cgroup)
{
	int idx;

	for (idx = 0; idx < HUGE_MAX_HSTATE; idx++) {
		struct page_counter *counter = &h_cgroup->hugepage[idx];
		struct page_counter *parent = NULL;
		unsigned long limit;
		int ret;

		if (parent_h_cgroup)
			parent = &parent_h_cgroup->hugepage[idx];
		page_counter_init(counter, parent);

		limit = round_down(PAGE_COUNTER_MAX,
				   1 << huge_page_order(&hstates[idx]));
		ret = page_counter_set_max(counter, limit);
		VM_BUG_ON(ret);
	}
}

static struct cgroup_subsys_state *
hugetlb_cgroup_css_alloc(struct cgroup_subsys_state *parent_css)
{
	struct hugetlb_cgroup *parent_h_cgroup = hugetlb_cgroup_from_css(parent_css);
	struct hugetlb_cgroup *h_cgroup;

	h_cgroup = kzalloc(sizeof(*h_cgroup), GFP_KERNEL);
	if (!h_cgroup)
		return ERR_PTR(-ENOMEM);

	if (!parent_h_cgroup)
		root_h_cgroup = h_cgroup;

	hugetlb_cgroup_init(h_cgroup, parent_h_cgroup);
	return &h_cgroup->css;
}

static void hugetlb_cgroup_css_free(struct cgroup_subsys_state *css)
{
	struct hugetlb_cgroup *h_cgroup;

	h_cgroup = hugetlb_cgroup_from_css(css);
	kfree(h_cgroup);
}


/*
 * Should be called with hugetlb_lock held.
 * Since we are holding hugetlb_lock, pages cannot get moved from
 * active list or uncharged from the cgroup, So no need to get
 * page reference and test for page active here. This function
 * cannot fail.
 */
static void hugetlb_cgroup_move_parent(int idx, struct hugetlb_cgroup *h_cg,
				       struct page *page)
{
	unsigned int nr_pages;
	struct page_counter *counter;
	struct hugetlb_cgroup *page_hcg;
	struct hugetlb_cgroup *parent = parent_hugetlb_cgroup(h_cg);

	page_hcg = hugetlb_cgroup_from_page(page);
	/*
	 * We can have pages in active list without any cgroup
	 * ie, hugepage with less than 3 pages. We can safely
	 * ignore those pages.
	 */
	if (!page_hcg || page_hcg != h_cg)
		goto out;

	nr_pages = compound_nr(page);
	if (!parent) {
		parent = root_h_cgroup;
		/* root has no limit */
		page_counter_charge(&parent->hugepage[idx], nr_pages);
	}
	counter = &h_cg->hugepage[idx];
	/* Take the pages off the local counter */
	page_counter_cancel(counter, nr_pages);

	set_hugetlb_cgroup(page, parent);
out:
	return;
}

/*
 * Force the hugetlb cgroup to empty the hugetlb resources by moving them to
 * the parent cgroup.
 */
static void hugetlb_cgroup_css_offline(struct cgroup_subsys_state *css)
{
	struct hugetlb_cgroup *h_cg = hugetlb_cgroup_from_css(css);
	struct hstate *h;
	struct page *page;
	int idx = 0;

	do {
		for_each_hstate(h) {
			spin_lock(&hugetlb_lock);
			list_for_each_entry(page, &h->hugepage_activelist, lru)
				hugetlb_cgroup_move_parent(idx, h_cg, page);

			spin_unlock(&hugetlb_lock);
			idx++;
		}
		cond_resched();
	} while (hugetlb_cgroup_have_usage(h_cg));
}

static inline void hugetlb_event(struct hugetlb_cgroup *hugetlb, int idx,
				 enum hugetlb_memory_event event)
{
	atomic_long_inc(&hugetlb->events_local[idx][event]);
	cgroup_file_notify(&hugetlb->events_local_file[idx]);

	do {
		atomic_long_inc(&hugetlb->events[idx][event]);
		cgroup_file_notify(&hugetlb->events_file[idx]);
	} while ((hugetlb = parent_hugetlb_cgroup(hugetlb)) &&
		 !hugetlb_cgroup_is_root(hugetlb));
}

int hugetlb_cgroup_charge_cgroup(int idx, unsigned long nr_pages,
				 struct hugetlb_cgroup **ptr)
{
	int ret = 0;
	struct page_counter *counter;
	struct hugetlb_cgroup *h_cg = NULL;

	if (hugetlb_cgroup_disabled())
		goto done;
	/*
	 * We don't charge any cgroup if the compound page have less
	 * than 3 pages.
	 */
	if (huge_page_order(&hstates[idx]) < HUGETLB_CGROUP_MIN_ORDER)
		goto done;
again:
	rcu_read_lock();
	h_cg = hugetlb_cgroup_from_task(current);
	if (!css_tryget(&h_cg->css)) {
		rcu_read_unlock();
		goto again;
	}
	rcu_read_unlock();

	if (!page_counter_try_charge(&h_cg->hugepage[idx], nr_pages,
				     &counter)) {
		ret = -ENOMEM;
<<<<<<< HEAD
		hugetlb_event(hugetlb_cgroup_from_counter(counter, idx), idx,
			      HUGETLB_MAX);
=======
		hugetlb_event(h_cg, idx, HUGETLB_MAX);
>>>>>>> 778fbf41
	}
	css_put(&h_cg->css);
done:
	*ptr = h_cg;
	return ret;
}

/* Should be called with hugetlb_lock held */
void hugetlb_cgroup_commit_charge(int idx, unsigned long nr_pages,
				  struct hugetlb_cgroup *h_cg,
				  struct page *page)
{
	if (hugetlb_cgroup_disabled() || !h_cg)
		return;

	set_hugetlb_cgroup(page, h_cg);
	return;
}

/*
 * Should be called with hugetlb_lock held
 */
void hugetlb_cgroup_uncharge_page(int idx, unsigned long nr_pages,
				  struct page *page)
{
	struct hugetlb_cgroup *h_cg;

	if (hugetlb_cgroup_disabled())
		return;
	lockdep_assert_held(&hugetlb_lock);
	h_cg = hugetlb_cgroup_from_page(page);
	if (unlikely(!h_cg))
		return;
	set_hugetlb_cgroup(page, NULL);
	page_counter_uncharge(&h_cg->hugepage[idx], nr_pages);
	return;
}

void hugetlb_cgroup_uncharge_cgroup(int idx, unsigned long nr_pages,
				    struct hugetlb_cgroup *h_cg)
{
	if (hugetlb_cgroup_disabled() || !h_cg)
		return;

	if (huge_page_order(&hstates[idx]) < HUGETLB_CGROUP_MIN_ORDER)
		return;

	page_counter_uncharge(&h_cg->hugepage[idx], nr_pages);
	return;
}

enum {
	RES_USAGE,
	RES_LIMIT,
	RES_MAX_USAGE,
	RES_FAILCNT,
};

static u64 hugetlb_cgroup_read_u64(struct cgroup_subsys_state *css,
				   struct cftype *cft)
{
	struct page_counter *counter;
	struct hugetlb_cgroup *h_cg = hugetlb_cgroup_from_css(css);

	counter = &h_cg->hugepage[MEMFILE_IDX(cft->private)];

	switch (MEMFILE_ATTR(cft->private)) {
	case RES_USAGE:
		return (u64)page_counter_read(counter) * PAGE_SIZE;
	case RES_LIMIT:
		return (u64)counter->max * PAGE_SIZE;
	case RES_MAX_USAGE:
		return (u64)counter->watermark * PAGE_SIZE;
	case RES_FAILCNT:
		return counter->failcnt;
	default:
		BUG();
	}
}

static int hugetlb_cgroup_read_u64_max(struct seq_file *seq, void *v)
{
	int idx;
	u64 val;
	struct cftype *cft = seq_cft(seq);
	unsigned long limit;
	struct page_counter *counter;
	struct hugetlb_cgroup *h_cg = hugetlb_cgroup_from_css(seq_css(seq));

	idx = MEMFILE_IDX(cft->private);
	counter = &h_cg->hugepage[idx];

	limit = round_down(PAGE_COUNTER_MAX,
			   1 << huge_page_order(&hstates[idx]));

	switch (MEMFILE_ATTR(cft->private)) {
	case RES_USAGE:
		val = (u64)page_counter_read(counter);
		seq_printf(seq, "%llu\n", val * PAGE_SIZE);
		break;
	case RES_LIMIT:
		val = (u64)counter->max;
		if (val == limit)
			seq_puts(seq, "max\n");
		else
			seq_printf(seq, "%llu\n", val * PAGE_SIZE);
		break;
	default:
		BUG();
	}

	return 0;
}

static DEFINE_MUTEX(hugetlb_limit_mutex);

static ssize_t hugetlb_cgroup_write(struct kernfs_open_file *of,
				    char *buf, size_t nbytes, loff_t off,
				    const char *max)
{
	int ret, idx;
	unsigned long nr_pages;
	struct hugetlb_cgroup *h_cg = hugetlb_cgroup_from_css(of_css(of));

	if (hugetlb_cgroup_is_root(h_cg)) /* Can't set limit on root */
		return -EINVAL;

	buf = strstrip(buf);
	ret = page_counter_memparse(buf, max, &nr_pages);
	if (ret)
		return ret;

	idx = MEMFILE_IDX(of_cft(of)->private);
	nr_pages = round_down(nr_pages, 1 << huge_page_order(&hstates[idx]));

	switch (MEMFILE_ATTR(of_cft(of)->private)) {
	case RES_LIMIT:
		mutex_lock(&hugetlb_limit_mutex);
		ret = page_counter_set_max(&h_cg->hugepage[idx], nr_pages);
		mutex_unlock(&hugetlb_limit_mutex);
		break;
	default:
		ret = -EINVAL;
		break;
	}
	return ret ?: nbytes;
}

static ssize_t hugetlb_cgroup_write_legacy(struct kernfs_open_file *of,
					   char *buf, size_t nbytes, loff_t off)
{
	return hugetlb_cgroup_write(of, buf, nbytes, off, "-1");
}

static ssize_t hugetlb_cgroup_write_dfl(struct kernfs_open_file *of,
					char *buf, size_t nbytes, loff_t off)
{
	return hugetlb_cgroup_write(of, buf, nbytes, off, "max");
}

static ssize_t hugetlb_cgroup_reset(struct kernfs_open_file *of,
				    char *buf, size_t nbytes, loff_t off)
{
	int ret = 0;
	struct page_counter *counter;
	struct hugetlb_cgroup *h_cg = hugetlb_cgroup_from_css(of_css(of));

	counter = &h_cg->hugepage[MEMFILE_IDX(of_cft(of)->private)];

	switch (MEMFILE_ATTR(of_cft(of)->private)) {
	case RES_MAX_USAGE:
		page_counter_reset_watermark(counter);
		break;
	case RES_FAILCNT:
		counter->failcnt = 0;
		break;
	default:
		ret = -EINVAL;
		break;
	}
	return ret ?: nbytes;
}

static char *mem_fmt(char *buf, int size, unsigned long hsize)
{
	if (hsize >= (1UL << 30))
		snprintf(buf, size, "%luGB", hsize >> 30);
	else if (hsize >= (1UL << 20))
		snprintf(buf, size, "%luMB", hsize >> 20);
	else
		snprintf(buf, size, "%luKB", hsize >> 10);
	return buf;
}

static int __hugetlb_events_show(struct seq_file *seq, bool local)
{
	int idx;
	long max;
	struct cftype *cft = seq_cft(seq);
	struct hugetlb_cgroup *h_cg = hugetlb_cgroup_from_css(seq_css(seq));

	idx = MEMFILE_IDX(cft->private);

	if (local)
		max = atomic_long_read(&h_cg->events_local[idx][HUGETLB_MAX]);
	else
		max = atomic_long_read(&h_cg->events[idx][HUGETLB_MAX]);

	seq_printf(seq, "max %lu\n", max);

	return 0;
}

static int hugetlb_events_show(struct seq_file *seq, void *v)
{
	return __hugetlb_events_show(seq, false);
}

static int hugetlb_events_local_show(struct seq_file *seq, void *v)
{
	return __hugetlb_events_show(seq, true);
}

static void __init __hugetlb_cgroup_file_dfl_init(int idx)
{
	char buf[32];
	struct cftype *cft;
	struct hstate *h = &hstates[idx];

	/* format the size */
	mem_fmt(buf, 32, huge_page_size(h));

	/* Add the limit file */
	cft = &h->cgroup_files_dfl[0];
	snprintf(cft->name, MAX_CFTYPE_NAME, "%s.max", buf);
	cft->private = MEMFILE_PRIVATE(idx, RES_LIMIT);
	cft->seq_show = hugetlb_cgroup_read_u64_max;
	cft->write = hugetlb_cgroup_write_dfl;
	cft->flags = CFTYPE_NOT_ON_ROOT;

	/* Add the current usage file */
	cft = &h->cgroup_files_dfl[1];
	snprintf(cft->name, MAX_CFTYPE_NAME, "%s.current", buf);
	cft->private = MEMFILE_PRIVATE(idx, RES_USAGE);
	cft->seq_show = hugetlb_cgroup_read_u64_max;
	cft->flags = CFTYPE_NOT_ON_ROOT;

	/* Add the events file */
	cft = &h->cgroup_files_dfl[2];
	snprintf(cft->name, MAX_CFTYPE_NAME, "%s.events", buf);
	cft->private = MEMFILE_PRIVATE(idx, 0);
	cft->seq_show = hugetlb_events_show;
	cft->file_offset = offsetof(struct hugetlb_cgroup, events_file[idx]),
	cft->flags = CFTYPE_NOT_ON_ROOT;

	/* Add the events.local file */
	cft = &h->cgroup_files_dfl[3];
	snprintf(cft->name, MAX_CFTYPE_NAME, "%s.events.local", buf);
	cft->private = MEMFILE_PRIVATE(idx, 0);
	cft->seq_show = hugetlb_events_local_show;
	cft->file_offset = offsetof(struct hugetlb_cgroup,
				    events_local_file[idx]),
	cft->flags = CFTYPE_NOT_ON_ROOT;

	/* NULL terminate the last cft */
	cft = &h->cgroup_files_dfl[4];
	memset(cft, 0, sizeof(*cft));

	WARN_ON(cgroup_add_dfl_cftypes(&hugetlb_cgrp_subsys,
				       h->cgroup_files_dfl));
}

static void __init __hugetlb_cgroup_file_legacy_init(int idx)
{
	char buf[32];
	struct cftype *cft;
	struct hstate *h = &hstates[idx];

	/* format the size */
	mem_fmt(buf, 32, huge_page_size(h));

	/* Add the limit file */
	cft = &h->cgroup_files_legacy[0];
	snprintf(cft->name, MAX_CFTYPE_NAME, "%s.limit_in_bytes", buf);
	cft->private = MEMFILE_PRIVATE(idx, RES_LIMIT);
	cft->read_u64 = hugetlb_cgroup_read_u64;
	cft->write = hugetlb_cgroup_write_legacy;

	/* Add the usage file */
	cft = &h->cgroup_files_legacy[1];
	snprintf(cft->name, MAX_CFTYPE_NAME, "%s.usage_in_bytes", buf);
	cft->private = MEMFILE_PRIVATE(idx, RES_USAGE);
	cft->read_u64 = hugetlb_cgroup_read_u64;

	/* Add the MAX usage file */
	cft = &h->cgroup_files_legacy[2];
	snprintf(cft->name, MAX_CFTYPE_NAME, "%s.max_usage_in_bytes", buf);
	cft->private = MEMFILE_PRIVATE(idx, RES_MAX_USAGE);
	cft->write = hugetlb_cgroup_reset;
	cft->read_u64 = hugetlb_cgroup_read_u64;

	/* Add the failcntfile */
	cft = &h->cgroup_files_legacy[3];
	snprintf(cft->name, MAX_CFTYPE_NAME, "%s.failcnt", buf);
	cft->private  = MEMFILE_PRIVATE(idx, RES_FAILCNT);
	cft->write = hugetlb_cgroup_reset;
	cft->read_u64 = hugetlb_cgroup_read_u64;

	/* NULL terminate the last cft */
	cft = &h->cgroup_files_legacy[4];
	memset(cft, 0, sizeof(*cft));

	WARN_ON(cgroup_add_legacy_cftypes(&hugetlb_cgrp_subsys,
					  h->cgroup_files_legacy));
}

static void __init __hugetlb_cgroup_file_init(int idx)
{
	__hugetlb_cgroup_file_dfl_init(idx);
	__hugetlb_cgroup_file_legacy_init(idx);
}

void __init hugetlb_cgroup_file_init(void)
{
	struct hstate *h;

	for_each_hstate(h) {
		/*
		 * Add cgroup control files only if the huge page consists
		 * of more than two normal pages. This is because we use
		 * page[2].private for storing cgroup details.
		 */
		if (huge_page_order(h) >= HUGETLB_CGROUP_MIN_ORDER)
			__hugetlb_cgroup_file_init(hstate_index(h));
	}
}

/*
 * hugetlb_lock will make sure a parallel cgroup rmdir won't happen
 * when we migrate hugepages
 */
void hugetlb_cgroup_migrate(struct page *oldhpage, struct page *newhpage)
{
	struct hugetlb_cgroup *h_cg;
	struct hstate *h = page_hstate(oldhpage);

	if (hugetlb_cgroup_disabled())
		return;

	VM_BUG_ON_PAGE(!PageHuge(oldhpage), oldhpage);
	spin_lock(&hugetlb_lock);
	h_cg = hugetlb_cgroup_from_page(oldhpage);
	set_hugetlb_cgroup(oldhpage, NULL);

	/* move the h_cg details to new cgroup */
	set_hugetlb_cgroup(newhpage, h_cg);
	list_move(&newhpage->lru, &h->hugepage_activelist);
	spin_unlock(&hugetlb_lock);
	return;
}

static struct cftype hugetlb_files[] = {
	{} /* terminate */
};

struct cgroup_subsys hugetlb_cgrp_subsys = {
	.css_alloc	= hugetlb_cgroup_css_alloc,
	.css_offline	= hugetlb_cgroup_css_offline,
	.css_free	= hugetlb_cgroup_css_free,
	.dfl_cftypes	= hugetlb_files,
	.legacy_cftypes	= hugetlb_files,
};<|MERGE_RESOLUTION|>--- conflicted
+++ resolved
@@ -240,12 +240,7 @@
 	if (!page_counter_try_charge(&h_cg->hugepage[idx], nr_pages,
 				     &counter)) {
 		ret = -ENOMEM;
-<<<<<<< HEAD
-		hugetlb_event(hugetlb_cgroup_from_counter(counter, idx), idx,
-			      HUGETLB_MAX);
-=======
 		hugetlb_event(h_cg, idx, HUGETLB_MAX);
->>>>>>> 778fbf41
 	}
 	css_put(&h_cg->css);
 done:
