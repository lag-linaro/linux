--- conflicted
+++ resolved
@@ -330,10 +330,6 @@
 	__this_cpu_write(last_nmi_rip, regs->ip);
 
 	instrumentation_begin();
-<<<<<<< HEAD
-	trace_hardirqs_off_finish();
-=======
->>>>>>> 547bbf7d
 
 	handled = nmi_handle(NMI_LOCAL, regs);
 	__this_cpu_add(nmi_stats.normal, handled);
@@ -420,11 +416,6 @@
 		unknown_nmi_error(reason, regs);
 
 out:
-<<<<<<< HEAD
-	if (regs->flags & X86_EFLAGS_IF)
-		trace_hardirqs_on_prepare();
-=======
->>>>>>> 547bbf7d
 	instrumentation_end();
 }
 
@@ -484,13 +475,9 @@
 
 DEFINE_IDTENTRY_RAW(exc_nmi)
 {
-<<<<<<< HEAD
-	if (IS_ENABLED(CONFIG_SMP) && cpu_is_offline(smp_processor_id()))
-=======
 	bool irq_state;
 
 	if (IS_ENABLED(CONFIG_SMP) && arch_cpu_is_offline(smp_processor_id()))
->>>>>>> 547bbf7d
 		return;
 
 	if (this_cpu_read(nmi_state) != NMI_NOT_RUNNING) {
