--- conflicted
+++ resolved
@@ -232,10 +232,7 @@
 #define IORING_ENTER_GETEVENTS	(1U << 0)
 #define IORING_ENTER_SQ_WAKEUP	(1U << 1)
 #define IORING_ENTER_SQ_WAIT	(1U << 2)
-<<<<<<< HEAD
-=======
 #define IORING_ENTER_EXT_ARG	(1U << 3)
->>>>>>> f642729d
 
 /*
  * Passed in for io_uring_setup(2). Copied back with updated info on success
@@ -352,8 +349,6 @@
 	IORING_RESTRICTION_LAST
 };
 
-<<<<<<< HEAD
-=======
 struct io_uring_getevents_arg {
 	__u64	sigmask;
 	__u32	sigmask_sz;
@@ -361,5 +356,4 @@
 	__u64	ts;
 };
 
->>>>>>> f642729d
 #endif