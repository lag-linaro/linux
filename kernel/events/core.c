// SPDX-License-Identifier: GPL-2.0
/*
 * Performance events core code:
 *
 *  Copyright (C) 2008 Thomas Gleixner <tglx@linutronix.de>
 *  Copyright (C) 2008-2011 Red Hat, Inc., Ingo Molnar
 *  Copyright (C) 2008-2011 Red Hat, Inc., Peter Zijlstra
 *  Copyright  ©  2009 Paul Mackerras, IBM Corp. <paulus@au1.ibm.com>
 */

#include <linux/fs.h>
#include <linux/mm.h>
#include <linux/cpu.h>
#include <linux/smp.h>
#include <linux/idr.h>
#include <linux/file.h>
#include <linux/poll.h>
#include <linux/slab.h>
#include <linux/hash.h>
#include <linux/tick.h>
#include <linux/sysfs.h>
#include <linux/dcache.h>
#include <linux/percpu.h>
#include <linux/ptrace.h>
#include <linux/reboot.h>
#include <linux/vmstat.h>
#include <linux/device.h>
#include <linux/export.h>
#include <linux/vmalloc.h>
#include <linux/hardirq.h>
#include <linux/hugetlb.h>
#include <linux/rculist.h>
#include <linux/uaccess.h>
#include <linux/syscalls.h>
#include <linux/anon_inodes.h>
#include <linux/kernel_stat.h>
#include <linux/cgroup.h>
#include <linux/perf_event.h>
#include <linux/trace_events.h>
#include <linux/hw_breakpoint.h>
#include <linux/mm_types.h>
#include <linux/module.h>
#include <linux/mman.h>
#include <linux/compat.h>
#include <linux/bpf.h>
#include <linux/filter.h>
#include <linux/namei.h>
#include <linux/parser.h>
#include <linux/sched/clock.h>
#include <linux/sched/mm.h>
#include <linux/proc_ns.h>
#include <linux/mount.h>
#include <linux/min_heap.h>
#include <linux/highmem.h>
#include <linux/pgtable.h>
#include <linux/buildid.h>
#include <linux/task_work.h>

#include "internal.h"

#include <asm/irq_regs.h>

typedef int (*remote_function_f)(void *);

struct remote_function_call {
	struct task_struct	*p;
	remote_function_f	func;
	void			*info;
	int			ret;
};

static void remote_function(void *data)
{
	struct remote_function_call *tfc = data;
	struct task_struct *p = tfc->p;

	if (p) {
		/* -EAGAIN */
		if (task_cpu(p) != smp_processor_id())
			return;

		/*
		 * Now that we're on right CPU with IRQs disabled, we can test
		 * if we hit the right task without races.
		 */

		tfc->ret = -ESRCH; /* No such (running) process */
		if (p != current)
			return;
	}

	tfc->ret = tfc->func(tfc->info);
}

/**
 * task_function_call - call a function on the cpu on which a task runs
 * @p:		the task to evaluate
 * @func:	the function to be called
 * @info:	the function call argument
 *
 * Calls the function @func when the task is currently running. This might
 * be on the current CPU, which just calls the function directly.  This will
 * retry due to any failures in smp_call_function_single(), such as if the
 * task_cpu() goes offline concurrently.
 *
 * returns @func return value or -ESRCH or -ENXIO when the process isn't running
 */
static int
task_function_call(struct task_struct *p, remote_function_f func, void *info)
{
	struct remote_function_call data = {
		.p	= p,
		.func	= func,
		.info	= info,
		.ret	= -EAGAIN,
	};
	int ret;

	for (;;) {
		ret = smp_call_function_single(task_cpu(p), remote_function,
					       &data, 1);
		if (!ret)
			ret = data.ret;

		if (ret != -EAGAIN)
			break;

		cond_resched();
	}

	return ret;
}

/**
 * cpu_function_call - call a function on the cpu
 * @cpu:	target cpu to queue this function
 * @func:	the function to be called
 * @info:	the function call argument
 *
 * Calls the function @func on the remote cpu.
 *
 * returns: @func return value or -ENXIO when the cpu is offline
 */
static int cpu_function_call(int cpu, remote_function_f func, void *info)
{
	struct remote_function_call data = {
		.p	= NULL,
		.func	= func,
		.info	= info,
		.ret	= -ENXIO, /* No such CPU */
	};

	smp_call_function_single(cpu, remote_function, &data, 1);

	return data.ret;
}

static void perf_ctx_lock(struct perf_cpu_context *cpuctx,
			  struct perf_event_context *ctx)
{
	raw_spin_lock(&cpuctx->ctx.lock);
	if (ctx)
		raw_spin_lock(&ctx->lock);
}

static void perf_ctx_unlock(struct perf_cpu_context *cpuctx,
			    struct perf_event_context *ctx)
{
	if (ctx)
		raw_spin_unlock(&ctx->lock);
	raw_spin_unlock(&cpuctx->ctx.lock);
}

#define TASK_TOMBSTONE ((void *)-1L)

static bool is_kernel_event(struct perf_event *event)
{
	return READ_ONCE(event->owner) == TASK_TOMBSTONE;
}

static DEFINE_PER_CPU(struct perf_cpu_context, perf_cpu_context);

struct perf_event_context *perf_cpu_task_ctx(void)
{
	lockdep_assert_irqs_disabled();
	return this_cpu_ptr(&perf_cpu_context)->task_ctx;
}

/*
 * On task ctx scheduling...
 *
 * When !ctx->nr_events a task context will not be scheduled. This means
 * we can disable the scheduler hooks (for performance) without leaving
 * pending task ctx state.
 *
 * This however results in two special cases:
 *
 *  - removing the last event from a task ctx; this is relatively straight
 *    forward and is done in __perf_remove_from_context.
 *
 *  - adding the first event to a task ctx; this is tricky because we cannot
 *    rely on ctx->is_active and therefore cannot use event_function_call().
 *    See perf_install_in_context().
 *
 * If ctx->nr_events, then ctx->is_active and cpuctx->task_ctx are set.
 */

typedef void (*event_f)(struct perf_event *, struct perf_cpu_context *,
			struct perf_event_context *, void *);

struct event_function_struct {
	struct perf_event *event;
	event_f func;
	void *data;
};

static int event_function(void *info)
{
	struct event_function_struct *efs = info;
	struct perf_event *event = efs->event;
	struct perf_event_context *ctx = event->ctx;
	struct perf_cpu_context *cpuctx = this_cpu_ptr(&perf_cpu_context);
	struct perf_event_context *task_ctx = cpuctx->task_ctx;
	int ret = 0;

	lockdep_assert_irqs_disabled();

	perf_ctx_lock(cpuctx, task_ctx);
	/*
	 * Since we do the IPI call without holding ctx->lock things can have
	 * changed, double check we hit the task we set out to hit.
	 */
	if (ctx->task) {
		if (ctx->task != current) {
			ret = -ESRCH;
			goto unlock;
		}

		/*
		 * We only use event_function_call() on established contexts,
		 * and event_function() is only ever called when active (or
		 * rather, we'll have bailed in task_function_call() or the
		 * above ctx->task != current test), therefore we must have
		 * ctx->is_active here.
		 */
		WARN_ON_ONCE(!ctx->is_active);
		/*
		 * And since we have ctx->is_active, cpuctx->task_ctx must
		 * match.
		 */
		WARN_ON_ONCE(task_ctx != ctx);
	} else {
		WARN_ON_ONCE(&cpuctx->ctx != ctx);
	}

	efs->func(event, cpuctx, ctx, efs->data);
unlock:
	perf_ctx_unlock(cpuctx, task_ctx);

	return ret;
}

static void event_function_call(struct perf_event *event, event_f func, void *data)
{
	struct perf_event_context *ctx = event->ctx;
	struct task_struct *task = READ_ONCE(ctx->task); /* verified in event_function */
	struct event_function_struct efs = {
		.event = event,
		.func = func,
		.data = data,
	};

	if (!event->parent) {
		/*
		 * If this is a !child event, we must hold ctx::mutex to
		 * stabilize the event->ctx relation. See
		 * perf_event_ctx_lock().
		 */
		lockdep_assert_held(&ctx->mutex);
	}

	if (!task) {
		cpu_function_call(event->cpu, event_function, &efs);
		return;
	}

	if (task == TASK_TOMBSTONE)
		return;

again:
	if (!task_function_call(task, event_function, &efs))
		return;

	raw_spin_lock_irq(&ctx->lock);
	/*
	 * Reload the task pointer, it might have been changed by
	 * a concurrent perf_event_context_sched_out().
	 */
	task = ctx->task;
	if (task == TASK_TOMBSTONE) {
		raw_spin_unlock_irq(&ctx->lock);
		return;
	}
	if (ctx->is_active) {
		raw_spin_unlock_irq(&ctx->lock);
		goto again;
	}
	func(event, NULL, ctx, data);
	raw_spin_unlock_irq(&ctx->lock);
}

/*
 * Similar to event_function_call() + event_function(), but hard assumes IRQs
 * are already disabled and we're on the right CPU.
 */
static void event_function_local(struct perf_event *event, event_f func, void *data)
{
	struct perf_event_context *ctx = event->ctx;
	struct perf_cpu_context *cpuctx = this_cpu_ptr(&perf_cpu_context);
	struct task_struct *task = READ_ONCE(ctx->task);
	struct perf_event_context *task_ctx = NULL;

	lockdep_assert_irqs_disabled();

	if (task) {
		if (task == TASK_TOMBSTONE)
			return;

		task_ctx = ctx;
	}

	perf_ctx_lock(cpuctx, task_ctx);

	task = ctx->task;
	if (task == TASK_TOMBSTONE)
		goto unlock;

	if (task) {
		/*
		 * We must be either inactive or active and the right task,
		 * otherwise we're screwed, since we cannot IPI to somewhere
		 * else.
		 */
		if (ctx->is_active) {
			if (WARN_ON_ONCE(task != current))
				goto unlock;

			if (WARN_ON_ONCE(cpuctx->task_ctx != ctx))
				goto unlock;
		}
	} else {
		WARN_ON_ONCE(&cpuctx->ctx != ctx);
	}

	func(event, cpuctx, ctx, data);
unlock:
	perf_ctx_unlock(cpuctx, task_ctx);
}

#define PERF_FLAG_ALL (PERF_FLAG_FD_NO_GROUP |\
		       PERF_FLAG_FD_OUTPUT  |\
		       PERF_FLAG_PID_CGROUP |\
		       PERF_FLAG_FD_CLOEXEC)

/*
 * branch priv levels that need permission checks
 */
#define PERF_SAMPLE_BRANCH_PERM_PLM \
	(PERF_SAMPLE_BRANCH_KERNEL |\
	 PERF_SAMPLE_BRANCH_HV)

enum event_type_t {
	EVENT_FLEXIBLE = 0x1,
	EVENT_PINNED = 0x2,
	EVENT_TIME = 0x4,
	/* see ctx_resched() for details */
	EVENT_CPU = 0x8,
	EVENT_CGROUP = 0x10,
	EVENT_ALL = EVENT_FLEXIBLE | EVENT_PINNED,
};

/*
 * perf_sched_events : >0 events exist
 */

static void perf_sched_delayed(struct work_struct *work);
DEFINE_STATIC_KEY_FALSE(perf_sched_events);
static DECLARE_DELAYED_WORK(perf_sched_work, perf_sched_delayed);
static DEFINE_MUTEX(perf_sched_mutex);
static atomic_t perf_sched_count;

static DEFINE_PER_CPU(struct pmu_event_list, pmu_sb_events);

static atomic_t nr_mmap_events __read_mostly;
static atomic_t nr_comm_events __read_mostly;
static atomic_t nr_namespaces_events __read_mostly;
static atomic_t nr_task_events __read_mostly;
static atomic_t nr_freq_events __read_mostly;
static atomic_t nr_switch_events __read_mostly;
static atomic_t nr_ksymbol_events __read_mostly;
static atomic_t nr_bpf_events __read_mostly;
static atomic_t nr_cgroup_events __read_mostly;
static atomic_t nr_text_poke_events __read_mostly;
static atomic_t nr_build_id_events __read_mostly;

static LIST_HEAD(pmus);
static DEFINE_MUTEX(pmus_lock);
static struct srcu_struct pmus_srcu;
static cpumask_var_t perf_online_mask;
static struct kmem_cache *perf_event_cache;

/*
 * perf event paranoia level:
 *  -1 - not paranoid at all
 *   0 - disallow raw tracepoint access for unpriv
 *   1 - disallow cpu events for unpriv
 *   2 - disallow kernel profiling for unpriv
 */
int sysctl_perf_event_paranoid __read_mostly = 2;

/* Minimum for 512 kiB + 1 user control page */
int sysctl_perf_event_mlock __read_mostly = 512 + (PAGE_SIZE / 1024); /* 'free' kiB per user */

/*
 * max perf event sample rate
 */
#define DEFAULT_MAX_SAMPLE_RATE		100000
#define DEFAULT_SAMPLE_PERIOD_NS	(NSEC_PER_SEC / DEFAULT_MAX_SAMPLE_RATE)
#define DEFAULT_CPU_TIME_MAX_PERCENT	25

int sysctl_perf_event_sample_rate __read_mostly	= DEFAULT_MAX_SAMPLE_RATE;

static int max_samples_per_tick __read_mostly	= DIV_ROUND_UP(DEFAULT_MAX_SAMPLE_RATE, HZ);
static int perf_sample_period_ns __read_mostly	= DEFAULT_SAMPLE_PERIOD_NS;

static int perf_sample_allowed_ns __read_mostly =
	DEFAULT_SAMPLE_PERIOD_NS * DEFAULT_CPU_TIME_MAX_PERCENT / 100;

static void update_perf_cpu_limits(void)
{
	u64 tmp = perf_sample_period_ns;

	tmp *= sysctl_perf_cpu_time_max_percent;
	tmp = div_u64(tmp, 100);
	if (!tmp)
		tmp = 1;

	WRITE_ONCE(perf_sample_allowed_ns, tmp);
}

static bool perf_rotate_context(struct perf_cpu_pmu_context *cpc);

<<<<<<< HEAD
int perf_event_max_sample_rate_handler(struct ctl_table *table, int write,
				       void *buffer, size_t *lenp, loff_t *ppos)
=======
int perf_proc_update_handler(const struct ctl_table *table, int write,
		void *buffer, size_t *lenp, loff_t *ppos)
>>>>>>> 5cfe1d12
{
	int ret;
	int perf_cpu = sysctl_perf_cpu_time_max_percent;
	/*
	 * If throttling is disabled don't allow the write:
	 */
	if (write && (perf_cpu == 100 || perf_cpu == 0))
		return -EINVAL;

	ret = proc_dointvec_minmax(table, write, buffer, lenp, ppos);
	if (ret || !write)
		return ret;

	max_samples_per_tick = DIV_ROUND_UP(sysctl_perf_event_sample_rate, HZ);
	perf_sample_period_ns = NSEC_PER_SEC / sysctl_perf_event_sample_rate;
	update_perf_cpu_limits();

	return 0;
}

int sysctl_perf_cpu_time_max_percent __read_mostly = DEFAULT_CPU_TIME_MAX_PERCENT;

int perf_cpu_time_max_percent_handler(const struct ctl_table *table, int write,
		void *buffer, size_t *lenp, loff_t *ppos)
{
	int ret = proc_dointvec_minmax(table, write, buffer, lenp, ppos);

	if (ret || !write)
		return ret;

	if (sysctl_perf_cpu_time_max_percent == 100 ||
	    sysctl_perf_cpu_time_max_percent == 0) {
		printk(KERN_WARNING
		       "perf: Dynamic interrupt throttling disabled, can hang your system!\n");
		WRITE_ONCE(perf_sample_allowed_ns, 0);
	} else {
		update_perf_cpu_limits();
	}

	return 0;
}

/*
 * perf samples are done in some very critical code paths (NMIs).
 * If they take too much CPU time, the system can lock up and not
 * get any real work done.  This will drop the sample rate when
 * we detect that events are taking too long.
 */
#define NR_ACCUMULATED_SAMPLES 128
static DEFINE_PER_CPU(u64, running_sample_length);

static u64 __report_avg;
static u64 __report_allowed;

static void perf_duration_warn(struct irq_work *w)
{
	printk_ratelimited(KERN_INFO
		"perf: interrupt took too long (%lld > %lld), lowering "
		"kernel.perf_event_max_sample_rate to %d\n",
		__report_avg, __report_allowed,
		sysctl_perf_event_sample_rate);
}

static DEFINE_IRQ_WORK(perf_duration_work, perf_duration_warn);

void perf_sample_event_took(u64 sample_len_ns)
{
	u64 max_len = READ_ONCE(perf_sample_allowed_ns);
	u64 running_len;
	u64 avg_len;
	u32 max;

	if (max_len == 0)
		return;

	/* Decay the counter by 1 average sample. */
	running_len = __this_cpu_read(running_sample_length);
	running_len -= running_len/NR_ACCUMULATED_SAMPLES;
	running_len += sample_len_ns;
	__this_cpu_write(running_sample_length, running_len);

	/*
	 * Note: this will be biased artifically low until we have
	 * seen NR_ACCUMULATED_SAMPLES. Doing it this way keeps us
	 * from having to maintain a count.
	 */
	avg_len = running_len/NR_ACCUMULATED_SAMPLES;
	if (avg_len <= max_len)
		return;

	__report_avg = avg_len;
	__report_allowed = max_len;

	/*
	 * Compute a throttle threshold 25% below the current duration.
	 */
	avg_len += avg_len / 4;
	max = (TICK_NSEC / 100) * sysctl_perf_cpu_time_max_percent;
	if (avg_len < max)
		max /= (u32)avg_len;
	else
		max = 1;

	WRITE_ONCE(perf_sample_allowed_ns, avg_len);
	WRITE_ONCE(max_samples_per_tick, max);

	sysctl_perf_event_sample_rate = max * HZ;
	perf_sample_period_ns = NSEC_PER_SEC / sysctl_perf_event_sample_rate;

	if (!irq_work_queue(&perf_duration_work)) {
		early_printk("perf: interrupt took too long (%lld > %lld), lowering "
			     "kernel.perf_event_max_sample_rate to %d\n",
			     __report_avg, __report_allowed,
			     sysctl_perf_event_sample_rate);
	}
}

static atomic64_t perf_event_id;

static void update_context_time(struct perf_event_context *ctx);
static u64 perf_event_time(struct perf_event *event);

void __weak perf_event_print_debug(void)	{ }

static inline u64 perf_clock(void)
{
	return local_clock();
}

static inline u64 perf_event_clock(struct perf_event *event)
{
	return event->clock();
}

/*
 * State based event timekeeping...
 *
 * The basic idea is to use event->state to determine which (if any) time
 * fields to increment with the current delta. This means we only need to
 * update timestamps when we change state or when they are explicitly requested
 * (read).
 *
 * Event groups make things a little more complicated, but not terribly so. The
 * rules for a group are that if the group leader is OFF the entire group is
 * OFF, irrespecive of what the group member states are. This results in
 * __perf_effective_state().
 *
 * A futher ramification is that when a group leader flips between OFF and
 * !OFF, we need to update all group member times.
 *
 *
 * NOTE: perf_event_time() is based on the (cgroup) context time, and thus we
 * need to make sure the relevant context time is updated before we try and
 * update our timestamps.
 */

static __always_inline enum perf_event_state
__perf_effective_state(struct perf_event *event)
{
	struct perf_event *leader = event->group_leader;

	if (leader->state <= PERF_EVENT_STATE_OFF)
		return leader->state;

	return event->state;
}

static __always_inline void
__perf_update_times(struct perf_event *event, u64 now, u64 *enabled, u64 *running)
{
	enum perf_event_state state = __perf_effective_state(event);
	u64 delta = now - event->tstamp;

	*enabled = event->total_time_enabled;
	if (state >= PERF_EVENT_STATE_INACTIVE)
		*enabled += delta;

	*running = event->total_time_running;
	if (state >= PERF_EVENT_STATE_ACTIVE)
		*running += delta;
}

static void perf_event_update_time(struct perf_event *event)
{
	u64 now = perf_event_time(event);

	__perf_update_times(event, now, &event->total_time_enabled,
					&event->total_time_running);
	event->tstamp = now;
}

static void perf_event_update_sibling_time(struct perf_event *leader)
{
	struct perf_event *sibling;

	for_each_sibling_event(sibling, leader)
		perf_event_update_time(sibling);
}

static void
perf_event_set_state(struct perf_event *event, enum perf_event_state state)
{
	if (event->state == state)
		return;

	perf_event_update_time(event);
	/*
	 * If a group leader gets enabled/disabled all its siblings
	 * are affected too.
	 */
	if ((event->state < 0) ^ (state < 0))
		perf_event_update_sibling_time(event);

	WRITE_ONCE(event->state, state);
}

/*
 * UP store-release, load-acquire
 */

#define __store_release(ptr, val)					\
do {									\
	barrier();							\
	WRITE_ONCE(*(ptr), (val));					\
} while (0)

#define __load_acquire(ptr)						\
({									\
	__unqual_scalar_typeof(*(ptr)) ___p = READ_ONCE(*(ptr));	\
	barrier();							\
	___p;								\
})

static void perf_ctx_disable(struct perf_event_context *ctx, bool cgroup)
{
	struct perf_event_pmu_context *pmu_ctx;

	list_for_each_entry(pmu_ctx, &ctx->pmu_ctx_list, pmu_ctx_entry) {
		if (cgroup && !pmu_ctx->nr_cgroups)
			continue;
		perf_pmu_disable(pmu_ctx->pmu);
	}
}

static void perf_ctx_enable(struct perf_event_context *ctx, bool cgroup)
{
	struct perf_event_pmu_context *pmu_ctx;

	list_for_each_entry(pmu_ctx, &ctx->pmu_ctx_list, pmu_ctx_entry) {
		if (cgroup && !pmu_ctx->nr_cgroups)
			continue;
		perf_pmu_enable(pmu_ctx->pmu);
	}
}

static void ctx_sched_out(struct perf_event_context *ctx, enum event_type_t event_type);
static void ctx_sched_in(struct perf_event_context *ctx, enum event_type_t event_type);

#ifdef CONFIG_CGROUP_PERF

static inline bool
perf_cgroup_match(struct perf_event *event)
{
	struct perf_cpu_context *cpuctx = this_cpu_ptr(&perf_cpu_context);

	/* @event doesn't care about cgroup */
	if (!event->cgrp)
		return true;

	/* wants specific cgroup scope but @cpuctx isn't associated with any */
	if (!cpuctx->cgrp)
		return false;

	/*
	 * Cgroup scoping is recursive.  An event enabled for a cgroup is
	 * also enabled for all its descendant cgroups.  If @cpuctx's
	 * cgroup is a descendant of @event's (the test covers identity
	 * case), it's a match.
	 */
	return cgroup_is_descendant(cpuctx->cgrp->css.cgroup,
				    event->cgrp->css.cgroup);
}

static inline void perf_detach_cgroup(struct perf_event *event)
{
	css_put(&event->cgrp->css);
	event->cgrp = NULL;
}

static inline int is_cgroup_event(struct perf_event *event)
{
	return event->cgrp != NULL;
}

static inline u64 perf_cgroup_event_time(struct perf_event *event)
{
	struct perf_cgroup_info *t;

	t = per_cpu_ptr(event->cgrp->info, event->cpu);
	return t->time;
}

static inline u64 perf_cgroup_event_time_now(struct perf_event *event, u64 now)
{
	struct perf_cgroup_info *t;

	t = per_cpu_ptr(event->cgrp->info, event->cpu);
	if (!__load_acquire(&t->active))
		return t->time;
	now += READ_ONCE(t->timeoffset);
	return now;
}

static inline void __update_cgrp_time(struct perf_cgroup_info *info, u64 now, bool adv)
{
	if (adv)
		info->time += now - info->timestamp;
	info->timestamp = now;
	/*
	 * see update_context_time()
	 */
	WRITE_ONCE(info->timeoffset, info->time - info->timestamp);
}

static inline void update_cgrp_time_from_cpuctx(struct perf_cpu_context *cpuctx, bool final)
{
	struct perf_cgroup *cgrp = cpuctx->cgrp;
	struct cgroup_subsys_state *css;
	struct perf_cgroup_info *info;

	if (cgrp) {
		u64 now = perf_clock();

		for (css = &cgrp->css; css; css = css->parent) {
			cgrp = container_of(css, struct perf_cgroup, css);
			info = this_cpu_ptr(cgrp->info);

			__update_cgrp_time(info, now, true);
			if (final)
				__store_release(&info->active, 0);
		}
	}
}

static inline void update_cgrp_time_from_event(struct perf_event *event)
{
	struct perf_cgroup_info *info;

	/*
	 * ensure we access cgroup data only when needed and
	 * when we know the cgroup is pinned (css_get)
	 */
	if (!is_cgroup_event(event))
		return;

	info = this_cpu_ptr(event->cgrp->info);
	/*
	 * Do not update time when cgroup is not active
	 */
	if (info->active)
		__update_cgrp_time(info, perf_clock(), true);
}

static inline void
perf_cgroup_set_timestamp(struct perf_cpu_context *cpuctx)
{
	struct perf_event_context *ctx = &cpuctx->ctx;
	struct perf_cgroup *cgrp = cpuctx->cgrp;
	struct perf_cgroup_info *info;
	struct cgroup_subsys_state *css;

	/*
	 * ctx->lock held by caller
	 * ensure we do not access cgroup data
	 * unless we have the cgroup pinned (css_get)
	 */
	if (!cgrp)
		return;

	WARN_ON_ONCE(!ctx->nr_cgroups);

	for (css = &cgrp->css; css; css = css->parent) {
		cgrp = container_of(css, struct perf_cgroup, css);
		info = this_cpu_ptr(cgrp->info);
		__update_cgrp_time(info, ctx->timestamp, false);
		__store_release(&info->active, 1);
	}
}

/*
 * reschedule events based on the cgroup constraint of task.
 */
static void perf_cgroup_switch(struct task_struct *task)
{
	struct perf_cpu_context *cpuctx = this_cpu_ptr(&perf_cpu_context);
	struct perf_cgroup *cgrp;

	/*
	 * cpuctx->cgrp is set when the first cgroup event enabled,
	 * and is cleared when the last cgroup event disabled.
	 */
	if (READ_ONCE(cpuctx->cgrp) == NULL)
		return;

	WARN_ON_ONCE(cpuctx->ctx.nr_cgroups == 0);

	cgrp = perf_cgroup_from_task(task, NULL);
	if (READ_ONCE(cpuctx->cgrp) == cgrp)
		return;

	perf_ctx_lock(cpuctx, cpuctx->task_ctx);
	perf_ctx_disable(&cpuctx->ctx, true);

	ctx_sched_out(&cpuctx->ctx, EVENT_ALL|EVENT_CGROUP);
	/*
	 * must not be done before ctxswout due
	 * to update_cgrp_time_from_cpuctx() in
	 * ctx_sched_out()
	 */
	cpuctx->cgrp = cgrp;
	/*
	 * set cgrp before ctxsw in to allow
	 * perf_cgroup_set_timestamp() in ctx_sched_in()
	 * to not have to pass task around
	 */
	ctx_sched_in(&cpuctx->ctx, EVENT_ALL|EVENT_CGROUP);

	perf_ctx_enable(&cpuctx->ctx, true);
	perf_ctx_unlock(cpuctx, cpuctx->task_ctx);
}

static int perf_cgroup_ensure_storage(struct perf_event *event,
				struct cgroup_subsys_state *css)
{
	struct perf_cpu_context *cpuctx;
	struct perf_event **storage;
	int cpu, heap_size, ret = 0;

	/*
	 * Allow storage to have sufficent space for an iterator for each
	 * possibly nested cgroup plus an iterator for events with no cgroup.
	 */
	for (heap_size = 1; css; css = css->parent)
		heap_size++;

	for_each_possible_cpu(cpu) {
		cpuctx = per_cpu_ptr(&perf_cpu_context, cpu);
		if (heap_size <= cpuctx->heap_size)
			continue;

		storage = kmalloc_node(heap_size * sizeof(struct perf_event *),
				       GFP_KERNEL, cpu_to_node(cpu));
		if (!storage) {
			ret = -ENOMEM;
			break;
		}

		raw_spin_lock_irq(&cpuctx->ctx.lock);
		if (cpuctx->heap_size < heap_size) {
			swap(cpuctx->heap, storage);
			if (storage == cpuctx->heap_default)
				storage = NULL;
			cpuctx->heap_size = heap_size;
		}
		raw_spin_unlock_irq(&cpuctx->ctx.lock);

		kfree(storage);
	}

	return ret;
}

static inline int perf_cgroup_connect(int fd, struct perf_event *event,
				      struct perf_event_attr *attr,
				      struct perf_event *group_leader)
{
	struct perf_cgroup *cgrp;
	struct cgroup_subsys_state *css;
	struct fd f = fdget(fd);
	int ret = 0;

	if (!f.file)
		return -EBADF;

	css = css_tryget_online_from_dir(f.file->f_path.dentry,
					 &perf_event_cgrp_subsys);
	if (IS_ERR(css)) {
		ret = PTR_ERR(css);
		goto out;
	}

	ret = perf_cgroup_ensure_storage(event, css);
	if (ret)
		goto out;

	cgrp = container_of(css, struct perf_cgroup, css);
	event->cgrp = cgrp;

	/*
	 * all events in a group must monitor
	 * the same cgroup because a task belongs
	 * to only one perf cgroup at a time
	 */
	if (group_leader && group_leader->cgrp != cgrp) {
		perf_detach_cgroup(event);
		ret = -EINVAL;
	}
out:
	fdput(f);
	return ret;
}

static inline void
perf_cgroup_event_enable(struct perf_event *event, struct perf_event_context *ctx)
{
	struct perf_cpu_context *cpuctx;

	if (!is_cgroup_event(event))
		return;

	event->pmu_ctx->nr_cgroups++;

	/*
	 * Because cgroup events are always per-cpu events,
	 * @ctx == &cpuctx->ctx.
	 */
	cpuctx = container_of(ctx, struct perf_cpu_context, ctx);

	if (ctx->nr_cgroups++)
		return;

	cpuctx->cgrp = perf_cgroup_from_task(current, ctx);
}

static inline void
perf_cgroup_event_disable(struct perf_event *event, struct perf_event_context *ctx)
{
	struct perf_cpu_context *cpuctx;

	if (!is_cgroup_event(event))
		return;

	event->pmu_ctx->nr_cgroups--;

	/*
	 * Because cgroup events are always per-cpu events,
	 * @ctx == &cpuctx->ctx.
	 */
	cpuctx = container_of(ctx, struct perf_cpu_context, ctx);

	if (--ctx->nr_cgroups)
		return;

	cpuctx->cgrp = NULL;
}

#else /* !CONFIG_CGROUP_PERF */

static inline bool
perf_cgroup_match(struct perf_event *event)
{
	return true;
}

static inline void perf_detach_cgroup(struct perf_event *event)
{}

static inline int is_cgroup_event(struct perf_event *event)
{
	return 0;
}

static inline void update_cgrp_time_from_event(struct perf_event *event)
{
}

static inline void update_cgrp_time_from_cpuctx(struct perf_cpu_context *cpuctx,
						bool final)
{
}

static inline int perf_cgroup_connect(pid_t pid, struct perf_event *event,
				      struct perf_event_attr *attr,
				      struct perf_event *group_leader)
{
	return -EINVAL;
}

static inline void
perf_cgroup_set_timestamp(struct perf_cpu_context *cpuctx)
{
}

static inline u64 perf_cgroup_event_time(struct perf_event *event)
{
	return 0;
}

static inline u64 perf_cgroup_event_time_now(struct perf_event *event, u64 now)
{
	return 0;
}

static inline void
perf_cgroup_event_enable(struct perf_event *event, struct perf_event_context *ctx)
{
}

static inline void
perf_cgroup_event_disable(struct perf_event *event, struct perf_event_context *ctx)
{
}

static void perf_cgroup_switch(struct task_struct *task)
{
}
#endif

/*
 * set default to be dependent on timer tick just
 * like original code
 */
#define PERF_CPU_HRTIMER (1000 / HZ)
/*
 * function must be called with interrupts disabled
 */
static enum hrtimer_restart perf_mux_hrtimer_handler(struct hrtimer *hr)
{
	struct perf_cpu_pmu_context *cpc;
	bool rotations;

	lockdep_assert_irqs_disabled();

	cpc = container_of(hr, struct perf_cpu_pmu_context, hrtimer);
	rotations = perf_rotate_context(cpc);

	raw_spin_lock(&cpc->hrtimer_lock);
	if (rotations)
		hrtimer_forward_now(hr, cpc->hrtimer_interval);
	else
		cpc->hrtimer_active = 0;
	raw_spin_unlock(&cpc->hrtimer_lock);

	return rotations ? HRTIMER_RESTART : HRTIMER_NORESTART;
}

static void __perf_mux_hrtimer_init(struct perf_cpu_pmu_context *cpc, int cpu)
{
	struct hrtimer *timer = &cpc->hrtimer;
	struct pmu *pmu = cpc->epc.pmu;
	u64 interval;

	/*
	 * check default is sane, if not set then force to
	 * default interval (1/tick)
	 */
	interval = pmu->hrtimer_interval_ms;
	if (interval < 1)
		interval = pmu->hrtimer_interval_ms = PERF_CPU_HRTIMER;

	cpc->hrtimer_interval = ns_to_ktime(NSEC_PER_MSEC * interval);

	raw_spin_lock_init(&cpc->hrtimer_lock);
	hrtimer_init(timer, CLOCK_MONOTONIC, HRTIMER_MODE_ABS_PINNED_HARD);
	timer->function = perf_mux_hrtimer_handler;
}

static int perf_mux_hrtimer_restart(struct perf_cpu_pmu_context *cpc)
{
	struct hrtimer *timer = &cpc->hrtimer;
	unsigned long flags;

	raw_spin_lock_irqsave(&cpc->hrtimer_lock, flags);
	if (!cpc->hrtimer_active) {
		cpc->hrtimer_active = 1;
		hrtimer_forward_now(timer, cpc->hrtimer_interval);
		hrtimer_start_expires(timer, HRTIMER_MODE_ABS_PINNED_HARD);
	}
	raw_spin_unlock_irqrestore(&cpc->hrtimer_lock, flags);

	return 0;
}

static int perf_mux_hrtimer_restart_ipi(void *arg)
{
	return perf_mux_hrtimer_restart(arg);
}

void perf_pmu_disable(struct pmu *pmu)
{
	int *count = this_cpu_ptr(pmu->pmu_disable_count);
	if (!(*count)++)
		pmu->pmu_disable(pmu);
}

void perf_pmu_enable(struct pmu *pmu)
{
	int *count = this_cpu_ptr(pmu->pmu_disable_count);
	if (!--(*count))
		pmu->pmu_enable(pmu);
}

static void perf_assert_pmu_disabled(struct pmu *pmu)
{
	WARN_ON_ONCE(*this_cpu_ptr(pmu->pmu_disable_count) == 0);
}

static void get_ctx(struct perf_event_context *ctx)
{
	refcount_inc(&ctx->refcount);
}

static void *alloc_task_ctx_data(struct pmu *pmu)
{
	if (pmu->task_ctx_cache)
		return kmem_cache_zalloc(pmu->task_ctx_cache, GFP_KERNEL);

	return NULL;
}

static void free_task_ctx_data(struct pmu *pmu, void *task_ctx_data)
{
	if (pmu->task_ctx_cache && task_ctx_data)
		kmem_cache_free(pmu->task_ctx_cache, task_ctx_data);
}

static void free_ctx(struct rcu_head *head)
{
	struct perf_event_context *ctx;

	ctx = container_of(head, struct perf_event_context, rcu_head);
	kfree(ctx);
}

static void put_ctx(struct perf_event_context *ctx)
{
	if (refcount_dec_and_test(&ctx->refcount)) {
		if (ctx->parent_ctx)
			put_ctx(ctx->parent_ctx);
		if (ctx->task && ctx->task != TASK_TOMBSTONE)
			put_task_struct(ctx->task);
		call_rcu(&ctx->rcu_head, free_ctx);
	}
}

/*
 * Because of perf_event::ctx migration in sys_perf_event_open::move_group and
 * perf_pmu_migrate_context() we need some magic.
 *
 * Those places that change perf_event::ctx will hold both
 * perf_event_ctx::mutex of the 'old' and 'new' ctx value.
 *
 * Lock ordering is by mutex address. There are two other sites where
 * perf_event_context::mutex nests and those are:
 *
 *  - perf_event_exit_task_context()	[ child , 0 ]
 *      perf_event_exit_event()
 *        put_event()			[ parent, 1 ]
 *
 *  - perf_event_init_context()		[ parent, 0 ]
 *      inherit_task_group()
 *        inherit_group()
 *          inherit_event()
 *            perf_event_alloc()
 *              perf_init_event()
 *                perf_try_init_event()	[ child , 1 ]
 *
 * While it appears there is an obvious deadlock here -- the parent and child
 * nesting levels are inverted between the two. This is in fact safe because
 * life-time rules separate them. That is an exiting task cannot fork, and a
 * spawning task cannot (yet) exit.
 *
 * But remember that these are parent<->child context relations, and
 * migration does not affect children, therefore these two orderings should not
 * interact.
 *
 * The change in perf_event::ctx does not affect children (as claimed above)
 * because the sys_perf_event_open() case will install a new event and break
 * the ctx parent<->child relation, and perf_pmu_migrate_context() is only
 * concerned with cpuctx and that doesn't have children.
 *
 * The places that change perf_event::ctx will issue:
 *
 *   perf_remove_from_context();
 *   synchronize_rcu();
 *   perf_install_in_context();
 *
 * to affect the change. The remove_from_context() + synchronize_rcu() should
 * quiesce the event, after which we can install it in the new location. This
 * means that only external vectors (perf_fops, prctl) can perturb the event
 * while in transit. Therefore all such accessors should also acquire
 * perf_event_context::mutex to serialize against this.
 *
 * However; because event->ctx can change while we're waiting to acquire
 * ctx->mutex we must be careful and use the below perf_event_ctx_lock()
 * function.
 *
 * Lock order:
 *    exec_update_lock
 *	task_struct::perf_event_mutex
 *	  perf_event_context::mutex
 *	    perf_event::child_mutex;
 *	      perf_event_context::lock
 *	    perf_event::mmap_mutex
 *	    mmap_lock
 *	      perf_addr_filters_head::lock
 *
 *    cpu_hotplug_lock
 *      pmus_lock
 *	  cpuctx->mutex / perf_event_context::mutex
 */
static struct perf_event_context *
perf_event_ctx_lock_nested(struct perf_event *event, int nesting)
{
	struct perf_event_context *ctx;

again:
	rcu_read_lock();
	ctx = READ_ONCE(event->ctx);
	if (!refcount_inc_not_zero(&ctx->refcount)) {
		rcu_read_unlock();
		goto again;
	}
	rcu_read_unlock();

	mutex_lock_nested(&ctx->mutex, nesting);
	if (event->ctx != ctx) {
		mutex_unlock(&ctx->mutex);
		put_ctx(ctx);
		goto again;
	}

	return ctx;
}

static inline struct perf_event_context *
perf_event_ctx_lock(struct perf_event *event)
{
	return perf_event_ctx_lock_nested(event, 0);
}

static void perf_event_ctx_unlock(struct perf_event *event,
				  struct perf_event_context *ctx)
{
	mutex_unlock(&ctx->mutex);
	put_ctx(ctx);
}

/*
 * This must be done under the ctx->lock, such as to serialize against
 * context_equiv(), therefore we cannot call put_ctx() since that might end up
 * calling scheduler related locks and ctx->lock nests inside those.
 */
static __must_check struct perf_event_context *
unclone_ctx(struct perf_event_context *ctx)
{
	struct perf_event_context *parent_ctx = ctx->parent_ctx;

	lockdep_assert_held(&ctx->lock);

	if (parent_ctx)
		ctx->parent_ctx = NULL;
	ctx->generation++;

	return parent_ctx;
}

static u32 perf_event_pid_type(struct perf_event *event, struct task_struct *p,
				enum pid_type type)
{
	u32 nr;
	/*
	 * only top level events have the pid namespace they were created in
	 */
	if (event->parent)
		event = event->parent;

	nr = __task_pid_nr_ns(p, type, event->ns);
	/* avoid -1 if it is idle thread or runs in another ns */
	if (!nr && !pid_alive(p))
		nr = -1;
	return nr;
}

static u32 perf_event_pid(struct perf_event *event, struct task_struct *p)
{
	return perf_event_pid_type(event, p, PIDTYPE_TGID);
}

static u32 perf_event_tid(struct perf_event *event, struct task_struct *p)
{
	return perf_event_pid_type(event, p, PIDTYPE_PID);
}

/*
 * If we inherit events we want to return the parent event id
 * to userspace.
 */
static u64 primary_event_id(struct perf_event *event)
{
	u64 id = event->id;

	if (event->parent)
		id = event->parent->id;

	return id;
}

/*
 * Get the perf_event_context for a task and lock it.
 *
 * This has to cope with the fact that until it is locked,
 * the context could get moved to another task.
 */
static struct perf_event_context *
perf_lock_task_context(struct task_struct *task, unsigned long *flags)
{
	struct perf_event_context *ctx;

retry:
	/*
	 * One of the few rules of preemptible RCU is that one cannot do
	 * rcu_read_unlock() while holding a scheduler (or nested) lock when
	 * part of the read side critical section was irqs-enabled -- see
	 * rcu_read_unlock_special().
	 *
	 * Since ctx->lock nests under rq->lock we must ensure the entire read
	 * side critical section has interrupts disabled.
	 */
	local_irq_save(*flags);
	rcu_read_lock();
	ctx = rcu_dereference(task->perf_event_ctxp);
	if (ctx) {
		/*
		 * If this context is a clone of another, it might
		 * get swapped for another underneath us by
		 * perf_event_task_sched_out, though the
		 * rcu_read_lock() protects us from any context
		 * getting freed.  Lock the context and check if it
		 * got swapped before we could get the lock, and retry
		 * if so.  If we locked the right context, then it
		 * can't get swapped on us any more.
		 */
		raw_spin_lock(&ctx->lock);
		if (ctx != rcu_dereference(task->perf_event_ctxp)) {
			raw_spin_unlock(&ctx->lock);
			rcu_read_unlock();
			local_irq_restore(*flags);
			goto retry;
		}

		if (ctx->task == TASK_TOMBSTONE ||
		    !refcount_inc_not_zero(&ctx->refcount)) {
			raw_spin_unlock(&ctx->lock);
			ctx = NULL;
		} else {
			WARN_ON_ONCE(ctx->task != task);
		}
	}
	rcu_read_unlock();
	if (!ctx)
		local_irq_restore(*flags);
	return ctx;
}

/*
 * Get the context for a task and increment its pin_count so it
 * can't get swapped to another task.  This also increments its
 * reference count so that the context can't get freed.
 */
static struct perf_event_context *
perf_pin_task_context(struct task_struct *task)
{
	struct perf_event_context *ctx;
	unsigned long flags;

	ctx = perf_lock_task_context(task, &flags);
	if (ctx) {
		++ctx->pin_count;
		raw_spin_unlock_irqrestore(&ctx->lock, flags);
	}
	return ctx;
}

static void perf_unpin_context(struct perf_event_context *ctx)
{
	unsigned long flags;

	raw_spin_lock_irqsave(&ctx->lock, flags);
	--ctx->pin_count;
	raw_spin_unlock_irqrestore(&ctx->lock, flags);
}

/*
 * Update the record of the current time in a context.
 */
static void __update_context_time(struct perf_event_context *ctx, bool adv)
{
	u64 now = perf_clock();

	lockdep_assert_held(&ctx->lock);

	if (adv)
		ctx->time += now - ctx->timestamp;
	ctx->timestamp = now;

	/*
	 * The above: time' = time + (now - timestamp), can be re-arranged
	 * into: time` = now + (time - timestamp), which gives a single value
	 * offset to compute future time without locks on.
	 *
	 * See perf_event_time_now(), which can be used from NMI context where
	 * it's (obviously) not possible to acquire ctx->lock in order to read
	 * both the above values in a consistent manner.
	 */
	WRITE_ONCE(ctx->timeoffset, ctx->time - ctx->timestamp);
}

static void update_context_time(struct perf_event_context *ctx)
{
	__update_context_time(ctx, true);
}

static u64 perf_event_time(struct perf_event *event)
{
	struct perf_event_context *ctx = event->ctx;

	if (unlikely(!ctx))
		return 0;

	if (is_cgroup_event(event))
		return perf_cgroup_event_time(event);

	return ctx->time;
}

static u64 perf_event_time_now(struct perf_event *event, u64 now)
{
	struct perf_event_context *ctx = event->ctx;

	if (unlikely(!ctx))
		return 0;

	if (is_cgroup_event(event))
		return perf_cgroup_event_time_now(event, now);

	if (!(__load_acquire(&ctx->is_active) & EVENT_TIME))
		return ctx->time;

	now += READ_ONCE(ctx->timeoffset);
	return now;
}

static enum event_type_t get_event_type(struct perf_event *event)
{
	struct perf_event_context *ctx = event->ctx;
	enum event_type_t event_type;

	lockdep_assert_held(&ctx->lock);

	/*
	 * It's 'group type', really, because if our group leader is
	 * pinned, so are we.
	 */
	if (event->group_leader != event)
		event = event->group_leader;

	event_type = event->attr.pinned ? EVENT_PINNED : EVENT_FLEXIBLE;
	if (!ctx->task)
		event_type |= EVENT_CPU;

	return event_type;
}

/*
 * Helper function to initialize event group nodes.
 */
static void init_event_group(struct perf_event *event)
{
	RB_CLEAR_NODE(&event->group_node);
	event->group_index = 0;
}

/*
 * Extract pinned or flexible groups from the context
 * based on event attrs bits.
 */
static struct perf_event_groups *
get_event_groups(struct perf_event *event, struct perf_event_context *ctx)
{
	if (event->attr.pinned)
		return &ctx->pinned_groups;
	else
		return &ctx->flexible_groups;
}

/*
 * Helper function to initializes perf_event_group trees.
 */
static void perf_event_groups_init(struct perf_event_groups *groups)
{
	groups->tree = RB_ROOT;
	groups->index = 0;
}

static inline struct cgroup *event_cgroup(const struct perf_event *event)
{
	struct cgroup *cgroup = NULL;

#ifdef CONFIG_CGROUP_PERF
	if (event->cgrp)
		cgroup = event->cgrp->css.cgroup;
#endif

	return cgroup;
}

/*
 * Compare function for event groups;
 *
 * Implements complex key that first sorts by CPU and then by virtual index
 * which provides ordering when rotating groups for the same CPU.
 */
static __always_inline int
perf_event_groups_cmp(const int left_cpu, const struct pmu *left_pmu,
		      const struct cgroup *left_cgroup, const u64 left_group_index,
		      const struct perf_event *right)
{
	if (left_cpu < right->cpu)
		return -1;
	if (left_cpu > right->cpu)
		return 1;

	if (left_pmu) {
		if (left_pmu < right->pmu_ctx->pmu)
			return -1;
		if (left_pmu > right->pmu_ctx->pmu)
			return 1;
	}

#ifdef CONFIG_CGROUP_PERF
	{
		const struct cgroup *right_cgroup = event_cgroup(right);

		if (left_cgroup != right_cgroup) {
			if (!left_cgroup) {
				/*
				 * Left has no cgroup but right does, no
				 * cgroups come first.
				 */
				return -1;
			}
			if (!right_cgroup) {
				/*
				 * Right has no cgroup but left does, no
				 * cgroups come first.
				 */
				return 1;
			}
			/* Two dissimilar cgroups, order by id. */
			if (cgroup_id(left_cgroup) < cgroup_id(right_cgroup))
				return -1;

			return 1;
		}
	}
#endif

	if (left_group_index < right->group_index)
		return -1;
	if (left_group_index > right->group_index)
		return 1;

	return 0;
}

#define __node_2_pe(node) \
	rb_entry((node), struct perf_event, group_node)

static inline bool __group_less(struct rb_node *a, const struct rb_node *b)
{
	struct perf_event *e = __node_2_pe(a);
	return perf_event_groups_cmp(e->cpu, e->pmu_ctx->pmu, event_cgroup(e),
				     e->group_index, __node_2_pe(b)) < 0;
}

struct __group_key {
	int cpu;
	struct pmu *pmu;
	struct cgroup *cgroup;
};

static inline int __group_cmp(const void *key, const struct rb_node *node)
{
	const struct __group_key *a = key;
	const struct perf_event *b = __node_2_pe(node);

	/* partial/subtree match: @cpu, @pmu, @cgroup; ignore: @group_index */
	return perf_event_groups_cmp(a->cpu, a->pmu, a->cgroup, b->group_index, b);
}

static inline int
__group_cmp_ignore_cgroup(const void *key, const struct rb_node *node)
{
	const struct __group_key *a = key;
	const struct perf_event *b = __node_2_pe(node);

	/* partial/subtree match: @cpu, @pmu, ignore: @cgroup, @group_index */
	return perf_event_groups_cmp(a->cpu, a->pmu, event_cgroup(b),
				     b->group_index, b);
}

/*
 * Insert @event into @groups' tree; using
 *   {@event->cpu, @event->pmu_ctx->pmu, event_cgroup(@event), ++@groups->index}
 * as key. This places it last inside the {cpu,pmu,cgroup} subtree.
 */
static void
perf_event_groups_insert(struct perf_event_groups *groups,
			 struct perf_event *event)
{
	event->group_index = ++groups->index;

	rb_add(&event->group_node, &groups->tree, __group_less);
}

/*
 * Helper function to insert event into the pinned or flexible groups.
 */
static void
add_event_to_groups(struct perf_event *event, struct perf_event_context *ctx)
{
	struct perf_event_groups *groups;

	groups = get_event_groups(event, ctx);
	perf_event_groups_insert(groups, event);
}

/*
 * Delete a group from a tree.
 */
static void
perf_event_groups_delete(struct perf_event_groups *groups,
			 struct perf_event *event)
{
	WARN_ON_ONCE(RB_EMPTY_NODE(&event->group_node) ||
		     RB_EMPTY_ROOT(&groups->tree));

	rb_erase(&event->group_node, &groups->tree);
	init_event_group(event);
}

/*
 * Helper function to delete event from its groups.
 */
static void
del_event_from_groups(struct perf_event *event, struct perf_event_context *ctx)
{
	struct perf_event_groups *groups;

	groups = get_event_groups(event, ctx);
	perf_event_groups_delete(groups, event);
}

/*
 * Get the leftmost event in the {cpu,pmu,cgroup} subtree.
 */
static struct perf_event *
perf_event_groups_first(struct perf_event_groups *groups, int cpu,
			struct pmu *pmu, struct cgroup *cgrp)
{
	struct __group_key key = {
		.cpu = cpu,
		.pmu = pmu,
		.cgroup = cgrp,
	};
	struct rb_node *node;

	node = rb_find_first(&key, &groups->tree, __group_cmp);
	if (node)
		return __node_2_pe(node);

	return NULL;
}

static struct perf_event *
perf_event_groups_next(struct perf_event *event, struct pmu *pmu)
{
	struct __group_key key = {
		.cpu = event->cpu,
		.pmu = pmu,
		.cgroup = event_cgroup(event),
	};
	struct rb_node *next;

	next = rb_next_match(&key, &event->group_node, __group_cmp);
	if (next)
		return __node_2_pe(next);

	return NULL;
}

#define perf_event_groups_for_cpu_pmu(event, groups, cpu, pmu)		\
	for (event = perf_event_groups_first(groups, cpu, pmu, NULL);	\
	     event; event = perf_event_groups_next(event, pmu))

/*
 * Iterate through the whole groups tree.
 */
#define perf_event_groups_for_each(event, groups)			\
	for (event = rb_entry_safe(rb_first(&((groups)->tree)),		\
				typeof(*event), group_node); event;	\
		event = rb_entry_safe(rb_next(&event->group_node),	\
				typeof(*event), group_node))

/*
 * Add an event from the lists for its context.
 * Must be called with ctx->mutex and ctx->lock held.
 */
static void
list_add_event(struct perf_event *event, struct perf_event_context *ctx)
{
	lockdep_assert_held(&ctx->lock);

	WARN_ON_ONCE(event->attach_state & PERF_ATTACH_CONTEXT);
	event->attach_state |= PERF_ATTACH_CONTEXT;

	event->tstamp = perf_event_time(event);

	/*
	 * If we're a stand alone event or group leader, we go to the context
	 * list, group events are kept attached to the group so that
	 * perf_group_detach can, at all times, locate all siblings.
	 */
	if (event->group_leader == event) {
		event->group_caps = event->event_caps;
		add_event_to_groups(event, ctx);
	}

	list_add_rcu(&event->event_entry, &ctx->event_list);
	ctx->nr_events++;
	if (event->hw.flags & PERF_EVENT_FLAG_USER_READ_CNT)
		ctx->nr_user++;
	if (event->attr.inherit_stat)
		ctx->nr_stat++;

	if (event->state > PERF_EVENT_STATE_OFF)
		perf_cgroup_event_enable(event, ctx);

	ctx->generation++;
	event->pmu_ctx->nr_events++;
}

/*
 * Initialize event state based on the perf_event_attr::disabled.
 */
static inline void perf_event__state_init(struct perf_event *event)
{
	event->state = event->attr.disabled ? PERF_EVENT_STATE_OFF :
					      PERF_EVENT_STATE_INACTIVE;
}

static int __perf_event_read_size(u64 read_format, int nr_siblings)
{
	int entry = sizeof(u64); /* value */
	int size = 0;
	int nr = 1;

	if (read_format & PERF_FORMAT_TOTAL_TIME_ENABLED)
		size += sizeof(u64);

	if (read_format & PERF_FORMAT_TOTAL_TIME_RUNNING)
		size += sizeof(u64);

	if (read_format & PERF_FORMAT_ID)
		entry += sizeof(u64);

	if (read_format & PERF_FORMAT_LOST)
		entry += sizeof(u64);

	if (read_format & PERF_FORMAT_GROUP) {
		nr += nr_siblings;
		size += sizeof(u64);
	}

	/*
	 * Since perf_event_validate_size() limits this to 16k and inhibits
	 * adding more siblings, this will never overflow.
	 */
	return size + nr * entry;
}

static void __perf_event_header_size(struct perf_event *event, u64 sample_type)
{
	struct perf_sample_data *data;
	u16 size = 0;

	if (sample_type & PERF_SAMPLE_IP)
		size += sizeof(data->ip);

	if (sample_type & PERF_SAMPLE_ADDR)
		size += sizeof(data->addr);

	if (sample_type & PERF_SAMPLE_PERIOD)
		size += sizeof(data->period);

	if (sample_type & PERF_SAMPLE_WEIGHT_TYPE)
		size += sizeof(data->weight.full);

	if (sample_type & PERF_SAMPLE_READ)
		size += event->read_size;

	if (sample_type & PERF_SAMPLE_DATA_SRC)
		size += sizeof(data->data_src.val);

	if (sample_type & PERF_SAMPLE_TRANSACTION)
		size += sizeof(data->txn);

	if (sample_type & PERF_SAMPLE_PHYS_ADDR)
		size += sizeof(data->phys_addr);

	if (sample_type & PERF_SAMPLE_CGROUP)
		size += sizeof(data->cgroup);

	if (sample_type & PERF_SAMPLE_DATA_PAGE_SIZE)
		size += sizeof(data->data_page_size);

	if (sample_type & PERF_SAMPLE_CODE_PAGE_SIZE)
		size += sizeof(data->code_page_size);

	event->header_size = size;
}

/*
 * Called at perf_event creation and when events are attached/detached from a
 * group.
 */
static void perf_event__header_size(struct perf_event *event)
{
	event->read_size =
		__perf_event_read_size(event->attr.read_format,
				       event->group_leader->nr_siblings);
	__perf_event_header_size(event, event->attr.sample_type);
}

static void perf_event__id_header_size(struct perf_event *event)
{
	struct perf_sample_data *data;
	u64 sample_type = event->attr.sample_type;
	u16 size = 0;

	if (sample_type & PERF_SAMPLE_TID)
		size += sizeof(data->tid_entry);

	if (sample_type & PERF_SAMPLE_TIME)
		size += sizeof(data->time);

	if (sample_type & PERF_SAMPLE_IDENTIFIER)
		size += sizeof(data->id);

	if (sample_type & PERF_SAMPLE_ID)
		size += sizeof(data->id);

	if (sample_type & PERF_SAMPLE_STREAM_ID)
		size += sizeof(data->stream_id);

	if (sample_type & PERF_SAMPLE_CPU)
		size += sizeof(data->cpu_entry);

	event->id_header_size = size;
}

/*
 * Check that adding an event to the group does not result in anybody
 * overflowing the 64k event limit imposed by the output buffer.
 *
 * Specifically, check that the read_size for the event does not exceed 16k,
 * read_size being the one term that grows with groups size. Since read_size
 * depends on per-event read_format, also (re)check the existing events.
 *
 * This leaves 48k for the constant size fields and things like callchains,
 * branch stacks and register sets.
 */
static bool perf_event_validate_size(struct perf_event *event)
{
	struct perf_event *sibling, *group_leader = event->group_leader;

	if (__perf_event_read_size(event->attr.read_format,
				   group_leader->nr_siblings + 1) > 16*1024)
		return false;

	if (__perf_event_read_size(group_leader->attr.read_format,
				   group_leader->nr_siblings + 1) > 16*1024)
		return false;

	for_each_sibling_event(sibling, group_leader) {
		if (__perf_event_read_size(sibling->attr.read_format,
					   group_leader->nr_siblings + 1) > 16*1024)
			return false;
	}

	return true;
}

static void perf_group_attach(struct perf_event *event)
{
	struct perf_event *group_leader = event->group_leader, *pos;

	lockdep_assert_held(&event->ctx->lock);

	/*
	 * We can have double attach due to group movement (move_group) in
	 * perf_event_open().
	 */
	if (event->attach_state & PERF_ATTACH_GROUP)
		return;

	event->attach_state |= PERF_ATTACH_GROUP;

	if (group_leader == event)
		return;

	WARN_ON_ONCE(group_leader->ctx != event->ctx);

	group_leader->group_caps &= event->event_caps;

	list_add_tail(&event->sibling_list, &group_leader->sibling_list);
	group_leader->nr_siblings++;
	group_leader->group_generation++;

	perf_event__header_size(group_leader);

	for_each_sibling_event(pos, group_leader)
		perf_event__header_size(pos);
}

/*
 * Remove an event from the lists for its context.
 * Must be called with ctx->mutex and ctx->lock held.
 */
static void
list_del_event(struct perf_event *event, struct perf_event_context *ctx)
{
	WARN_ON_ONCE(event->ctx != ctx);
	lockdep_assert_held(&ctx->lock);

	/*
	 * We can have double detach due to exit/hot-unplug + close.
	 */
	if (!(event->attach_state & PERF_ATTACH_CONTEXT))
		return;

	event->attach_state &= ~PERF_ATTACH_CONTEXT;

	ctx->nr_events--;
	if (event->hw.flags & PERF_EVENT_FLAG_USER_READ_CNT)
		ctx->nr_user--;
	if (event->attr.inherit_stat)
		ctx->nr_stat--;

	list_del_rcu(&event->event_entry);

	if (event->group_leader == event)
		del_event_from_groups(event, ctx);

	/*
	 * If event was in error state, then keep it
	 * that way, otherwise bogus counts will be
	 * returned on read(). The only way to get out
	 * of error state is by explicit re-enabling
	 * of the event
	 */
	if (event->state > PERF_EVENT_STATE_OFF) {
		perf_cgroup_event_disable(event, ctx);
		perf_event_set_state(event, PERF_EVENT_STATE_OFF);
	}

	ctx->generation++;
	event->pmu_ctx->nr_events--;
}

static int
perf_aux_output_match(struct perf_event *event, struct perf_event *aux_event)
{
	if (!has_aux(aux_event))
		return 0;

	if (!event->pmu->aux_output_match)
		return 0;

	return event->pmu->aux_output_match(aux_event);
}

static void put_event(struct perf_event *event);
static void event_sched_out(struct perf_event *event,
			    struct perf_event_context *ctx);

static void perf_put_aux_event(struct perf_event *event)
{
	struct perf_event_context *ctx = event->ctx;
	struct perf_event *iter;

	/*
	 * If event uses aux_event tear down the link
	 */
	if (event->aux_event) {
		iter = event->aux_event;
		event->aux_event = NULL;
		put_event(iter);
		return;
	}

	/*
	 * If the event is an aux_event, tear down all links to
	 * it from other events.
	 */
	for_each_sibling_event(iter, event->group_leader) {
		if (iter->aux_event != event)
			continue;

		iter->aux_event = NULL;
		put_event(event);

		/*
		 * If it's ACTIVE, schedule it out and put it into ERROR
		 * state so that we don't try to schedule it again. Note
		 * that perf_event_enable() will clear the ERROR status.
		 */
		event_sched_out(iter, ctx);
		perf_event_set_state(event, PERF_EVENT_STATE_ERROR);
	}
}

static bool perf_need_aux_event(struct perf_event *event)
{
	return !!event->attr.aux_output || !!event->attr.aux_sample_size;
}

static int perf_get_aux_event(struct perf_event *event,
			      struct perf_event *group_leader)
{
	/*
	 * Our group leader must be an aux event if we want to be
	 * an aux_output. This way, the aux event will precede its
	 * aux_output events in the group, and therefore will always
	 * schedule first.
	 */
	if (!group_leader)
		return 0;

	/*
	 * aux_output and aux_sample_size are mutually exclusive.
	 */
	if (event->attr.aux_output && event->attr.aux_sample_size)
		return 0;

	if (event->attr.aux_output &&
	    !perf_aux_output_match(event, group_leader))
		return 0;

	if (event->attr.aux_sample_size && !group_leader->pmu->snapshot_aux)
		return 0;

	if (!atomic_long_inc_not_zero(&group_leader->refcount))
		return 0;

	/*
	 * Link aux_outputs to their aux event; this is undone in
	 * perf_group_detach() by perf_put_aux_event(). When the
	 * group in torn down, the aux_output events loose their
	 * link to the aux_event and can't schedule any more.
	 */
	event->aux_event = group_leader;

	return 1;
}

static inline struct list_head *get_event_list(struct perf_event *event)
{
	return event->attr.pinned ? &event->pmu_ctx->pinned_active :
				    &event->pmu_ctx->flexible_active;
}

/*
 * Events that have PERF_EV_CAP_SIBLING require being part of a group and
 * cannot exist on their own, schedule them out and move them into the ERROR
 * state. Also see _perf_event_enable(), it will not be able to recover
 * this ERROR state.
 */
static inline void perf_remove_sibling_event(struct perf_event *event)
{
	event_sched_out(event, event->ctx);
	perf_event_set_state(event, PERF_EVENT_STATE_ERROR);
}

static void perf_group_detach(struct perf_event *event)
{
	struct perf_event *leader = event->group_leader;
	struct perf_event *sibling, *tmp;
	struct perf_event_context *ctx = event->ctx;

	lockdep_assert_held(&ctx->lock);

	/*
	 * We can have double detach due to exit/hot-unplug + close.
	 */
	if (!(event->attach_state & PERF_ATTACH_GROUP))
		return;

	event->attach_state &= ~PERF_ATTACH_GROUP;

	perf_put_aux_event(event);

	/*
	 * If this is a sibling, remove it from its group.
	 */
	if (leader != event) {
		list_del_init(&event->sibling_list);
		event->group_leader->nr_siblings--;
		event->group_leader->group_generation++;
		goto out;
	}

	/*
	 * If this was a group event with sibling events then
	 * upgrade the siblings to singleton events by adding them
	 * to whatever list we are on.
	 */
	list_for_each_entry_safe(sibling, tmp, &event->sibling_list, sibling_list) {

		if (sibling->event_caps & PERF_EV_CAP_SIBLING)
			perf_remove_sibling_event(sibling);

		sibling->group_leader = sibling;
		list_del_init(&sibling->sibling_list);

		/* Inherit group flags from the previous leader */
		sibling->group_caps = event->group_caps;

		if (sibling->attach_state & PERF_ATTACH_CONTEXT) {
			add_event_to_groups(sibling, event->ctx);

			if (sibling->state == PERF_EVENT_STATE_ACTIVE)
				list_add_tail(&sibling->active_list, get_event_list(sibling));
		}

		WARN_ON_ONCE(sibling->ctx != event->ctx);
	}

out:
	for_each_sibling_event(tmp, leader)
		perf_event__header_size(tmp);

	perf_event__header_size(leader);
}

static void sync_child_event(struct perf_event *child_event);

static void perf_child_detach(struct perf_event *event)
{
	struct perf_event *parent_event = event->parent;

	if (!(event->attach_state & PERF_ATTACH_CHILD))
		return;

	event->attach_state &= ~PERF_ATTACH_CHILD;

	if (WARN_ON_ONCE(!parent_event))
		return;

	lockdep_assert_held(&parent_event->child_mutex);

	sync_child_event(event);
	list_del_init(&event->child_list);
}

static bool is_orphaned_event(struct perf_event *event)
{
	return event->state == PERF_EVENT_STATE_DEAD;
}

static inline int
event_filter_match(struct perf_event *event)
{
	return (event->cpu == -1 || event->cpu == smp_processor_id()) &&
	       perf_cgroup_match(event);
}

static void
event_sched_out(struct perf_event *event, struct perf_event_context *ctx)
{
	struct perf_event_pmu_context *epc = event->pmu_ctx;
	struct perf_cpu_pmu_context *cpc = this_cpu_ptr(epc->pmu->cpu_pmu_context);
	enum perf_event_state state = PERF_EVENT_STATE_INACTIVE;

	// XXX cpc serialization, probably per-cpu IRQ disabled

	WARN_ON_ONCE(event->ctx != ctx);
	lockdep_assert_held(&ctx->lock);

	if (event->state != PERF_EVENT_STATE_ACTIVE)
		return;

	/*
	 * Asymmetry; we only schedule events _IN_ through ctx_sched_in(), but
	 * we can schedule events _OUT_ individually through things like
	 * __perf_remove_from_context().
	 */
	list_del_init(&event->active_list);

	perf_pmu_disable(event->pmu);

	event->pmu->del(event, 0);
	event->oncpu = -1;

	if (event->pending_disable) {
		event->pending_disable = 0;
		perf_cgroup_event_disable(event, ctx);
		state = PERF_EVENT_STATE_OFF;
	}

	if (event->pending_sigtrap) {
		bool dec = true;

		event->pending_sigtrap = 0;
		if (state != PERF_EVENT_STATE_OFF &&
		    !event->pending_work) {
			event->pending_work = 1;
			dec = false;
			WARN_ON_ONCE(!atomic_long_inc_not_zero(&event->refcount));
			task_work_add(current, &event->pending_task, TWA_RESUME);
		}
		if (dec)
			local_dec(&event->ctx->nr_pending);
	}

	perf_event_set_state(event, state);

	if (!is_software_event(event))
		cpc->active_oncpu--;
	if (event->attr.freq && event->attr.sample_freq)
		ctx->nr_freq--;
	if (event->attr.exclusive || !cpc->active_oncpu)
		cpc->exclusive = 0;

	perf_pmu_enable(event->pmu);
}

static void
group_sched_out(struct perf_event *group_event, struct perf_event_context *ctx)
{
	struct perf_event *event;

	if (group_event->state != PERF_EVENT_STATE_ACTIVE)
		return;

	perf_assert_pmu_disabled(group_event->pmu_ctx->pmu);

	event_sched_out(group_event, ctx);

	/*
	 * Schedule out siblings (if any):
	 */
	for_each_sibling_event(event, group_event)
		event_sched_out(event, ctx);
}

#define DETACH_GROUP	0x01UL
#define DETACH_CHILD	0x02UL
#define DETACH_DEAD	0x04UL

/*
 * Cross CPU call to remove a performance event
 *
 * We disable the event on the hardware level first. After that we
 * remove it from the context list.
 */
static void
__perf_remove_from_context(struct perf_event *event,
			   struct perf_cpu_context *cpuctx,
			   struct perf_event_context *ctx,
			   void *info)
{
	struct perf_event_pmu_context *pmu_ctx = event->pmu_ctx;
	unsigned long flags = (unsigned long)info;

	if (ctx->is_active & EVENT_TIME) {
		update_context_time(ctx);
		update_cgrp_time_from_cpuctx(cpuctx, false);
	}

	/*
	 * Ensure event_sched_out() switches to OFF, at the very least
	 * this avoids raising perf_pending_task() at this time.
	 */
	if (flags & DETACH_DEAD)
		event->pending_disable = 1;
	event_sched_out(event, ctx);
	if (flags & DETACH_GROUP)
		perf_group_detach(event);
	if (flags & DETACH_CHILD)
		perf_child_detach(event);
	list_del_event(event, ctx);
	if (flags & DETACH_DEAD)
		event->state = PERF_EVENT_STATE_DEAD;

	if (!pmu_ctx->nr_events) {
		pmu_ctx->rotate_necessary = 0;

		if (ctx->task && ctx->is_active) {
			struct perf_cpu_pmu_context *cpc;

			cpc = this_cpu_ptr(pmu_ctx->pmu->cpu_pmu_context);
			WARN_ON_ONCE(cpc->task_epc && cpc->task_epc != pmu_ctx);
			cpc->task_epc = NULL;
		}
	}

	if (!ctx->nr_events && ctx->is_active) {
		if (ctx == &cpuctx->ctx)
			update_cgrp_time_from_cpuctx(cpuctx, true);

		ctx->is_active = 0;
		if (ctx->task) {
			WARN_ON_ONCE(cpuctx->task_ctx != ctx);
			cpuctx->task_ctx = NULL;
		}
	}
}

/*
 * Remove the event from a task's (or a CPU's) list of events.
 *
 * If event->ctx is a cloned context, callers must make sure that
 * every task struct that event->ctx->task could possibly point to
 * remains valid.  This is OK when called from perf_release since
 * that only calls us on the top-level context, which can't be a clone.
 * When called from perf_event_exit_task, it's OK because the
 * context has been detached from its task.
 */
static void perf_remove_from_context(struct perf_event *event, unsigned long flags)
{
	struct perf_event_context *ctx = event->ctx;

	lockdep_assert_held(&ctx->mutex);

	/*
	 * Because of perf_event_exit_task(), perf_remove_from_context() ought
	 * to work in the face of TASK_TOMBSTONE, unlike every other
	 * event_function_call() user.
	 */
	raw_spin_lock_irq(&ctx->lock);
	if (!ctx->is_active) {
		__perf_remove_from_context(event, this_cpu_ptr(&perf_cpu_context),
					   ctx, (void *)flags);
		raw_spin_unlock_irq(&ctx->lock);
		return;
	}
	raw_spin_unlock_irq(&ctx->lock);

	event_function_call(event, __perf_remove_from_context, (void *)flags);
}

/*
 * Cross CPU call to disable a performance event
 */
static void __perf_event_disable(struct perf_event *event,
				 struct perf_cpu_context *cpuctx,
				 struct perf_event_context *ctx,
				 void *info)
{
	if (event->state < PERF_EVENT_STATE_INACTIVE)
		return;

	if (ctx->is_active & EVENT_TIME) {
		update_context_time(ctx);
		update_cgrp_time_from_event(event);
	}

	perf_pmu_disable(event->pmu_ctx->pmu);

	if (event == event->group_leader)
		group_sched_out(event, ctx);
	else
		event_sched_out(event, ctx);

	perf_event_set_state(event, PERF_EVENT_STATE_OFF);
	perf_cgroup_event_disable(event, ctx);

	perf_pmu_enable(event->pmu_ctx->pmu);
}

/*
 * Disable an event.
 *
 * If event->ctx is a cloned context, callers must make sure that
 * every task struct that event->ctx->task could possibly point to
 * remains valid.  This condition is satisfied when called through
 * perf_event_for_each_child or perf_event_for_each because they
 * hold the top-level event's child_mutex, so any descendant that
 * goes to exit will block in perf_event_exit_event().
 *
 * When called from perf_pending_irq it's OK because event->ctx
 * is the current context on this CPU and preemption is disabled,
 * hence we can't get into perf_event_task_sched_out for this context.
 */
static void _perf_event_disable(struct perf_event *event)
{
	struct perf_event_context *ctx = event->ctx;

	raw_spin_lock_irq(&ctx->lock);
	if (event->state <= PERF_EVENT_STATE_OFF) {
		raw_spin_unlock_irq(&ctx->lock);
		return;
	}
	raw_spin_unlock_irq(&ctx->lock);

	event_function_call(event, __perf_event_disable, NULL);
}

void perf_event_disable_local(struct perf_event *event)
{
	event_function_local(event, __perf_event_disable, NULL);
}

/*
 * Strictly speaking kernel users cannot create groups and therefore this
 * interface does not need the perf_event_ctx_lock() magic.
 */
void perf_event_disable(struct perf_event *event)
{
	struct perf_event_context *ctx;

	ctx = perf_event_ctx_lock(event);
	_perf_event_disable(event);
	perf_event_ctx_unlock(event, ctx);
}
EXPORT_SYMBOL_GPL(perf_event_disable);

void perf_event_disable_inatomic(struct perf_event *event)
{
	event->pending_disable = 1;
	irq_work_queue(&event->pending_irq);
}

#define MAX_INTERRUPTS (~0ULL)

static void perf_log_throttle(struct perf_event *event, int enable);
static void perf_log_itrace_start(struct perf_event *event);

static int
event_sched_in(struct perf_event *event, struct perf_event_context *ctx)
{
	struct perf_event_pmu_context *epc = event->pmu_ctx;
	struct perf_cpu_pmu_context *cpc = this_cpu_ptr(epc->pmu->cpu_pmu_context);
	int ret = 0;

	WARN_ON_ONCE(event->ctx != ctx);

	lockdep_assert_held(&ctx->lock);

	if (event->state <= PERF_EVENT_STATE_OFF)
		return 0;

	WRITE_ONCE(event->oncpu, smp_processor_id());
	/*
	 * Order event::oncpu write to happen before the ACTIVE state is
	 * visible. This allows perf_event_{stop,read}() to observe the correct
	 * ->oncpu if it sees ACTIVE.
	 */
	smp_wmb();
	perf_event_set_state(event, PERF_EVENT_STATE_ACTIVE);

	/*
	 * Unthrottle events, since we scheduled we might have missed several
	 * ticks already, also for a heavily scheduling task there is little
	 * guarantee it'll get a tick in a timely manner.
	 */
	if (unlikely(event->hw.interrupts == MAX_INTERRUPTS)) {
		perf_log_throttle(event, 1);
		event->hw.interrupts = 0;
	}

	perf_pmu_disable(event->pmu);

	perf_log_itrace_start(event);

	if (event->pmu->add(event, PERF_EF_START)) {
		perf_event_set_state(event, PERF_EVENT_STATE_INACTIVE);
		event->oncpu = -1;
		ret = -EAGAIN;
		goto out;
	}

	if (!is_software_event(event))
		cpc->active_oncpu++;
	if (event->attr.freq && event->attr.sample_freq)
		ctx->nr_freq++;

	if (event->attr.exclusive)
		cpc->exclusive = 1;

out:
	perf_pmu_enable(event->pmu);

	return ret;
}

static int
group_sched_in(struct perf_event *group_event, struct perf_event_context *ctx)
{
	struct perf_event *event, *partial_group = NULL;
	struct pmu *pmu = group_event->pmu_ctx->pmu;

	if (group_event->state == PERF_EVENT_STATE_OFF)
		return 0;

	pmu->start_txn(pmu, PERF_PMU_TXN_ADD);

	if (event_sched_in(group_event, ctx))
		goto error;

	/*
	 * Schedule in siblings as one group (if any):
	 */
	for_each_sibling_event(event, group_event) {
		if (event_sched_in(event, ctx)) {
			partial_group = event;
			goto group_error;
		}
	}

	if (!pmu->commit_txn(pmu))
		return 0;

group_error:
	/*
	 * Groups can be scheduled in as one unit only, so undo any
	 * partial group before returning:
	 * The events up to the failed event are scheduled out normally.
	 */
	for_each_sibling_event(event, group_event) {
		if (event == partial_group)
			break;

		event_sched_out(event, ctx);
	}
	event_sched_out(group_event, ctx);

error:
	pmu->cancel_txn(pmu);
	return -EAGAIN;
}

/*
 * Work out whether we can put this event group on the CPU now.
 */
static int group_can_go_on(struct perf_event *event, int can_add_hw)
{
	struct perf_event_pmu_context *epc = event->pmu_ctx;
	struct perf_cpu_pmu_context *cpc = this_cpu_ptr(epc->pmu->cpu_pmu_context);

	/*
	 * Groups consisting entirely of software events can always go on.
	 */
	if (event->group_caps & PERF_EV_CAP_SOFTWARE)
		return 1;
	/*
	 * If an exclusive group is already on, no other hardware
	 * events can go on.
	 */
	if (cpc->exclusive)
		return 0;
	/*
	 * If this group is exclusive and there are already
	 * events on the CPU, it can't go on.
	 */
	if (event->attr.exclusive && !list_empty(get_event_list(event)))
		return 0;
	/*
	 * Otherwise, try to add it if all previous groups were able
	 * to go on.
	 */
	return can_add_hw;
}

static void add_event_to_ctx(struct perf_event *event,
			       struct perf_event_context *ctx)
{
	list_add_event(event, ctx);
	perf_group_attach(event);
}

static void task_ctx_sched_out(struct perf_event_context *ctx,
				enum event_type_t event_type)
{
	struct perf_cpu_context *cpuctx = this_cpu_ptr(&perf_cpu_context);

	if (!cpuctx->task_ctx)
		return;

	if (WARN_ON_ONCE(ctx != cpuctx->task_ctx))
		return;

	ctx_sched_out(ctx, event_type);
}

static void perf_event_sched_in(struct perf_cpu_context *cpuctx,
				struct perf_event_context *ctx)
{
	ctx_sched_in(&cpuctx->ctx, EVENT_PINNED);
	if (ctx)
		 ctx_sched_in(ctx, EVENT_PINNED);
	ctx_sched_in(&cpuctx->ctx, EVENT_FLEXIBLE);
	if (ctx)
		 ctx_sched_in(ctx, EVENT_FLEXIBLE);
}

/*
 * We want to maintain the following priority of scheduling:
 *  - CPU pinned (EVENT_CPU | EVENT_PINNED)
 *  - task pinned (EVENT_PINNED)
 *  - CPU flexible (EVENT_CPU | EVENT_FLEXIBLE)
 *  - task flexible (EVENT_FLEXIBLE).
 *
 * In order to avoid unscheduling and scheduling back in everything every
 * time an event is added, only do it for the groups of equal priority and
 * below.
 *
 * This can be called after a batch operation on task events, in which case
 * event_type is a bit mask of the types of events involved. For CPU events,
 * event_type is only either EVENT_PINNED or EVENT_FLEXIBLE.
 */
/*
 * XXX: ctx_resched() reschedule entire perf_event_context while adding new
 * event to the context or enabling existing event in the context. We can
 * probably optimize it by rescheduling only affected pmu_ctx.
 */
static void ctx_resched(struct perf_cpu_context *cpuctx,
			struct perf_event_context *task_ctx,
			enum event_type_t event_type)
{
	bool cpu_event = !!(event_type & EVENT_CPU);

	/*
	 * If pinned groups are involved, flexible groups also need to be
	 * scheduled out.
	 */
	if (event_type & EVENT_PINNED)
		event_type |= EVENT_FLEXIBLE;

	event_type &= EVENT_ALL;

	perf_ctx_disable(&cpuctx->ctx, false);
	if (task_ctx) {
		perf_ctx_disable(task_ctx, false);
		task_ctx_sched_out(task_ctx, event_type);
	}

	/*
	 * Decide which cpu ctx groups to schedule out based on the types
	 * of events that caused rescheduling:
	 *  - EVENT_CPU: schedule out corresponding groups;
	 *  - EVENT_PINNED task events: schedule out EVENT_FLEXIBLE groups;
	 *  - otherwise, do nothing more.
	 */
	if (cpu_event)
		ctx_sched_out(&cpuctx->ctx, event_type);
	else if (event_type & EVENT_PINNED)
		ctx_sched_out(&cpuctx->ctx, EVENT_FLEXIBLE);

	perf_event_sched_in(cpuctx, task_ctx);

	perf_ctx_enable(&cpuctx->ctx, false);
	if (task_ctx)
		perf_ctx_enable(task_ctx, false);
}

void perf_pmu_resched(struct pmu *pmu)
{
	struct perf_cpu_context *cpuctx = this_cpu_ptr(&perf_cpu_context);
	struct perf_event_context *task_ctx = cpuctx->task_ctx;

	perf_ctx_lock(cpuctx, task_ctx);
	ctx_resched(cpuctx, task_ctx, EVENT_ALL|EVENT_CPU);
	perf_ctx_unlock(cpuctx, task_ctx);
}

/*
 * Cross CPU call to install and enable a performance event
 *
 * Very similar to remote_function() + event_function() but cannot assume that
 * things like ctx->is_active and cpuctx->task_ctx are set.
 */
static int  __perf_install_in_context(void *info)
{
	struct perf_event *event = info;
	struct perf_event_context *ctx = event->ctx;
	struct perf_cpu_context *cpuctx = this_cpu_ptr(&perf_cpu_context);
	struct perf_event_context *task_ctx = cpuctx->task_ctx;
	bool reprogram = true;
	int ret = 0;

	raw_spin_lock(&cpuctx->ctx.lock);
	if (ctx->task) {
		raw_spin_lock(&ctx->lock);
		task_ctx = ctx;

		reprogram = (ctx->task == current);

		/*
		 * If the task is running, it must be running on this CPU,
		 * otherwise we cannot reprogram things.
		 *
		 * If its not running, we don't care, ctx->lock will
		 * serialize against it becoming runnable.
		 */
		if (task_curr(ctx->task) && !reprogram) {
			ret = -ESRCH;
			goto unlock;
		}

		WARN_ON_ONCE(reprogram && cpuctx->task_ctx && cpuctx->task_ctx != ctx);
	} else if (task_ctx) {
		raw_spin_lock(&task_ctx->lock);
	}

#ifdef CONFIG_CGROUP_PERF
	if (event->state > PERF_EVENT_STATE_OFF && is_cgroup_event(event)) {
		/*
		 * If the current cgroup doesn't match the event's
		 * cgroup, we should not try to schedule it.
		 */
		struct perf_cgroup *cgrp = perf_cgroup_from_task(current, ctx);
		reprogram = cgroup_is_descendant(cgrp->css.cgroup,
					event->cgrp->css.cgroup);
	}
#endif

	if (reprogram) {
		ctx_sched_out(ctx, EVENT_TIME);
		add_event_to_ctx(event, ctx);
		ctx_resched(cpuctx, task_ctx, get_event_type(event));
	} else {
		add_event_to_ctx(event, ctx);
	}

unlock:
	perf_ctx_unlock(cpuctx, task_ctx);

	return ret;
}

static bool exclusive_event_installable(struct perf_event *event,
					struct perf_event_context *ctx);

/*
 * Attach a performance event to a context.
 *
 * Very similar to event_function_call, see comment there.
 */
static void
perf_install_in_context(struct perf_event_context *ctx,
			struct perf_event *event,
			int cpu)
{
	struct task_struct *task = READ_ONCE(ctx->task);

	lockdep_assert_held(&ctx->mutex);

	WARN_ON_ONCE(!exclusive_event_installable(event, ctx));

	if (event->cpu != -1)
		WARN_ON_ONCE(event->cpu != cpu);

	/*
	 * Ensures that if we can observe event->ctx, both the event and ctx
	 * will be 'complete'. See perf_iterate_sb_cpu().
	 */
	smp_store_release(&event->ctx, ctx);

	/*
	 * perf_event_attr::disabled events will not run and can be initialized
	 * without IPI. Except when this is the first event for the context, in
	 * that case we need the magic of the IPI to set ctx->is_active.
	 *
	 * The IOC_ENABLE that is sure to follow the creation of a disabled
	 * event will issue the IPI and reprogram the hardware.
	 */
	if (__perf_effective_state(event) == PERF_EVENT_STATE_OFF &&
	    ctx->nr_events && !is_cgroup_event(event)) {
		raw_spin_lock_irq(&ctx->lock);
		if (ctx->task == TASK_TOMBSTONE) {
			raw_spin_unlock_irq(&ctx->lock);
			return;
		}
		add_event_to_ctx(event, ctx);
		raw_spin_unlock_irq(&ctx->lock);
		return;
	}

	if (!task) {
		cpu_function_call(cpu, __perf_install_in_context, event);
		return;
	}

	/*
	 * Should not happen, we validate the ctx is still alive before calling.
	 */
	if (WARN_ON_ONCE(task == TASK_TOMBSTONE))
		return;

	/*
	 * Installing events is tricky because we cannot rely on ctx->is_active
	 * to be set in case this is the nr_events 0 -> 1 transition.
	 *
	 * Instead we use task_curr(), which tells us if the task is running.
	 * However, since we use task_curr() outside of rq::lock, we can race
	 * against the actual state. This means the result can be wrong.
	 *
	 * If we get a false positive, we retry, this is harmless.
	 *
	 * If we get a false negative, things are complicated. If we are after
	 * perf_event_context_sched_in() ctx::lock will serialize us, and the
	 * value must be correct. If we're before, it doesn't matter since
	 * perf_event_context_sched_in() will program the counter.
	 *
	 * However, this hinges on the remote context switch having observed
	 * our task->perf_event_ctxp[] store, such that it will in fact take
	 * ctx::lock in perf_event_context_sched_in().
	 *
	 * We do this by task_function_call(), if the IPI fails to hit the task
	 * we know any future context switch of task must see the
	 * perf_event_ctpx[] store.
	 */

	/*
	 * This smp_mb() orders the task->perf_event_ctxp[] store with the
	 * task_cpu() load, such that if the IPI then does not find the task
	 * running, a future context switch of that task must observe the
	 * store.
	 */
	smp_mb();
again:
	if (!task_function_call(task, __perf_install_in_context, event))
		return;

	raw_spin_lock_irq(&ctx->lock);
	task = ctx->task;
	if (WARN_ON_ONCE(task == TASK_TOMBSTONE)) {
		/*
		 * Cannot happen because we already checked above (which also
		 * cannot happen), and we hold ctx->mutex, which serializes us
		 * against perf_event_exit_task_context().
		 */
		raw_spin_unlock_irq(&ctx->lock);
		return;
	}
	/*
	 * If the task is not running, ctx->lock will avoid it becoming so,
	 * thus we can safely install the event.
	 */
	if (task_curr(task)) {
		raw_spin_unlock_irq(&ctx->lock);
		goto again;
	}
	add_event_to_ctx(event, ctx);
	raw_spin_unlock_irq(&ctx->lock);
}

/*
 * Cross CPU call to enable a performance event
 */
static void __perf_event_enable(struct perf_event *event,
				struct perf_cpu_context *cpuctx,
				struct perf_event_context *ctx,
				void *info)
{
	struct perf_event *leader = event->group_leader;
	struct perf_event_context *task_ctx;

	if (event->state >= PERF_EVENT_STATE_INACTIVE ||
	    event->state <= PERF_EVENT_STATE_ERROR)
		return;

	if (ctx->is_active)
		ctx_sched_out(ctx, EVENT_TIME);

	perf_event_set_state(event, PERF_EVENT_STATE_INACTIVE);
	perf_cgroup_event_enable(event, ctx);

	if (!ctx->is_active)
		return;

	if (!event_filter_match(event)) {
		ctx_sched_in(ctx, EVENT_TIME);
		return;
	}

	/*
	 * If the event is in a group and isn't the group leader,
	 * then don't put it on unless the group is on.
	 */
	if (leader != event && leader->state != PERF_EVENT_STATE_ACTIVE) {
		ctx_sched_in(ctx, EVENT_TIME);
		return;
	}

	task_ctx = cpuctx->task_ctx;
	if (ctx->task)
		WARN_ON_ONCE(task_ctx != ctx);

	ctx_resched(cpuctx, task_ctx, get_event_type(event));
}

/*
 * Enable an event.
 *
 * If event->ctx is a cloned context, callers must make sure that
 * every task struct that event->ctx->task could possibly point to
 * remains valid.  This condition is satisfied when called through
 * perf_event_for_each_child or perf_event_for_each as described
 * for perf_event_disable.
 */
static void _perf_event_enable(struct perf_event *event)
{
	struct perf_event_context *ctx = event->ctx;

	raw_spin_lock_irq(&ctx->lock);
	if (event->state >= PERF_EVENT_STATE_INACTIVE ||
	    event->state <  PERF_EVENT_STATE_ERROR) {
out:
		raw_spin_unlock_irq(&ctx->lock);
		return;
	}

	/*
	 * If the event is in error state, clear that first.
	 *
	 * That way, if we see the event in error state below, we know that it
	 * has gone back into error state, as distinct from the task having
	 * been scheduled away before the cross-call arrived.
	 */
	if (event->state == PERF_EVENT_STATE_ERROR) {
		/*
		 * Detached SIBLING events cannot leave ERROR state.
		 */
		if (event->event_caps & PERF_EV_CAP_SIBLING &&
		    event->group_leader == event)
			goto out;

		event->state = PERF_EVENT_STATE_OFF;
	}
	raw_spin_unlock_irq(&ctx->lock);

	event_function_call(event, __perf_event_enable, NULL);
}

/*
 * See perf_event_disable();
 */
void perf_event_enable(struct perf_event *event)
{
	struct perf_event_context *ctx;

	ctx = perf_event_ctx_lock(event);
	_perf_event_enable(event);
	perf_event_ctx_unlock(event, ctx);
}
EXPORT_SYMBOL_GPL(perf_event_enable);

struct stop_event_data {
	struct perf_event	*event;
	unsigned int		restart;
};

static int __perf_event_stop(void *info)
{
	struct stop_event_data *sd = info;
	struct perf_event *event = sd->event;

	/* if it's already INACTIVE, do nothing */
	if (READ_ONCE(event->state) != PERF_EVENT_STATE_ACTIVE)
		return 0;

	/* matches smp_wmb() in event_sched_in() */
	smp_rmb();

	/*
	 * There is a window with interrupts enabled before we get here,
	 * so we need to check again lest we try to stop another CPU's event.
	 */
	if (READ_ONCE(event->oncpu) != smp_processor_id())
		return -EAGAIN;

	event->pmu->stop(event, PERF_EF_UPDATE);

	/*
	 * May race with the actual stop (through perf_pmu_output_stop()),
	 * but it is only used for events with AUX ring buffer, and such
	 * events will refuse to restart because of rb::aux_mmap_count==0,
	 * see comments in perf_aux_output_begin().
	 *
	 * Since this is happening on an event-local CPU, no trace is lost
	 * while restarting.
	 */
	if (sd->restart)
		event->pmu->start(event, 0);

	return 0;
}

static int perf_event_stop(struct perf_event *event, int restart)
{
	struct stop_event_data sd = {
		.event		= event,
		.restart	= restart,
	};
	int ret = 0;

	do {
		if (READ_ONCE(event->state) != PERF_EVENT_STATE_ACTIVE)
			return 0;

		/* matches smp_wmb() in event_sched_in() */
		smp_rmb();

		/*
		 * We only want to restart ACTIVE events, so if the event goes
		 * inactive here (event->oncpu==-1), there's nothing more to do;
		 * fall through with ret==-ENXIO.
		 */
		ret = cpu_function_call(READ_ONCE(event->oncpu),
					__perf_event_stop, &sd);
	} while (ret == -EAGAIN);

	return ret;
}

/*
 * In order to contain the amount of racy and tricky in the address filter
 * configuration management, it is a two part process:
 *
 * (p1) when userspace mappings change as a result of (1) or (2) or (3) below,
 *      we update the addresses of corresponding vmas in
 *	event::addr_filter_ranges array and bump the event::addr_filters_gen;
 * (p2) when an event is scheduled in (pmu::add), it calls
 *      perf_event_addr_filters_sync() which calls pmu::addr_filters_sync()
 *      if the generation has changed since the previous call.
 *
 * If (p1) happens while the event is active, we restart it to force (p2).
 *
 * (1) perf_addr_filters_apply(): adjusting filters' offsets based on
 *     pre-existing mappings, called once when new filters arrive via SET_FILTER
 *     ioctl;
 * (2) perf_addr_filters_adjust(): adjusting filters' offsets based on newly
 *     registered mapping, called for every new mmap(), with mm::mmap_lock down
 *     for reading;
 * (3) perf_event_addr_filters_exec(): clearing filters' offsets in the process
 *     of exec.
 */
void perf_event_addr_filters_sync(struct perf_event *event)
{
	struct perf_addr_filters_head *ifh = perf_event_addr_filters(event);

	if (!has_addr_filter(event))
		return;

	raw_spin_lock(&ifh->lock);
	if (event->addr_filters_gen != event->hw.addr_filters_gen) {
		event->pmu->addr_filters_sync(event);
		event->hw.addr_filters_gen = event->addr_filters_gen;
	}
	raw_spin_unlock(&ifh->lock);
}
EXPORT_SYMBOL_GPL(perf_event_addr_filters_sync);

static int _perf_event_refresh(struct perf_event *event, int refresh)
{
	/*
	 * not supported on inherited events
	 */
	if (event->attr.inherit || !is_sampling_event(event))
		return -EINVAL;

	atomic_add(refresh, &event->event_limit);
	_perf_event_enable(event);

	return 0;
}

/*
 * See perf_event_disable()
 */
int perf_event_refresh(struct perf_event *event, int refresh)
{
	struct perf_event_context *ctx;
	int ret;

	ctx = perf_event_ctx_lock(event);
	ret = _perf_event_refresh(event, refresh);
	perf_event_ctx_unlock(event, ctx);

	return ret;
}
EXPORT_SYMBOL_GPL(perf_event_refresh);

static int perf_event_modify_breakpoint(struct perf_event *bp,
					 struct perf_event_attr *attr)
{
	int err;

	_perf_event_disable(bp);

	err = modify_user_hw_breakpoint_check(bp, attr, true);

	if (!bp->attr.disabled)
		_perf_event_enable(bp);

	return err;
}

/*
 * Copy event-type-independent attributes that may be modified.
 */
static void perf_event_modify_copy_attr(struct perf_event_attr *to,
					const struct perf_event_attr *from)
{
	to->sig_data = from->sig_data;
}

static int perf_event_modify_attr(struct perf_event *event,
				  struct perf_event_attr *attr)
{
	int (*func)(struct perf_event *, struct perf_event_attr *);
	struct perf_event *child;
	int err;

	if (event->attr.type != attr->type)
		return -EINVAL;

	switch (event->attr.type) {
	case PERF_TYPE_BREAKPOINT:
		func = perf_event_modify_breakpoint;
		break;
	default:
		/* Place holder for future additions. */
		return -EOPNOTSUPP;
	}

	WARN_ON_ONCE(event->ctx->parent_ctx);

	mutex_lock(&event->child_mutex);
	/*
	 * Event-type-independent attributes must be copied before event-type
	 * modification, which will validate that final attributes match the
	 * source attributes after all relevant attributes have been copied.
	 */
	perf_event_modify_copy_attr(&event->attr, attr);
	err = func(event, attr);
	if (err)
		goto out;
	list_for_each_entry(child, &event->child_list, child_list) {
		perf_event_modify_copy_attr(&child->attr, attr);
		err = func(child, attr);
		if (err)
			goto out;
	}
out:
	mutex_unlock(&event->child_mutex);
	return err;
}

static void __pmu_ctx_sched_out(struct perf_event_pmu_context *pmu_ctx,
				enum event_type_t event_type)
{
	struct perf_event_context *ctx = pmu_ctx->ctx;
	struct perf_event *event, *tmp;
	struct pmu *pmu = pmu_ctx->pmu;

	if (ctx->task && !ctx->is_active) {
		struct perf_cpu_pmu_context *cpc;

		cpc = this_cpu_ptr(pmu->cpu_pmu_context);
		WARN_ON_ONCE(cpc->task_epc && cpc->task_epc != pmu_ctx);
		cpc->task_epc = NULL;
	}

	if (!event_type)
		return;

	perf_pmu_disable(pmu);
	if (event_type & EVENT_PINNED) {
		list_for_each_entry_safe(event, tmp,
					 &pmu_ctx->pinned_active,
					 active_list)
			group_sched_out(event, ctx);
	}

	if (event_type & EVENT_FLEXIBLE) {
		list_for_each_entry_safe(event, tmp,
					 &pmu_ctx->flexible_active,
					 active_list)
			group_sched_out(event, ctx);
		/*
		 * Since we cleared EVENT_FLEXIBLE, also clear
		 * rotate_necessary, is will be reset by
		 * ctx_flexible_sched_in() when needed.
		 */
		pmu_ctx->rotate_necessary = 0;
	}
	perf_pmu_enable(pmu);
}

static void
ctx_sched_out(struct perf_event_context *ctx, enum event_type_t event_type)
{
	struct perf_cpu_context *cpuctx = this_cpu_ptr(&perf_cpu_context);
	struct perf_event_pmu_context *pmu_ctx;
	int is_active = ctx->is_active;
	bool cgroup = event_type & EVENT_CGROUP;

	event_type &= ~EVENT_CGROUP;

	lockdep_assert_held(&ctx->lock);

	if (likely(!ctx->nr_events)) {
		/*
		 * See __perf_remove_from_context().
		 */
		WARN_ON_ONCE(ctx->is_active);
		if (ctx->task)
			WARN_ON_ONCE(cpuctx->task_ctx);
		return;
	}

	/*
	 * Always update time if it was set; not only when it changes.
	 * Otherwise we can 'forget' to update time for any but the last
	 * context we sched out. For example:
	 *
	 *   ctx_sched_out(.event_type = EVENT_FLEXIBLE)
	 *   ctx_sched_out(.event_type = EVENT_PINNED)
	 *
	 * would only update time for the pinned events.
	 */
	if (is_active & EVENT_TIME) {
		/* update (and stop) ctx time */
		update_context_time(ctx);
		update_cgrp_time_from_cpuctx(cpuctx, ctx == &cpuctx->ctx);
		/*
		 * CPU-release for the below ->is_active store,
		 * see __load_acquire() in perf_event_time_now()
		 */
		barrier();
	}

	ctx->is_active &= ~event_type;
	if (!(ctx->is_active & EVENT_ALL))
		ctx->is_active = 0;

	if (ctx->task) {
		WARN_ON_ONCE(cpuctx->task_ctx != ctx);
		if (!ctx->is_active)
			cpuctx->task_ctx = NULL;
	}

	is_active ^= ctx->is_active; /* changed bits */

	list_for_each_entry(pmu_ctx, &ctx->pmu_ctx_list, pmu_ctx_entry) {
		if (cgroup && !pmu_ctx->nr_cgroups)
			continue;
		__pmu_ctx_sched_out(pmu_ctx, is_active);
	}
}

/*
 * Test whether two contexts are equivalent, i.e. whether they have both been
 * cloned from the same version of the same context.
 *
 * Equivalence is measured using a generation number in the context that is
 * incremented on each modification to it; see unclone_ctx(), list_add_event()
 * and list_del_event().
 */
static int context_equiv(struct perf_event_context *ctx1,
			 struct perf_event_context *ctx2)
{
	lockdep_assert_held(&ctx1->lock);
	lockdep_assert_held(&ctx2->lock);

	/* Pinning disables the swap optimization */
	if (ctx1->pin_count || ctx2->pin_count)
		return 0;

	/* If ctx1 is the parent of ctx2 */
	if (ctx1 == ctx2->parent_ctx && ctx1->generation == ctx2->parent_gen)
		return 1;

	/* If ctx2 is the parent of ctx1 */
	if (ctx1->parent_ctx == ctx2 && ctx1->parent_gen == ctx2->generation)
		return 1;

	/*
	 * If ctx1 and ctx2 have the same parent; we flatten the parent
	 * hierarchy, see perf_event_init_context().
	 */
	if (ctx1->parent_ctx && ctx1->parent_ctx == ctx2->parent_ctx &&
			ctx1->parent_gen == ctx2->parent_gen)
		return 1;

	/* Unmatched */
	return 0;
}

static void __perf_event_sync_stat(struct perf_event *event,
				     struct perf_event *next_event)
{
	u64 value;

	if (!event->attr.inherit_stat)
		return;

	/*
	 * Update the event value, we cannot use perf_event_read()
	 * because we're in the middle of a context switch and have IRQs
	 * disabled, which upsets smp_call_function_single(), however
	 * we know the event must be on the current CPU, therefore we
	 * don't need to use it.
	 */
	if (event->state == PERF_EVENT_STATE_ACTIVE)
		event->pmu->read(event);

	perf_event_update_time(event);

	/*
	 * In order to keep per-task stats reliable we need to flip the event
	 * values when we flip the contexts.
	 */
	value = local64_read(&next_event->count);
	value = local64_xchg(&event->count, value);
	local64_set(&next_event->count, value);

	swap(event->total_time_enabled, next_event->total_time_enabled);
	swap(event->total_time_running, next_event->total_time_running);

	/*
	 * Since we swizzled the values, update the user visible data too.
	 */
	perf_event_update_userpage(event);
	perf_event_update_userpage(next_event);
}

static void perf_event_sync_stat(struct perf_event_context *ctx,
				   struct perf_event_context *next_ctx)
{
	struct perf_event *event, *next_event;

	if (!ctx->nr_stat)
		return;

	update_context_time(ctx);

	event = list_first_entry(&ctx->event_list,
				   struct perf_event, event_entry);

	next_event = list_first_entry(&next_ctx->event_list,
					struct perf_event, event_entry);

	while (&event->event_entry != &ctx->event_list &&
	       &next_event->event_entry != &next_ctx->event_list) {

		__perf_event_sync_stat(event, next_event);

		event = list_next_entry(event, event_entry);
		next_event = list_next_entry(next_event, event_entry);
	}
}

#define double_list_for_each_entry(pos1, pos2, head1, head2, member)	\
	for (pos1 = list_first_entry(head1, typeof(*pos1), member),	\
	     pos2 = list_first_entry(head2, typeof(*pos2), member);	\
	     !list_entry_is_head(pos1, head1, member) &&		\
	     !list_entry_is_head(pos2, head2, member);			\
	     pos1 = list_next_entry(pos1, member),			\
	     pos2 = list_next_entry(pos2, member))

static void perf_event_swap_task_ctx_data(struct perf_event_context *prev_ctx,
					  struct perf_event_context *next_ctx)
{
	struct perf_event_pmu_context *prev_epc, *next_epc;

	if (!prev_ctx->nr_task_data)
		return;

	double_list_for_each_entry(prev_epc, next_epc,
				   &prev_ctx->pmu_ctx_list, &next_ctx->pmu_ctx_list,
				   pmu_ctx_entry) {

		if (WARN_ON_ONCE(prev_epc->pmu != next_epc->pmu))
			continue;

		/*
		 * PMU specific parts of task perf context can require
		 * additional synchronization. As an example of such
		 * synchronization see implementation details of Intel
		 * LBR call stack data profiling;
		 */
		if (prev_epc->pmu->swap_task_ctx)
			prev_epc->pmu->swap_task_ctx(prev_epc, next_epc);
		else
			swap(prev_epc->task_ctx_data, next_epc->task_ctx_data);
	}
}

static void perf_ctx_sched_task_cb(struct perf_event_context *ctx, bool sched_in)
{
	struct perf_event_pmu_context *pmu_ctx;
	struct perf_cpu_pmu_context *cpc;

	list_for_each_entry(pmu_ctx, &ctx->pmu_ctx_list, pmu_ctx_entry) {
		cpc = this_cpu_ptr(pmu_ctx->pmu->cpu_pmu_context);

		if (cpc->sched_cb_usage && pmu_ctx->pmu->sched_task)
			pmu_ctx->pmu->sched_task(pmu_ctx, sched_in);
	}
}

static void
perf_event_context_sched_out(struct task_struct *task, struct task_struct *next)
{
	struct perf_event_context *ctx = task->perf_event_ctxp;
	struct perf_event_context *next_ctx;
	struct perf_event_context *parent, *next_parent;
	int do_switch = 1;

	if (likely(!ctx))
		return;

	rcu_read_lock();
	next_ctx = rcu_dereference(next->perf_event_ctxp);
	if (!next_ctx)
		goto unlock;

	parent = rcu_dereference(ctx->parent_ctx);
	next_parent = rcu_dereference(next_ctx->parent_ctx);

	/* If neither context have a parent context; they cannot be clones. */
	if (!parent && !next_parent)
		goto unlock;

	if (next_parent == ctx || next_ctx == parent || next_parent == parent) {
		/*
		 * Looks like the two contexts are clones, so we might be
		 * able to optimize the context switch.  We lock both
		 * contexts and check that they are clones under the
		 * lock (including re-checking that neither has been
		 * uncloned in the meantime).  It doesn't matter which
		 * order we take the locks because no other cpu could
		 * be trying to lock both of these tasks.
		 */
		raw_spin_lock(&ctx->lock);
		raw_spin_lock_nested(&next_ctx->lock, SINGLE_DEPTH_NESTING);
		if (context_equiv(ctx, next_ctx)) {

			perf_ctx_disable(ctx, false);

			/* PMIs are disabled; ctx->nr_pending is stable. */
			if (local_read(&ctx->nr_pending) ||
			    local_read(&next_ctx->nr_pending)) {
				/*
				 * Must not swap out ctx when there's pending
				 * events that rely on the ctx->task relation.
				 */
				raw_spin_unlock(&next_ctx->lock);
				rcu_read_unlock();
				goto inside_switch;
			}

			WRITE_ONCE(ctx->task, next);
			WRITE_ONCE(next_ctx->task, task);

			perf_ctx_sched_task_cb(ctx, false);
			perf_event_swap_task_ctx_data(ctx, next_ctx);

			perf_ctx_enable(ctx, false);

			/*
			 * RCU_INIT_POINTER here is safe because we've not
			 * modified the ctx and the above modification of
			 * ctx->task and ctx->task_ctx_data are immaterial
			 * since those values are always verified under
			 * ctx->lock which we're now holding.
			 */
			RCU_INIT_POINTER(task->perf_event_ctxp, next_ctx);
			RCU_INIT_POINTER(next->perf_event_ctxp, ctx);

			do_switch = 0;

			perf_event_sync_stat(ctx, next_ctx);
		}
		raw_spin_unlock(&next_ctx->lock);
		raw_spin_unlock(&ctx->lock);
	}
unlock:
	rcu_read_unlock();

	if (do_switch) {
		raw_spin_lock(&ctx->lock);
		perf_ctx_disable(ctx, false);

inside_switch:
		perf_ctx_sched_task_cb(ctx, false);
		task_ctx_sched_out(ctx, EVENT_ALL);

		perf_ctx_enable(ctx, false);
		raw_spin_unlock(&ctx->lock);
	}
}

static DEFINE_PER_CPU(struct list_head, sched_cb_list);
static DEFINE_PER_CPU(int, perf_sched_cb_usages);

void perf_sched_cb_dec(struct pmu *pmu)
{
	struct perf_cpu_pmu_context *cpc = this_cpu_ptr(pmu->cpu_pmu_context);

	this_cpu_dec(perf_sched_cb_usages);
	barrier();

	if (!--cpc->sched_cb_usage)
		list_del(&cpc->sched_cb_entry);
}


void perf_sched_cb_inc(struct pmu *pmu)
{
	struct perf_cpu_pmu_context *cpc = this_cpu_ptr(pmu->cpu_pmu_context);

	if (!cpc->sched_cb_usage++)
		list_add(&cpc->sched_cb_entry, this_cpu_ptr(&sched_cb_list));

	barrier();
	this_cpu_inc(perf_sched_cb_usages);
}

/*
 * This function provides the context switch callback to the lower code
 * layer. It is invoked ONLY when the context switch callback is enabled.
 *
 * This callback is relevant even to per-cpu events; for example multi event
 * PEBS requires this to provide PID/TID information. This requires we flush
 * all queued PEBS records before we context switch to a new task.
 */
static void __perf_pmu_sched_task(struct perf_cpu_pmu_context *cpc, bool sched_in)
{
	struct perf_cpu_context *cpuctx = this_cpu_ptr(&perf_cpu_context);
	struct pmu *pmu;

	pmu = cpc->epc.pmu;

	/* software PMUs will not have sched_task */
	if (WARN_ON_ONCE(!pmu->sched_task))
		return;

	perf_ctx_lock(cpuctx, cpuctx->task_ctx);
	perf_pmu_disable(pmu);

	pmu->sched_task(cpc->task_epc, sched_in);

	perf_pmu_enable(pmu);
	perf_ctx_unlock(cpuctx, cpuctx->task_ctx);
}

static void perf_pmu_sched_task(struct task_struct *prev,
				struct task_struct *next,
				bool sched_in)
{
	struct perf_cpu_context *cpuctx = this_cpu_ptr(&perf_cpu_context);
	struct perf_cpu_pmu_context *cpc;

	/* cpuctx->task_ctx will be handled in perf_event_context_sched_in/out */
	if (prev == next || cpuctx->task_ctx)
		return;

	list_for_each_entry(cpc, this_cpu_ptr(&sched_cb_list), sched_cb_entry)
		__perf_pmu_sched_task(cpc, sched_in);
}

static void perf_event_switch(struct task_struct *task,
			      struct task_struct *next_prev, bool sched_in);

/*
 * Called from scheduler to remove the events of the current task,
 * with interrupts disabled.
 *
 * We stop each event and update the event value in event->count.
 *
 * This does not protect us against NMI, but disable()
 * sets the disabled bit in the control field of event _before_
 * accessing the event control register. If a NMI hits, then it will
 * not restart the event.
 */
void __perf_event_task_sched_out(struct task_struct *task,
				 struct task_struct *next)
{
	if (__this_cpu_read(perf_sched_cb_usages))
		perf_pmu_sched_task(task, next, false);

	if (atomic_read(&nr_switch_events))
		perf_event_switch(task, next, false);

	perf_event_context_sched_out(task, next);

	/*
	 * if cgroup events exist on this CPU, then we need
	 * to check if we have to switch out PMU state.
	 * cgroup event are system-wide mode only
	 */
	perf_cgroup_switch(next);
}

static bool perf_less_group_idx(const void *l, const void *r)
{
	const struct perf_event *le = *(const struct perf_event **)l;
	const struct perf_event *re = *(const struct perf_event **)r;

	return le->group_index < re->group_index;
}

static void swap_ptr(void *l, void *r)
{
	void **lp = l, **rp = r;

	swap(*lp, *rp);
}

static const struct min_heap_callbacks perf_min_heap = {
	.elem_size = sizeof(struct perf_event *),
	.less = perf_less_group_idx,
	.swp = swap_ptr,
};

static void __heap_add(struct min_heap *heap, struct perf_event *event)
{
	struct perf_event **itrs = heap->data;

	if (event) {
		itrs[heap->nr] = event;
		heap->nr++;
	}
}

static void __link_epc(struct perf_event_pmu_context *pmu_ctx)
{
	struct perf_cpu_pmu_context *cpc;

	if (!pmu_ctx->ctx->task)
		return;

	cpc = this_cpu_ptr(pmu_ctx->pmu->cpu_pmu_context);
	WARN_ON_ONCE(cpc->task_epc && cpc->task_epc != pmu_ctx);
	cpc->task_epc = pmu_ctx;
}

static noinline int visit_groups_merge(struct perf_event_context *ctx,
				struct perf_event_groups *groups, int cpu,
				struct pmu *pmu,
				int (*func)(struct perf_event *, void *),
				void *data)
{
#ifdef CONFIG_CGROUP_PERF
	struct cgroup_subsys_state *css = NULL;
#endif
	struct perf_cpu_context *cpuctx = NULL;
	/* Space for per CPU and/or any CPU event iterators. */
	struct perf_event *itrs[2];
	struct min_heap event_heap;
	struct perf_event **evt;
	int ret;

	if (pmu->filter && pmu->filter(pmu, cpu))
		return 0;

	if (!ctx->task) {
		cpuctx = this_cpu_ptr(&perf_cpu_context);
		event_heap = (struct min_heap){
			.data = cpuctx->heap,
			.nr = 0,
			.size = cpuctx->heap_size,
		};

		lockdep_assert_held(&cpuctx->ctx.lock);

#ifdef CONFIG_CGROUP_PERF
		if (cpuctx->cgrp)
			css = &cpuctx->cgrp->css;
#endif
	} else {
		event_heap = (struct min_heap){
			.data = itrs,
			.nr = 0,
			.size = ARRAY_SIZE(itrs),
		};
		/* Events not within a CPU context may be on any CPU. */
		__heap_add(&event_heap, perf_event_groups_first(groups, -1, pmu, NULL));
	}
	evt = event_heap.data;

	__heap_add(&event_heap, perf_event_groups_first(groups, cpu, pmu, NULL));

#ifdef CONFIG_CGROUP_PERF
	for (; css; css = css->parent)
		__heap_add(&event_heap, perf_event_groups_first(groups, cpu, pmu, css->cgroup));
#endif

	if (event_heap.nr) {
		__link_epc((*evt)->pmu_ctx);
		perf_assert_pmu_disabled((*evt)->pmu_ctx->pmu);
	}

	min_heapify_all(&event_heap, &perf_min_heap);

	while (event_heap.nr) {
		ret = func(*evt, data);
		if (ret)
			return ret;

		*evt = perf_event_groups_next(*evt, pmu);
		if (*evt)
			min_heapify(&event_heap, 0, &perf_min_heap);
		else
			min_heap_pop(&event_heap, &perf_min_heap);
	}

	return 0;
}

/*
 * Because the userpage is strictly per-event (there is no concept of context,
 * so there cannot be a context indirection), every userpage must be updated
 * when context time starts :-(
 *
 * IOW, we must not miss EVENT_TIME edges.
 */
static inline bool event_update_userpage(struct perf_event *event)
{
	if (likely(!atomic_read(&event->mmap_count)))
		return false;

	perf_event_update_time(event);
	perf_event_update_userpage(event);

	return true;
}

static inline void group_update_userpage(struct perf_event *group_event)
{
	struct perf_event *event;

	if (!event_update_userpage(group_event))
		return;

	for_each_sibling_event(event, group_event)
		event_update_userpage(event);
}

static int merge_sched_in(struct perf_event *event, void *data)
{
	struct perf_event_context *ctx = event->ctx;
	int *can_add_hw = data;

	if (event->state <= PERF_EVENT_STATE_OFF)
		return 0;

	if (!event_filter_match(event))
		return 0;

	if (group_can_go_on(event, *can_add_hw)) {
		if (!group_sched_in(event, ctx))
			list_add_tail(&event->active_list, get_event_list(event));
	}

	if (event->state == PERF_EVENT_STATE_INACTIVE) {
		*can_add_hw = 0;
		if (event->attr.pinned) {
			perf_cgroup_event_disable(event, ctx);
			perf_event_set_state(event, PERF_EVENT_STATE_ERROR);
		} else {
			struct perf_cpu_pmu_context *cpc;

			event->pmu_ctx->rotate_necessary = 1;
			cpc = this_cpu_ptr(event->pmu_ctx->pmu->cpu_pmu_context);
			perf_mux_hrtimer_restart(cpc);
			group_update_userpage(event);
		}
	}

	return 0;
}

static void pmu_groups_sched_in(struct perf_event_context *ctx,
				struct perf_event_groups *groups,
				struct pmu *pmu)
{
	int can_add_hw = 1;
	visit_groups_merge(ctx, groups, smp_processor_id(), pmu,
			   merge_sched_in, &can_add_hw);
}

static void ctx_groups_sched_in(struct perf_event_context *ctx,
				struct perf_event_groups *groups,
				bool cgroup)
{
	struct perf_event_pmu_context *pmu_ctx;

	list_for_each_entry(pmu_ctx, &ctx->pmu_ctx_list, pmu_ctx_entry) {
		if (cgroup && !pmu_ctx->nr_cgroups)
			continue;
		pmu_groups_sched_in(ctx, groups, pmu_ctx->pmu);
	}
}

static void __pmu_ctx_sched_in(struct perf_event_context *ctx,
			       struct pmu *pmu)
{
	pmu_groups_sched_in(ctx, &ctx->flexible_groups, pmu);
}

static void
ctx_sched_in(struct perf_event_context *ctx, enum event_type_t event_type)
{
	struct perf_cpu_context *cpuctx = this_cpu_ptr(&perf_cpu_context);
	int is_active = ctx->is_active;
	bool cgroup = event_type & EVENT_CGROUP;

	event_type &= ~EVENT_CGROUP;

	lockdep_assert_held(&ctx->lock);

	if (likely(!ctx->nr_events))
		return;

	if (!(is_active & EVENT_TIME)) {
		/* start ctx time */
		__update_context_time(ctx, false);
		perf_cgroup_set_timestamp(cpuctx);
		/*
		 * CPU-release for the below ->is_active store,
		 * see __load_acquire() in perf_event_time_now()
		 */
		barrier();
	}

	ctx->is_active |= (event_type | EVENT_TIME);
	if (ctx->task) {
		if (!is_active)
			cpuctx->task_ctx = ctx;
		else
			WARN_ON_ONCE(cpuctx->task_ctx != ctx);
	}

	is_active ^= ctx->is_active; /* changed bits */

	/*
	 * First go through the list and put on any pinned groups
	 * in order to give them the best chance of going on.
	 */
	if (is_active & EVENT_PINNED)
		ctx_groups_sched_in(ctx, &ctx->pinned_groups, cgroup);

	/* Then walk through the lower prio flexible groups */
	if (is_active & EVENT_FLEXIBLE)
		ctx_groups_sched_in(ctx, &ctx->flexible_groups, cgroup);
}

static void perf_event_context_sched_in(struct task_struct *task)
{
	struct perf_cpu_context *cpuctx = this_cpu_ptr(&perf_cpu_context);
	struct perf_event_context *ctx;

	rcu_read_lock();
	ctx = rcu_dereference(task->perf_event_ctxp);
	if (!ctx)
		goto rcu_unlock;

	if (cpuctx->task_ctx == ctx) {
		perf_ctx_lock(cpuctx, ctx);
		perf_ctx_disable(ctx, false);

		perf_ctx_sched_task_cb(ctx, true);

		perf_ctx_enable(ctx, false);
		perf_ctx_unlock(cpuctx, ctx);
		goto rcu_unlock;
	}

	perf_ctx_lock(cpuctx, ctx);
	/*
	 * We must check ctx->nr_events while holding ctx->lock, such
	 * that we serialize against perf_install_in_context().
	 */
	if (!ctx->nr_events)
		goto unlock;

	perf_ctx_disable(ctx, false);
	/*
	 * We want to keep the following priority order:
	 * cpu pinned (that don't need to move), task pinned,
	 * cpu flexible, task flexible.
	 *
	 * However, if task's ctx is not carrying any pinned
	 * events, no need to flip the cpuctx's events around.
	 */
	if (!RB_EMPTY_ROOT(&ctx->pinned_groups.tree)) {
		perf_ctx_disable(&cpuctx->ctx, false);
		ctx_sched_out(&cpuctx->ctx, EVENT_FLEXIBLE);
	}

	perf_event_sched_in(cpuctx, ctx);

	perf_ctx_sched_task_cb(cpuctx->task_ctx, true);

	if (!RB_EMPTY_ROOT(&ctx->pinned_groups.tree))
		perf_ctx_enable(&cpuctx->ctx, false);

	perf_ctx_enable(ctx, false);

unlock:
	perf_ctx_unlock(cpuctx, ctx);
rcu_unlock:
	rcu_read_unlock();
}

/*
 * Called from scheduler to add the events of the current task
 * with interrupts disabled.
 *
 * We restore the event value and then enable it.
 *
 * This does not protect us against NMI, but enable()
 * sets the enabled bit in the control field of event _before_
 * accessing the event control register. If a NMI hits, then it will
 * keep the event running.
 */
void __perf_event_task_sched_in(struct task_struct *prev,
				struct task_struct *task)
{
	perf_event_context_sched_in(task);

	if (atomic_read(&nr_switch_events))
		perf_event_switch(task, prev, true);

	if (__this_cpu_read(perf_sched_cb_usages))
		perf_pmu_sched_task(prev, task, true);
}

static u64 perf_calculate_period(struct perf_event *event, u64 nsec, u64 count)
{
	u64 frequency = event->attr.sample_freq;
	u64 sec = NSEC_PER_SEC;
	u64 divisor, dividend;

	int count_fls, nsec_fls, frequency_fls, sec_fls;

	count_fls = fls64(count);
	nsec_fls = fls64(nsec);
	frequency_fls = fls64(frequency);
	sec_fls = 30;

	/*
	 * We got @count in @nsec, with a target of sample_freq HZ
	 * the target period becomes:
	 *
	 *             @count * 10^9
	 * period = -------------------
	 *          @nsec * sample_freq
	 *
	 */

	/*
	 * Reduce accuracy by one bit such that @a and @b converge
	 * to a similar magnitude.
	 */
#define REDUCE_FLS(a, b)		\
do {					\
	if (a##_fls > b##_fls) {	\
		a >>= 1;		\
		a##_fls--;		\
	} else {			\
		b >>= 1;		\
		b##_fls--;		\
	}				\
} while (0)

	/*
	 * Reduce accuracy until either term fits in a u64, then proceed with
	 * the other, so that finally we can do a u64/u64 division.
	 */
	while (count_fls + sec_fls > 64 && nsec_fls + frequency_fls > 64) {
		REDUCE_FLS(nsec, frequency);
		REDUCE_FLS(sec, count);
	}

	if (count_fls + sec_fls > 64) {
		divisor = nsec * frequency;

		while (count_fls + sec_fls > 64) {
			REDUCE_FLS(count, sec);
			divisor >>= 1;
		}

		dividend = count * sec;
	} else {
		dividend = count * sec;

		while (nsec_fls + frequency_fls > 64) {
			REDUCE_FLS(nsec, frequency);
			dividend >>= 1;
		}

		divisor = nsec * frequency;
	}

	if (!divisor)
		return dividend;

	return div64_u64(dividend, divisor);
}

static DEFINE_PER_CPU(int, perf_throttled_count);
static DEFINE_PER_CPU(u64, perf_throttled_seq);

static void perf_adjust_period(struct perf_event *event, u64 nsec, u64 count, bool disable)
{
	struct hw_perf_event *hwc = &event->hw;
	s64 period, sample_period;
	s64 delta;

	period = perf_calculate_period(event, nsec, count);

	delta = (s64)(period - hwc->sample_period);
	delta = (delta + 7) / 8; /* low pass filter */

	sample_period = hwc->sample_period + delta;

	if (!sample_period)
		sample_period = 1;

	hwc->sample_period = sample_period;

	if (local64_read(&hwc->period_left) > 8*sample_period) {
		if (disable)
			event->pmu->stop(event, PERF_EF_UPDATE);

		local64_set(&hwc->period_left, 0);

		if (disable)
			event->pmu->start(event, PERF_EF_RELOAD);
	}
}

/*
 * combine freq adjustment with unthrottling to avoid two passes over the
 * events. At the same time, make sure, having freq events does not change
 * the rate of unthrottling as that would introduce bias.
 */
static void
perf_adjust_freq_unthr_context(struct perf_event_context *ctx, bool unthrottle)
{
	struct perf_event *event;
	struct hw_perf_event *hwc;
	u64 now, period = TICK_NSEC;
	s64 delta;

	/*
	 * only need to iterate over all events iff:
	 * - context have events in frequency mode (needs freq adjust)
	 * - there are events to unthrottle on this cpu
	 */
	if (!(ctx->nr_freq || unthrottle))
		return;

	raw_spin_lock(&ctx->lock);

	list_for_each_entry_rcu(event, &ctx->event_list, event_entry) {
		if (event->state != PERF_EVENT_STATE_ACTIVE)
			continue;

		// XXX use visit thingy to avoid the -1,cpu match
		if (!event_filter_match(event))
			continue;

		perf_pmu_disable(event->pmu);

		hwc = &event->hw;

		if (hwc->interrupts == MAX_INTERRUPTS) {
			hwc->interrupts = 0;
			perf_log_throttle(event, 1);
			event->pmu->start(event, 0);
		}

		if (!event->attr.freq || !event->attr.sample_freq)
			goto next;

		/*
		 * stop the event and update event->count
		 */
		event->pmu->stop(event, PERF_EF_UPDATE);

		now = local64_read(&event->count);
		delta = now - hwc->freq_count_stamp;
		hwc->freq_count_stamp = now;

		/*
		 * restart the event
		 * reload only if value has changed
		 * we have stopped the event so tell that
		 * to perf_adjust_period() to avoid stopping it
		 * twice.
		 */
		if (delta > 0)
			perf_adjust_period(event, period, delta, false);

		event->pmu->start(event, delta > 0 ? PERF_EF_RELOAD : 0);
	next:
		perf_pmu_enable(event->pmu);
	}

	raw_spin_unlock(&ctx->lock);
}

/*
 * Move @event to the tail of the @ctx's elegible events.
 */
static void rotate_ctx(struct perf_event_context *ctx, struct perf_event *event)
{
	/*
	 * Rotate the first entry last of non-pinned groups. Rotation might be
	 * disabled by the inheritance code.
	 */
	if (ctx->rotate_disable)
		return;

	perf_event_groups_delete(&ctx->flexible_groups, event);
	perf_event_groups_insert(&ctx->flexible_groups, event);
}

/* pick an event from the flexible_groups to rotate */
static inline struct perf_event *
ctx_event_to_rotate(struct perf_event_pmu_context *pmu_ctx)
{
	struct perf_event *event;
	struct rb_node *node;
	struct rb_root *tree;
	struct __group_key key = {
		.pmu = pmu_ctx->pmu,
	};

	/* pick the first active flexible event */
	event = list_first_entry_or_null(&pmu_ctx->flexible_active,
					 struct perf_event, active_list);
	if (event)
		goto out;

	/* if no active flexible event, pick the first event */
	tree = &pmu_ctx->ctx->flexible_groups.tree;

	if (!pmu_ctx->ctx->task) {
		key.cpu = smp_processor_id();

		node = rb_find_first(&key, tree, __group_cmp_ignore_cgroup);
		if (node)
			event = __node_2_pe(node);
		goto out;
	}

	key.cpu = -1;
	node = rb_find_first(&key, tree, __group_cmp_ignore_cgroup);
	if (node) {
		event = __node_2_pe(node);
		goto out;
	}

	key.cpu = smp_processor_id();
	node = rb_find_first(&key, tree, __group_cmp_ignore_cgroup);
	if (node)
		event = __node_2_pe(node);

out:
	/*
	 * Unconditionally clear rotate_necessary; if ctx_flexible_sched_in()
	 * finds there are unschedulable events, it will set it again.
	 */
	pmu_ctx->rotate_necessary = 0;

	return event;
}

static bool perf_rotate_context(struct perf_cpu_pmu_context *cpc)
{
	struct perf_cpu_context *cpuctx = this_cpu_ptr(&perf_cpu_context);
	struct perf_event_pmu_context *cpu_epc, *task_epc = NULL;
	struct perf_event *cpu_event = NULL, *task_event = NULL;
	int cpu_rotate, task_rotate;
	struct pmu *pmu;

	/*
	 * Since we run this from IRQ context, nobody can install new
	 * events, thus the event count values are stable.
	 */

	cpu_epc = &cpc->epc;
	pmu = cpu_epc->pmu;
	task_epc = cpc->task_epc;

	cpu_rotate = cpu_epc->rotate_necessary;
	task_rotate = task_epc ? task_epc->rotate_necessary : 0;

	if (!(cpu_rotate || task_rotate))
		return false;

	perf_ctx_lock(cpuctx, cpuctx->task_ctx);
	perf_pmu_disable(pmu);

	if (task_rotate)
		task_event = ctx_event_to_rotate(task_epc);
	if (cpu_rotate)
		cpu_event = ctx_event_to_rotate(cpu_epc);

	/*
	 * As per the order given at ctx_resched() first 'pop' task flexible
	 * and then, if needed CPU flexible.
	 */
	if (task_event || (task_epc && cpu_event)) {
		update_context_time(task_epc->ctx);
		__pmu_ctx_sched_out(task_epc, EVENT_FLEXIBLE);
	}

	if (cpu_event) {
		update_context_time(&cpuctx->ctx);
		__pmu_ctx_sched_out(cpu_epc, EVENT_FLEXIBLE);
		rotate_ctx(&cpuctx->ctx, cpu_event);
		__pmu_ctx_sched_in(&cpuctx->ctx, pmu);
	}

	if (task_event)
		rotate_ctx(task_epc->ctx, task_event);

	if (task_event || (task_epc && cpu_event))
		__pmu_ctx_sched_in(task_epc->ctx, pmu);

	perf_pmu_enable(pmu);
	perf_ctx_unlock(cpuctx, cpuctx->task_ctx);

	return true;
}

void perf_event_task_tick(void)
{
	struct perf_cpu_context *cpuctx = this_cpu_ptr(&perf_cpu_context);
	struct perf_event_context *ctx;
	int throttled;

	lockdep_assert_irqs_disabled();

	__this_cpu_inc(perf_throttled_seq);
	throttled = __this_cpu_xchg(perf_throttled_count, 0);
	tick_dep_clear_cpu(smp_processor_id(), TICK_DEP_BIT_PERF_EVENTS);

	perf_adjust_freq_unthr_context(&cpuctx->ctx, !!throttled);

	rcu_read_lock();
	ctx = rcu_dereference(current->perf_event_ctxp);
	if (ctx)
		perf_adjust_freq_unthr_context(ctx, !!throttled);
	rcu_read_unlock();
}

static int event_enable_on_exec(struct perf_event *event,
				struct perf_event_context *ctx)
{
	if (!event->attr.enable_on_exec)
		return 0;

	event->attr.enable_on_exec = 0;
	if (event->state >= PERF_EVENT_STATE_INACTIVE)
		return 0;

	perf_event_set_state(event, PERF_EVENT_STATE_INACTIVE);

	return 1;
}

/*
 * Enable all of a task's events that have been marked enable-on-exec.
 * This expects task == current.
 */
static void perf_event_enable_on_exec(struct perf_event_context *ctx)
{
	struct perf_event_context *clone_ctx = NULL;
	enum event_type_t event_type = 0;
	struct perf_cpu_context *cpuctx;
	struct perf_event *event;
	unsigned long flags;
	int enabled = 0;

	local_irq_save(flags);
	if (WARN_ON_ONCE(current->perf_event_ctxp != ctx))
		goto out;

	if (!ctx->nr_events)
		goto out;

	cpuctx = this_cpu_ptr(&perf_cpu_context);
	perf_ctx_lock(cpuctx, ctx);
	ctx_sched_out(ctx, EVENT_TIME);

	list_for_each_entry(event, &ctx->event_list, event_entry) {
		enabled |= event_enable_on_exec(event, ctx);
		event_type |= get_event_type(event);
	}

	/*
	 * Unclone and reschedule this context if we enabled any event.
	 */
	if (enabled) {
		clone_ctx = unclone_ctx(ctx);
		ctx_resched(cpuctx, ctx, event_type);
	} else {
		ctx_sched_in(ctx, EVENT_TIME);
	}
	perf_ctx_unlock(cpuctx, ctx);

out:
	local_irq_restore(flags);

	if (clone_ctx)
		put_ctx(clone_ctx);
}

static void perf_remove_from_owner(struct perf_event *event);
static void perf_event_exit_event(struct perf_event *event,
				  struct perf_event_context *ctx);

/*
 * Removes all events from the current task that have been marked
 * remove-on-exec, and feeds their values back to parent events.
 */
static void perf_event_remove_on_exec(struct perf_event_context *ctx)
{
	struct perf_event_context *clone_ctx = NULL;
	struct perf_event *event, *next;
	unsigned long flags;
	bool modified = false;

	mutex_lock(&ctx->mutex);

	if (WARN_ON_ONCE(ctx->task != current))
		goto unlock;

	list_for_each_entry_safe(event, next, &ctx->event_list, event_entry) {
		if (!event->attr.remove_on_exec)
			continue;

		if (!is_kernel_event(event))
			perf_remove_from_owner(event);

		modified = true;

		perf_event_exit_event(event, ctx);
	}

	raw_spin_lock_irqsave(&ctx->lock, flags);
	if (modified)
		clone_ctx = unclone_ctx(ctx);
	raw_spin_unlock_irqrestore(&ctx->lock, flags);

unlock:
	mutex_unlock(&ctx->mutex);

	if (clone_ctx)
		put_ctx(clone_ctx);
}

struct perf_read_data {
	struct perf_event *event;
	bool group;
	int ret;
};

static int __perf_event_read_cpu(struct perf_event *event, int event_cpu)
{
	u16 local_pkg, event_pkg;

	if ((unsigned)event_cpu >= nr_cpu_ids)
		return event_cpu;

	if (event->group_caps & PERF_EV_CAP_READ_ACTIVE_PKG) {
		int local_cpu = smp_processor_id();

		event_pkg = topology_physical_package_id(event_cpu);
		local_pkg = topology_physical_package_id(local_cpu);

		if (event_pkg == local_pkg)
			return local_cpu;
	}

	return event_cpu;
}

/*
 * Cross CPU call to read the hardware event
 */
static void __perf_event_read(void *info)
{
	struct perf_read_data *data = info;
	struct perf_event *sub, *event = data->event;
	struct perf_event_context *ctx = event->ctx;
	struct perf_cpu_context *cpuctx = this_cpu_ptr(&perf_cpu_context);
	struct pmu *pmu = event->pmu;

	/*
	 * If this is a task context, we need to check whether it is
	 * the current task context of this cpu.  If not it has been
	 * scheduled out before the smp call arrived.  In that case
	 * event->count would have been updated to a recent sample
	 * when the event was scheduled out.
	 */
	if (ctx->task && cpuctx->task_ctx != ctx)
		return;

	raw_spin_lock(&ctx->lock);
	if (ctx->is_active & EVENT_TIME) {
		update_context_time(ctx);
		update_cgrp_time_from_event(event);
	}

	perf_event_update_time(event);
	if (data->group)
		perf_event_update_sibling_time(event);

	if (event->state != PERF_EVENT_STATE_ACTIVE)
		goto unlock;

	if (!data->group) {
		pmu->read(event);
		data->ret = 0;
		goto unlock;
	}

	pmu->start_txn(pmu, PERF_PMU_TXN_READ);

	pmu->read(event);

	for_each_sibling_event(sub, event) {
		if (sub->state == PERF_EVENT_STATE_ACTIVE) {
			/*
			 * Use sibling's PMU rather than @event's since
			 * sibling could be on different (eg: software) PMU.
			 */
			sub->pmu->read(sub);
		}
	}

	data->ret = pmu->commit_txn(pmu);

unlock:
	raw_spin_unlock(&ctx->lock);
}

static inline u64 perf_event_count(struct perf_event *event)
{
	return local64_read(&event->count) + atomic64_read(&event->child_count);
}

static void calc_timer_values(struct perf_event *event,
				u64 *now,
				u64 *enabled,
				u64 *running)
{
	u64 ctx_time;

	*now = perf_clock();
	ctx_time = perf_event_time_now(event, *now);
	__perf_update_times(event, ctx_time, enabled, running);
}

/*
 * NMI-safe method to read a local event, that is an event that
 * is:
 *   - either for the current task, or for this CPU
 *   - does not have inherit set, for inherited task events
 *     will not be local and we cannot read them atomically
 *   - must not have a pmu::count method
 */
int perf_event_read_local(struct perf_event *event, u64 *value,
			  u64 *enabled, u64 *running)
{
	unsigned long flags;
	int event_oncpu;
	int event_cpu;
	int ret = 0;

	/*
	 * Disabling interrupts avoids all counter scheduling (context
	 * switches, timer based rotation and IPIs).
	 */
	local_irq_save(flags);

	/*
	 * It must not be an event with inherit set, we cannot read
	 * all child counters from atomic context.
	 */
	if (event->attr.inherit) {
		ret = -EOPNOTSUPP;
		goto out;
	}

	/* If this is a per-task event, it must be for current */
	if ((event->attach_state & PERF_ATTACH_TASK) &&
	    event->hw.target != current) {
		ret = -EINVAL;
		goto out;
	}

	/*
	 * Get the event CPU numbers, and adjust them to local if the event is
	 * a per-package event that can be read locally
	 */
	event_oncpu = __perf_event_read_cpu(event, event->oncpu);
	event_cpu = __perf_event_read_cpu(event, event->cpu);

	/* If this is a per-CPU event, it must be for this CPU */
	if (!(event->attach_state & PERF_ATTACH_TASK) &&
	    event_cpu != smp_processor_id()) {
		ret = -EINVAL;
		goto out;
	}

	/* If this is a pinned event it must be running on this CPU */
	if (event->attr.pinned && event_oncpu != smp_processor_id()) {
		ret = -EBUSY;
		goto out;
	}

	/*
	 * If the event is currently on this CPU, its either a per-task event,
	 * or local to this CPU. Furthermore it means its ACTIVE (otherwise
	 * oncpu == -1).
	 */
	if (event_oncpu == smp_processor_id())
		event->pmu->read(event);

	*value = local64_read(&event->count);
	if (enabled || running) {
		u64 __enabled, __running, __now;

		calc_timer_values(event, &__now, &__enabled, &__running);
		if (enabled)
			*enabled = __enabled;
		if (running)
			*running = __running;
	}
out:
	local_irq_restore(flags);

	return ret;
}

static int perf_event_read(struct perf_event *event, bool group)
{
	enum perf_event_state state = READ_ONCE(event->state);
	int event_cpu, ret = 0;

	/*
	 * If event is enabled and currently active on a CPU, update the
	 * value in the event structure:
	 */
again:
	if (state == PERF_EVENT_STATE_ACTIVE) {
		struct perf_read_data data;

		/*
		 * Orders the ->state and ->oncpu loads such that if we see
		 * ACTIVE we must also see the right ->oncpu.
		 *
		 * Matches the smp_wmb() from event_sched_in().
		 */
		smp_rmb();

		event_cpu = READ_ONCE(event->oncpu);
		if ((unsigned)event_cpu >= nr_cpu_ids)
			return 0;

		data = (struct perf_read_data){
			.event = event,
			.group = group,
			.ret = 0,
		};

		preempt_disable();
		event_cpu = __perf_event_read_cpu(event, event_cpu);

		/*
		 * Purposely ignore the smp_call_function_single() return
		 * value.
		 *
		 * If event_cpu isn't a valid CPU it means the event got
		 * scheduled out and that will have updated the event count.
		 *
		 * Therefore, either way, we'll have an up-to-date event count
		 * after this.
		 */
		(void)smp_call_function_single(event_cpu, __perf_event_read, &data, 1);
		preempt_enable();
		ret = data.ret;

	} else if (state == PERF_EVENT_STATE_INACTIVE) {
		struct perf_event_context *ctx = event->ctx;
		unsigned long flags;

		raw_spin_lock_irqsave(&ctx->lock, flags);
		state = event->state;
		if (state != PERF_EVENT_STATE_INACTIVE) {
			raw_spin_unlock_irqrestore(&ctx->lock, flags);
			goto again;
		}

		/*
		 * May read while context is not active (e.g., thread is
		 * blocked), in that case we cannot update context time
		 */
		if (ctx->is_active & EVENT_TIME) {
			update_context_time(ctx);
			update_cgrp_time_from_event(event);
		}

		perf_event_update_time(event);
		if (group)
			perf_event_update_sibling_time(event);
		raw_spin_unlock_irqrestore(&ctx->lock, flags);
	}

	return ret;
}

/*
 * Initialize the perf_event context in a task_struct:
 */
static void __perf_event_init_context(struct perf_event_context *ctx)
{
	raw_spin_lock_init(&ctx->lock);
	mutex_init(&ctx->mutex);
	INIT_LIST_HEAD(&ctx->pmu_ctx_list);
	perf_event_groups_init(&ctx->pinned_groups);
	perf_event_groups_init(&ctx->flexible_groups);
	INIT_LIST_HEAD(&ctx->event_list);
	refcount_set(&ctx->refcount, 1);
}

static void
__perf_init_event_pmu_context(struct perf_event_pmu_context *epc, struct pmu *pmu)
{
	epc->pmu = pmu;
	INIT_LIST_HEAD(&epc->pmu_ctx_entry);
	INIT_LIST_HEAD(&epc->pinned_active);
	INIT_LIST_HEAD(&epc->flexible_active);
	atomic_set(&epc->refcount, 1);
}

static struct perf_event_context *
alloc_perf_context(struct task_struct *task)
{
	struct perf_event_context *ctx;

	ctx = kzalloc(sizeof(struct perf_event_context), GFP_KERNEL);
	if (!ctx)
		return NULL;

	__perf_event_init_context(ctx);
	if (task)
		ctx->task = get_task_struct(task);

	return ctx;
}

static struct task_struct *
find_lively_task_by_vpid(pid_t vpid)
{
	struct task_struct *task;

	rcu_read_lock();
	if (!vpid)
		task = current;
	else
		task = find_task_by_vpid(vpid);
	if (task)
		get_task_struct(task);
	rcu_read_unlock();

	if (!task)
		return ERR_PTR(-ESRCH);

	return task;
}

/*
 * Returns a matching context with refcount and pincount.
 */
static struct perf_event_context *
find_get_context(struct task_struct *task, struct perf_event *event)
{
	struct perf_event_context *ctx, *clone_ctx = NULL;
	struct perf_cpu_context *cpuctx;
	unsigned long flags;
	int err;

	if (!task) {
		/* Must be root to operate on a CPU event: */
		err = perf_allow_cpu(&event->attr);
		if (err)
			return ERR_PTR(err);

		cpuctx = per_cpu_ptr(&perf_cpu_context, event->cpu);
		ctx = &cpuctx->ctx;
		get_ctx(ctx);
		raw_spin_lock_irqsave(&ctx->lock, flags);
		++ctx->pin_count;
		raw_spin_unlock_irqrestore(&ctx->lock, flags);

		return ctx;
	}

	err = -EINVAL;
retry:
	ctx = perf_lock_task_context(task, &flags);
	if (ctx) {
		clone_ctx = unclone_ctx(ctx);
		++ctx->pin_count;

		raw_spin_unlock_irqrestore(&ctx->lock, flags);

		if (clone_ctx)
			put_ctx(clone_ctx);
	} else {
		ctx = alloc_perf_context(task);
		err = -ENOMEM;
		if (!ctx)
			goto errout;

		err = 0;
		mutex_lock(&task->perf_event_mutex);
		/*
		 * If it has already passed perf_event_exit_task().
		 * we must see PF_EXITING, it takes this mutex too.
		 */
		if (task->flags & PF_EXITING)
			err = -ESRCH;
		else if (task->perf_event_ctxp)
			err = -EAGAIN;
		else {
			get_ctx(ctx);
			++ctx->pin_count;
			rcu_assign_pointer(task->perf_event_ctxp, ctx);
		}
		mutex_unlock(&task->perf_event_mutex);

		if (unlikely(err)) {
			put_ctx(ctx);

			if (err == -EAGAIN)
				goto retry;
			goto errout;
		}
	}

	return ctx;

errout:
	return ERR_PTR(err);
}

static struct perf_event_pmu_context *
find_get_pmu_context(struct pmu *pmu, struct perf_event_context *ctx,
		     struct perf_event *event)
{
	struct perf_event_pmu_context *new = NULL, *epc;
	void *task_ctx_data = NULL;

	if (!ctx->task) {
		/*
		 * perf_pmu_migrate_context() / __perf_pmu_install_event()
		 * relies on the fact that find_get_pmu_context() cannot fail
		 * for CPU contexts.
		 */
		struct perf_cpu_pmu_context *cpc;

		cpc = per_cpu_ptr(pmu->cpu_pmu_context, event->cpu);
		epc = &cpc->epc;
		raw_spin_lock_irq(&ctx->lock);
		if (!epc->ctx) {
			atomic_set(&epc->refcount, 1);
			epc->embedded = 1;
			list_add(&epc->pmu_ctx_entry, &ctx->pmu_ctx_list);
			epc->ctx = ctx;
		} else {
			WARN_ON_ONCE(epc->ctx != ctx);
			atomic_inc(&epc->refcount);
		}
		raw_spin_unlock_irq(&ctx->lock);
		return epc;
	}

	new = kzalloc(sizeof(*epc), GFP_KERNEL);
	if (!new)
		return ERR_PTR(-ENOMEM);

	if (event->attach_state & PERF_ATTACH_TASK_DATA) {
		task_ctx_data = alloc_task_ctx_data(pmu);
		if (!task_ctx_data) {
			kfree(new);
			return ERR_PTR(-ENOMEM);
		}
	}

	__perf_init_event_pmu_context(new, pmu);

	/*
	 * XXX
	 *
	 * lockdep_assert_held(&ctx->mutex);
	 *
	 * can't because perf_event_init_task() doesn't actually hold the
	 * child_ctx->mutex.
	 */

	raw_spin_lock_irq(&ctx->lock);
	list_for_each_entry(epc, &ctx->pmu_ctx_list, pmu_ctx_entry) {
		if (epc->pmu == pmu) {
			WARN_ON_ONCE(epc->ctx != ctx);
			atomic_inc(&epc->refcount);
			goto found_epc;
		}
	}

	epc = new;
	new = NULL;

	list_add(&epc->pmu_ctx_entry, &ctx->pmu_ctx_list);
	epc->ctx = ctx;

found_epc:
	if (task_ctx_data && !epc->task_ctx_data) {
		epc->task_ctx_data = task_ctx_data;
		task_ctx_data = NULL;
		ctx->nr_task_data++;
	}
	raw_spin_unlock_irq(&ctx->lock);

	free_task_ctx_data(pmu, task_ctx_data);
	kfree(new);

	return epc;
}

static void get_pmu_ctx(struct perf_event_pmu_context *epc)
{
	WARN_ON_ONCE(!atomic_inc_not_zero(&epc->refcount));
}

static void free_epc_rcu(struct rcu_head *head)
{
	struct perf_event_pmu_context *epc = container_of(head, typeof(*epc), rcu_head);

	kfree(epc->task_ctx_data);
	kfree(epc);
}

static void put_pmu_ctx(struct perf_event_pmu_context *epc)
{
	struct perf_event_context *ctx = epc->ctx;
	unsigned long flags;

	/*
	 * XXX
	 *
	 * lockdep_assert_held(&ctx->mutex);
	 *
	 * can't because of the call-site in _free_event()/put_event()
	 * which isn't always called under ctx->mutex.
	 */
	if (!atomic_dec_and_raw_lock_irqsave(&epc->refcount, &ctx->lock, flags))
		return;

	WARN_ON_ONCE(list_empty(&epc->pmu_ctx_entry));

	list_del_init(&epc->pmu_ctx_entry);
	epc->ctx = NULL;

	WARN_ON_ONCE(!list_empty(&epc->pinned_active));
	WARN_ON_ONCE(!list_empty(&epc->flexible_active));

	raw_spin_unlock_irqrestore(&ctx->lock, flags);

	if (epc->embedded)
		return;

	call_rcu(&epc->rcu_head, free_epc_rcu);
}

static void perf_event_free_filter(struct perf_event *event);

static void free_event_rcu(struct rcu_head *head)
{
	struct perf_event *event = container_of(head, typeof(*event), rcu_head);

	if (event->ns)
		put_pid_ns(event->ns);
	perf_event_free_filter(event);
	kmem_cache_free(perf_event_cache, event);
}

static void ring_buffer_attach(struct perf_event *event,
			       struct perf_buffer *rb);

static void detach_sb_event(struct perf_event *event)
{
	struct pmu_event_list *pel = per_cpu_ptr(&pmu_sb_events, event->cpu);

	raw_spin_lock(&pel->lock);
	list_del_rcu(&event->sb_list);
	raw_spin_unlock(&pel->lock);
}

static bool is_sb_event(struct perf_event *event)
{
	struct perf_event_attr *attr = &event->attr;

	if (event->parent)
		return false;

	if (event->attach_state & PERF_ATTACH_TASK)
		return false;

	if (attr->mmap || attr->mmap_data || attr->mmap2 ||
	    attr->comm || attr->comm_exec ||
	    attr->task || attr->ksymbol ||
	    attr->context_switch || attr->text_poke ||
	    attr->bpf_event)
		return true;
	return false;
}

static void unaccount_pmu_sb_event(struct perf_event *event)
{
	if (is_sb_event(event))
		detach_sb_event(event);
}

#ifdef CONFIG_NO_HZ_FULL
static DEFINE_SPINLOCK(nr_freq_lock);
#endif

static void unaccount_freq_event_nohz(void)
{
#ifdef CONFIG_NO_HZ_FULL
	spin_lock(&nr_freq_lock);
	if (atomic_dec_and_test(&nr_freq_events))
		tick_nohz_dep_clear(TICK_DEP_BIT_PERF_EVENTS);
	spin_unlock(&nr_freq_lock);
#endif
}

static void unaccount_freq_event(void)
{
	if (tick_nohz_full_enabled())
		unaccount_freq_event_nohz();
	else
		atomic_dec(&nr_freq_events);
}

static void unaccount_event(struct perf_event *event)
{
	bool dec = false;

	if (event->parent)
		return;

	if (event->attach_state & (PERF_ATTACH_TASK | PERF_ATTACH_SCHED_CB))
		dec = true;
	if (event->attr.mmap || event->attr.mmap_data)
		atomic_dec(&nr_mmap_events);
	if (event->attr.build_id)
		atomic_dec(&nr_build_id_events);
	if (event->attr.comm)
		atomic_dec(&nr_comm_events);
	if (event->attr.namespaces)
		atomic_dec(&nr_namespaces_events);
	if (event->attr.cgroup)
		atomic_dec(&nr_cgroup_events);
	if (event->attr.task)
		atomic_dec(&nr_task_events);
	if (event->attr.freq)
		unaccount_freq_event();
	if (event->attr.context_switch) {
		dec = true;
		atomic_dec(&nr_switch_events);
	}
	if (is_cgroup_event(event))
		dec = true;
	if (has_branch_stack(event))
		dec = true;
	if (event->attr.ksymbol)
		atomic_dec(&nr_ksymbol_events);
	if (event->attr.bpf_event)
		atomic_dec(&nr_bpf_events);
	if (event->attr.text_poke)
		atomic_dec(&nr_text_poke_events);

	if (dec) {
		if (!atomic_add_unless(&perf_sched_count, -1, 1))
			schedule_delayed_work(&perf_sched_work, HZ);
	}

	unaccount_pmu_sb_event(event);
}

static void perf_sched_delayed(struct work_struct *work)
{
	mutex_lock(&perf_sched_mutex);
	if (atomic_dec_and_test(&perf_sched_count))
		static_branch_disable(&perf_sched_events);
	mutex_unlock(&perf_sched_mutex);
}

/*
 * The following implement mutual exclusion of events on "exclusive" pmus
 * (PERF_PMU_CAP_EXCLUSIVE). Such pmus can only have one event scheduled
 * at a time, so we disallow creating events that might conflict, namely:
 *
 *  1) cpu-wide events in the presence of per-task events,
 *  2) per-task events in the presence of cpu-wide events,
 *  3) two matching events on the same perf_event_context.
 *
 * The former two cases are handled in the allocation path (perf_event_alloc(),
 * _free_event()), the latter -- before the first perf_install_in_context().
 */
static int exclusive_event_init(struct perf_event *event)
{
	struct pmu *pmu = event->pmu;

	if (!is_exclusive_pmu(pmu))
		return 0;

	/*
	 * Prevent co-existence of per-task and cpu-wide events on the
	 * same exclusive pmu.
	 *
	 * Negative pmu::exclusive_cnt means there are cpu-wide
	 * events on this "exclusive" pmu, positive means there are
	 * per-task events.
	 *
	 * Since this is called in perf_event_alloc() path, event::ctx
	 * doesn't exist yet; it is, however, safe to use PERF_ATTACH_TASK
	 * to mean "per-task event", because unlike other attach states it
	 * never gets cleared.
	 */
	if (event->attach_state & PERF_ATTACH_TASK) {
		if (!atomic_inc_unless_negative(&pmu->exclusive_cnt))
			return -EBUSY;
	} else {
		if (!atomic_dec_unless_positive(&pmu->exclusive_cnt))
			return -EBUSY;
	}

	return 0;
}

static void exclusive_event_destroy(struct perf_event *event)
{
	struct pmu *pmu = event->pmu;

	if (!is_exclusive_pmu(pmu))
		return;

	/* see comment in exclusive_event_init() */
	if (event->attach_state & PERF_ATTACH_TASK)
		atomic_dec(&pmu->exclusive_cnt);
	else
		atomic_inc(&pmu->exclusive_cnt);
}

static bool exclusive_event_match(struct perf_event *e1, struct perf_event *e2)
{
	if ((e1->pmu == e2->pmu) &&
	    (e1->cpu == e2->cpu ||
	     e1->cpu == -1 ||
	     e2->cpu == -1))
		return true;
	return false;
}

static bool exclusive_event_installable(struct perf_event *event,
					struct perf_event_context *ctx)
{
	struct perf_event *iter_event;
	struct pmu *pmu = event->pmu;

	lockdep_assert_held(&ctx->mutex);

	if (!is_exclusive_pmu(pmu))
		return true;

	list_for_each_entry(iter_event, &ctx->event_list, event_entry) {
		if (exclusive_event_match(iter_event, event))
			return false;
	}

	return true;
}

static void perf_addr_filters_splice(struct perf_event *event,
				       struct list_head *head);

static void _free_event(struct perf_event *event)
{
	irq_work_sync(&event->pending_irq);

	unaccount_event(event);

	security_perf_event_free(event);

	if (event->rb) {
		/*
		 * Can happen when we close an event with re-directed output.
		 *
		 * Since we have a 0 refcount, perf_mmap_close() will skip
		 * over us; possibly making our ring_buffer_put() the last.
		 */
		mutex_lock(&event->mmap_mutex);
		ring_buffer_attach(event, NULL);
		mutex_unlock(&event->mmap_mutex);
	}

	if (is_cgroup_event(event))
		perf_detach_cgroup(event);

	if (!event->parent) {
		if (event->attr.sample_type & PERF_SAMPLE_CALLCHAIN)
			put_callchain_buffers();
	}

	perf_event_free_bpf_prog(event);
	perf_addr_filters_splice(event, NULL);
	kfree(event->addr_filter_ranges);

	if (event->destroy)
		event->destroy(event);

	/*
	 * Must be after ->destroy(), due to uprobe_perf_close() using
	 * hw.target.
	 */
	if (event->hw.target)
		put_task_struct(event->hw.target);

	if (event->pmu_ctx)
		put_pmu_ctx(event->pmu_ctx);

	/*
	 * perf_event_free_task() relies on put_ctx() being 'last', in particular
	 * all task references must be cleaned up.
	 */
	if (event->ctx)
		put_ctx(event->ctx);

	exclusive_event_destroy(event);
	module_put(event->pmu->module);

	call_rcu(&event->rcu_head, free_event_rcu);
}

/*
 * Used to free events which have a known refcount of 1, such as in error paths
 * where the event isn't exposed yet and inherited events.
 */
static void free_event(struct perf_event *event)
{
	if (WARN(atomic_long_cmpxchg(&event->refcount, 1, 0) != 1,
				"unexpected event refcount: %ld; ptr=%p\n",
				atomic_long_read(&event->refcount), event)) {
		/* leak to avoid use-after-free */
		return;
	}

	_free_event(event);
}

/*
 * Remove user event from the owner task.
 */
static void perf_remove_from_owner(struct perf_event *event)
{
	struct task_struct *owner;

	rcu_read_lock();
	/*
	 * Matches the smp_store_release() in perf_event_exit_task(). If we
	 * observe !owner it means the list deletion is complete and we can
	 * indeed free this event, otherwise we need to serialize on
	 * owner->perf_event_mutex.
	 */
	owner = READ_ONCE(event->owner);
	if (owner) {
		/*
		 * Since delayed_put_task_struct() also drops the last
		 * task reference we can safely take a new reference
		 * while holding the rcu_read_lock().
		 */
		get_task_struct(owner);
	}
	rcu_read_unlock();

	if (owner) {
		/*
		 * If we're here through perf_event_exit_task() we're already
		 * holding ctx->mutex which would be an inversion wrt. the
		 * normal lock order.
		 *
		 * However we can safely take this lock because its the child
		 * ctx->mutex.
		 */
		mutex_lock_nested(&owner->perf_event_mutex, SINGLE_DEPTH_NESTING);

		/*
		 * We have to re-check the event->owner field, if it is cleared
		 * we raced with perf_event_exit_task(), acquiring the mutex
		 * ensured they're done, and we can proceed with freeing the
		 * event.
		 */
		if (event->owner) {
			list_del_init(&event->owner_entry);
			smp_store_release(&event->owner, NULL);
		}
		mutex_unlock(&owner->perf_event_mutex);
		put_task_struct(owner);
	}
}

static void put_event(struct perf_event *event)
{
	if (!atomic_long_dec_and_test(&event->refcount))
		return;

	_free_event(event);
}

/*
 * Kill an event dead; while event:refcount will preserve the event
 * object, it will not preserve its functionality. Once the last 'user'
 * gives up the object, we'll destroy the thing.
 */
int perf_event_release_kernel(struct perf_event *event)
{
	struct perf_event_context *ctx = event->ctx;
	struct perf_event *child, *tmp;
	LIST_HEAD(free_list);

	/*
	 * If we got here through err_alloc: free_event(event); we will not
	 * have attached to a context yet.
	 */
	if (!ctx) {
		WARN_ON_ONCE(event->attach_state &
				(PERF_ATTACH_CONTEXT|PERF_ATTACH_GROUP));
		goto no_ctx;
	}

	if (!is_kernel_event(event))
		perf_remove_from_owner(event);

	ctx = perf_event_ctx_lock(event);
	WARN_ON_ONCE(ctx->parent_ctx);

	/*
	 * Mark this event as STATE_DEAD, there is no external reference to it
	 * anymore.
	 *
	 * Anybody acquiring event->child_mutex after the below loop _must_
	 * also see this, most importantly inherit_event() which will avoid
	 * placing more children on the list.
	 *
	 * Thus this guarantees that we will in fact observe and kill _ALL_
	 * child events.
	 */
	perf_remove_from_context(event, DETACH_GROUP|DETACH_DEAD);

	perf_event_ctx_unlock(event, ctx);

again:
	mutex_lock(&event->child_mutex);
	list_for_each_entry(child, &event->child_list, child_list) {

		/*
		 * Cannot change, child events are not migrated, see the
		 * comment with perf_event_ctx_lock_nested().
		 */
		ctx = READ_ONCE(child->ctx);
		/*
		 * Since child_mutex nests inside ctx::mutex, we must jump
		 * through hoops. We start by grabbing a reference on the ctx.
		 *
		 * Since the event cannot get freed while we hold the
		 * child_mutex, the context must also exist and have a !0
		 * reference count.
		 */
		get_ctx(ctx);

		/*
		 * Now that we have a ctx ref, we can drop child_mutex, and
		 * acquire ctx::mutex without fear of it going away. Then we
		 * can re-acquire child_mutex.
		 */
		mutex_unlock(&event->child_mutex);
		mutex_lock(&ctx->mutex);
		mutex_lock(&event->child_mutex);

		/*
		 * Now that we hold ctx::mutex and child_mutex, revalidate our
		 * state, if child is still the first entry, it didn't get freed
		 * and we can continue doing so.
		 */
		tmp = list_first_entry_or_null(&event->child_list,
					       struct perf_event, child_list);
		if (tmp == child) {
			perf_remove_from_context(child, DETACH_GROUP);
			list_move(&child->child_list, &free_list);
			/*
			 * This matches the refcount bump in inherit_event();
			 * this can't be the last reference.
			 */
			put_event(event);
		}

		mutex_unlock(&event->child_mutex);
		mutex_unlock(&ctx->mutex);
		put_ctx(ctx);
		goto again;
	}
	mutex_unlock(&event->child_mutex);

	list_for_each_entry_safe(child, tmp, &free_list, child_list) {
		void *var = &child->ctx->refcount;

		list_del(&child->child_list);
		free_event(child);

		/*
		 * Wake any perf_event_free_task() waiting for this event to be
		 * freed.
		 */
		smp_mb(); /* pairs with wait_var_event() */
		wake_up_var(var);
	}

no_ctx:
	put_event(event); /* Must be the 'last' reference */
	return 0;
}
EXPORT_SYMBOL_GPL(perf_event_release_kernel);

/*
 * Called when the last reference to the file is gone.
 */
static int perf_release(struct inode *inode, struct file *file)
{
	perf_event_release_kernel(file->private_data);
	return 0;
}

static u64 __perf_event_read_value(struct perf_event *event, u64 *enabled, u64 *running)
{
	struct perf_event *child;
	u64 total = 0;

	*enabled = 0;
	*running = 0;

	mutex_lock(&event->child_mutex);

	(void)perf_event_read(event, false);
	total += perf_event_count(event);

	*enabled += event->total_time_enabled +
			atomic64_read(&event->child_total_time_enabled);
	*running += event->total_time_running +
			atomic64_read(&event->child_total_time_running);

	list_for_each_entry(child, &event->child_list, child_list) {
		(void)perf_event_read(child, false);
		total += perf_event_count(child);
		*enabled += child->total_time_enabled;
		*running += child->total_time_running;
	}
	mutex_unlock(&event->child_mutex);

	return total;
}

u64 perf_event_read_value(struct perf_event *event, u64 *enabled, u64 *running)
{
	struct perf_event_context *ctx;
	u64 count;

	ctx = perf_event_ctx_lock(event);
	count = __perf_event_read_value(event, enabled, running);
	perf_event_ctx_unlock(event, ctx);

	return count;
}
EXPORT_SYMBOL_GPL(perf_event_read_value);

static int __perf_read_group_add(struct perf_event *leader,
					u64 read_format, u64 *values)
{
	struct perf_event_context *ctx = leader->ctx;
	struct perf_event *sub, *parent;
	unsigned long flags;
	int n = 1; /* skip @nr */
	int ret;

	ret = perf_event_read(leader, true);
	if (ret)
		return ret;

	raw_spin_lock_irqsave(&ctx->lock, flags);
	/*
	 * Verify the grouping between the parent and child (inherited)
	 * events is still in tact.
	 *
	 * Specifically:
	 *  - leader->ctx->lock pins leader->sibling_list
	 *  - parent->child_mutex pins parent->child_list
	 *  - parent->ctx->mutex pins parent->sibling_list
	 *
	 * Because parent->ctx != leader->ctx (and child_list nests inside
	 * ctx->mutex), group destruction is not atomic between children, also
	 * see perf_event_release_kernel(). Additionally, parent can grow the
	 * group.
	 *
	 * Therefore it is possible to have parent and child groups in a
	 * different configuration and summing over such a beast makes no sense
	 * what so ever.
	 *
	 * Reject this.
	 */
	parent = leader->parent;
	if (parent &&
	    (parent->group_generation != leader->group_generation ||
	     parent->nr_siblings != leader->nr_siblings)) {
		ret = -ECHILD;
		goto unlock;
	}

	/*
	 * Since we co-schedule groups, {enabled,running} times of siblings
	 * will be identical to those of the leader, so we only publish one
	 * set.
	 */
	if (read_format & PERF_FORMAT_TOTAL_TIME_ENABLED) {
		values[n++] += leader->total_time_enabled +
			atomic64_read(&leader->child_total_time_enabled);
	}

	if (read_format & PERF_FORMAT_TOTAL_TIME_RUNNING) {
		values[n++] += leader->total_time_running +
			atomic64_read(&leader->child_total_time_running);
	}

	/*
	 * Write {count,id} tuples for every sibling.
	 */
	values[n++] += perf_event_count(leader);
	if (read_format & PERF_FORMAT_ID)
		values[n++] = primary_event_id(leader);
	if (read_format & PERF_FORMAT_LOST)
		values[n++] = atomic64_read(&leader->lost_samples);

	for_each_sibling_event(sub, leader) {
		values[n++] += perf_event_count(sub);
		if (read_format & PERF_FORMAT_ID)
			values[n++] = primary_event_id(sub);
		if (read_format & PERF_FORMAT_LOST)
			values[n++] = atomic64_read(&sub->lost_samples);
	}

unlock:
	raw_spin_unlock_irqrestore(&ctx->lock, flags);
	return ret;
}

static int perf_read_group(struct perf_event *event,
				   u64 read_format, char __user *buf)
{
	struct perf_event *leader = event->group_leader, *child;
	struct perf_event_context *ctx = leader->ctx;
	int ret;
	u64 *values;

	lockdep_assert_held(&ctx->mutex);

	values = kzalloc(event->read_size, GFP_KERNEL);
	if (!values)
		return -ENOMEM;

	values[0] = 1 + leader->nr_siblings;

	mutex_lock(&leader->child_mutex);

	ret = __perf_read_group_add(leader, read_format, values);
	if (ret)
		goto unlock;

	list_for_each_entry(child, &leader->child_list, child_list) {
		ret = __perf_read_group_add(child, read_format, values);
		if (ret)
			goto unlock;
	}

	mutex_unlock(&leader->child_mutex);

	ret = event->read_size;
	if (copy_to_user(buf, values, event->read_size))
		ret = -EFAULT;
	goto out;

unlock:
	mutex_unlock(&leader->child_mutex);
out:
	kfree(values);
	return ret;
}

static int perf_read_one(struct perf_event *event,
				 u64 read_format, char __user *buf)
{
	u64 enabled, running;
	u64 values[5];
	int n = 0;

	values[n++] = __perf_event_read_value(event, &enabled, &running);
	if (read_format & PERF_FORMAT_TOTAL_TIME_ENABLED)
		values[n++] = enabled;
	if (read_format & PERF_FORMAT_TOTAL_TIME_RUNNING)
		values[n++] = running;
	if (read_format & PERF_FORMAT_ID)
		values[n++] = primary_event_id(event);
	if (read_format & PERF_FORMAT_LOST)
		values[n++] = atomic64_read(&event->lost_samples);

	if (copy_to_user(buf, values, n * sizeof(u64)))
		return -EFAULT;

	return n * sizeof(u64);
}

static bool is_event_hup(struct perf_event *event)
{
	bool no_children;

	if (event->state > PERF_EVENT_STATE_EXIT)
		return false;

	mutex_lock(&event->child_mutex);
	no_children = list_empty(&event->child_list);
	mutex_unlock(&event->child_mutex);
	return no_children;
}

/*
 * Read the performance event - simple non blocking version for now
 */
static ssize_t
__perf_read(struct perf_event *event, char __user *buf, size_t count)
{
	u64 read_format = event->attr.read_format;
	int ret;

	/*
	 * Return end-of-file for a read on an event that is in
	 * error state (i.e. because it was pinned but it couldn't be
	 * scheduled on to the CPU at some point).
	 */
	if (event->state == PERF_EVENT_STATE_ERROR)
		return 0;

	if (count < event->read_size)
		return -ENOSPC;

	WARN_ON_ONCE(event->ctx->parent_ctx);
	if (read_format & PERF_FORMAT_GROUP)
		ret = perf_read_group(event, read_format, buf);
	else
		ret = perf_read_one(event, read_format, buf);

	return ret;
}

static ssize_t
perf_read(struct file *file, char __user *buf, size_t count, loff_t *ppos)
{
	struct perf_event *event = file->private_data;
	struct perf_event_context *ctx;
	int ret;

	ret = security_perf_event_read(event);
	if (ret)
		return ret;

	ctx = perf_event_ctx_lock(event);
	ret = __perf_read(event, buf, count);
	perf_event_ctx_unlock(event, ctx);

	return ret;
}

static __poll_t perf_poll(struct file *file, poll_table *wait)
{
	struct perf_event *event = file->private_data;
	struct perf_buffer *rb;
	__poll_t events = EPOLLHUP;

	poll_wait(file, &event->waitq, wait);

	if (is_event_hup(event))
		return events;

	/*
	 * Pin the event->rb by taking event->mmap_mutex; otherwise
	 * perf_event_set_output() can swizzle our rb and make us miss wakeups.
	 */
	mutex_lock(&event->mmap_mutex);
	rb = event->rb;
	if (rb)
		events = atomic_xchg(&rb->poll, 0);
	mutex_unlock(&event->mmap_mutex);
	return events;
}

static void _perf_event_reset(struct perf_event *event)
{
	(void)perf_event_read(event, false);
	local64_set(&event->count, 0);
	perf_event_update_userpage(event);
}

/* Assume it's not an event with inherit set. */
u64 perf_event_pause(struct perf_event *event, bool reset)
{
	struct perf_event_context *ctx;
	u64 count;

	ctx = perf_event_ctx_lock(event);
	WARN_ON_ONCE(event->attr.inherit);
	_perf_event_disable(event);
	count = local64_read(&event->count);
	if (reset)
		local64_set(&event->count, 0);
	perf_event_ctx_unlock(event, ctx);

	return count;
}
EXPORT_SYMBOL_GPL(perf_event_pause);

/*
 * Holding the top-level event's child_mutex means that any
 * descendant process that has inherited this event will block
 * in perf_event_exit_event() if it goes to exit, thus satisfying the
 * task existence requirements of perf_event_enable/disable.
 */
static void perf_event_for_each_child(struct perf_event *event,
					void (*func)(struct perf_event *))
{
	struct perf_event *child;

	WARN_ON_ONCE(event->ctx->parent_ctx);

	mutex_lock(&event->child_mutex);
	func(event);
	list_for_each_entry(child, &event->child_list, child_list)
		func(child);
	mutex_unlock(&event->child_mutex);
}

static void perf_event_for_each(struct perf_event *event,
				  void (*func)(struct perf_event *))
{
	struct perf_event_context *ctx = event->ctx;
	struct perf_event *sibling;

	lockdep_assert_held(&ctx->mutex);

	event = event->group_leader;

	perf_event_for_each_child(event, func);
	for_each_sibling_event(sibling, event)
		perf_event_for_each_child(sibling, func);
}

static void __perf_event_period(struct perf_event *event,
				struct perf_cpu_context *cpuctx,
				struct perf_event_context *ctx,
				void *info)
{
	u64 value = *((u64 *)info);
	bool active;

	if (event->attr.freq) {
		event->attr.sample_freq = value;
	} else {
		event->attr.sample_period = value;
		event->hw.sample_period = value;
	}

	active = (event->state == PERF_EVENT_STATE_ACTIVE);
	if (active) {
		perf_pmu_disable(event->pmu);
		/*
		 * We could be throttled; unthrottle now to avoid the tick
		 * trying to unthrottle while we already re-started the event.
		 */
		if (event->hw.interrupts == MAX_INTERRUPTS) {
			event->hw.interrupts = 0;
			perf_log_throttle(event, 1);
		}
		event->pmu->stop(event, PERF_EF_UPDATE);
	}

	local64_set(&event->hw.period_left, 0);

	if (active) {
		event->pmu->start(event, PERF_EF_RELOAD);
		perf_pmu_enable(event->pmu);
	}
}

static int perf_event_check_period(struct perf_event *event, u64 value)
{
	return event->pmu->check_period(event, value);
}

static int _perf_event_period(struct perf_event *event, u64 value)
{
	if (!is_sampling_event(event))
		return -EINVAL;

	if (!value)
		return -EINVAL;

	if (event->attr.freq && value > sysctl_perf_event_sample_rate)
		return -EINVAL;

	if (perf_event_check_period(event, value))
		return -EINVAL;

	if (!event->attr.freq && (value & (1ULL << 63)))
		return -EINVAL;

	event_function_call(event, __perf_event_period, &value);

	return 0;
}

int perf_event_period(struct perf_event *event, u64 value)
{
	struct perf_event_context *ctx;
	int ret;

	ctx = perf_event_ctx_lock(event);
	ret = _perf_event_period(event, value);
	perf_event_ctx_unlock(event, ctx);

	return ret;
}
EXPORT_SYMBOL_GPL(perf_event_period);

static const struct file_operations perf_fops;

static inline int perf_fget_light(int fd, struct fd *p)
{
	struct fd f = fdget(fd);
	if (!f.file)
		return -EBADF;

	if (f.file->f_op != &perf_fops) {
		fdput(f);
		return -EBADF;
	}
	*p = f;
	return 0;
}

static int perf_event_set_output(struct perf_event *event,
				 struct perf_event *output_event);
static int perf_event_set_filter(struct perf_event *event, void __user *arg);
static int perf_copy_attr(struct perf_event_attr __user *uattr,
			  struct perf_event_attr *attr);

static long _perf_ioctl(struct perf_event *event, unsigned int cmd, unsigned long arg)
{
	void (*func)(struct perf_event *);
	u32 flags = arg;

	switch (cmd) {
	case PERF_EVENT_IOC_ENABLE:
		func = _perf_event_enable;
		break;
	case PERF_EVENT_IOC_DISABLE:
		func = _perf_event_disable;
		break;
	case PERF_EVENT_IOC_RESET:
		func = _perf_event_reset;
		break;

	case PERF_EVENT_IOC_REFRESH:
		return _perf_event_refresh(event, arg);

	case PERF_EVENT_IOC_PERIOD:
	{
		u64 value;

		if (copy_from_user(&value, (u64 __user *)arg, sizeof(value)))
			return -EFAULT;

		return _perf_event_period(event, value);
	}
	case PERF_EVENT_IOC_ID:
	{
		u64 id = primary_event_id(event);

		if (copy_to_user((void __user *)arg, &id, sizeof(id)))
			return -EFAULT;
		return 0;
	}

	case PERF_EVENT_IOC_SET_OUTPUT:
	{
		int ret;
		if (arg != -1) {
			struct perf_event *output_event;
			struct fd output;
			ret = perf_fget_light(arg, &output);
			if (ret)
				return ret;
			output_event = output.file->private_data;
			ret = perf_event_set_output(event, output_event);
			fdput(output);
		} else {
			ret = perf_event_set_output(event, NULL);
		}
		return ret;
	}

	case PERF_EVENT_IOC_SET_FILTER:
		return perf_event_set_filter(event, (void __user *)arg);

	case PERF_EVENT_IOC_SET_BPF:
	{
		struct bpf_prog *prog;
		int err;

		prog = bpf_prog_get(arg);
		if (IS_ERR(prog))
			return PTR_ERR(prog);

		err = perf_event_set_bpf_prog(event, prog, 0);
		if (err) {
			bpf_prog_put(prog);
			return err;
		}

		return 0;
	}

	case PERF_EVENT_IOC_PAUSE_OUTPUT: {
		struct perf_buffer *rb;

		rcu_read_lock();
		rb = rcu_dereference(event->rb);
		if (!rb || !rb->nr_pages) {
			rcu_read_unlock();
			return -EINVAL;
		}
		rb_toggle_paused(rb, !!arg);
		rcu_read_unlock();
		return 0;
	}

	case PERF_EVENT_IOC_QUERY_BPF:
		return perf_event_query_prog_array(event, (void __user *)arg);

	case PERF_EVENT_IOC_MODIFY_ATTRIBUTES: {
		struct perf_event_attr new_attr;
		int err = perf_copy_attr((struct perf_event_attr __user *)arg,
					 &new_attr);

		if (err)
			return err;

		return perf_event_modify_attr(event,  &new_attr);
	}
	default:
		return -ENOTTY;
	}

	if (flags & PERF_IOC_FLAG_GROUP)
		perf_event_for_each(event, func);
	else
		perf_event_for_each_child(event, func);

	return 0;
}

static long perf_ioctl(struct file *file, unsigned int cmd, unsigned long arg)
{
	struct perf_event *event = file->private_data;
	struct perf_event_context *ctx;
	long ret;

	/* Treat ioctl like writes as it is likely a mutating operation. */
	ret = security_perf_event_write(event);
	if (ret)
		return ret;

	ctx = perf_event_ctx_lock(event);
	ret = _perf_ioctl(event, cmd, arg);
	perf_event_ctx_unlock(event, ctx);

	return ret;
}

#ifdef CONFIG_COMPAT
static long perf_compat_ioctl(struct file *file, unsigned int cmd,
				unsigned long arg)
{
	switch (_IOC_NR(cmd)) {
	case _IOC_NR(PERF_EVENT_IOC_SET_FILTER):
	case _IOC_NR(PERF_EVENT_IOC_ID):
	case _IOC_NR(PERF_EVENT_IOC_QUERY_BPF):
	case _IOC_NR(PERF_EVENT_IOC_MODIFY_ATTRIBUTES):
		/* Fix up pointer size (usually 4 -> 8 in 32-on-64-bit case */
		if (_IOC_SIZE(cmd) == sizeof(compat_uptr_t)) {
			cmd &= ~IOCSIZE_MASK;
			cmd |= sizeof(void *) << IOCSIZE_SHIFT;
		}
		break;
	}
	return perf_ioctl(file, cmd, arg);
}
#else
# define perf_compat_ioctl NULL
#endif

int perf_event_task_enable(void)
{
	struct perf_event_context *ctx;
	struct perf_event *event;

	mutex_lock(&current->perf_event_mutex);
	list_for_each_entry(event, &current->perf_event_list, owner_entry) {
		ctx = perf_event_ctx_lock(event);
		perf_event_for_each_child(event, _perf_event_enable);
		perf_event_ctx_unlock(event, ctx);
	}
	mutex_unlock(&current->perf_event_mutex);

	return 0;
}

int perf_event_task_disable(void)
{
	struct perf_event_context *ctx;
	struct perf_event *event;

	mutex_lock(&current->perf_event_mutex);
	list_for_each_entry(event, &current->perf_event_list, owner_entry) {
		ctx = perf_event_ctx_lock(event);
		perf_event_for_each_child(event, _perf_event_disable);
		perf_event_ctx_unlock(event, ctx);
	}
	mutex_unlock(&current->perf_event_mutex);

	return 0;
}

static int perf_event_index(struct perf_event *event)
{
	if (event->hw.state & PERF_HES_STOPPED)
		return 0;

	if (event->state != PERF_EVENT_STATE_ACTIVE)
		return 0;

	return event->pmu->event_idx(event);
}

static void perf_event_init_userpage(struct perf_event *event)
{
	struct perf_event_mmap_page *userpg;
	struct perf_buffer *rb;

	rcu_read_lock();
	rb = rcu_dereference(event->rb);
	if (!rb)
		goto unlock;

	userpg = rb->user_page;

	/* Allow new userspace to detect that bit 0 is deprecated */
	userpg->cap_bit0_is_deprecated = 1;
	userpg->size = offsetof(struct perf_event_mmap_page, __reserved);
	userpg->data_offset = PAGE_SIZE;
	userpg->data_size = perf_data_size(rb);

unlock:
	rcu_read_unlock();
}

void __weak arch_perf_update_userpage(
	struct perf_event *event, struct perf_event_mmap_page *userpg, u64 now)
{
}

/*
 * Callers need to ensure there can be no nesting of this function, otherwise
 * the seqlock logic goes bad. We can not serialize this because the arch
 * code calls this from NMI context.
 */
void perf_event_update_userpage(struct perf_event *event)
{
	struct perf_event_mmap_page *userpg;
	struct perf_buffer *rb;
	u64 enabled, running, now;

	rcu_read_lock();
	rb = rcu_dereference(event->rb);
	if (!rb)
		goto unlock;

	/*
	 * compute total_time_enabled, total_time_running
	 * based on snapshot values taken when the event
	 * was last scheduled in.
	 *
	 * we cannot simply called update_context_time()
	 * because of locking issue as we can be called in
	 * NMI context
	 */
	calc_timer_values(event, &now, &enabled, &running);

	userpg = rb->user_page;
	/*
	 * Disable preemption to guarantee consistent time stamps are stored to
	 * the user page.
	 */
	preempt_disable();
	++userpg->lock;
	barrier();
	userpg->index = perf_event_index(event);
	userpg->offset = perf_event_count(event);
	if (userpg->index)
		userpg->offset -= local64_read(&event->hw.prev_count);

	userpg->time_enabled = enabled +
			atomic64_read(&event->child_total_time_enabled);

	userpg->time_running = running +
			atomic64_read(&event->child_total_time_running);

	arch_perf_update_userpage(event, userpg, now);

	barrier();
	++userpg->lock;
	preempt_enable();
unlock:
	rcu_read_unlock();
}
EXPORT_SYMBOL_GPL(perf_event_update_userpage);

static vm_fault_t perf_mmap_fault(struct vm_fault *vmf)
{
	struct perf_event *event = vmf->vma->vm_file->private_data;
	struct perf_buffer *rb;
	vm_fault_t ret = VM_FAULT_SIGBUS;

	if (vmf->flags & FAULT_FLAG_MKWRITE) {
		if (vmf->pgoff == 0)
			ret = 0;
		return ret;
	}

	rcu_read_lock();
	rb = rcu_dereference(event->rb);
	if (!rb)
		goto unlock;

	if (vmf->pgoff && (vmf->flags & FAULT_FLAG_WRITE))
		goto unlock;

	vmf->page = perf_mmap_to_page(rb, vmf->pgoff);
	if (!vmf->page)
		goto unlock;

	get_page(vmf->page);
	vmf->page->mapping = vmf->vma->vm_file->f_mapping;
	vmf->page->index   = vmf->pgoff;

	ret = 0;
unlock:
	rcu_read_unlock();

	return ret;
}

static void ring_buffer_attach(struct perf_event *event,
			       struct perf_buffer *rb)
{
	struct perf_buffer *old_rb = NULL;
	unsigned long flags;

	WARN_ON_ONCE(event->parent);

	if (event->rb) {
		/*
		 * Should be impossible, we set this when removing
		 * event->rb_entry and wait/clear when adding event->rb_entry.
		 */
		WARN_ON_ONCE(event->rcu_pending);

		old_rb = event->rb;
		spin_lock_irqsave(&old_rb->event_lock, flags);
		list_del_rcu(&event->rb_entry);
		spin_unlock_irqrestore(&old_rb->event_lock, flags);

		event->rcu_batches = get_state_synchronize_rcu();
		event->rcu_pending = 1;
	}

	if (rb) {
		if (event->rcu_pending) {
			cond_synchronize_rcu(event->rcu_batches);
			event->rcu_pending = 0;
		}

		spin_lock_irqsave(&rb->event_lock, flags);
		list_add_rcu(&event->rb_entry, &rb->event_list);
		spin_unlock_irqrestore(&rb->event_lock, flags);
	}

	/*
	 * Avoid racing with perf_mmap_close(AUX): stop the event
	 * before swizzling the event::rb pointer; if it's getting
	 * unmapped, its aux_mmap_count will be 0 and it won't
	 * restart. See the comment in __perf_pmu_output_stop().
	 *
	 * Data will inevitably be lost when set_output is done in
	 * mid-air, but then again, whoever does it like this is
	 * not in for the data anyway.
	 */
	if (has_aux(event))
		perf_event_stop(event, 0);

	rcu_assign_pointer(event->rb, rb);

	if (old_rb) {
		ring_buffer_put(old_rb);
		/*
		 * Since we detached before setting the new rb, so that we
		 * could attach the new rb, we could have missed a wakeup.
		 * Provide it now.
		 */
		wake_up_all(&event->waitq);
	}
}

static void ring_buffer_wakeup(struct perf_event *event)
{
	struct perf_buffer *rb;

	if (event->parent)
		event = event->parent;

	rcu_read_lock();
	rb = rcu_dereference(event->rb);
	if (rb) {
		list_for_each_entry_rcu(event, &rb->event_list, rb_entry)
			wake_up_all(&event->waitq);
	}
	rcu_read_unlock();
}

struct perf_buffer *ring_buffer_get(struct perf_event *event)
{
	struct perf_buffer *rb;

	if (event->parent)
		event = event->parent;

	rcu_read_lock();
	rb = rcu_dereference(event->rb);
	if (rb) {
		if (!refcount_inc_not_zero(&rb->refcount))
			rb = NULL;
	}
	rcu_read_unlock();

	return rb;
}

void ring_buffer_put(struct perf_buffer *rb)
{
	if (!refcount_dec_and_test(&rb->refcount))
		return;

	WARN_ON_ONCE(!list_empty(&rb->event_list));

	call_rcu(&rb->rcu_head, rb_free_rcu);
}

static void perf_mmap_open(struct vm_area_struct *vma)
{
	struct perf_event *event = vma->vm_file->private_data;

	atomic_inc(&event->mmap_count);
	atomic_inc(&event->rb->mmap_count);

	if (vma->vm_pgoff)
		atomic_inc(&event->rb->aux_mmap_count);

	if (event->pmu->event_mapped)
		event->pmu->event_mapped(event, vma->vm_mm);
}

static void perf_pmu_output_stop(struct perf_event *event);

/*
 * A buffer can be mmap()ed multiple times; either directly through the same
 * event, or through other events by use of perf_event_set_output().
 *
 * In order to undo the VM accounting done by perf_mmap() we need to destroy
 * the buffer here, where we still have a VM context. This means we need
 * to detach all events redirecting to us.
 */
static void perf_mmap_close(struct vm_area_struct *vma)
{
	struct perf_event *event = vma->vm_file->private_data;
	struct perf_buffer *rb = ring_buffer_get(event);
	struct user_struct *mmap_user = rb->mmap_user;
	int mmap_locked = rb->mmap_locked;
	unsigned long size = perf_data_size(rb);
	bool detach_rest = false;

	if (event->pmu->event_unmapped)
		event->pmu->event_unmapped(event, vma->vm_mm);

	/*
	 * rb->aux_mmap_count will always drop before rb->mmap_count and
	 * event->mmap_count, so it is ok to use event->mmap_mutex to
	 * serialize with perf_mmap here.
	 */
	if (rb_has_aux(rb) && vma->vm_pgoff == rb->aux_pgoff &&
	    atomic_dec_and_mutex_lock(&rb->aux_mmap_count, &event->mmap_mutex)) {
		/*
		 * Stop all AUX events that are writing to this buffer,
		 * so that we can free its AUX pages and corresponding PMU
		 * data. Note that after rb::aux_mmap_count dropped to zero,
		 * they won't start any more (see perf_aux_output_begin()).
		 */
		perf_pmu_output_stop(event);

		/* now it's safe to free the pages */
		atomic_long_sub(rb->aux_nr_pages - rb->aux_mmap_locked, &mmap_user->locked_vm);
		atomic64_sub(rb->aux_mmap_locked, &vma->vm_mm->pinned_vm);

		/* this has to be the last one */
		rb_free_aux(rb);
		WARN_ON_ONCE(refcount_read(&rb->aux_refcount));

		mutex_unlock(&event->mmap_mutex);
	}

	if (atomic_dec_and_test(&rb->mmap_count))
		detach_rest = true;

	if (!atomic_dec_and_mutex_lock(&event->mmap_count, &event->mmap_mutex))
		goto out_put;

	ring_buffer_attach(event, NULL);
	mutex_unlock(&event->mmap_mutex);

	/* If there's still other mmap()s of this buffer, we're done. */
	if (!detach_rest)
		goto out_put;

	/*
	 * No other mmap()s, detach from all other events that might redirect
	 * into the now unreachable buffer. Somewhat complicated by the
	 * fact that rb::event_lock otherwise nests inside mmap_mutex.
	 */
again:
	rcu_read_lock();
	list_for_each_entry_rcu(event, &rb->event_list, rb_entry) {
		if (!atomic_long_inc_not_zero(&event->refcount)) {
			/*
			 * This event is en-route to free_event() which will
			 * detach it and remove it from the list.
			 */
			continue;
		}
		rcu_read_unlock();

		mutex_lock(&event->mmap_mutex);
		/*
		 * Check we didn't race with perf_event_set_output() which can
		 * swizzle the rb from under us while we were waiting to
		 * acquire mmap_mutex.
		 *
		 * If we find a different rb; ignore this event, a next
		 * iteration will no longer find it on the list. We have to
		 * still restart the iteration to make sure we're not now
		 * iterating the wrong list.
		 */
		if (event->rb == rb)
			ring_buffer_attach(event, NULL);

		mutex_unlock(&event->mmap_mutex);
		put_event(event);

		/*
		 * Restart the iteration; either we're on the wrong list or
		 * destroyed its integrity by doing a deletion.
		 */
		goto again;
	}
	rcu_read_unlock();

	/*
	 * It could be there's still a few 0-ref events on the list; they'll
	 * get cleaned up by free_event() -- they'll also still have their
	 * ref on the rb and will free it whenever they are done with it.
	 *
	 * Aside from that, this buffer is 'fully' detached and unmapped,
	 * undo the VM accounting.
	 */

	atomic_long_sub((size >> PAGE_SHIFT) + 1 - mmap_locked,
			&mmap_user->locked_vm);
	atomic64_sub(mmap_locked, &vma->vm_mm->pinned_vm);
	free_uid(mmap_user);

out_put:
	ring_buffer_put(rb); /* could be last */
}

static const struct vm_operations_struct perf_mmap_vmops = {
	.open		= perf_mmap_open,
	.close		= perf_mmap_close, /* non mergeable */
	.fault		= perf_mmap_fault,
	.page_mkwrite	= perf_mmap_fault,
};

static int perf_mmap(struct file *file, struct vm_area_struct *vma)
{
	struct perf_event *event = file->private_data;
	unsigned long user_locked, user_lock_limit;
	struct user_struct *user = current_user();
	struct perf_buffer *rb = NULL;
	unsigned long locked, lock_limit;
	unsigned long vma_size;
	unsigned long nr_pages;
	long user_extra = 0, extra = 0;
	int ret = 0, flags = 0;

	/*
	 * Don't allow mmap() of inherited per-task counters. This would
	 * create a performance issue due to all children writing to the
	 * same rb.
	 */
	if (event->cpu == -1 && event->attr.inherit)
		return -EINVAL;

	if (!(vma->vm_flags & VM_SHARED))
		return -EINVAL;

	ret = security_perf_event_read(event);
	if (ret)
		return ret;

	vma_size = vma->vm_end - vma->vm_start;

	if (vma->vm_pgoff == 0) {
		nr_pages = (vma_size / PAGE_SIZE) - 1;
	} else {
		/*
		 * AUX area mapping: if rb->aux_nr_pages != 0, it's already
		 * mapped, all subsequent mappings should have the same size
		 * and offset. Must be above the normal perf buffer.
		 */
		u64 aux_offset, aux_size;

		if (!event->rb)
			return -EINVAL;

		nr_pages = vma_size / PAGE_SIZE;

		mutex_lock(&event->mmap_mutex);
		ret = -EINVAL;

		rb = event->rb;
		if (!rb)
			goto aux_unlock;

		aux_offset = READ_ONCE(rb->user_page->aux_offset);
		aux_size = READ_ONCE(rb->user_page->aux_size);

		if (aux_offset < perf_data_size(rb) + PAGE_SIZE)
			goto aux_unlock;

		if (aux_offset != vma->vm_pgoff << PAGE_SHIFT)
			goto aux_unlock;

		/* already mapped with a different offset */
		if (rb_has_aux(rb) && rb->aux_pgoff != vma->vm_pgoff)
			goto aux_unlock;

		if (aux_size != vma_size || aux_size != nr_pages * PAGE_SIZE)
			goto aux_unlock;

		/* already mapped with a different size */
		if (rb_has_aux(rb) && rb->aux_nr_pages != nr_pages)
			goto aux_unlock;

		if (!is_power_of_2(nr_pages))
			goto aux_unlock;

		if (!atomic_inc_not_zero(&rb->mmap_count))
			goto aux_unlock;

		if (rb_has_aux(rb)) {
			atomic_inc(&rb->aux_mmap_count);
			ret = 0;
			goto unlock;
		}

		atomic_set(&rb->aux_mmap_count, 1);
		user_extra = nr_pages;

		goto accounting;
	}

	/*
	 * If we have rb pages ensure they're a power-of-two number, so we
	 * can do bitmasks instead of modulo.
	 */
	if (nr_pages != 0 && !is_power_of_2(nr_pages))
		return -EINVAL;

	if (vma_size != PAGE_SIZE * (1 + nr_pages))
		return -EINVAL;

	WARN_ON_ONCE(event->ctx->parent_ctx);
again:
	mutex_lock(&event->mmap_mutex);
	if (event->rb) {
		if (data_page_nr(event->rb) != nr_pages) {
			ret = -EINVAL;
			goto unlock;
		}

		if (!atomic_inc_not_zero(&event->rb->mmap_count)) {
			/*
			 * Raced against perf_mmap_close(); remove the
			 * event and try again.
			 */
			ring_buffer_attach(event, NULL);
			mutex_unlock(&event->mmap_mutex);
			goto again;
		}

		goto unlock;
	}

	user_extra = nr_pages + 1;

accounting:
	user_lock_limit = sysctl_perf_event_mlock >> (PAGE_SHIFT - 10);

	/*
	 * Increase the limit linearly with more CPUs:
	 */
	user_lock_limit *= num_online_cpus();

	user_locked = atomic_long_read(&user->locked_vm);

	/*
	 * sysctl_perf_event_mlock may have changed, so that
	 *     user->locked_vm > user_lock_limit
	 */
	if (user_locked > user_lock_limit)
		user_locked = user_lock_limit;
	user_locked += user_extra;

	if (user_locked > user_lock_limit) {
		/*
		 * charge locked_vm until it hits user_lock_limit;
		 * charge the rest from pinned_vm
		 */
		extra = user_locked - user_lock_limit;
		user_extra -= extra;
	}

	lock_limit = rlimit(RLIMIT_MEMLOCK);
	lock_limit >>= PAGE_SHIFT;
	locked = atomic64_read(&vma->vm_mm->pinned_vm) + extra;

	if ((locked > lock_limit) && perf_is_paranoid() &&
		!capable(CAP_IPC_LOCK)) {
		ret = -EPERM;
		goto unlock;
	}

	WARN_ON(!rb && event->rb);

	if (vma->vm_flags & VM_WRITE)
		flags |= RING_BUFFER_WRITABLE;

	if (!rb) {
		rb = rb_alloc(nr_pages,
			      event->attr.watermark ? event->attr.wakeup_watermark : 0,
			      event->cpu, flags);

		if (!rb) {
			ret = -ENOMEM;
			goto unlock;
		}

		atomic_set(&rb->mmap_count, 1);
		rb->mmap_user = get_current_user();
		rb->mmap_locked = extra;

		ring_buffer_attach(event, rb);

		perf_event_update_time(event);
		perf_event_init_userpage(event);
		perf_event_update_userpage(event);
	} else {
		ret = rb_alloc_aux(rb, event, vma->vm_pgoff, nr_pages,
				   event->attr.aux_watermark, flags);
		if (!ret)
			rb->aux_mmap_locked = extra;
	}

unlock:
	if (!ret) {
		atomic_long_add(user_extra, &user->locked_vm);
		atomic64_add(extra, &vma->vm_mm->pinned_vm);

		atomic_inc(&event->mmap_count);
	} else if (rb) {
		atomic_dec(&rb->mmap_count);
	}
aux_unlock:
	mutex_unlock(&event->mmap_mutex);

	/*
	 * Since pinned accounting is per vm we cannot allow fork() to copy our
	 * vma.
	 */
	vm_flags_set(vma, VM_DONTCOPY | VM_DONTEXPAND | VM_DONTDUMP);
	vma->vm_ops = &perf_mmap_vmops;

	if (event->pmu->event_mapped)
		event->pmu->event_mapped(event, vma->vm_mm);

	return ret;
}

static int perf_fasync(int fd, struct file *filp, int on)
{
	struct inode *inode = file_inode(filp);
	struct perf_event *event = filp->private_data;
	int retval;

	inode_lock(inode);
	retval = fasync_helper(fd, filp, on, &event->fasync);
	inode_unlock(inode);

	if (retval < 0)
		return retval;

	return 0;
}

static const struct file_operations perf_fops = {
	.llseek			= no_llseek,
	.release		= perf_release,
	.read			= perf_read,
	.poll			= perf_poll,
	.unlocked_ioctl		= perf_ioctl,
	.compat_ioctl		= perf_compat_ioctl,
	.mmap			= perf_mmap,
	.fasync			= perf_fasync,
};

/*
 * Perf event wakeup
 *
 * If there's data, ensure we set the poll() state and publish everything
 * to user-space before waking everybody up.
 */

static inline struct fasync_struct **perf_event_fasync(struct perf_event *event)
{
	/* only the parent has fasync state */
	if (event->parent)
		event = event->parent;
	return &event->fasync;
}

void perf_event_wakeup(struct perf_event *event)
{
	ring_buffer_wakeup(event);

	if (event->pending_kill) {
		kill_fasync(perf_event_fasync(event), SIGIO, event->pending_kill);
		event->pending_kill = 0;
	}
}

static void perf_sigtrap(struct perf_event *event)
{
	/*
	 * We'd expect this to only occur if the irq_work is delayed and either
	 * ctx->task or current has changed in the meantime. This can be the
	 * case on architectures that do not implement arch_irq_work_raise().
	 */
	if (WARN_ON_ONCE(event->ctx->task != current))
		return;

	/*
	 * Both perf_pending_task() and perf_pending_irq() can race with the
	 * task exiting.
	 */
	if (current->flags & PF_EXITING)
		return;

	send_sig_perf((void __user *)event->pending_addr,
		      event->orig_type, event->attr.sig_data);
}

/*
 * Deliver the pending work in-event-context or follow the context.
 */
static void __perf_pending_irq(struct perf_event *event)
{
	int cpu = READ_ONCE(event->oncpu);

	/*
	 * If the event isn't running; we done. event_sched_out() will have
	 * taken care of things.
	 */
	if (cpu < 0)
		return;

	/*
	 * Yay, we hit home and are in the context of the event.
	 */
	if (cpu == smp_processor_id()) {
		if (event->pending_sigtrap) {
			event->pending_sigtrap = 0;
			perf_sigtrap(event);
			local_dec(&event->ctx->nr_pending);
		}
		if (event->pending_disable) {
			event->pending_disable = 0;
			perf_event_disable_local(event);
		}
		return;
	}

	/*
	 *  CPU-A			CPU-B
	 *
	 *  perf_event_disable_inatomic()
	 *    @pending_disable = CPU-A;
	 *    irq_work_queue();
	 *
	 *  sched-out
	 *    @pending_disable = -1;
	 *
	 *				sched-in
	 *				perf_event_disable_inatomic()
	 *				  @pending_disable = CPU-B;
	 *				  irq_work_queue(); // FAILS
	 *
	 *  irq_work_run()
	 *    perf_pending_irq()
	 *
	 * But the event runs on CPU-B and wants disabling there.
	 */
	irq_work_queue_on(&event->pending_irq, cpu);
}

static void perf_pending_irq(struct irq_work *entry)
{
	struct perf_event *event = container_of(entry, struct perf_event, pending_irq);
	int rctx;

	/*
	 * If we 'fail' here, that's OK, it means recursion is already disabled
	 * and we won't recurse 'further'.
	 */
	rctx = perf_swevent_get_recursion_context();

	/*
	 * The wakeup isn't bound to the context of the event -- it can happen
	 * irrespective of where the event is.
	 */
	if (event->pending_wakeup) {
		event->pending_wakeup = 0;
		perf_event_wakeup(event);
	}

	__perf_pending_irq(event);

	if (rctx >= 0)
		perf_swevent_put_recursion_context(rctx);
}

static void perf_pending_task(struct callback_head *head)
{
	struct perf_event *event = container_of(head, struct perf_event, pending_task);
	int rctx;

	/*
	 * If we 'fail' here, that's OK, it means recursion is already disabled
	 * and we won't recurse 'further'.
	 */
	preempt_disable_notrace();
	rctx = perf_swevent_get_recursion_context();

	if (event->pending_work) {
		event->pending_work = 0;
		perf_sigtrap(event);
		local_dec(&event->ctx->nr_pending);
	}

	if (rctx >= 0)
		perf_swevent_put_recursion_context(rctx);
	preempt_enable_notrace();

	put_event(event);
}

#ifdef CONFIG_GUEST_PERF_EVENTS
struct perf_guest_info_callbacks __rcu *perf_guest_cbs;

DEFINE_STATIC_CALL_RET0(__perf_guest_state, *perf_guest_cbs->state);
DEFINE_STATIC_CALL_RET0(__perf_guest_get_ip, *perf_guest_cbs->get_ip);
DEFINE_STATIC_CALL_RET0(__perf_guest_handle_intel_pt_intr, *perf_guest_cbs->handle_intel_pt_intr);

void perf_register_guest_info_callbacks(struct perf_guest_info_callbacks *cbs)
{
	if (WARN_ON_ONCE(rcu_access_pointer(perf_guest_cbs)))
		return;

	rcu_assign_pointer(perf_guest_cbs, cbs);
	static_call_update(__perf_guest_state, cbs->state);
	static_call_update(__perf_guest_get_ip, cbs->get_ip);

	/* Implementing ->handle_intel_pt_intr is optional. */
	if (cbs->handle_intel_pt_intr)
		static_call_update(__perf_guest_handle_intel_pt_intr,
				   cbs->handle_intel_pt_intr);
}
EXPORT_SYMBOL_GPL(perf_register_guest_info_callbacks);

void perf_unregister_guest_info_callbacks(struct perf_guest_info_callbacks *cbs)
{
	if (WARN_ON_ONCE(rcu_access_pointer(perf_guest_cbs) != cbs))
		return;

	rcu_assign_pointer(perf_guest_cbs, NULL);
	static_call_update(__perf_guest_state, (void *)&__static_call_return0);
	static_call_update(__perf_guest_get_ip, (void *)&__static_call_return0);
	static_call_update(__perf_guest_handle_intel_pt_intr,
			   (void *)&__static_call_return0);
	synchronize_rcu();
}
EXPORT_SYMBOL_GPL(perf_unregister_guest_info_callbacks);
#endif

static void
perf_output_sample_regs(struct perf_output_handle *handle,
			struct pt_regs *regs, u64 mask)
{
	int bit;
	DECLARE_BITMAP(_mask, 64);

	bitmap_from_u64(_mask, mask);
	for_each_set_bit(bit, _mask, sizeof(mask) * BITS_PER_BYTE) {
		u64 val;

		val = perf_reg_value(regs, bit);
		perf_output_put(handle, val);
	}
}

static void perf_sample_regs_user(struct perf_regs *regs_user,
				  struct pt_regs *regs)
{
	if (user_mode(regs)) {
		regs_user->abi = perf_reg_abi(current);
		regs_user->regs = regs;
	} else if (!(current->flags & PF_KTHREAD)) {
		perf_get_regs_user(regs_user, regs);
	} else {
		regs_user->abi = PERF_SAMPLE_REGS_ABI_NONE;
		regs_user->regs = NULL;
	}
}

static void perf_sample_regs_intr(struct perf_regs *regs_intr,
				  struct pt_regs *regs)
{
	regs_intr->regs = regs;
	regs_intr->abi  = perf_reg_abi(current);
}


/*
 * Get remaining task size from user stack pointer.
 *
 * It'd be better to take stack vma map and limit this more
 * precisely, but there's no way to get it safely under interrupt,
 * so using TASK_SIZE as limit.
 */
static u64 perf_ustack_task_size(struct pt_regs *regs)
{
	unsigned long addr = perf_user_stack_pointer(regs);

	if (!addr || addr >= TASK_SIZE)
		return 0;

	return TASK_SIZE - addr;
}

static u16
perf_sample_ustack_size(u16 stack_size, u16 header_size,
			struct pt_regs *regs)
{
	u64 task_size;

	/* No regs, no stack pointer, no dump. */
	if (!regs)
		return 0;

	/*
	 * Check if we fit in with the requested stack size into the:
	 * - TASK_SIZE
	 *   If we don't, we limit the size to the TASK_SIZE.
	 *
	 * - remaining sample size
	 *   If we don't, we customize the stack size to
	 *   fit in to the remaining sample size.
	 */

	task_size  = min((u64) USHRT_MAX, perf_ustack_task_size(regs));
	stack_size = min(stack_size, (u16) task_size);

	/* Current header size plus static size and dynamic size. */
	header_size += 2 * sizeof(u64);

	/* Do we fit in with the current stack dump size? */
	if ((u16) (header_size + stack_size) < header_size) {
		/*
		 * If we overflow the maximum size for the sample,
		 * we customize the stack dump size to fit in.
		 */
		stack_size = USHRT_MAX - header_size - sizeof(u64);
		stack_size = round_up(stack_size, sizeof(u64));
	}

	return stack_size;
}

static void
perf_output_sample_ustack(struct perf_output_handle *handle, u64 dump_size,
			  struct pt_regs *regs)
{
	/* Case of a kernel thread, nothing to dump */
	if (!regs) {
		u64 size = 0;
		perf_output_put(handle, size);
	} else {
		unsigned long sp;
		unsigned int rem;
		u64 dyn_size;

		/*
		 * We dump:
		 * static size
		 *   - the size requested by user or the best one we can fit
		 *     in to the sample max size
		 * data
		 *   - user stack dump data
		 * dynamic size
		 *   - the actual dumped size
		 */

		/* Static size. */
		perf_output_put(handle, dump_size);

		/* Data. */
		sp = perf_user_stack_pointer(regs);
		rem = __output_copy_user(handle, (void *) sp, dump_size);
		dyn_size = dump_size - rem;

		perf_output_skip(handle, rem);

		/* Dynamic size. */
		perf_output_put(handle, dyn_size);
	}
}

static unsigned long perf_prepare_sample_aux(struct perf_event *event,
					  struct perf_sample_data *data,
					  size_t size)
{
	struct perf_event *sampler = event->aux_event;
	struct perf_buffer *rb;

	data->aux_size = 0;

	if (!sampler)
		goto out;

	if (WARN_ON_ONCE(READ_ONCE(sampler->state) != PERF_EVENT_STATE_ACTIVE))
		goto out;

	if (WARN_ON_ONCE(READ_ONCE(sampler->oncpu) != smp_processor_id()))
		goto out;

	rb = ring_buffer_get(sampler);
	if (!rb)
		goto out;

	/*
	 * If this is an NMI hit inside sampling code, don't take
	 * the sample. See also perf_aux_sample_output().
	 */
	if (READ_ONCE(rb->aux_in_sampling)) {
		data->aux_size = 0;
	} else {
		size = min_t(size_t, size, perf_aux_size(rb));
		data->aux_size = ALIGN(size, sizeof(u64));
	}
	ring_buffer_put(rb);

out:
	return data->aux_size;
}

static long perf_pmu_snapshot_aux(struct perf_buffer *rb,
                                 struct perf_event *event,
                                 struct perf_output_handle *handle,
                                 unsigned long size)
{
	unsigned long flags;
	long ret;

	/*
	 * Normal ->start()/->stop() callbacks run in IRQ mode in scheduler
	 * paths. If we start calling them in NMI context, they may race with
	 * the IRQ ones, that is, for example, re-starting an event that's just
	 * been stopped, which is why we're using a separate callback that
	 * doesn't change the event state.
	 *
	 * IRQs need to be disabled to prevent IPIs from racing with us.
	 */
	local_irq_save(flags);
	/*
	 * Guard against NMI hits inside the critical section;
	 * see also perf_prepare_sample_aux().
	 */
	WRITE_ONCE(rb->aux_in_sampling, 1);
	barrier();

	ret = event->pmu->snapshot_aux(event, handle, size);

	barrier();
	WRITE_ONCE(rb->aux_in_sampling, 0);
	local_irq_restore(flags);

	return ret;
}

static void perf_aux_sample_output(struct perf_event *event,
				   struct perf_output_handle *handle,
				   struct perf_sample_data *data)
{
	struct perf_event *sampler = event->aux_event;
	struct perf_buffer *rb;
	unsigned long pad;
	long size;

	if (WARN_ON_ONCE(!sampler || !data->aux_size))
		return;

	rb = ring_buffer_get(sampler);
	if (!rb)
		return;

	size = perf_pmu_snapshot_aux(rb, sampler, handle, data->aux_size);

	/*
	 * An error here means that perf_output_copy() failed (returned a
	 * non-zero surplus that it didn't copy), which in its current
	 * enlightened implementation is not possible. If that changes, we'd
	 * like to know.
	 */
	if (WARN_ON_ONCE(size < 0))
		goto out_put;

	/*
	 * The pad comes from ALIGN()ing data->aux_size up to u64 in
	 * perf_prepare_sample_aux(), so should not be more than that.
	 */
	pad = data->aux_size - size;
	if (WARN_ON_ONCE(pad >= sizeof(u64)))
		pad = 8;

	if (pad) {
		u64 zero = 0;
		perf_output_copy(handle, &zero, pad);
	}

out_put:
	ring_buffer_put(rb);
}

/*
 * A set of common sample data types saved even for non-sample records
 * when event->attr.sample_id_all is set.
 */
#define PERF_SAMPLE_ID_ALL  (PERF_SAMPLE_TID | PERF_SAMPLE_TIME |	\
			     PERF_SAMPLE_ID | PERF_SAMPLE_STREAM_ID |	\
			     PERF_SAMPLE_CPU | PERF_SAMPLE_IDENTIFIER)

static void __perf_event_header__init_id(struct perf_sample_data *data,
					 struct perf_event *event,
					 u64 sample_type)
{
	data->type = event->attr.sample_type;
	data->sample_flags |= data->type & PERF_SAMPLE_ID_ALL;

	if (sample_type & PERF_SAMPLE_TID) {
		/* namespace issues */
		data->tid_entry.pid = perf_event_pid(event, current);
		data->tid_entry.tid = perf_event_tid(event, current);
	}

	if (sample_type & PERF_SAMPLE_TIME)
		data->time = perf_event_clock(event);

	if (sample_type & (PERF_SAMPLE_ID | PERF_SAMPLE_IDENTIFIER))
		data->id = primary_event_id(event);

	if (sample_type & PERF_SAMPLE_STREAM_ID)
		data->stream_id = event->id;

	if (sample_type & PERF_SAMPLE_CPU) {
		data->cpu_entry.cpu	 = raw_smp_processor_id();
		data->cpu_entry.reserved = 0;
	}
}

void perf_event_header__init_id(struct perf_event_header *header,
				struct perf_sample_data *data,
				struct perf_event *event)
{
	if (event->attr.sample_id_all) {
		header->size += event->id_header_size;
		__perf_event_header__init_id(data, event, event->attr.sample_type);
	}
}

static void __perf_event__output_id_sample(struct perf_output_handle *handle,
					   struct perf_sample_data *data)
{
	u64 sample_type = data->type;

	if (sample_type & PERF_SAMPLE_TID)
		perf_output_put(handle, data->tid_entry);

	if (sample_type & PERF_SAMPLE_TIME)
		perf_output_put(handle, data->time);

	if (sample_type & PERF_SAMPLE_ID)
		perf_output_put(handle, data->id);

	if (sample_type & PERF_SAMPLE_STREAM_ID)
		perf_output_put(handle, data->stream_id);

	if (sample_type & PERF_SAMPLE_CPU)
		perf_output_put(handle, data->cpu_entry);

	if (sample_type & PERF_SAMPLE_IDENTIFIER)
		perf_output_put(handle, data->id);
}

void perf_event__output_id_sample(struct perf_event *event,
				  struct perf_output_handle *handle,
				  struct perf_sample_data *sample)
{
	if (event->attr.sample_id_all)
		__perf_event__output_id_sample(handle, sample);
}

static void perf_output_read_one(struct perf_output_handle *handle,
				 struct perf_event *event,
				 u64 enabled, u64 running)
{
	u64 read_format = event->attr.read_format;
	u64 values[5];
	int n = 0;

	values[n++] = perf_event_count(event);
	if (read_format & PERF_FORMAT_TOTAL_TIME_ENABLED) {
		values[n++] = enabled +
			atomic64_read(&event->child_total_time_enabled);
	}
	if (read_format & PERF_FORMAT_TOTAL_TIME_RUNNING) {
		values[n++] = running +
			atomic64_read(&event->child_total_time_running);
	}
	if (read_format & PERF_FORMAT_ID)
		values[n++] = primary_event_id(event);
	if (read_format & PERF_FORMAT_LOST)
		values[n++] = atomic64_read(&event->lost_samples);

	__output_copy(handle, values, n * sizeof(u64));
}

static void perf_output_read_group(struct perf_output_handle *handle,
			    struct perf_event *event,
			    u64 enabled, u64 running)
{
	struct perf_event *leader = event->group_leader, *sub;
	u64 read_format = event->attr.read_format;
	unsigned long flags;
	u64 values[6];
	int n = 0;

	/*
	 * Disabling interrupts avoids all counter scheduling
	 * (context switches, timer based rotation and IPIs).
	 */
	local_irq_save(flags);

	values[n++] = 1 + leader->nr_siblings;

	if (read_format & PERF_FORMAT_TOTAL_TIME_ENABLED)
		values[n++] = enabled;

	if (read_format & PERF_FORMAT_TOTAL_TIME_RUNNING)
		values[n++] = running;

	if ((leader != event) &&
	    (leader->state == PERF_EVENT_STATE_ACTIVE))
		leader->pmu->read(leader);

	values[n++] = perf_event_count(leader);
	if (read_format & PERF_FORMAT_ID)
		values[n++] = primary_event_id(leader);
	if (read_format & PERF_FORMAT_LOST)
		values[n++] = atomic64_read(&leader->lost_samples);

	__output_copy(handle, values, n * sizeof(u64));

	for_each_sibling_event(sub, leader) {
		n = 0;

		if ((sub != event) &&
		    (sub->state == PERF_EVENT_STATE_ACTIVE))
			sub->pmu->read(sub);

		values[n++] = perf_event_count(sub);
		if (read_format & PERF_FORMAT_ID)
			values[n++] = primary_event_id(sub);
		if (read_format & PERF_FORMAT_LOST)
			values[n++] = atomic64_read(&sub->lost_samples);

		__output_copy(handle, values, n * sizeof(u64));
	}

	local_irq_restore(flags);
}

#define PERF_FORMAT_TOTAL_TIMES (PERF_FORMAT_TOTAL_TIME_ENABLED|\
				 PERF_FORMAT_TOTAL_TIME_RUNNING)

/*
 * XXX PERF_SAMPLE_READ vs inherited events seems difficult.
 *
 * The problem is that its both hard and excessively expensive to iterate the
 * child list, not to mention that its impossible to IPI the children running
 * on another CPU, from interrupt/NMI context.
 */
static void perf_output_read(struct perf_output_handle *handle,
			     struct perf_event *event)
{
	u64 enabled = 0, running = 0, now;
	u64 read_format = event->attr.read_format;

	/*
	 * compute total_time_enabled, total_time_running
	 * based on snapshot values taken when the event
	 * was last scheduled in.
	 *
	 * we cannot simply called update_context_time()
	 * because of locking issue as we are called in
	 * NMI context
	 */
	if (read_format & PERF_FORMAT_TOTAL_TIMES)
		calc_timer_values(event, &now, &enabled, &running);

	if (event->attr.read_format & PERF_FORMAT_GROUP)
		perf_output_read_group(handle, event, enabled, running);
	else
		perf_output_read_one(handle, event, enabled, running);
}

void perf_output_sample(struct perf_output_handle *handle,
			struct perf_event_header *header,
			struct perf_sample_data *data,
			struct perf_event *event)
{
	u64 sample_type = data->type;

	perf_output_put(handle, *header);

	if (sample_type & PERF_SAMPLE_IDENTIFIER)
		perf_output_put(handle, data->id);

	if (sample_type & PERF_SAMPLE_IP)
		perf_output_put(handle, data->ip);

	if (sample_type & PERF_SAMPLE_TID)
		perf_output_put(handle, data->tid_entry);

	if (sample_type & PERF_SAMPLE_TIME)
		perf_output_put(handle, data->time);

	if (sample_type & PERF_SAMPLE_ADDR)
		perf_output_put(handle, data->addr);

	if (sample_type & PERF_SAMPLE_ID)
		perf_output_put(handle, data->id);

	if (sample_type & PERF_SAMPLE_STREAM_ID)
		perf_output_put(handle, data->stream_id);

	if (sample_type & PERF_SAMPLE_CPU)
		perf_output_put(handle, data->cpu_entry);

	if (sample_type & PERF_SAMPLE_PERIOD)
		perf_output_put(handle, data->period);

	if (sample_type & PERF_SAMPLE_READ)
		perf_output_read(handle, event);

	if (sample_type & PERF_SAMPLE_CALLCHAIN) {
		int size = 1;

		size += data->callchain->nr;
		size *= sizeof(u64);
		__output_copy(handle, data->callchain, size);
	}

	if (sample_type & PERF_SAMPLE_RAW) {
		struct perf_raw_record *raw = data->raw;

		if (raw) {
			struct perf_raw_frag *frag = &raw->frag;

			perf_output_put(handle, raw->size);
			do {
				if (frag->copy) {
					__output_custom(handle, frag->copy,
							frag->data, frag->size);
				} else {
					__output_copy(handle, frag->data,
						      frag->size);
				}
				if (perf_raw_frag_last(frag))
					break;
				frag = frag->next;
			} while (1);
			if (frag->pad)
				__output_skip(handle, NULL, frag->pad);
		} else {
			struct {
				u32	size;
				u32	data;
			} raw = {
				.size = sizeof(u32),
				.data = 0,
			};
			perf_output_put(handle, raw);
		}
	}

	if (sample_type & PERF_SAMPLE_BRANCH_STACK) {
		if (data->br_stack) {
			size_t size;

			size = data->br_stack->nr
			     * sizeof(struct perf_branch_entry);

			perf_output_put(handle, data->br_stack->nr);
			if (branch_sample_hw_index(event))
				perf_output_put(handle, data->br_stack->hw_idx);
			perf_output_copy(handle, data->br_stack->entries, size);
			/*
			 * Add the extension space which is appended
			 * right after the struct perf_branch_stack.
			 */
			if (data->br_stack_cntr) {
				size = data->br_stack->nr * sizeof(u64);
				perf_output_copy(handle, data->br_stack_cntr, size);
			}
		} else {
			/*
			 * we always store at least the value of nr
			 */
			u64 nr = 0;
			perf_output_put(handle, nr);
		}
	}

	if (sample_type & PERF_SAMPLE_REGS_USER) {
		u64 abi = data->regs_user.abi;

		/*
		 * If there are no regs to dump, notice it through
		 * first u64 being zero (PERF_SAMPLE_REGS_ABI_NONE).
		 */
		perf_output_put(handle, abi);

		if (abi) {
			u64 mask = event->attr.sample_regs_user;
			perf_output_sample_regs(handle,
						data->regs_user.regs,
						mask);
		}
	}

	if (sample_type & PERF_SAMPLE_STACK_USER) {
		perf_output_sample_ustack(handle,
					  data->stack_user_size,
					  data->regs_user.regs);
	}

	if (sample_type & PERF_SAMPLE_WEIGHT_TYPE)
		perf_output_put(handle, data->weight.full);

	if (sample_type & PERF_SAMPLE_DATA_SRC)
		perf_output_put(handle, data->data_src.val);

	if (sample_type & PERF_SAMPLE_TRANSACTION)
		perf_output_put(handle, data->txn);

	if (sample_type & PERF_SAMPLE_REGS_INTR) {
		u64 abi = data->regs_intr.abi;
		/*
		 * If there are no regs to dump, notice it through
		 * first u64 being zero (PERF_SAMPLE_REGS_ABI_NONE).
		 */
		perf_output_put(handle, abi);

		if (abi) {
			u64 mask = event->attr.sample_regs_intr;

			perf_output_sample_regs(handle,
						data->regs_intr.regs,
						mask);
		}
	}

	if (sample_type & PERF_SAMPLE_PHYS_ADDR)
		perf_output_put(handle, data->phys_addr);

	if (sample_type & PERF_SAMPLE_CGROUP)
		perf_output_put(handle, data->cgroup);

	if (sample_type & PERF_SAMPLE_DATA_PAGE_SIZE)
		perf_output_put(handle, data->data_page_size);

	if (sample_type & PERF_SAMPLE_CODE_PAGE_SIZE)
		perf_output_put(handle, data->code_page_size);

	if (sample_type & PERF_SAMPLE_AUX) {
		perf_output_put(handle, data->aux_size);

		if (data->aux_size)
			perf_aux_sample_output(event, handle, data);
	}

	if (!event->attr.watermark) {
		int wakeup_events = event->attr.wakeup_events;

		if (wakeup_events) {
			struct perf_buffer *rb = handle->rb;
			int events = local_inc_return(&rb->events);

			if (events >= wakeup_events) {
				local_sub(wakeup_events, &rb->events);
				local_inc(&rb->wakeup);
			}
		}
	}
}

static u64 perf_virt_to_phys(u64 virt)
{
	u64 phys_addr = 0;

	if (!virt)
		return 0;

	if (virt >= TASK_SIZE) {
		/* If it's vmalloc()d memory, leave phys_addr as 0 */
		if (virt_addr_valid((void *)(uintptr_t)virt) &&
		    !(virt >= VMALLOC_START && virt < VMALLOC_END))
			phys_addr = (u64)virt_to_phys((void *)(uintptr_t)virt);
	} else {
		/*
		 * Walking the pages tables for user address.
		 * Interrupts are disabled, so it prevents any tear down
		 * of the page tables.
		 * Try IRQ-safe get_user_page_fast_only first.
		 * If failed, leave phys_addr as 0.
		 */
		if (current->mm != NULL) {
			struct page *p;

			pagefault_disable();
			if (get_user_page_fast_only(virt, 0, &p)) {
				phys_addr = page_to_phys(p) + virt % PAGE_SIZE;
				put_page(p);
			}
			pagefault_enable();
		}
	}

	return phys_addr;
}

/*
 * Return the pagetable size of a given virtual address.
 */
static u64 perf_get_pgtable_size(struct mm_struct *mm, unsigned long addr)
{
	u64 size = 0;

#ifdef CONFIG_HAVE_FAST_GUP
	pgd_t *pgdp, pgd;
	p4d_t *p4dp, p4d;
	pud_t *pudp, pud;
	pmd_t *pmdp, pmd;
	pte_t *ptep, pte;

	pgdp = pgd_offset(mm, addr);
	pgd = READ_ONCE(*pgdp);
	if (pgd_none(pgd))
		return 0;

	if (pgd_leaf(pgd))
		return pgd_leaf_size(pgd);

	p4dp = p4d_offset_lockless(pgdp, pgd, addr);
	p4d = READ_ONCE(*p4dp);
	if (!p4d_present(p4d))
		return 0;

	if (p4d_leaf(p4d))
		return p4d_leaf_size(p4d);

	pudp = pud_offset_lockless(p4dp, p4d, addr);
	pud = READ_ONCE(*pudp);
	if (!pud_present(pud))
		return 0;

	if (pud_leaf(pud))
		return pud_leaf_size(pud);

	pmdp = pmd_offset_lockless(pudp, pud, addr);
again:
	pmd = pmdp_get_lockless(pmdp);
	if (!pmd_present(pmd))
		return 0;

	if (pmd_leaf(pmd))
		return pmd_leaf_size(pmd);

	ptep = pte_offset_map(&pmd, addr);
	if (!ptep)
		goto again;

	pte = ptep_get_lockless(ptep);
	if (pte_present(pte))
		size = pte_leaf_size(pte);
	pte_unmap(ptep);
#endif /* CONFIG_HAVE_FAST_GUP */

	return size;
}

static u64 perf_get_page_size(unsigned long addr)
{
	struct mm_struct *mm;
	unsigned long flags;
	u64 size;

	if (!addr)
		return 0;

	/*
	 * Software page-table walkers must disable IRQs,
	 * which prevents any tear down of the page tables.
	 */
	local_irq_save(flags);

	mm = current->mm;
	if (!mm) {
		/*
		 * For kernel threads and the like, use init_mm so that
		 * we can find kernel memory.
		 */
		mm = &init_mm;
	}

	size = perf_get_pgtable_size(mm, addr);

	local_irq_restore(flags);

	return size;
}

static struct perf_callchain_entry __empty_callchain = { .nr = 0, };

struct perf_callchain_entry *
perf_callchain(struct perf_event *event, struct pt_regs *regs)
{
	bool kernel = !event->attr.exclude_callchain_kernel;
	bool user   = !event->attr.exclude_callchain_user;
	/* Disallow cross-task user callchains. */
	bool crosstask = event->ctx->task && event->ctx->task != current;
	const u32 max_stack = event->attr.sample_max_stack;
	struct perf_callchain_entry *callchain;

	if (!kernel && !user)
		return &__empty_callchain;

	callchain = get_perf_callchain(regs, 0, kernel, user,
				       max_stack, crosstask, true);
	return callchain ?: &__empty_callchain;
}

static __always_inline u64 __cond_set(u64 flags, u64 s, u64 d)
{
	return d * !!(flags & s);
}

void perf_prepare_sample(struct perf_sample_data *data,
			 struct perf_event *event,
			 struct pt_regs *regs)
{
	u64 sample_type = event->attr.sample_type;
	u64 filtered_sample_type;

	/*
	 * Add the sample flags that are dependent to others.  And clear the
	 * sample flags that have already been done by the PMU driver.
	 */
	filtered_sample_type = sample_type;
	filtered_sample_type |= __cond_set(sample_type, PERF_SAMPLE_CODE_PAGE_SIZE,
					   PERF_SAMPLE_IP);
	filtered_sample_type |= __cond_set(sample_type, PERF_SAMPLE_DATA_PAGE_SIZE |
					   PERF_SAMPLE_PHYS_ADDR, PERF_SAMPLE_ADDR);
	filtered_sample_type |= __cond_set(sample_type, PERF_SAMPLE_STACK_USER,
					   PERF_SAMPLE_REGS_USER);
	filtered_sample_type &= ~data->sample_flags;

	if (filtered_sample_type == 0) {
		/* Make sure it has the correct data->type for output */
		data->type = event->attr.sample_type;
		return;
	}

	__perf_event_header__init_id(data, event, filtered_sample_type);

	if (filtered_sample_type & PERF_SAMPLE_IP) {
		data->ip = perf_instruction_pointer(regs);
		data->sample_flags |= PERF_SAMPLE_IP;
	}

	if (filtered_sample_type & PERF_SAMPLE_CALLCHAIN)
		perf_sample_save_callchain(data, event, regs);

	if (filtered_sample_type & PERF_SAMPLE_RAW) {
		data->raw = NULL;
		data->dyn_size += sizeof(u64);
		data->sample_flags |= PERF_SAMPLE_RAW;
	}

	if (filtered_sample_type & PERF_SAMPLE_BRANCH_STACK) {
		data->br_stack = NULL;
		data->dyn_size += sizeof(u64);
		data->sample_flags |= PERF_SAMPLE_BRANCH_STACK;
	}

	if (filtered_sample_type & PERF_SAMPLE_REGS_USER)
		perf_sample_regs_user(&data->regs_user, regs);

	/*
	 * It cannot use the filtered_sample_type here as REGS_USER can be set
	 * by STACK_USER (using __cond_set() above) and we don't want to update
	 * the dyn_size if it's not requested by users.
	 */
	if ((sample_type & ~data->sample_flags) & PERF_SAMPLE_REGS_USER) {
		/* regs dump ABI info */
		int size = sizeof(u64);

		if (data->regs_user.regs) {
			u64 mask = event->attr.sample_regs_user;
			size += hweight64(mask) * sizeof(u64);
		}

		data->dyn_size += size;
		data->sample_flags |= PERF_SAMPLE_REGS_USER;
	}

	if (filtered_sample_type & PERF_SAMPLE_STACK_USER) {
		/*
		 * Either we need PERF_SAMPLE_STACK_USER bit to be always
		 * processed as the last one or have additional check added
		 * in case new sample type is added, because we could eat
		 * up the rest of the sample size.
		 */
		u16 stack_size = event->attr.sample_stack_user;
		u16 header_size = perf_sample_data_size(data, event);
		u16 size = sizeof(u64);

		stack_size = perf_sample_ustack_size(stack_size, header_size,
						     data->regs_user.regs);

		/*
		 * If there is something to dump, add space for the dump
		 * itself and for the field that tells the dynamic size,
		 * which is how many have been actually dumped.
		 */
		if (stack_size)
			size += sizeof(u64) + stack_size;

		data->stack_user_size = stack_size;
		data->dyn_size += size;
		data->sample_flags |= PERF_SAMPLE_STACK_USER;
	}

	if (filtered_sample_type & PERF_SAMPLE_WEIGHT_TYPE) {
		data->weight.full = 0;
		data->sample_flags |= PERF_SAMPLE_WEIGHT_TYPE;
	}

	if (filtered_sample_type & PERF_SAMPLE_DATA_SRC) {
		data->data_src.val = PERF_MEM_NA;
		data->sample_flags |= PERF_SAMPLE_DATA_SRC;
	}

	if (filtered_sample_type & PERF_SAMPLE_TRANSACTION) {
		data->txn = 0;
		data->sample_flags |= PERF_SAMPLE_TRANSACTION;
	}

	if (filtered_sample_type & PERF_SAMPLE_ADDR) {
		data->addr = 0;
		data->sample_flags |= PERF_SAMPLE_ADDR;
	}

	if (filtered_sample_type & PERF_SAMPLE_REGS_INTR) {
		/* regs dump ABI info */
		int size = sizeof(u64);

		perf_sample_regs_intr(&data->regs_intr, regs);

		if (data->regs_intr.regs) {
			u64 mask = event->attr.sample_regs_intr;

			size += hweight64(mask) * sizeof(u64);
		}

		data->dyn_size += size;
		data->sample_flags |= PERF_SAMPLE_REGS_INTR;
	}

	if (filtered_sample_type & PERF_SAMPLE_PHYS_ADDR) {
		data->phys_addr = perf_virt_to_phys(data->addr);
		data->sample_flags |= PERF_SAMPLE_PHYS_ADDR;
	}

#ifdef CONFIG_CGROUP_PERF
	if (filtered_sample_type & PERF_SAMPLE_CGROUP) {
		struct cgroup *cgrp;

		/* protected by RCU */
		cgrp = task_css_check(current, perf_event_cgrp_id, 1)->cgroup;
		data->cgroup = cgroup_id(cgrp);
		data->sample_flags |= PERF_SAMPLE_CGROUP;
	}
#endif

	/*
	 * PERF_DATA_PAGE_SIZE requires PERF_SAMPLE_ADDR. If the user doesn't
	 * require PERF_SAMPLE_ADDR, kernel implicitly retrieve the data->addr,
	 * but the value will not dump to the userspace.
	 */
	if (filtered_sample_type & PERF_SAMPLE_DATA_PAGE_SIZE) {
		data->data_page_size = perf_get_page_size(data->addr);
		data->sample_flags |= PERF_SAMPLE_DATA_PAGE_SIZE;
	}

	if (filtered_sample_type & PERF_SAMPLE_CODE_PAGE_SIZE) {
		data->code_page_size = perf_get_page_size(data->ip);
		data->sample_flags |= PERF_SAMPLE_CODE_PAGE_SIZE;
	}

	if (filtered_sample_type & PERF_SAMPLE_AUX) {
		u64 size;
		u16 header_size = perf_sample_data_size(data, event);

		header_size += sizeof(u64); /* size */

		/*
		 * Given the 16bit nature of header::size, an AUX sample can
		 * easily overflow it, what with all the preceding sample bits.
		 * Make sure this doesn't happen by using up to U16_MAX bytes
		 * per sample in total (rounded down to 8 byte boundary).
		 */
		size = min_t(size_t, U16_MAX - header_size,
			     event->attr.aux_sample_size);
		size = rounddown(size, 8);
		size = perf_prepare_sample_aux(event, data, size);

		WARN_ON_ONCE(size + header_size > U16_MAX);
		data->dyn_size += size + sizeof(u64); /* size above */
		data->sample_flags |= PERF_SAMPLE_AUX;
	}
}

void perf_prepare_header(struct perf_event_header *header,
			 struct perf_sample_data *data,
			 struct perf_event *event,
			 struct pt_regs *regs)
{
	header->type = PERF_RECORD_SAMPLE;
	header->size = perf_sample_data_size(data, event);
	header->misc = perf_misc_flags(regs);

	/*
	 * If you're adding more sample types here, you likely need to do
	 * something about the overflowing header::size, like repurpose the
	 * lowest 3 bits of size, which should be always zero at the moment.
	 * This raises a more important question, do we really need 512k sized
	 * samples and why, so good argumentation is in order for whatever you
	 * do here next.
	 */
	WARN_ON_ONCE(header->size & 7);
}

static __always_inline int
__perf_event_output(struct perf_event *event,
		    struct perf_sample_data *data,
		    struct pt_regs *regs,
		    int (*output_begin)(struct perf_output_handle *,
					struct perf_sample_data *,
					struct perf_event *,
					unsigned int))
{
	struct perf_output_handle handle;
	struct perf_event_header header;
	int err;

	/* protect the callchain buffers */
	rcu_read_lock();

	perf_prepare_sample(data, event, regs);
	perf_prepare_header(&header, data, event, regs);

	err = output_begin(&handle, data, event, header.size);
	if (err)
		goto exit;

	perf_output_sample(&handle, &header, data, event);

	perf_output_end(&handle);

exit:
	rcu_read_unlock();
	return err;
}

void
perf_event_output_forward(struct perf_event *event,
			 struct perf_sample_data *data,
			 struct pt_regs *regs)
{
	__perf_event_output(event, data, regs, perf_output_begin_forward);
}

void
perf_event_output_backward(struct perf_event *event,
			   struct perf_sample_data *data,
			   struct pt_regs *regs)
{
	__perf_event_output(event, data, regs, perf_output_begin_backward);
}

int
perf_event_output(struct perf_event *event,
		  struct perf_sample_data *data,
		  struct pt_regs *regs)
{
	return __perf_event_output(event, data, regs, perf_output_begin);
}

/*
 * read event_id
 */

struct perf_read_event {
	struct perf_event_header	header;

	u32				pid;
	u32				tid;
};

static void
perf_event_read_event(struct perf_event *event,
			struct task_struct *task)
{
	struct perf_output_handle handle;
	struct perf_sample_data sample;
	struct perf_read_event read_event = {
		.header = {
			.type = PERF_RECORD_READ,
			.misc = 0,
			.size = sizeof(read_event) + event->read_size,
		},
		.pid = perf_event_pid(event, task),
		.tid = perf_event_tid(event, task),
	};
	int ret;

	perf_event_header__init_id(&read_event.header, &sample, event);
	ret = perf_output_begin(&handle, &sample, event, read_event.header.size);
	if (ret)
		return;

	perf_output_put(&handle, read_event);
	perf_output_read(&handle, event);
	perf_event__output_id_sample(event, &handle, &sample);

	perf_output_end(&handle);
}

typedef void (perf_iterate_f)(struct perf_event *event, void *data);

static void
perf_iterate_ctx(struct perf_event_context *ctx,
		   perf_iterate_f output,
		   void *data, bool all)
{
	struct perf_event *event;

	list_for_each_entry_rcu(event, &ctx->event_list, event_entry) {
		if (!all) {
			if (event->state < PERF_EVENT_STATE_INACTIVE)
				continue;
			if (!event_filter_match(event))
				continue;
		}

		output(event, data);
	}
}

static void perf_iterate_sb_cpu(perf_iterate_f output, void *data)
{
	struct pmu_event_list *pel = this_cpu_ptr(&pmu_sb_events);
	struct perf_event *event;

	list_for_each_entry_rcu(event, &pel->list, sb_list) {
		/*
		 * Skip events that are not fully formed yet; ensure that
		 * if we observe event->ctx, both event and ctx will be
		 * complete enough. See perf_install_in_context().
		 */
		if (!smp_load_acquire(&event->ctx))
			continue;

		if (event->state < PERF_EVENT_STATE_INACTIVE)
			continue;
		if (!event_filter_match(event))
			continue;
		output(event, data);
	}
}

/*
 * Iterate all events that need to receive side-band events.
 *
 * For new callers; ensure that account_pmu_sb_event() includes
 * your event, otherwise it might not get delivered.
 */
static void
perf_iterate_sb(perf_iterate_f output, void *data,
	       struct perf_event_context *task_ctx)
{
	struct perf_event_context *ctx;

	rcu_read_lock();
	preempt_disable();

	/*
	 * If we have task_ctx != NULL we only notify the task context itself.
	 * The task_ctx is set only for EXIT events before releasing task
	 * context.
	 */
	if (task_ctx) {
		perf_iterate_ctx(task_ctx, output, data, false);
		goto done;
	}

	perf_iterate_sb_cpu(output, data);

	ctx = rcu_dereference(current->perf_event_ctxp);
	if (ctx)
		perf_iterate_ctx(ctx, output, data, false);
done:
	preempt_enable();
	rcu_read_unlock();
}

/*
 * Clear all file-based filters at exec, they'll have to be
 * re-instated when/if these objects are mmapped again.
 */
static void perf_event_addr_filters_exec(struct perf_event *event, void *data)
{
	struct perf_addr_filters_head *ifh = perf_event_addr_filters(event);
	struct perf_addr_filter *filter;
	unsigned int restart = 0, count = 0;
	unsigned long flags;

	if (!has_addr_filter(event))
		return;

	raw_spin_lock_irqsave(&ifh->lock, flags);
	list_for_each_entry(filter, &ifh->list, entry) {
		if (filter->path.dentry) {
			event->addr_filter_ranges[count].start = 0;
			event->addr_filter_ranges[count].size = 0;
			restart++;
		}

		count++;
	}

	if (restart)
		event->addr_filters_gen++;
	raw_spin_unlock_irqrestore(&ifh->lock, flags);

	if (restart)
		perf_event_stop(event, 1);
}

void perf_event_exec(void)
{
	struct perf_event_context *ctx;

	ctx = perf_pin_task_context(current);
	if (!ctx)
		return;

	perf_event_enable_on_exec(ctx);
	perf_event_remove_on_exec(ctx);
	perf_iterate_ctx(ctx, perf_event_addr_filters_exec, NULL, true);

	perf_unpin_context(ctx);
	put_ctx(ctx);
}

struct remote_output {
	struct perf_buffer	*rb;
	int			err;
};

static void __perf_event_output_stop(struct perf_event *event, void *data)
{
	struct perf_event *parent = event->parent;
	struct remote_output *ro = data;
	struct perf_buffer *rb = ro->rb;
	struct stop_event_data sd = {
		.event	= event,
	};

	if (!has_aux(event))
		return;

	if (!parent)
		parent = event;

	/*
	 * In case of inheritance, it will be the parent that links to the
	 * ring-buffer, but it will be the child that's actually using it.
	 *
	 * We are using event::rb to determine if the event should be stopped,
	 * however this may race with ring_buffer_attach() (through set_output),
	 * which will make us skip the event that actually needs to be stopped.
	 * So ring_buffer_attach() has to stop an aux event before re-assigning
	 * its rb pointer.
	 */
	if (rcu_dereference(parent->rb) == rb)
		ro->err = __perf_event_stop(&sd);
}

static int __perf_pmu_output_stop(void *info)
{
	struct perf_event *event = info;
	struct perf_cpu_context *cpuctx = this_cpu_ptr(&perf_cpu_context);
	struct remote_output ro = {
		.rb	= event->rb,
	};

	rcu_read_lock();
	perf_iterate_ctx(&cpuctx->ctx, __perf_event_output_stop, &ro, false);
	if (cpuctx->task_ctx)
		perf_iterate_ctx(cpuctx->task_ctx, __perf_event_output_stop,
				   &ro, false);
	rcu_read_unlock();

	return ro.err;
}

static void perf_pmu_output_stop(struct perf_event *event)
{
	struct perf_event *iter;
	int err, cpu;

restart:
	rcu_read_lock();
	list_for_each_entry_rcu(iter, &event->rb->event_list, rb_entry) {
		/*
		 * For per-CPU events, we need to make sure that neither they
		 * nor their children are running; for cpu==-1 events it's
		 * sufficient to stop the event itself if it's active, since
		 * it can't have children.
		 */
		cpu = iter->cpu;
		if (cpu == -1)
			cpu = READ_ONCE(iter->oncpu);

		if (cpu == -1)
			continue;

		err = cpu_function_call(cpu, __perf_pmu_output_stop, event);
		if (err == -EAGAIN) {
			rcu_read_unlock();
			goto restart;
		}
	}
	rcu_read_unlock();
}

/*
 * task tracking -- fork/exit
 *
 * enabled by: attr.comm | attr.mmap | attr.mmap2 | attr.mmap_data | attr.task
 */

struct perf_task_event {
	struct task_struct		*task;
	struct perf_event_context	*task_ctx;

	struct {
		struct perf_event_header	header;

		u32				pid;
		u32				ppid;
		u32				tid;
		u32				ptid;
		u64				time;
	} event_id;
};

static int perf_event_task_match(struct perf_event *event)
{
	return event->attr.comm  || event->attr.mmap ||
	       event->attr.mmap2 || event->attr.mmap_data ||
	       event->attr.task;
}

static void perf_event_task_output(struct perf_event *event,
				   void *data)
{
	struct perf_task_event *task_event = data;
	struct perf_output_handle handle;
	struct perf_sample_data	sample;
	struct task_struct *task = task_event->task;
	int ret, size = task_event->event_id.header.size;

	if (!perf_event_task_match(event))
		return;

	perf_event_header__init_id(&task_event->event_id.header, &sample, event);

	ret = perf_output_begin(&handle, &sample, event,
				task_event->event_id.header.size);
	if (ret)
		goto out;

	task_event->event_id.pid = perf_event_pid(event, task);
	task_event->event_id.tid = perf_event_tid(event, task);

	if (task_event->event_id.header.type == PERF_RECORD_EXIT) {
		task_event->event_id.ppid = perf_event_pid(event,
							task->real_parent);
		task_event->event_id.ptid = perf_event_pid(event,
							task->real_parent);
	} else {  /* PERF_RECORD_FORK */
		task_event->event_id.ppid = perf_event_pid(event, current);
		task_event->event_id.ptid = perf_event_tid(event, current);
	}

	task_event->event_id.time = perf_event_clock(event);

	perf_output_put(&handle, task_event->event_id);

	perf_event__output_id_sample(event, &handle, &sample);

	perf_output_end(&handle);
out:
	task_event->event_id.header.size = size;
}

static void perf_event_task(struct task_struct *task,
			      struct perf_event_context *task_ctx,
			      int new)
{
	struct perf_task_event task_event;

	if (!atomic_read(&nr_comm_events) &&
	    !atomic_read(&nr_mmap_events) &&
	    !atomic_read(&nr_task_events))
		return;

	task_event = (struct perf_task_event){
		.task	  = task,
		.task_ctx = task_ctx,
		.event_id    = {
			.header = {
				.type = new ? PERF_RECORD_FORK : PERF_RECORD_EXIT,
				.misc = 0,
				.size = sizeof(task_event.event_id),
			},
			/* .pid  */
			/* .ppid */
			/* .tid  */
			/* .ptid */
			/* .time */
		},
	};

	perf_iterate_sb(perf_event_task_output,
		       &task_event,
		       task_ctx);
}

void perf_event_fork(struct task_struct *task)
{
	perf_event_task(task, NULL, 1);
	perf_event_namespaces(task);
}

/*
 * comm tracking
 */

struct perf_comm_event {
	struct task_struct	*task;
	char			*comm;
	int			comm_size;

	struct {
		struct perf_event_header	header;

		u32				pid;
		u32				tid;
	} event_id;
};

static int perf_event_comm_match(struct perf_event *event)
{
	return event->attr.comm;
}

static void perf_event_comm_output(struct perf_event *event,
				   void *data)
{
	struct perf_comm_event *comm_event = data;
	struct perf_output_handle handle;
	struct perf_sample_data sample;
	int size = comm_event->event_id.header.size;
	int ret;

	if (!perf_event_comm_match(event))
		return;

	perf_event_header__init_id(&comm_event->event_id.header, &sample, event);
	ret = perf_output_begin(&handle, &sample, event,
				comm_event->event_id.header.size);

	if (ret)
		goto out;

	comm_event->event_id.pid = perf_event_pid(event, comm_event->task);
	comm_event->event_id.tid = perf_event_tid(event, comm_event->task);

	perf_output_put(&handle, comm_event->event_id);
	__output_copy(&handle, comm_event->comm,
				   comm_event->comm_size);

	perf_event__output_id_sample(event, &handle, &sample);

	perf_output_end(&handle);
out:
	comm_event->event_id.header.size = size;
}

static void perf_event_comm_event(struct perf_comm_event *comm_event)
{
	char comm[TASK_COMM_LEN];
	unsigned int size;

	memset(comm, 0, sizeof(comm));
	strscpy(comm, comm_event->task->comm, sizeof(comm));
	size = ALIGN(strlen(comm)+1, sizeof(u64));

	comm_event->comm = comm;
	comm_event->comm_size = size;

	comm_event->event_id.header.size = sizeof(comm_event->event_id) + size;

	perf_iterate_sb(perf_event_comm_output,
		       comm_event,
		       NULL);
}

void perf_event_comm(struct task_struct *task, bool exec)
{
	struct perf_comm_event comm_event;

	if (!atomic_read(&nr_comm_events))
		return;

	comm_event = (struct perf_comm_event){
		.task	= task,
		/* .comm      */
		/* .comm_size */
		.event_id  = {
			.header = {
				.type = PERF_RECORD_COMM,
				.misc = exec ? PERF_RECORD_MISC_COMM_EXEC : 0,
				/* .size */
			},
			/* .pid */
			/* .tid */
		},
	};

	perf_event_comm_event(&comm_event);
}

/*
 * namespaces tracking
 */

struct perf_namespaces_event {
	struct task_struct		*task;

	struct {
		struct perf_event_header	header;

		u32				pid;
		u32				tid;
		u64				nr_namespaces;
		struct perf_ns_link_info	link_info[NR_NAMESPACES];
	} event_id;
};

static int perf_event_namespaces_match(struct perf_event *event)
{
	return event->attr.namespaces;
}

static void perf_event_namespaces_output(struct perf_event *event,
					 void *data)
{
	struct perf_namespaces_event *namespaces_event = data;
	struct perf_output_handle handle;
	struct perf_sample_data sample;
	u16 header_size = namespaces_event->event_id.header.size;
	int ret;

	if (!perf_event_namespaces_match(event))
		return;

	perf_event_header__init_id(&namespaces_event->event_id.header,
				   &sample, event);
	ret = perf_output_begin(&handle, &sample, event,
				namespaces_event->event_id.header.size);
	if (ret)
		goto out;

	namespaces_event->event_id.pid = perf_event_pid(event,
							namespaces_event->task);
	namespaces_event->event_id.tid = perf_event_tid(event,
							namespaces_event->task);

	perf_output_put(&handle, namespaces_event->event_id);

	perf_event__output_id_sample(event, &handle, &sample);

	perf_output_end(&handle);
out:
	namespaces_event->event_id.header.size = header_size;
}

static void perf_fill_ns_link_info(struct perf_ns_link_info *ns_link_info,
				   struct task_struct *task,
				   const struct proc_ns_operations *ns_ops)
{
	struct path ns_path;
	struct inode *ns_inode;
	int error;

	error = ns_get_path(&ns_path, task, ns_ops);
	if (!error) {
		ns_inode = ns_path.dentry->d_inode;
		ns_link_info->dev = new_encode_dev(ns_inode->i_sb->s_dev);
		ns_link_info->ino = ns_inode->i_ino;
		path_put(&ns_path);
	}
}

void perf_event_namespaces(struct task_struct *task)
{
	struct perf_namespaces_event namespaces_event;
	struct perf_ns_link_info *ns_link_info;

	if (!atomic_read(&nr_namespaces_events))
		return;

	namespaces_event = (struct perf_namespaces_event){
		.task	= task,
		.event_id  = {
			.header = {
				.type = PERF_RECORD_NAMESPACES,
				.misc = 0,
				.size = sizeof(namespaces_event.event_id),
			},
			/* .pid */
			/* .tid */
			.nr_namespaces = NR_NAMESPACES,
			/* .link_info[NR_NAMESPACES] */
		},
	};

	ns_link_info = namespaces_event.event_id.link_info;

	perf_fill_ns_link_info(&ns_link_info[MNT_NS_INDEX],
			       task, &mntns_operations);

#ifdef CONFIG_USER_NS
	perf_fill_ns_link_info(&ns_link_info[USER_NS_INDEX],
			       task, &userns_operations);
#endif
#ifdef CONFIG_NET_NS
	perf_fill_ns_link_info(&ns_link_info[NET_NS_INDEX],
			       task, &netns_operations);
#endif
#ifdef CONFIG_UTS_NS
	perf_fill_ns_link_info(&ns_link_info[UTS_NS_INDEX],
			       task, &utsns_operations);
#endif
#ifdef CONFIG_IPC_NS
	perf_fill_ns_link_info(&ns_link_info[IPC_NS_INDEX],
			       task, &ipcns_operations);
#endif
#ifdef CONFIG_PID_NS
	perf_fill_ns_link_info(&ns_link_info[PID_NS_INDEX],
			       task, &pidns_operations);
#endif
#ifdef CONFIG_CGROUPS
	perf_fill_ns_link_info(&ns_link_info[CGROUP_NS_INDEX],
			       task, &cgroupns_operations);
#endif

	perf_iterate_sb(perf_event_namespaces_output,
			&namespaces_event,
			NULL);
}

/*
 * cgroup tracking
 */
#ifdef CONFIG_CGROUP_PERF

struct perf_cgroup_event {
	char				*path;
	int				path_size;
	struct {
		struct perf_event_header	header;
		u64				id;
		char				path[];
	} event_id;
};

static int perf_event_cgroup_match(struct perf_event *event)
{
	return event->attr.cgroup;
}

static void perf_event_cgroup_output(struct perf_event *event, void *data)
{
	struct perf_cgroup_event *cgroup_event = data;
	struct perf_output_handle handle;
	struct perf_sample_data sample;
	u16 header_size = cgroup_event->event_id.header.size;
	int ret;

	if (!perf_event_cgroup_match(event))
		return;

	perf_event_header__init_id(&cgroup_event->event_id.header,
				   &sample, event);
	ret = perf_output_begin(&handle, &sample, event,
				cgroup_event->event_id.header.size);
	if (ret)
		goto out;

	perf_output_put(&handle, cgroup_event->event_id);
	__output_copy(&handle, cgroup_event->path, cgroup_event->path_size);

	perf_event__output_id_sample(event, &handle, &sample);

	perf_output_end(&handle);
out:
	cgroup_event->event_id.header.size = header_size;
}

static void perf_event_cgroup(struct cgroup *cgrp)
{
	struct perf_cgroup_event cgroup_event;
	char path_enomem[16] = "//enomem";
	char *pathname;
	size_t size;

	if (!atomic_read(&nr_cgroup_events))
		return;

	cgroup_event = (struct perf_cgroup_event){
		.event_id  = {
			.header = {
				.type = PERF_RECORD_CGROUP,
				.misc = 0,
				.size = sizeof(cgroup_event.event_id),
			},
			.id = cgroup_id(cgrp),
		},
	};

	pathname = kmalloc(PATH_MAX, GFP_KERNEL);
	if (pathname == NULL) {
		cgroup_event.path = path_enomem;
	} else {
		/* just to be sure to have enough space for alignment */
		cgroup_path(cgrp, pathname, PATH_MAX - sizeof(u64));
		cgroup_event.path = pathname;
	}

	/*
	 * Since our buffer works in 8 byte units we need to align our string
	 * size to a multiple of 8. However, we must guarantee the tail end is
	 * zero'd out to avoid leaking random bits to userspace.
	 */
	size = strlen(cgroup_event.path) + 1;
	while (!IS_ALIGNED(size, sizeof(u64)))
		cgroup_event.path[size++] = '\0';

	cgroup_event.event_id.header.size += size;
	cgroup_event.path_size = size;

	perf_iterate_sb(perf_event_cgroup_output,
			&cgroup_event,
			NULL);

	kfree(pathname);
}

#endif

/*
 * mmap tracking
 */

struct perf_mmap_event {
	struct vm_area_struct	*vma;

	const char		*file_name;
	int			file_size;
	int			maj, min;
	u64			ino;
	u64			ino_generation;
	u32			prot, flags;
	u8			build_id[BUILD_ID_SIZE_MAX];
	u32			build_id_size;

	struct {
		struct perf_event_header	header;

		u32				pid;
		u32				tid;
		u64				start;
		u64				len;
		u64				pgoff;
	} event_id;
};

static int perf_event_mmap_match(struct perf_event *event,
				 void *data)
{
	struct perf_mmap_event *mmap_event = data;
	struct vm_area_struct *vma = mmap_event->vma;
	int executable = vma->vm_flags & VM_EXEC;

	return (!executable && event->attr.mmap_data) ||
	       (executable && (event->attr.mmap || event->attr.mmap2));
}

static void perf_event_mmap_output(struct perf_event *event,
				   void *data)
{
	struct perf_mmap_event *mmap_event = data;
	struct perf_output_handle handle;
	struct perf_sample_data sample;
	int size = mmap_event->event_id.header.size;
	u32 type = mmap_event->event_id.header.type;
	bool use_build_id;
	int ret;

	if (!perf_event_mmap_match(event, data))
		return;

	if (event->attr.mmap2) {
		mmap_event->event_id.header.type = PERF_RECORD_MMAP2;
		mmap_event->event_id.header.size += sizeof(mmap_event->maj);
		mmap_event->event_id.header.size += sizeof(mmap_event->min);
		mmap_event->event_id.header.size += sizeof(mmap_event->ino);
		mmap_event->event_id.header.size += sizeof(mmap_event->ino_generation);
		mmap_event->event_id.header.size += sizeof(mmap_event->prot);
		mmap_event->event_id.header.size += sizeof(mmap_event->flags);
	}

	perf_event_header__init_id(&mmap_event->event_id.header, &sample, event);
	ret = perf_output_begin(&handle, &sample, event,
				mmap_event->event_id.header.size);
	if (ret)
		goto out;

	mmap_event->event_id.pid = perf_event_pid(event, current);
	mmap_event->event_id.tid = perf_event_tid(event, current);

	use_build_id = event->attr.build_id && mmap_event->build_id_size;

	if (event->attr.mmap2 && use_build_id)
		mmap_event->event_id.header.misc |= PERF_RECORD_MISC_MMAP_BUILD_ID;

	perf_output_put(&handle, mmap_event->event_id);

	if (event->attr.mmap2) {
		if (use_build_id) {
			u8 size[4] = { (u8) mmap_event->build_id_size, 0, 0, 0 };

			__output_copy(&handle, size, 4);
			__output_copy(&handle, mmap_event->build_id, BUILD_ID_SIZE_MAX);
		} else {
			perf_output_put(&handle, mmap_event->maj);
			perf_output_put(&handle, mmap_event->min);
			perf_output_put(&handle, mmap_event->ino);
			perf_output_put(&handle, mmap_event->ino_generation);
		}
		perf_output_put(&handle, mmap_event->prot);
		perf_output_put(&handle, mmap_event->flags);
	}

	__output_copy(&handle, mmap_event->file_name,
				   mmap_event->file_size);

	perf_event__output_id_sample(event, &handle, &sample);

	perf_output_end(&handle);
out:
	mmap_event->event_id.header.size = size;
	mmap_event->event_id.header.type = type;
}

static void perf_event_mmap_event(struct perf_mmap_event *mmap_event)
{
	struct vm_area_struct *vma = mmap_event->vma;
	struct file *file = vma->vm_file;
	int maj = 0, min = 0;
	u64 ino = 0, gen = 0;
	u32 prot = 0, flags = 0;
	unsigned int size;
	char tmp[16];
	char *buf = NULL;
	char *name = NULL;

	if (vma->vm_flags & VM_READ)
		prot |= PROT_READ;
	if (vma->vm_flags & VM_WRITE)
		prot |= PROT_WRITE;
	if (vma->vm_flags & VM_EXEC)
		prot |= PROT_EXEC;

	if (vma->vm_flags & VM_MAYSHARE)
		flags = MAP_SHARED;
	else
		flags = MAP_PRIVATE;

	if (vma->vm_flags & VM_LOCKED)
		flags |= MAP_LOCKED;
	if (is_vm_hugetlb_page(vma))
		flags |= MAP_HUGETLB;

	if (file) {
		struct inode *inode;
		dev_t dev;

		buf = kmalloc(PATH_MAX, GFP_KERNEL);
		if (!buf) {
			name = "//enomem";
			goto cpy_name;
		}
		/*
		 * d_path() works from the end of the rb backwards, so we
		 * need to add enough zero bytes after the string to handle
		 * the 64bit alignment we do later.
		 */
		name = file_path(file, buf, PATH_MAX - sizeof(u64));
		if (IS_ERR(name)) {
			name = "//toolong";
			goto cpy_name;
		}
		inode = file_inode(vma->vm_file);
		dev = inode->i_sb->s_dev;
		ino = inode->i_ino;
		gen = inode->i_generation;
		maj = MAJOR(dev);
		min = MINOR(dev);

		goto got_name;
	} else {
		if (vma->vm_ops && vma->vm_ops->name)
			name = (char *) vma->vm_ops->name(vma);
		if (!name)
			name = (char *)arch_vma_name(vma);
		if (!name) {
			if (vma_is_initial_heap(vma))
				name = "[heap]";
			else if (vma_is_initial_stack(vma))
				name = "[stack]";
			else
				name = "//anon";
		}
	}

cpy_name:
	strscpy(tmp, name, sizeof(tmp));
	name = tmp;
got_name:
	/*
	 * Since our buffer works in 8 byte units we need to align our string
	 * size to a multiple of 8. However, we must guarantee the tail end is
	 * zero'd out to avoid leaking random bits to userspace.
	 */
	size = strlen(name)+1;
	while (!IS_ALIGNED(size, sizeof(u64)))
		name[size++] = '\0';

	mmap_event->file_name = name;
	mmap_event->file_size = size;
	mmap_event->maj = maj;
	mmap_event->min = min;
	mmap_event->ino = ino;
	mmap_event->ino_generation = gen;
	mmap_event->prot = prot;
	mmap_event->flags = flags;

	if (!(vma->vm_flags & VM_EXEC))
		mmap_event->event_id.header.misc |= PERF_RECORD_MISC_MMAP_DATA;

	mmap_event->event_id.header.size = sizeof(mmap_event->event_id) + size;

	if (atomic_read(&nr_build_id_events))
		build_id_parse(vma, mmap_event->build_id, &mmap_event->build_id_size);

	perf_iterate_sb(perf_event_mmap_output,
		       mmap_event,
		       NULL);

	kfree(buf);
}

/*
 * Check whether inode and address range match filter criteria.
 */
static bool perf_addr_filter_match(struct perf_addr_filter *filter,
				     struct file *file, unsigned long offset,
				     unsigned long size)
{
	/* d_inode(NULL) won't be equal to any mapped user-space file */
	if (!filter->path.dentry)
		return false;

	if (d_inode(filter->path.dentry) != file_inode(file))
		return false;

	if (filter->offset > offset + size)
		return false;

	if (filter->offset + filter->size < offset)
		return false;

	return true;
}

static bool perf_addr_filter_vma_adjust(struct perf_addr_filter *filter,
					struct vm_area_struct *vma,
					struct perf_addr_filter_range *fr)
{
	unsigned long vma_size = vma->vm_end - vma->vm_start;
	unsigned long off = vma->vm_pgoff << PAGE_SHIFT;
	struct file *file = vma->vm_file;

	if (!perf_addr_filter_match(filter, file, off, vma_size))
		return false;

	if (filter->offset < off) {
		fr->start = vma->vm_start;
		fr->size = min(vma_size, filter->size - (off - filter->offset));
	} else {
		fr->start = vma->vm_start + filter->offset - off;
		fr->size = min(vma->vm_end - fr->start, filter->size);
	}

	return true;
}

static void __perf_addr_filters_adjust(struct perf_event *event, void *data)
{
	struct perf_addr_filters_head *ifh = perf_event_addr_filters(event);
	struct vm_area_struct *vma = data;
	struct perf_addr_filter *filter;
	unsigned int restart = 0, count = 0;
	unsigned long flags;

	if (!has_addr_filter(event))
		return;

	if (!vma->vm_file)
		return;

	raw_spin_lock_irqsave(&ifh->lock, flags);
	list_for_each_entry(filter, &ifh->list, entry) {
		if (perf_addr_filter_vma_adjust(filter, vma,
						&event->addr_filter_ranges[count]))
			restart++;

		count++;
	}

	if (restart)
		event->addr_filters_gen++;
	raw_spin_unlock_irqrestore(&ifh->lock, flags);

	if (restart)
		perf_event_stop(event, 1);
}

/*
 * Adjust all task's events' filters to the new vma
 */
static void perf_addr_filters_adjust(struct vm_area_struct *vma)
{
	struct perf_event_context *ctx;

	/*
	 * Data tracing isn't supported yet and as such there is no need
	 * to keep track of anything that isn't related to executable code:
	 */
	if (!(vma->vm_flags & VM_EXEC))
		return;

	rcu_read_lock();
	ctx = rcu_dereference(current->perf_event_ctxp);
	if (ctx)
		perf_iterate_ctx(ctx, __perf_addr_filters_adjust, vma, true);
	rcu_read_unlock();
}

void perf_event_mmap(struct vm_area_struct *vma)
{
	struct perf_mmap_event mmap_event;

	if (!atomic_read(&nr_mmap_events))
		return;

	mmap_event = (struct perf_mmap_event){
		.vma	= vma,
		/* .file_name */
		/* .file_size */
		.event_id  = {
			.header = {
				.type = PERF_RECORD_MMAP,
				.misc = PERF_RECORD_MISC_USER,
				/* .size */
			},
			/* .pid */
			/* .tid */
			.start  = vma->vm_start,
			.len    = vma->vm_end - vma->vm_start,
			.pgoff  = (u64)vma->vm_pgoff << PAGE_SHIFT,
		},
		/* .maj (attr_mmap2 only) */
		/* .min (attr_mmap2 only) */
		/* .ino (attr_mmap2 only) */
		/* .ino_generation (attr_mmap2 only) */
		/* .prot (attr_mmap2 only) */
		/* .flags (attr_mmap2 only) */
	};

	perf_addr_filters_adjust(vma);
	perf_event_mmap_event(&mmap_event);
}

void perf_event_aux_event(struct perf_event *event, unsigned long head,
			  unsigned long size, u64 flags)
{
	struct perf_output_handle handle;
	struct perf_sample_data sample;
	struct perf_aux_event {
		struct perf_event_header	header;
		u64				offset;
		u64				size;
		u64				flags;
	} rec = {
		.header = {
			.type = PERF_RECORD_AUX,
			.misc = 0,
			.size = sizeof(rec),
		},
		.offset		= head,
		.size		= size,
		.flags		= flags,
	};
	int ret;

	perf_event_header__init_id(&rec.header, &sample, event);
	ret = perf_output_begin(&handle, &sample, event, rec.header.size);

	if (ret)
		return;

	perf_output_put(&handle, rec);
	perf_event__output_id_sample(event, &handle, &sample);

	perf_output_end(&handle);
}

/*
 * Lost/dropped samples logging
 */
void perf_log_lost_samples(struct perf_event *event, u64 lost)
{
	struct perf_output_handle handle;
	struct perf_sample_data sample;
	int ret;

	struct {
		struct perf_event_header	header;
		u64				lost;
	} lost_samples_event = {
		.header = {
			.type = PERF_RECORD_LOST_SAMPLES,
			.misc = 0,
			.size = sizeof(lost_samples_event),
		},
		.lost		= lost,
	};

	perf_event_header__init_id(&lost_samples_event.header, &sample, event);

	ret = perf_output_begin(&handle, &sample, event,
				lost_samples_event.header.size);
	if (ret)
		return;

	perf_output_put(&handle, lost_samples_event);
	perf_event__output_id_sample(event, &handle, &sample);
	perf_output_end(&handle);
}

/*
 * context_switch tracking
 */

struct perf_switch_event {
	struct task_struct	*task;
	struct task_struct	*next_prev;

	struct {
		struct perf_event_header	header;
		u32				next_prev_pid;
		u32				next_prev_tid;
	} event_id;
};

static int perf_event_switch_match(struct perf_event *event)
{
	return event->attr.context_switch;
}

static void perf_event_switch_output(struct perf_event *event, void *data)
{
	struct perf_switch_event *se = data;
	struct perf_output_handle handle;
	struct perf_sample_data sample;
	int ret;

	if (!perf_event_switch_match(event))
		return;

	/* Only CPU-wide events are allowed to see next/prev pid/tid */
	if (event->ctx->task) {
		se->event_id.header.type = PERF_RECORD_SWITCH;
		se->event_id.header.size = sizeof(se->event_id.header);
	} else {
		se->event_id.header.type = PERF_RECORD_SWITCH_CPU_WIDE;
		se->event_id.header.size = sizeof(se->event_id);
		se->event_id.next_prev_pid =
					perf_event_pid(event, se->next_prev);
		se->event_id.next_prev_tid =
					perf_event_tid(event, se->next_prev);
	}

	perf_event_header__init_id(&se->event_id.header, &sample, event);

	ret = perf_output_begin(&handle, &sample, event, se->event_id.header.size);
	if (ret)
		return;

	if (event->ctx->task)
		perf_output_put(&handle, se->event_id.header);
	else
		perf_output_put(&handle, se->event_id);

	perf_event__output_id_sample(event, &handle, &sample);

	perf_output_end(&handle);
}

static void perf_event_switch(struct task_struct *task,
			      struct task_struct *next_prev, bool sched_in)
{
	struct perf_switch_event switch_event;

	/* N.B. caller checks nr_switch_events != 0 */

	switch_event = (struct perf_switch_event){
		.task		= task,
		.next_prev	= next_prev,
		.event_id	= {
			.header = {
				/* .type */
				.misc = sched_in ? 0 : PERF_RECORD_MISC_SWITCH_OUT,
				/* .size */
			},
			/* .next_prev_pid */
			/* .next_prev_tid */
		},
	};

	if (!sched_in && task->on_rq) {
		switch_event.event_id.header.misc |=
				PERF_RECORD_MISC_SWITCH_OUT_PREEMPT;
	}

	perf_iterate_sb(perf_event_switch_output, &switch_event, NULL);
}

/*
 * IRQ throttle logging
 */

static void perf_log_throttle(struct perf_event *event, int enable)
{
	struct perf_output_handle handle;
	struct perf_sample_data sample;
	int ret;

	struct {
		struct perf_event_header	header;
		u64				time;
		u64				id;
		u64				stream_id;
	} throttle_event = {
		.header = {
			.type = PERF_RECORD_THROTTLE,
			.misc = 0,
			.size = sizeof(throttle_event),
		},
		.time		= perf_event_clock(event),
		.id		= primary_event_id(event),
		.stream_id	= event->id,
	};

	if (enable)
		throttle_event.header.type = PERF_RECORD_UNTHROTTLE;

	perf_event_header__init_id(&throttle_event.header, &sample, event);

	ret = perf_output_begin(&handle, &sample, event,
				throttle_event.header.size);
	if (ret)
		return;

	perf_output_put(&handle, throttle_event);
	perf_event__output_id_sample(event, &handle, &sample);
	perf_output_end(&handle);
}

/*
 * ksymbol register/unregister tracking
 */

struct perf_ksymbol_event {
	const char	*name;
	int		name_len;
	struct {
		struct perf_event_header        header;
		u64				addr;
		u32				len;
		u16				ksym_type;
		u16				flags;
	} event_id;
};

static int perf_event_ksymbol_match(struct perf_event *event)
{
	return event->attr.ksymbol;
}

static void perf_event_ksymbol_output(struct perf_event *event, void *data)
{
	struct perf_ksymbol_event *ksymbol_event = data;
	struct perf_output_handle handle;
	struct perf_sample_data sample;
	int ret;

	if (!perf_event_ksymbol_match(event))
		return;

	perf_event_header__init_id(&ksymbol_event->event_id.header,
				   &sample, event);
	ret = perf_output_begin(&handle, &sample, event,
				ksymbol_event->event_id.header.size);
	if (ret)
		return;

	perf_output_put(&handle, ksymbol_event->event_id);
	__output_copy(&handle, ksymbol_event->name, ksymbol_event->name_len);
	perf_event__output_id_sample(event, &handle, &sample);

	perf_output_end(&handle);
}

void perf_event_ksymbol(u16 ksym_type, u64 addr, u32 len, bool unregister,
			const char *sym)
{
	struct perf_ksymbol_event ksymbol_event;
	char name[KSYM_NAME_LEN];
	u16 flags = 0;
	int name_len;

	if (!atomic_read(&nr_ksymbol_events))
		return;

	if (ksym_type >= PERF_RECORD_KSYMBOL_TYPE_MAX ||
	    ksym_type == PERF_RECORD_KSYMBOL_TYPE_UNKNOWN)
		goto err;

	strscpy(name, sym, KSYM_NAME_LEN);
	name_len = strlen(name) + 1;
	while (!IS_ALIGNED(name_len, sizeof(u64)))
		name[name_len++] = '\0';
	BUILD_BUG_ON(KSYM_NAME_LEN % sizeof(u64));

	if (unregister)
		flags |= PERF_RECORD_KSYMBOL_FLAGS_UNREGISTER;

	ksymbol_event = (struct perf_ksymbol_event){
		.name = name,
		.name_len = name_len,
		.event_id = {
			.header = {
				.type = PERF_RECORD_KSYMBOL,
				.size = sizeof(ksymbol_event.event_id) +
					name_len,
			},
			.addr = addr,
			.len = len,
			.ksym_type = ksym_type,
			.flags = flags,
		},
	};

	perf_iterate_sb(perf_event_ksymbol_output, &ksymbol_event, NULL);
	return;
err:
	WARN_ONCE(1, "%s: Invalid KSYMBOL type 0x%x\n", __func__, ksym_type);
}

/*
 * bpf program load/unload tracking
 */

struct perf_bpf_event {
	struct bpf_prog	*prog;
	struct {
		struct perf_event_header        header;
		u16				type;
		u16				flags;
		u32				id;
		u8				tag[BPF_TAG_SIZE];
	} event_id;
};

static int perf_event_bpf_match(struct perf_event *event)
{
	return event->attr.bpf_event;
}

static void perf_event_bpf_output(struct perf_event *event, void *data)
{
	struct perf_bpf_event *bpf_event = data;
	struct perf_output_handle handle;
	struct perf_sample_data sample;
	int ret;

	if (!perf_event_bpf_match(event))
		return;

	perf_event_header__init_id(&bpf_event->event_id.header,
				   &sample, event);
	ret = perf_output_begin(&handle, &sample, event,
				bpf_event->event_id.header.size);
	if (ret)
		return;

	perf_output_put(&handle, bpf_event->event_id);
	perf_event__output_id_sample(event, &handle, &sample);

	perf_output_end(&handle);
}

static void perf_event_bpf_emit_ksymbols(struct bpf_prog *prog,
					 enum perf_bpf_event_type type)
{
	bool unregister = type == PERF_BPF_EVENT_PROG_UNLOAD;
	int i;

	if (prog->aux->func_cnt == 0) {
		perf_event_ksymbol(PERF_RECORD_KSYMBOL_TYPE_BPF,
				   (u64)(unsigned long)prog->bpf_func,
				   prog->jited_len, unregister,
				   prog->aux->ksym.name);
	} else {
		for (i = 0; i < prog->aux->func_cnt; i++) {
			struct bpf_prog *subprog = prog->aux->func[i];

			perf_event_ksymbol(
				PERF_RECORD_KSYMBOL_TYPE_BPF,
				(u64)(unsigned long)subprog->bpf_func,
				subprog->jited_len, unregister,
				subprog->aux->ksym.name);
		}
	}
}

void perf_event_bpf_event(struct bpf_prog *prog,
			  enum perf_bpf_event_type type,
			  u16 flags)
{
	struct perf_bpf_event bpf_event;

	if (type <= PERF_BPF_EVENT_UNKNOWN ||
	    type >= PERF_BPF_EVENT_MAX)
		return;

	switch (type) {
	case PERF_BPF_EVENT_PROG_LOAD:
	case PERF_BPF_EVENT_PROG_UNLOAD:
		if (atomic_read(&nr_ksymbol_events))
			perf_event_bpf_emit_ksymbols(prog, type);
		break;
	default:
		break;
	}

	if (!atomic_read(&nr_bpf_events))
		return;

	bpf_event = (struct perf_bpf_event){
		.prog = prog,
		.event_id = {
			.header = {
				.type = PERF_RECORD_BPF_EVENT,
				.size = sizeof(bpf_event.event_id),
			},
			.type = type,
			.flags = flags,
			.id = prog->aux->id,
		},
	};

	BUILD_BUG_ON(BPF_TAG_SIZE % sizeof(u64));

	memcpy(bpf_event.event_id.tag, prog->tag, BPF_TAG_SIZE);
	perf_iterate_sb(perf_event_bpf_output, &bpf_event, NULL);
}

struct perf_text_poke_event {
	const void		*old_bytes;
	const void		*new_bytes;
	size_t			pad;
	u16			old_len;
	u16			new_len;

	struct {
		struct perf_event_header	header;

		u64				addr;
	} event_id;
};

static int perf_event_text_poke_match(struct perf_event *event)
{
	return event->attr.text_poke;
}

static void perf_event_text_poke_output(struct perf_event *event, void *data)
{
	struct perf_text_poke_event *text_poke_event = data;
	struct perf_output_handle handle;
	struct perf_sample_data sample;
	u64 padding = 0;
	int ret;

	if (!perf_event_text_poke_match(event))
		return;

	perf_event_header__init_id(&text_poke_event->event_id.header, &sample, event);

	ret = perf_output_begin(&handle, &sample, event,
				text_poke_event->event_id.header.size);
	if (ret)
		return;

	perf_output_put(&handle, text_poke_event->event_id);
	perf_output_put(&handle, text_poke_event->old_len);
	perf_output_put(&handle, text_poke_event->new_len);

	__output_copy(&handle, text_poke_event->old_bytes, text_poke_event->old_len);
	__output_copy(&handle, text_poke_event->new_bytes, text_poke_event->new_len);

	if (text_poke_event->pad)
		__output_copy(&handle, &padding, text_poke_event->pad);

	perf_event__output_id_sample(event, &handle, &sample);

	perf_output_end(&handle);
}

void perf_event_text_poke(const void *addr, const void *old_bytes,
			  size_t old_len, const void *new_bytes, size_t new_len)
{
	struct perf_text_poke_event text_poke_event;
	size_t tot, pad;

	if (!atomic_read(&nr_text_poke_events))
		return;

	tot  = sizeof(text_poke_event.old_len) + old_len;
	tot += sizeof(text_poke_event.new_len) + new_len;
	pad  = ALIGN(tot, sizeof(u64)) - tot;

	text_poke_event = (struct perf_text_poke_event){
		.old_bytes    = old_bytes,
		.new_bytes    = new_bytes,
		.pad          = pad,
		.old_len      = old_len,
		.new_len      = new_len,
		.event_id  = {
			.header = {
				.type = PERF_RECORD_TEXT_POKE,
				.misc = PERF_RECORD_MISC_KERNEL,
				.size = sizeof(text_poke_event.event_id) + tot + pad,
			},
			.addr = (unsigned long)addr,
		},
	};

	perf_iterate_sb(perf_event_text_poke_output, &text_poke_event, NULL);
}

void perf_event_itrace_started(struct perf_event *event)
{
	event->attach_state |= PERF_ATTACH_ITRACE;
}

static void perf_log_itrace_start(struct perf_event *event)
{
	struct perf_output_handle handle;
	struct perf_sample_data sample;
	struct perf_aux_event {
		struct perf_event_header        header;
		u32				pid;
		u32				tid;
	} rec;
	int ret;

	if (event->parent)
		event = event->parent;

	if (!(event->pmu->capabilities & PERF_PMU_CAP_ITRACE) ||
	    event->attach_state & PERF_ATTACH_ITRACE)
		return;

	rec.header.type	= PERF_RECORD_ITRACE_START;
	rec.header.misc	= 0;
	rec.header.size	= sizeof(rec);
	rec.pid	= perf_event_pid(event, current);
	rec.tid	= perf_event_tid(event, current);

	perf_event_header__init_id(&rec.header, &sample, event);
	ret = perf_output_begin(&handle, &sample, event, rec.header.size);

	if (ret)
		return;

	perf_output_put(&handle, rec);
	perf_event__output_id_sample(event, &handle, &sample);

	perf_output_end(&handle);
}

void perf_report_aux_output_id(struct perf_event *event, u64 hw_id)
{
	struct perf_output_handle handle;
	struct perf_sample_data sample;
	struct perf_aux_event {
		struct perf_event_header        header;
		u64				hw_id;
	} rec;
	int ret;

	if (event->parent)
		event = event->parent;

	rec.header.type	= PERF_RECORD_AUX_OUTPUT_HW_ID;
	rec.header.misc	= 0;
	rec.header.size	= sizeof(rec);
	rec.hw_id	= hw_id;

	perf_event_header__init_id(&rec.header, &sample, event);
	ret = perf_output_begin(&handle, &sample, event, rec.header.size);

	if (ret)
		return;

	perf_output_put(&handle, rec);
	perf_event__output_id_sample(event, &handle, &sample);

	perf_output_end(&handle);
}
EXPORT_SYMBOL_GPL(perf_report_aux_output_id);

static int
__perf_event_account_interrupt(struct perf_event *event, int throttle)
{
	struct hw_perf_event *hwc = &event->hw;
	int ret = 0;
	u64 seq;

	seq = __this_cpu_read(perf_throttled_seq);
	if (seq != hwc->interrupts_seq) {
		hwc->interrupts_seq = seq;
		hwc->interrupts = 1;
	} else {
		hwc->interrupts++;
		if (unlikely(throttle &&
			     hwc->interrupts > max_samples_per_tick)) {
			__this_cpu_inc(perf_throttled_count);
			tick_dep_set_cpu(smp_processor_id(), TICK_DEP_BIT_PERF_EVENTS);
			hwc->interrupts = MAX_INTERRUPTS;
			perf_log_throttle(event, 0);
			ret = 1;
		}
	}

	if (event->attr.freq) {
		u64 now = perf_clock();
		s64 delta = now - hwc->freq_time_stamp;

		hwc->freq_time_stamp = now;

		if (delta > 0 && delta < 2*TICK_NSEC)
			perf_adjust_period(event, delta, hwc->last_period, true);
	}

	return ret;
}

int perf_event_account_interrupt(struct perf_event *event)
{
	return __perf_event_account_interrupt(event, 1);
}

static inline bool sample_is_allowed(struct perf_event *event, struct pt_regs *regs)
{
	/*
	 * Due to interrupt latency (AKA "skid"), we may enter the
	 * kernel before taking an overflow, even if the PMU is only
	 * counting user events.
	 */
	if (event->attr.exclude_kernel && !user_mode(regs))
		return false;

	return true;
}

/*
 * Generic event overflow handling, sampling.
 */

static int __perf_event_overflow(struct perf_event *event,
				 int throttle, struct perf_sample_data *data,
				 struct pt_regs *regs)
{
	int events = atomic_read(&event->event_limit);
	int ret = 0;

	/*
	 * Non-sampling counters might still use the PMI to fold short
	 * hardware counters, ignore those.
	 */
	if (unlikely(!is_sampling_event(event)))
		return 0;

	ret = __perf_event_account_interrupt(event, throttle);

	/*
	 * XXX event_limit might not quite work as expected on inherited
	 * events
	 */

	event->pending_kill = POLL_IN;
	if (events && atomic_dec_and_test(&event->event_limit)) {
		ret = 1;
		event->pending_kill = POLL_HUP;
		perf_event_disable_inatomic(event);
	}

	if (event->attr.sigtrap) {
		/*
		 * The desired behaviour of sigtrap vs invalid samples is a bit
		 * tricky; on the one hand, one should not loose the SIGTRAP if
		 * it is the first event, on the other hand, we should also not
		 * trigger the WARN or override the data address.
		 */
		bool valid_sample = sample_is_allowed(event, regs);
		unsigned int pending_id = 1;

		if (regs)
			pending_id = hash32_ptr((void *)instruction_pointer(regs)) ?: 1;
		if (!event->pending_sigtrap) {
			event->pending_sigtrap = pending_id;
			local_inc(&event->ctx->nr_pending);
		} else if (event->attr.exclude_kernel && valid_sample) {
			/*
			 * Should not be able to return to user space without
			 * consuming pending_sigtrap; with exceptions:
			 *
			 *  1. Where !exclude_kernel, events can overflow again
			 *     in the kernel without returning to user space.
			 *
			 *  2. Events that can overflow again before the IRQ-
			 *     work without user space progress (e.g. hrtimer).
			 *     To approximate progress (with false negatives),
			 *     check 32-bit hash of the current IP.
			 */
			WARN_ON_ONCE(event->pending_sigtrap != pending_id);
		}

		event->pending_addr = 0;
		if (valid_sample && (data->sample_flags & PERF_SAMPLE_ADDR))
			event->pending_addr = data->addr;
		irq_work_queue(&event->pending_irq);
	}

	READ_ONCE(event->overflow_handler)(event, data, regs);

	if (*perf_event_fasync(event) && event->pending_kill) {
		event->pending_wakeup = 1;
		irq_work_queue(&event->pending_irq);
	}

	return ret;
}

int perf_event_overflow(struct perf_event *event,
			struct perf_sample_data *data,
			struct pt_regs *regs)
{
	return __perf_event_overflow(event, 1, data, regs);
}

/*
 * Generic software event infrastructure
 */

struct swevent_htable {
	struct swevent_hlist		*swevent_hlist;
	struct mutex			hlist_mutex;
	int				hlist_refcount;

	/* Recursion avoidance in each contexts */
	int				recursion[PERF_NR_CONTEXTS];
};

static DEFINE_PER_CPU(struct swevent_htable, swevent_htable);

/*
 * We directly increment event->count and keep a second value in
 * event->hw.period_left to count intervals. This period event
 * is kept in the range [-sample_period, 0] so that we can use the
 * sign as trigger.
 */

u64 perf_swevent_set_period(struct perf_event *event)
{
	struct hw_perf_event *hwc = &event->hw;
	u64 period = hwc->last_period;
	u64 nr, offset;
	s64 old, val;

	hwc->last_period = hwc->sample_period;

	old = local64_read(&hwc->period_left);
	do {
		val = old;
		if (val < 0)
			return 0;

		nr = div64_u64(period + val, period);
		offset = nr * period;
		val -= offset;
	} while (!local64_try_cmpxchg(&hwc->period_left, &old, val));

	return nr;
}

static void perf_swevent_overflow(struct perf_event *event, u64 overflow,
				    struct perf_sample_data *data,
				    struct pt_regs *regs)
{
	struct hw_perf_event *hwc = &event->hw;
	int throttle = 0;

	if (!overflow)
		overflow = perf_swevent_set_period(event);

	if (hwc->interrupts == MAX_INTERRUPTS)
		return;

	for (; overflow; overflow--) {
		if (__perf_event_overflow(event, throttle,
					    data, regs)) {
			/*
			 * We inhibit the overflow from happening when
			 * hwc->interrupts == MAX_INTERRUPTS.
			 */
			break;
		}
		throttle = 1;
	}
}

static void perf_swevent_event(struct perf_event *event, u64 nr,
			       struct perf_sample_data *data,
			       struct pt_regs *regs)
{
	struct hw_perf_event *hwc = &event->hw;

	local64_add(nr, &event->count);

	if (!regs)
		return;

	if (!is_sampling_event(event))
		return;

	if ((event->attr.sample_type & PERF_SAMPLE_PERIOD) && !event->attr.freq) {
		data->period = nr;
		return perf_swevent_overflow(event, 1, data, regs);
	} else
		data->period = event->hw.last_period;

	if (nr == 1 && hwc->sample_period == 1 && !event->attr.freq)
		return perf_swevent_overflow(event, 1, data, regs);

	if (local64_add_negative(nr, &hwc->period_left))
		return;

	perf_swevent_overflow(event, 0, data, regs);
}

static int perf_exclude_event(struct perf_event *event,
			      struct pt_regs *regs)
{
	if (event->hw.state & PERF_HES_STOPPED)
		return 1;

	if (regs) {
		if (event->attr.exclude_user && user_mode(regs))
			return 1;

		if (event->attr.exclude_kernel && !user_mode(regs))
			return 1;
	}

	return 0;
}

static int perf_swevent_match(struct perf_event *event,
				enum perf_type_id type,
				u32 event_id,
				struct perf_sample_data *data,
				struct pt_regs *regs)
{
	if (event->attr.type != type)
		return 0;

	if (event->attr.config != event_id)
		return 0;

	if (perf_exclude_event(event, regs))
		return 0;

	return 1;
}

static inline u64 swevent_hash(u64 type, u32 event_id)
{
	u64 val = event_id | (type << 32);

	return hash_64(val, SWEVENT_HLIST_BITS);
}

static inline struct hlist_head *
__find_swevent_head(struct swevent_hlist *hlist, u64 type, u32 event_id)
{
	u64 hash = swevent_hash(type, event_id);

	return &hlist->heads[hash];
}

/* For the read side: events when they trigger */
static inline struct hlist_head *
find_swevent_head_rcu(struct swevent_htable *swhash, u64 type, u32 event_id)
{
	struct swevent_hlist *hlist;

	hlist = rcu_dereference(swhash->swevent_hlist);
	if (!hlist)
		return NULL;

	return __find_swevent_head(hlist, type, event_id);
}

/* For the event head insertion and removal in the hlist */
static inline struct hlist_head *
find_swevent_head(struct swevent_htable *swhash, struct perf_event *event)
{
	struct swevent_hlist *hlist;
	u32 event_id = event->attr.config;
	u64 type = event->attr.type;

	/*
	 * Event scheduling is always serialized against hlist allocation
	 * and release. Which makes the protected version suitable here.
	 * The context lock guarantees that.
	 */
	hlist = rcu_dereference_protected(swhash->swevent_hlist,
					  lockdep_is_held(&event->ctx->lock));
	if (!hlist)
		return NULL;

	return __find_swevent_head(hlist, type, event_id);
}

static void do_perf_sw_event(enum perf_type_id type, u32 event_id,
				    u64 nr,
				    struct perf_sample_data *data,
				    struct pt_regs *regs)
{
	struct swevent_htable *swhash = this_cpu_ptr(&swevent_htable);
	struct perf_event *event;
	struct hlist_head *head;

	rcu_read_lock();
	head = find_swevent_head_rcu(swhash, type, event_id);
	if (!head)
		goto end;

	hlist_for_each_entry_rcu(event, head, hlist_entry) {
		if (perf_swevent_match(event, type, event_id, data, regs))
			perf_swevent_event(event, nr, data, regs);
	}
end:
	rcu_read_unlock();
}

DEFINE_PER_CPU(struct pt_regs, __perf_regs[4]);

int perf_swevent_get_recursion_context(void)
{
	struct swevent_htable *swhash = this_cpu_ptr(&swevent_htable);

	return get_recursion_context(swhash->recursion);
}
EXPORT_SYMBOL_GPL(perf_swevent_get_recursion_context);

void perf_swevent_put_recursion_context(int rctx)
{
	struct swevent_htable *swhash = this_cpu_ptr(&swevent_htable);

	put_recursion_context(swhash->recursion, rctx);
}

void ___perf_sw_event(u32 event_id, u64 nr, struct pt_regs *regs, u64 addr)
{
	struct perf_sample_data data;

	if (WARN_ON_ONCE(!regs))
		return;

	perf_sample_data_init(&data, addr, 0);
	do_perf_sw_event(PERF_TYPE_SOFTWARE, event_id, nr, &data, regs);
}

void __perf_sw_event(u32 event_id, u64 nr, struct pt_regs *regs, u64 addr)
{
	int rctx;

	preempt_disable_notrace();
	rctx = perf_swevent_get_recursion_context();
	if (unlikely(rctx < 0))
		goto fail;

	___perf_sw_event(event_id, nr, regs, addr);

	perf_swevent_put_recursion_context(rctx);
fail:
	preempt_enable_notrace();
}

static void perf_swevent_read(struct perf_event *event)
{
}

static int perf_swevent_add(struct perf_event *event, int flags)
{
	struct swevent_htable *swhash = this_cpu_ptr(&swevent_htable);
	struct hw_perf_event *hwc = &event->hw;
	struct hlist_head *head;

	if (is_sampling_event(event)) {
		hwc->last_period = hwc->sample_period;
		perf_swevent_set_period(event);
	}

	hwc->state = !(flags & PERF_EF_START);

	head = find_swevent_head(swhash, event);
	if (WARN_ON_ONCE(!head))
		return -EINVAL;

	hlist_add_head_rcu(&event->hlist_entry, head);
	perf_event_update_userpage(event);

	return 0;
}

static void perf_swevent_del(struct perf_event *event, int flags)
{
	hlist_del_rcu(&event->hlist_entry);
}

static void perf_swevent_start(struct perf_event *event, int flags)
{
	event->hw.state = 0;
}

static void perf_swevent_stop(struct perf_event *event, int flags)
{
	event->hw.state = PERF_HES_STOPPED;
}

/* Deref the hlist from the update side */
static inline struct swevent_hlist *
swevent_hlist_deref(struct swevent_htable *swhash)
{
	return rcu_dereference_protected(swhash->swevent_hlist,
					 lockdep_is_held(&swhash->hlist_mutex));
}

static void swevent_hlist_release(struct swevent_htable *swhash)
{
	struct swevent_hlist *hlist = swevent_hlist_deref(swhash);

	if (!hlist)
		return;

	RCU_INIT_POINTER(swhash->swevent_hlist, NULL);
	kfree_rcu(hlist, rcu_head);
}

static void swevent_hlist_put_cpu(int cpu)
{
	struct swevent_htable *swhash = &per_cpu(swevent_htable, cpu);

	mutex_lock(&swhash->hlist_mutex);

	if (!--swhash->hlist_refcount)
		swevent_hlist_release(swhash);

	mutex_unlock(&swhash->hlist_mutex);
}

static void swevent_hlist_put(void)
{
	int cpu;

	for_each_possible_cpu(cpu)
		swevent_hlist_put_cpu(cpu);
}

static int swevent_hlist_get_cpu(int cpu)
{
	struct swevent_htable *swhash = &per_cpu(swevent_htable, cpu);
	int err = 0;

	mutex_lock(&swhash->hlist_mutex);
	if (!swevent_hlist_deref(swhash) &&
	    cpumask_test_cpu(cpu, perf_online_mask)) {
		struct swevent_hlist *hlist;

		hlist = kzalloc(sizeof(*hlist), GFP_KERNEL);
		if (!hlist) {
			err = -ENOMEM;
			goto exit;
		}
		rcu_assign_pointer(swhash->swevent_hlist, hlist);
	}
	swhash->hlist_refcount++;
exit:
	mutex_unlock(&swhash->hlist_mutex);

	return err;
}

static int swevent_hlist_get(void)
{
	int err, cpu, failed_cpu;

	mutex_lock(&pmus_lock);
	for_each_possible_cpu(cpu) {
		err = swevent_hlist_get_cpu(cpu);
		if (err) {
			failed_cpu = cpu;
			goto fail;
		}
	}
	mutex_unlock(&pmus_lock);
	return 0;
fail:
	for_each_possible_cpu(cpu) {
		if (cpu == failed_cpu)
			break;
		swevent_hlist_put_cpu(cpu);
	}
	mutex_unlock(&pmus_lock);
	return err;
}

struct static_key perf_swevent_enabled[PERF_COUNT_SW_MAX];

static void sw_perf_event_destroy(struct perf_event *event)
{
	u64 event_id = event->attr.config;

	WARN_ON(event->parent);

	static_key_slow_dec(&perf_swevent_enabled[event_id]);
	swevent_hlist_put();
}

static struct pmu perf_cpu_clock; /* fwd declaration */
static struct pmu perf_task_clock;

static int perf_swevent_init(struct perf_event *event)
{
	u64 event_id = event->attr.config;

	if (event->attr.type != PERF_TYPE_SOFTWARE)
		return -ENOENT;

	/*
	 * no branch sampling for software events
	 */
	if (has_branch_stack(event))
		return -EOPNOTSUPP;

	switch (event_id) {
	case PERF_COUNT_SW_CPU_CLOCK:
		event->attr.type = perf_cpu_clock.type;
		return -ENOENT;
	case PERF_COUNT_SW_TASK_CLOCK:
		event->attr.type = perf_task_clock.type;
		return -ENOENT;

	default:
		break;
	}

	if (event_id >= PERF_COUNT_SW_MAX)
		return -ENOENT;

	if (!event->parent) {
		int err;

		err = swevent_hlist_get();
		if (err)
			return err;

		static_key_slow_inc(&perf_swevent_enabled[event_id]);
		event->destroy = sw_perf_event_destroy;
	}

	return 0;
}

static struct pmu perf_swevent = {
	.task_ctx_nr	= perf_sw_context,

	.capabilities	= PERF_PMU_CAP_NO_NMI,

	.event_init	= perf_swevent_init,
	.add		= perf_swevent_add,
	.del		= perf_swevent_del,
	.start		= perf_swevent_start,
	.stop		= perf_swevent_stop,
	.read		= perf_swevent_read,
};

#ifdef CONFIG_EVENT_TRACING

static void tp_perf_event_destroy(struct perf_event *event)
{
	perf_trace_destroy(event);
}

static int perf_tp_event_init(struct perf_event *event)
{
	int err;

	if (event->attr.type != PERF_TYPE_TRACEPOINT)
		return -ENOENT;

	/*
	 * no branch sampling for tracepoint events
	 */
	if (has_branch_stack(event))
		return -EOPNOTSUPP;

	err = perf_trace_init(event);
	if (err)
		return err;

	event->destroy = tp_perf_event_destroy;

	return 0;
}

static struct pmu perf_tracepoint = {
	.task_ctx_nr	= perf_sw_context,

	.event_init	= perf_tp_event_init,
	.add		= perf_trace_add,
	.del		= perf_trace_del,
	.start		= perf_swevent_start,
	.stop		= perf_swevent_stop,
	.read		= perf_swevent_read,
};

static int perf_tp_filter_match(struct perf_event *event,
				struct perf_sample_data *data)
{
	void *record = data->raw->frag.data;

	/* only top level events have filters set */
	if (event->parent)
		event = event->parent;

	if (likely(!event->filter) || filter_match_preds(event->filter, record))
		return 1;
	return 0;
}

static int perf_tp_event_match(struct perf_event *event,
				struct perf_sample_data *data,
				struct pt_regs *regs)
{
	if (event->hw.state & PERF_HES_STOPPED)
		return 0;
	/*
	 * If exclude_kernel, only trace user-space tracepoints (uprobes)
	 */
	if (event->attr.exclude_kernel && !user_mode(regs))
		return 0;

	if (!perf_tp_filter_match(event, data))
		return 0;

	return 1;
}

void perf_trace_run_bpf_submit(void *raw_data, int size, int rctx,
			       struct trace_event_call *call, u64 count,
			       struct pt_regs *regs, struct hlist_head *head,
			       struct task_struct *task)
{
	if (bpf_prog_array_valid(call)) {
		*(struct pt_regs **)raw_data = regs;
		if (!trace_call_bpf(call, raw_data) || hlist_empty(head)) {
			perf_swevent_put_recursion_context(rctx);
			return;
		}
	}
	perf_tp_event(call->event.type, count, raw_data, size, regs, head,
		      rctx, task);
}
EXPORT_SYMBOL_GPL(perf_trace_run_bpf_submit);

static void __perf_tp_event_target_task(u64 count, void *record,
					struct pt_regs *regs,
					struct perf_sample_data *data,
					struct perf_event *event)
{
	struct trace_entry *entry = record;

	if (event->attr.config != entry->type)
		return;
	/* Cannot deliver synchronous signal to other task. */
	if (event->attr.sigtrap)
		return;
	if (perf_tp_event_match(event, data, regs))
		perf_swevent_event(event, count, data, regs);
}

static void perf_tp_event_target_task(u64 count, void *record,
				      struct pt_regs *regs,
				      struct perf_sample_data *data,
				      struct perf_event_context *ctx)
{
	unsigned int cpu = smp_processor_id();
	struct pmu *pmu = &perf_tracepoint;
	struct perf_event *event, *sibling;

	perf_event_groups_for_cpu_pmu(event, &ctx->pinned_groups, cpu, pmu) {
		__perf_tp_event_target_task(count, record, regs, data, event);
		for_each_sibling_event(sibling, event)
			__perf_tp_event_target_task(count, record, regs, data, sibling);
	}

	perf_event_groups_for_cpu_pmu(event, &ctx->flexible_groups, cpu, pmu) {
		__perf_tp_event_target_task(count, record, regs, data, event);
		for_each_sibling_event(sibling, event)
			__perf_tp_event_target_task(count, record, regs, data, sibling);
	}
}

void perf_tp_event(u16 event_type, u64 count, void *record, int entry_size,
		   struct pt_regs *regs, struct hlist_head *head, int rctx,
		   struct task_struct *task)
{
	struct perf_sample_data data;
	struct perf_event *event;

	struct perf_raw_record raw = {
		.frag = {
			.size = entry_size,
			.data = record,
		},
	};

	perf_sample_data_init(&data, 0, 0);
	perf_sample_save_raw_data(&data, &raw);

	perf_trace_buf_update(record, event_type);

	hlist_for_each_entry_rcu(event, head, hlist_entry) {
		if (perf_tp_event_match(event, &data, regs)) {
			perf_swevent_event(event, count, &data, regs);

			/*
			 * Here use the same on-stack perf_sample_data,
			 * some members in data are event-specific and
			 * need to be re-computed for different sweveents.
			 * Re-initialize data->sample_flags safely to avoid
			 * the problem that next event skips preparing data
			 * because data->sample_flags is set.
			 */
			perf_sample_data_init(&data, 0, 0);
			perf_sample_save_raw_data(&data, &raw);
		}
	}

	/*
	 * If we got specified a target task, also iterate its context and
	 * deliver this event there too.
	 */
	if (task && task != current) {
		struct perf_event_context *ctx;

		rcu_read_lock();
		ctx = rcu_dereference(task->perf_event_ctxp);
		if (!ctx)
			goto unlock;

		raw_spin_lock(&ctx->lock);
		perf_tp_event_target_task(count, record, regs, &data, ctx);
		raw_spin_unlock(&ctx->lock);
unlock:
		rcu_read_unlock();
	}

	perf_swevent_put_recursion_context(rctx);
}
EXPORT_SYMBOL_GPL(perf_tp_event);

#if defined(CONFIG_KPROBE_EVENTS) || defined(CONFIG_UPROBE_EVENTS)
/*
 * Flags in config, used by dynamic PMU kprobe and uprobe
 * The flags should match following PMU_FORMAT_ATTR().
 *
 * PERF_PROBE_CONFIG_IS_RETPROBE if set, create kretprobe/uretprobe
 *                               if not set, create kprobe/uprobe
 *
 * The following values specify a reference counter (or semaphore in the
 * terminology of tools like dtrace, systemtap, etc.) Userspace Statically
 * Defined Tracepoints (USDT). Currently, we use 40 bit for the offset.
 *
 * PERF_UPROBE_REF_CTR_OFFSET_BITS	# of bits in config as th offset
 * PERF_UPROBE_REF_CTR_OFFSET_SHIFT	# of bits to shift left
 */
enum perf_probe_config {
	PERF_PROBE_CONFIG_IS_RETPROBE = 1U << 0,  /* [k,u]retprobe */
	PERF_UPROBE_REF_CTR_OFFSET_BITS = 32,
	PERF_UPROBE_REF_CTR_OFFSET_SHIFT = 64 - PERF_UPROBE_REF_CTR_OFFSET_BITS,
};

PMU_FORMAT_ATTR(retprobe, "config:0");
#endif

#ifdef CONFIG_KPROBE_EVENTS
static struct attribute *kprobe_attrs[] = {
	&format_attr_retprobe.attr,
	NULL,
};

static struct attribute_group kprobe_format_group = {
	.name = "format",
	.attrs = kprobe_attrs,
};

static const struct attribute_group *kprobe_attr_groups[] = {
	&kprobe_format_group,
	NULL,
};

static int perf_kprobe_event_init(struct perf_event *event);
static struct pmu perf_kprobe = {
	.task_ctx_nr	= perf_sw_context,
	.event_init	= perf_kprobe_event_init,
	.add		= perf_trace_add,
	.del		= perf_trace_del,
	.start		= perf_swevent_start,
	.stop		= perf_swevent_stop,
	.read		= perf_swevent_read,
	.attr_groups	= kprobe_attr_groups,
};

static int perf_kprobe_event_init(struct perf_event *event)
{
	int err;
	bool is_retprobe;

	if (event->attr.type != perf_kprobe.type)
		return -ENOENT;

	if (!perfmon_capable())
		return -EACCES;

	/*
	 * no branch sampling for probe events
	 */
	if (has_branch_stack(event))
		return -EOPNOTSUPP;

	is_retprobe = event->attr.config & PERF_PROBE_CONFIG_IS_RETPROBE;
	err = perf_kprobe_init(event, is_retprobe);
	if (err)
		return err;

	event->destroy = perf_kprobe_destroy;

	return 0;
}
#endif /* CONFIG_KPROBE_EVENTS */

#ifdef CONFIG_UPROBE_EVENTS
PMU_FORMAT_ATTR(ref_ctr_offset, "config:32-63");

static struct attribute *uprobe_attrs[] = {
	&format_attr_retprobe.attr,
	&format_attr_ref_ctr_offset.attr,
	NULL,
};

static struct attribute_group uprobe_format_group = {
	.name = "format",
	.attrs = uprobe_attrs,
};

static const struct attribute_group *uprobe_attr_groups[] = {
	&uprobe_format_group,
	NULL,
};

static int perf_uprobe_event_init(struct perf_event *event);
static struct pmu perf_uprobe = {
	.task_ctx_nr	= perf_sw_context,
	.event_init	= perf_uprobe_event_init,
	.add		= perf_trace_add,
	.del		= perf_trace_del,
	.start		= perf_swevent_start,
	.stop		= perf_swevent_stop,
	.read		= perf_swevent_read,
	.attr_groups	= uprobe_attr_groups,
};

static int perf_uprobe_event_init(struct perf_event *event)
{
	int err;
	unsigned long ref_ctr_offset;
	bool is_retprobe;

	if (event->attr.type != perf_uprobe.type)
		return -ENOENT;

	if (!perfmon_capable())
		return -EACCES;

	/*
	 * no branch sampling for probe events
	 */
	if (has_branch_stack(event))
		return -EOPNOTSUPP;

	is_retprobe = event->attr.config & PERF_PROBE_CONFIG_IS_RETPROBE;
	ref_ctr_offset = event->attr.config >> PERF_UPROBE_REF_CTR_OFFSET_SHIFT;
	err = perf_uprobe_init(event, ref_ctr_offset, is_retprobe);
	if (err)
		return err;

	event->destroy = perf_uprobe_destroy;

	return 0;
}
#endif /* CONFIG_UPROBE_EVENTS */

static inline void perf_tp_register(void)
{
	perf_pmu_register(&perf_tracepoint, "tracepoint", PERF_TYPE_TRACEPOINT);
#ifdef CONFIG_KPROBE_EVENTS
	perf_pmu_register(&perf_kprobe, "kprobe", -1);
#endif
#ifdef CONFIG_UPROBE_EVENTS
	perf_pmu_register(&perf_uprobe, "uprobe", -1);
#endif
}

static void perf_event_free_filter(struct perf_event *event)
{
	ftrace_profile_free_filter(event);
}

#ifdef CONFIG_BPF_SYSCALL
static void bpf_overflow_handler(struct perf_event *event,
				 struct perf_sample_data *data,
				 struct pt_regs *regs)
{
	struct bpf_perf_event_data_kern ctx = {
		.data = data,
		.event = event,
	};
	struct bpf_prog *prog;
	int ret = 0;

	ctx.regs = perf_arch_bpf_user_pt_regs(regs);
	if (unlikely(__this_cpu_inc_return(bpf_prog_active) != 1))
		goto out;
	rcu_read_lock();
	prog = READ_ONCE(event->prog);
	if (prog) {
		perf_prepare_sample(data, event, regs);
		ret = bpf_prog_run(prog, &ctx);
	}
	rcu_read_unlock();
out:
	__this_cpu_dec(bpf_prog_active);
	if (!ret)
		return;

	event->orig_overflow_handler(event, data, regs);
}

static int perf_event_set_bpf_handler(struct perf_event *event,
				      struct bpf_prog *prog,
				      u64 bpf_cookie)
{
	if (event->overflow_handler_context)
		/* hw breakpoint or kernel counter */
		return -EINVAL;

	if (event->prog)
		return -EEXIST;

	if (prog->type != BPF_PROG_TYPE_PERF_EVENT)
		return -EINVAL;

	if (event->attr.precise_ip &&
	    prog->call_get_stack &&
	    (!(event->attr.sample_type & PERF_SAMPLE_CALLCHAIN) ||
	     event->attr.exclude_callchain_kernel ||
	     event->attr.exclude_callchain_user)) {
		/*
		 * On perf_event with precise_ip, calling bpf_get_stack()
		 * may trigger unwinder warnings and occasional crashes.
		 * bpf_get_[stack|stackid] works around this issue by using
		 * callchain attached to perf_sample_data. If the
		 * perf_event does not full (kernel and user) callchain
		 * attached to perf_sample_data, do not allow attaching BPF
		 * program that calls bpf_get_[stack|stackid].
		 */
		return -EPROTO;
	}

	event->prog = prog;
	event->bpf_cookie = bpf_cookie;
	event->orig_overflow_handler = READ_ONCE(event->overflow_handler);
	WRITE_ONCE(event->overflow_handler, bpf_overflow_handler);
	return 0;
}

static void perf_event_free_bpf_handler(struct perf_event *event)
{
	struct bpf_prog *prog = event->prog;

	if (!prog)
		return;

	WRITE_ONCE(event->overflow_handler, event->orig_overflow_handler);
	event->prog = NULL;
	bpf_prog_put(prog);
}
#else
static int perf_event_set_bpf_handler(struct perf_event *event,
				      struct bpf_prog *prog,
				      u64 bpf_cookie)
{
	return -EOPNOTSUPP;
}
static void perf_event_free_bpf_handler(struct perf_event *event)
{
}
#endif

/*
 * returns true if the event is a tracepoint, or a kprobe/upprobe created
 * with perf_event_open()
 */
static inline bool perf_event_is_tracing(struct perf_event *event)
{
	if (event->pmu == &perf_tracepoint)
		return true;
#ifdef CONFIG_KPROBE_EVENTS
	if (event->pmu == &perf_kprobe)
		return true;
#endif
#ifdef CONFIG_UPROBE_EVENTS
	if (event->pmu == &perf_uprobe)
		return true;
#endif
	return false;
}

int perf_event_set_bpf_prog(struct perf_event *event, struct bpf_prog *prog,
			    u64 bpf_cookie)
{
	bool is_kprobe, is_uprobe, is_tracepoint, is_syscall_tp;

	if (!perf_event_is_tracing(event))
		return perf_event_set_bpf_handler(event, prog, bpf_cookie);

	is_kprobe = event->tp_event->flags & TRACE_EVENT_FL_KPROBE;
	is_uprobe = event->tp_event->flags & TRACE_EVENT_FL_UPROBE;
	is_tracepoint = event->tp_event->flags & TRACE_EVENT_FL_TRACEPOINT;
	is_syscall_tp = is_syscall_trace_event(event->tp_event);
	if (!is_kprobe && !is_uprobe && !is_tracepoint && !is_syscall_tp)
		/* bpf programs can only be attached to u/kprobe or tracepoint */
		return -EINVAL;

	if (((is_kprobe || is_uprobe) && prog->type != BPF_PROG_TYPE_KPROBE) ||
	    (is_tracepoint && prog->type != BPF_PROG_TYPE_TRACEPOINT) ||
	    (is_syscall_tp && prog->type != BPF_PROG_TYPE_TRACEPOINT))
		return -EINVAL;

	if (prog->type == BPF_PROG_TYPE_KPROBE && prog->aux->sleepable && !is_uprobe)
		/* only uprobe programs are allowed to be sleepable */
		return -EINVAL;

	/* Kprobe override only works for kprobes, not uprobes. */
	if (prog->kprobe_override && !is_kprobe)
		return -EINVAL;

	if (is_tracepoint || is_syscall_tp) {
		int off = trace_event_get_offsets(event->tp_event);

		if (prog->aux->max_ctx_offset > off)
			return -EACCES;
	}

	return perf_event_attach_bpf_prog(event, prog, bpf_cookie);
}

void perf_event_free_bpf_prog(struct perf_event *event)
{
	if (!perf_event_is_tracing(event)) {
		perf_event_free_bpf_handler(event);
		return;
	}
	perf_event_detach_bpf_prog(event);
}

#else

static inline void perf_tp_register(void)
{
}

static void perf_event_free_filter(struct perf_event *event)
{
}

int perf_event_set_bpf_prog(struct perf_event *event, struct bpf_prog *prog,
			    u64 bpf_cookie)
{
	return -ENOENT;
}

void perf_event_free_bpf_prog(struct perf_event *event)
{
}
#endif /* CONFIG_EVENT_TRACING */

#ifdef CONFIG_HAVE_HW_BREAKPOINT
void perf_bp_event(struct perf_event *bp, void *data)
{
	struct perf_sample_data sample;
	struct pt_regs *regs = data;

	perf_sample_data_init(&sample, bp->attr.bp_addr, 0);

	if (!bp->hw.state && !perf_exclude_event(bp, regs))
		perf_swevent_event(bp, 1, &sample, regs);
}
#endif

/*
 * Allocate a new address filter
 */
static struct perf_addr_filter *
perf_addr_filter_new(struct perf_event *event, struct list_head *filters)
{
	int node = cpu_to_node(event->cpu == -1 ? 0 : event->cpu);
	struct perf_addr_filter *filter;

	filter = kzalloc_node(sizeof(*filter), GFP_KERNEL, node);
	if (!filter)
		return NULL;

	INIT_LIST_HEAD(&filter->entry);
	list_add_tail(&filter->entry, filters);

	return filter;
}

static void free_filters_list(struct list_head *filters)
{
	struct perf_addr_filter *filter, *iter;

	list_for_each_entry_safe(filter, iter, filters, entry) {
		path_put(&filter->path);
		list_del(&filter->entry);
		kfree(filter);
	}
}

/*
 * Free existing address filters and optionally install new ones
 */
static void perf_addr_filters_splice(struct perf_event *event,
				     struct list_head *head)
{
	unsigned long flags;
	LIST_HEAD(list);

	if (!has_addr_filter(event))
		return;

	/* don't bother with children, they don't have their own filters */
	if (event->parent)
		return;

	raw_spin_lock_irqsave(&event->addr_filters.lock, flags);

	list_splice_init(&event->addr_filters.list, &list);
	if (head)
		list_splice(head, &event->addr_filters.list);

	raw_spin_unlock_irqrestore(&event->addr_filters.lock, flags);

	free_filters_list(&list);
}

/*
 * Scan through mm's vmas and see if one of them matches the
 * @filter; if so, adjust filter's address range.
 * Called with mm::mmap_lock down for reading.
 */
static void perf_addr_filter_apply(struct perf_addr_filter *filter,
				   struct mm_struct *mm,
				   struct perf_addr_filter_range *fr)
{
	struct vm_area_struct *vma;
	VMA_ITERATOR(vmi, mm, 0);

	for_each_vma(vmi, vma) {
		if (!vma->vm_file)
			continue;

		if (perf_addr_filter_vma_adjust(filter, vma, fr))
			return;
	}
}

/*
 * Update event's address range filters based on the
 * task's existing mappings, if any.
 */
static void perf_event_addr_filters_apply(struct perf_event *event)
{
	struct perf_addr_filters_head *ifh = perf_event_addr_filters(event);
	struct task_struct *task = READ_ONCE(event->ctx->task);
	struct perf_addr_filter *filter;
	struct mm_struct *mm = NULL;
	unsigned int count = 0;
	unsigned long flags;

	/*
	 * We may observe TASK_TOMBSTONE, which means that the event tear-down
	 * will stop on the parent's child_mutex that our caller is also holding
	 */
	if (task == TASK_TOMBSTONE)
		return;

	if (ifh->nr_file_filters) {
		mm = get_task_mm(task);
		if (!mm)
			goto restart;

		mmap_read_lock(mm);
	}

	raw_spin_lock_irqsave(&ifh->lock, flags);
	list_for_each_entry(filter, &ifh->list, entry) {
		if (filter->path.dentry) {
			/*
			 * Adjust base offset if the filter is associated to a
			 * binary that needs to be mapped:
			 */
			event->addr_filter_ranges[count].start = 0;
			event->addr_filter_ranges[count].size = 0;

			perf_addr_filter_apply(filter, mm, &event->addr_filter_ranges[count]);
		} else {
			event->addr_filter_ranges[count].start = filter->offset;
			event->addr_filter_ranges[count].size  = filter->size;
		}

		count++;
	}

	event->addr_filters_gen++;
	raw_spin_unlock_irqrestore(&ifh->lock, flags);

	if (ifh->nr_file_filters) {
		mmap_read_unlock(mm);

		mmput(mm);
	}

restart:
	perf_event_stop(event, 1);
}

/*
 * Address range filtering: limiting the data to certain
 * instruction address ranges. Filters are ioctl()ed to us from
 * userspace as ascii strings.
 *
 * Filter string format:
 *
 * ACTION RANGE_SPEC
 * where ACTION is one of the
 *  * "filter": limit the trace to this region
 *  * "start": start tracing from this address
 *  * "stop": stop tracing at this address/region;
 * RANGE_SPEC is
 *  * for kernel addresses: <start address>[/<size>]
 *  * for object files:     <start address>[/<size>]@</path/to/object/file>
 *
 * if <size> is not specified or is zero, the range is treated as a single
 * address; not valid for ACTION=="filter".
 */
enum {
	IF_ACT_NONE = -1,
	IF_ACT_FILTER,
	IF_ACT_START,
	IF_ACT_STOP,
	IF_SRC_FILE,
	IF_SRC_KERNEL,
	IF_SRC_FILEADDR,
	IF_SRC_KERNELADDR,
};

enum {
	IF_STATE_ACTION = 0,
	IF_STATE_SOURCE,
	IF_STATE_END,
};

static const match_table_t if_tokens = {
	{ IF_ACT_FILTER,	"filter" },
	{ IF_ACT_START,		"start" },
	{ IF_ACT_STOP,		"stop" },
	{ IF_SRC_FILE,		"%u/%u@%s" },
	{ IF_SRC_KERNEL,	"%u/%u" },
	{ IF_SRC_FILEADDR,	"%u@%s" },
	{ IF_SRC_KERNELADDR,	"%u" },
	{ IF_ACT_NONE,		NULL },
};

/*
 * Address filter string parser
 */
static int
perf_event_parse_addr_filter(struct perf_event *event, char *fstr,
			     struct list_head *filters)
{
	struct perf_addr_filter *filter = NULL;
	char *start, *orig, *filename = NULL;
	substring_t args[MAX_OPT_ARGS];
	int state = IF_STATE_ACTION, token;
	unsigned int kernel = 0;
	int ret = -EINVAL;

	orig = fstr = kstrdup(fstr, GFP_KERNEL);
	if (!fstr)
		return -ENOMEM;

	while ((start = strsep(&fstr, " ,\n")) != NULL) {
		static const enum perf_addr_filter_action_t actions[] = {
			[IF_ACT_FILTER]	= PERF_ADDR_FILTER_ACTION_FILTER,
			[IF_ACT_START]	= PERF_ADDR_FILTER_ACTION_START,
			[IF_ACT_STOP]	= PERF_ADDR_FILTER_ACTION_STOP,
		};
		ret = -EINVAL;

		if (!*start)
			continue;

		/* filter definition begins */
		if (state == IF_STATE_ACTION) {
			filter = perf_addr_filter_new(event, filters);
			if (!filter)
				goto fail;
		}

		token = match_token(start, if_tokens, args);
		switch (token) {
		case IF_ACT_FILTER:
		case IF_ACT_START:
		case IF_ACT_STOP:
			if (state != IF_STATE_ACTION)
				goto fail;

			filter->action = actions[token];
			state = IF_STATE_SOURCE;
			break;

		case IF_SRC_KERNELADDR:
		case IF_SRC_KERNEL:
			kernel = 1;
			fallthrough;

		case IF_SRC_FILEADDR:
		case IF_SRC_FILE:
			if (state != IF_STATE_SOURCE)
				goto fail;

			*args[0].to = 0;
			ret = kstrtoul(args[0].from, 0, &filter->offset);
			if (ret)
				goto fail;

			if (token == IF_SRC_KERNEL || token == IF_SRC_FILE) {
				*args[1].to = 0;
				ret = kstrtoul(args[1].from, 0, &filter->size);
				if (ret)
					goto fail;
			}

			if (token == IF_SRC_FILE || token == IF_SRC_FILEADDR) {
				int fpos = token == IF_SRC_FILE ? 2 : 1;

				kfree(filename);
				filename = match_strdup(&args[fpos]);
				if (!filename) {
					ret = -ENOMEM;
					goto fail;
				}
			}

			state = IF_STATE_END;
			break;

		default:
			goto fail;
		}

		/*
		 * Filter definition is fully parsed, validate and install it.
		 * Make sure that it doesn't contradict itself or the event's
		 * attribute.
		 */
		if (state == IF_STATE_END) {
			ret = -EINVAL;

			/*
			 * ACTION "filter" must have a non-zero length region
			 * specified.
			 */
			if (filter->action == PERF_ADDR_FILTER_ACTION_FILTER &&
			    !filter->size)
				goto fail;

			if (!kernel) {
				if (!filename)
					goto fail;

				/*
				 * For now, we only support file-based filters
				 * in per-task events; doing so for CPU-wide
				 * events requires additional context switching
				 * trickery, since same object code will be
				 * mapped at different virtual addresses in
				 * different processes.
				 */
				ret = -EOPNOTSUPP;
				if (!event->ctx->task)
					goto fail;

				/* look up the path and grab its inode */
				ret = kern_path(filename, LOOKUP_FOLLOW,
						&filter->path);
				if (ret)
					goto fail;

				ret = -EINVAL;
				if (!filter->path.dentry ||
				    !S_ISREG(d_inode(filter->path.dentry)
					     ->i_mode))
					goto fail;

				event->addr_filters.nr_file_filters++;
			}

			/* ready to consume more filters */
			kfree(filename);
			filename = NULL;
			state = IF_STATE_ACTION;
			filter = NULL;
			kernel = 0;
		}
	}

	if (state != IF_STATE_ACTION)
		goto fail;

	kfree(filename);
	kfree(orig);

	return 0;

fail:
	kfree(filename);
	free_filters_list(filters);
	kfree(orig);

	return ret;
}

static int
perf_event_set_addr_filter(struct perf_event *event, char *filter_str)
{
	LIST_HEAD(filters);
	int ret;

	/*
	 * Since this is called in perf_ioctl() path, we're already holding
	 * ctx::mutex.
	 */
	lockdep_assert_held(&event->ctx->mutex);

	if (WARN_ON_ONCE(event->parent))
		return -EINVAL;

	ret = perf_event_parse_addr_filter(event, filter_str, &filters);
	if (ret)
		goto fail_clear_files;

	ret = event->pmu->addr_filters_validate(&filters);
	if (ret)
		goto fail_free_filters;

	/* remove existing filters, if any */
	perf_addr_filters_splice(event, &filters);

	/* install new filters */
	perf_event_for_each_child(event, perf_event_addr_filters_apply);

	return ret;

fail_free_filters:
	free_filters_list(&filters);

fail_clear_files:
	event->addr_filters.nr_file_filters = 0;

	return ret;
}

static int perf_event_set_filter(struct perf_event *event, void __user *arg)
{
	int ret = -EINVAL;
	char *filter_str;

	filter_str = strndup_user(arg, PAGE_SIZE);
	if (IS_ERR(filter_str))
		return PTR_ERR(filter_str);

#ifdef CONFIG_EVENT_TRACING
	if (perf_event_is_tracing(event)) {
		struct perf_event_context *ctx = event->ctx;

		/*
		 * Beware, here be dragons!!
		 *
		 * the tracepoint muck will deadlock against ctx->mutex, but
		 * the tracepoint stuff does not actually need it. So
		 * temporarily drop ctx->mutex. As per perf_event_ctx_lock() we
		 * already have a reference on ctx.
		 *
		 * This can result in event getting moved to a different ctx,
		 * but that does not affect the tracepoint state.
		 */
		mutex_unlock(&ctx->mutex);
		ret = ftrace_profile_set_filter(event, event->attr.config, filter_str);
		mutex_lock(&ctx->mutex);
	} else
#endif
	if (has_addr_filter(event))
		ret = perf_event_set_addr_filter(event, filter_str);

	kfree(filter_str);
	return ret;
}

/*
 * hrtimer based swevent callback
 */

static enum hrtimer_restart perf_swevent_hrtimer(struct hrtimer *hrtimer)
{
	enum hrtimer_restart ret = HRTIMER_RESTART;
	struct perf_sample_data data;
	struct pt_regs *regs;
	struct perf_event *event;
	u64 period;

	event = container_of(hrtimer, struct perf_event, hw.hrtimer);

	if (event->state != PERF_EVENT_STATE_ACTIVE)
		return HRTIMER_NORESTART;

	event->pmu->read(event);

	perf_sample_data_init(&data, 0, event->hw.last_period);
	regs = get_irq_regs();

	if (regs && !perf_exclude_event(event, regs)) {
		if (!(event->attr.exclude_idle && is_idle_task(current)))
			if (__perf_event_overflow(event, 1, &data, regs))
				ret = HRTIMER_NORESTART;
	}

	period = max_t(u64, 10000, event->hw.sample_period);
	hrtimer_forward_now(hrtimer, ns_to_ktime(period));

	return ret;
}

static void perf_swevent_start_hrtimer(struct perf_event *event)
{
	struct hw_perf_event *hwc = &event->hw;
	s64 period;

	if (!is_sampling_event(event))
		return;

	period = local64_read(&hwc->period_left);
	if (period) {
		if (period < 0)
			period = 10000;

		local64_set(&hwc->period_left, 0);
	} else {
		period = max_t(u64, 10000, hwc->sample_period);
	}
	hrtimer_start(&hwc->hrtimer, ns_to_ktime(period),
		      HRTIMER_MODE_REL_PINNED_HARD);
}

static void perf_swevent_cancel_hrtimer(struct perf_event *event)
{
	struct hw_perf_event *hwc = &event->hw;

	if (is_sampling_event(event)) {
		ktime_t remaining = hrtimer_get_remaining(&hwc->hrtimer);
		local64_set(&hwc->period_left, ktime_to_ns(remaining));

		hrtimer_cancel(&hwc->hrtimer);
	}
}

static void perf_swevent_init_hrtimer(struct perf_event *event)
{
	struct hw_perf_event *hwc = &event->hw;

	if (!is_sampling_event(event))
		return;

	hrtimer_init(&hwc->hrtimer, CLOCK_MONOTONIC, HRTIMER_MODE_REL_HARD);
	hwc->hrtimer.function = perf_swevent_hrtimer;

	/*
	 * Since hrtimers have a fixed rate, we can do a static freq->period
	 * mapping and avoid the whole period adjust feedback stuff.
	 */
	if (event->attr.freq) {
		long freq = event->attr.sample_freq;

		event->attr.sample_period = NSEC_PER_SEC / freq;
		hwc->sample_period = event->attr.sample_period;
		local64_set(&hwc->period_left, hwc->sample_period);
		hwc->last_period = hwc->sample_period;
		event->attr.freq = 0;
	}
}

/*
 * Software event: cpu wall time clock
 */

static void cpu_clock_event_update(struct perf_event *event)
{
	s64 prev;
	u64 now;

	now = local_clock();
	prev = local64_xchg(&event->hw.prev_count, now);
	local64_add(now - prev, &event->count);
}

static void cpu_clock_event_start(struct perf_event *event, int flags)
{
	local64_set(&event->hw.prev_count, local_clock());
	perf_swevent_start_hrtimer(event);
}

static void cpu_clock_event_stop(struct perf_event *event, int flags)
{
	perf_swevent_cancel_hrtimer(event);
	cpu_clock_event_update(event);
}

static int cpu_clock_event_add(struct perf_event *event, int flags)
{
	if (flags & PERF_EF_START)
		cpu_clock_event_start(event, flags);
	perf_event_update_userpage(event);

	return 0;
}

static void cpu_clock_event_del(struct perf_event *event, int flags)
{
	cpu_clock_event_stop(event, flags);
}

static void cpu_clock_event_read(struct perf_event *event)
{
	cpu_clock_event_update(event);
}

static int cpu_clock_event_init(struct perf_event *event)
{
	if (event->attr.type != perf_cpu_clock.type)
		return -ENOENT;

	if (event->attr.config != PERF_COUNT_SW_CPU_CLOCK)
		return -ENOENT;

	/*
	 * no branch sampling for software events
	 */
	if (has_branch_stack(event))
		return -EOPNOTSUPP;

	perf_swevent_init_hrtimer(event);

	return 0;
}

static struct pmu perf_cpu_clock = {
	.task_ctx_nr	= perf_sw_context,

	.capabilities	= PERF_PMU_CAP_NO_NMI,
	.dev		= PMU_NULL_DEV,

	.event_init	= cpu_clock_event_init,
	.add		= cpu_clock_event_add,
	.del		= cpu_clock_event_del,
	.start		= cpu_clock_event_start,
	.stop		= cpu_clock_event_stop,
	.read		= cpu_clock_event_read,
};

/*
 * Software event: task time clock
 */

static void task_clock_event_update(struct perf_event *event, u64 now)
{
	u64 prev;
	s64 delta;

	prev = local64_xchg(&event->hw.prev_count, now);
	delta = now - prev;
	local64_add(delta, &event->count);
}

static void task_clock_event_start(struct perf_event *event, int flags)
{
	local64_set(&event->hw.prev_count, event->ctx->time);
	perf_swevent_start_hrtimer(event);
}

static void task_clock_event_stop(struct perf_event *event, int flags)
{
	perf_swevent_cancel_hrtimer(event);
	task_clock_event_update(event, event->ctx->time);
}

static int task_clock_event_add(struct perf_event *event, int flags)
{
	if (flags & PERF_EF_START)
		task_clock_event_start(event, flags);
	perf_event_update_userpage(event);

	return 0;
}

static void task_clock_event_del(struct perf_event *event, int flags)
{
	task_clock_event_stop(event, PERF_EF_UPDATE);
}

static void task_clock_event_read(struct perf_event *event)
{
	u64 now = perf_clock();
	u64 delta = now - event->ctx->timestamp;
	u64 time = event->ctx->time + delta;

	task_clock_event_update(event, time);
}

static int task_clock_event_init(struct perf_event *event)
{
	if (event->attr.type != perf_task_clock.type)
		return -ENOENT;

	if (event->attr.config != PERF_COUNT_SW_TASK_CLOCK)
		return -ENOENT;

	/*
	 * no branch sampling for software events
	 */
	if (has_branch_stack(event))
		return -EOPNOTSUPP;

	perf_swevent_init_hrtimer(event);

	return 0;
}

static struct pmu perf_task_clock = {
	.task_ctx_nr	= perf_sw_context,

	.capabilities	= PERF_PMU_CAP_NO_NMI,
	.dev		= PMU_NULL_DEV,

	.event_init	= task_clock_event_init,
	.add		= task_clock_event_add,
	.del		= task_clock_event_del,
	.start		= task_clock_event_start,
	.stop		= task_clock_event_stop,
	.read		= task_clock_event_read,
};

static void perf_pmu_nop_void(struct pmu *pmu)
{
}

static void perf_pmu_nop_txn(struct pmu *pmu, unsigned int flags)
{
}

static int perf_pmu_nop_int(struct pmu *pmu)
{
	return 0;
}

static int perf_event_nop_int(struct perf_event *event, u64 value)
{
	return 0;
}

static DEFINE_PER_CPU(unsigned int, nop_txn_flags);

static void perf_pmu_start_txn(struct pmu *pmu, unsigned int flags)
{
	__this_cpu_write(nop_txn_flags, flags);

	if (flags & ~PERF_PMU_TXN_ADD)
		return;

	perf_pmu_disable(pmu);
}

static int perf_pmu_commit_txn(struct pmu *pmu)
{
	unsigned int flags = __this_cpu_read(nop_txn_flags);

	__this_cpu_write(nop_txn_flags, 0);

	if (flags & ~PERF_PMU_TXN_ADD)
		return 0;

	perf_pmu_enable(pmu);
	return 0;
}

static void perf_pmu_cancel_txn(struct pmu *pmu)
{
	unsigned int flags =  __this_cpu_read(nop_txn_flags);

	__this_cpu_write(nop_txn_flags, 0);

	if (flags & ~PERF_PMU_TXN_ADD)
		return;

	perf_pmu_enable(pmu);
}

static int perf_event_idx_default(struct perf_event *event)
{
	return 0;
}

static void free_pmu_context(struct pmu *pmu)
{
	free_percpu(pmu->cpu_pmu_context);
}

/*
 * Let userspace know that this PMU supports address range filtering:
 */
static ssize_t nr_addr_filters_show(struct device *dev,
				    struct device_attribute *attr,
				    char *page)
{
	struct pmu *pmu = dev_get_drvdata(dev);

	return scnprintf(page, PAGE_SIZE - 1, "%d\n", pmu->nr_addr_filters);
}
DEVICE_ATTR_RO(nr_addr_filters);

static struct idr pmu_idr;

static ssize_t
type_show(struct device *dev, struct device_attribute *attr, char *page)
{
	struct pmu *pmu = dev_get_drvdata(dev);

	return scnprintf(page, PAGE_SIZE - 1, "%d\n", pmu->type);
}
static DEVICE_ATTR_RO(type);

static ssize_t
perf_event_mux_interval_ms_show(struct device *dev,
				struct device_attribute *attr,
				char *page)
{
	struct pmu *pmu = dev_get_drvdata(dev);

	return scnprintf(page, PAGE_SIZE - 1, "%d\n", pmu->hrtimer_interval_ms);
}

static DEFINE_MUTEX(mux_interval_mutex);

static ssize_t
perf_event_mux_interval_ms_store(struct device *dev,
				 struct device_attribute *attr,
				 const char *buf, size_t count)
{
	struct pmu *pmu = dev_get_drvdata(dev);
	int timer, cpu, ret;

	ret = kstrtoint(buf, 0, &timer);
	if (ret)
		return ret;

	if (timer < 1)
		return -EINVAL;

	/* same value, noting to do */
	if (timer == pmu->hrtimer_interval_ms)
		return count;

	mutex_lock(&mux_interval_mutex);
	pmu->hrtimer_interval_ms = timer;

	/* update all cpuctx for this PMU */
	cpus_read_lock();
	for_each_online_cpu(cpu) {
		struct perf_cpu_pmu_context *cpc;
		cpc = per_cpu_ptr(pmu->cpu_pmu_context, cpu);
		cpc->hrtimer_interval = ns_to_ktime(NSEC_PER_MSEC * timer);

		cpu_function_call(cpu, perf_mux_hrtimer_restart_ipi, cpc);
	}
	cpus_read_unlock();
	mutex_unlock(&mux_interval_mutex);

	return count;
}
static DEVICE_ATTR_RW(perf_event_mux_interval_ms);

static struct attribute *pmu_dev_attrs[] = {
	&dev_attr_type.attr,
	&dev_attr_perf_event_mux_interval_ms.attr,
	&dev_attr_nr_addr_filters.attr,
	NULL,
};

static umode_t pmu_dev_is_visible(struct kobject *kobj, struct attribute *a, int n)
{
	struct device *dev = kobj_to_dev(kobj);
	struct pmu *pmu = dev_get_drvdata(dev);

	if (n == 2 && !pmu->nr_addr_filters)
		return 0;

	return a->mode;
}

static struct attribute_group pmu_dev_attr_group = {
	.is_visible = pmu_dev_is_visible,
	.attrs = pmu_dev_attrs,
};

static const struct attribute_group *pmu_dev_groups[] = {
	&pmu_dev_attr_group,
	NULL,
};

static int pmu_bus_running;
static struct bus_type pmu_bus = {
	.name		= "event_source",
	.dev_groups	= pmu_dev_groups,
};

static void pmu_dev_release(struct device *dev)
{
	kfree(dev);
}

static int pmu_dev_alloc(struct pmu *pmu)
{
	int ret = -ENOMEM;

	pmu->dev = kzalloc(sizeof(struct device), GFP_KERNEL);
	if (!pmu->dev)
		goto out;

	pmu->dev->groups = pmu->attr_groups;
	device_initialize(pmu->dev);

	dev_set_drvdata(pmu->dev, pmu);
	pmu->dev->bus = &pmu_bus;
	pmu->dev->parent = pmu->parent;
	pmu->dev->release = pmu_dev_release;

	ret = dev_set_name(pmu->dev, "%s", pmu->name);
	if (ret)
		goto free_dev;

	ret = device_add(pmu->dev);
	if (ret)
		goto free_dev;

	if (pmu->attr_update) {
		ret = sysfs_update_groups(&pmu->dev->kobj, pmu->attr_update);
		if (ret)
			goto del_dev;
	}

out:
	return ret;

del_dev:
	device_del(pmu->dev);

free_dev:
	put_device(pmu->dev);
	goto out;
}

static struct lock_class_key cpuctx_mutex;
static struct lock_class_key cpuctx_lock;

int perf_pmu_register(struct pmu *pmu, const char *name, int type)
{
	int cpu, ret, max = PERF_TYPE_MAX;

	mutex_lock(&pmus_lock);
	ret = -ENOMEM;
	pmu->pmu_disable_count = alloc_percpu(int);
	if (!pmu->pmu_disable_count)
		goto unlock;

	pmu->type = -1;
	if (WARN_ONCE(!name, "Can not register anonymous pmu.\n")) {
		ret = -EINVAL;
		goto free_pdc;
	}

	pmu->name = name;

	if (type >= 0)
		max = type;

	ret = idr_alloc(&pmu_idr, pmu, max, 0, GFP_KERNEL);
	if (ret < 0)
		goto free_pdc;

	WARN_ON(type >= 0 && ret != type);

	type = ret;
	pmu->type = type;

	if (pmu_bus_running && !pmu->dev) {
		ret = pmu_dev_alloc(pmu);
		if (ret)
			goto free_idr;
	}

	ret = -ENOMEM;
	pmu->cpu_pmu_context = alloc_percpu(struct perf_cpu_pmu_context);
	if (!pmu->cpu_pmu_context)
		goto free_dev;

	for_each_possible_cpu(cpu) {
		struct perf_cpu_pmu_context *cpc;

		cpc = per_cpu_ptr(pmu->cpu_pmu_context, cpu);
		__perf_init_event_pmu_context(&cpc->epc, pmu);
		__perf_mux_hrtimer_init(cpc, cpu);
	}

	if (!pmu->start_txn) {
		if (pmu->pmu_enable) {
			/*
			 * If we have pmu_enable/pmu_disable calls, install
			 * transaction stubs that use that to try and batch
			 * hardware accesses.
			 */
			pmu->start_txn  = perf_pmu_start_txn;
			pmu->commit_txn = perf_pmu_commit_txn;
			pmu->cancel_txn = perf_pmu_cancel_txn;
		} else {
			pmu->start_txn  = perf_pmu_nop_txn;
			pmu->commit_txn = perf_pmu_nop_int;
			pmu->cancel_txn = perf_pmu_nop_void;
		}
	}

	if (!pmu->pmu_enable) {
		pmu->pmu_enable  = perf_pmu_nop_void;
		pmu->pmu_disable = perf_pmu_nop_void;
	}

	if (!pmu->check_period)
		pmu->check_period = perf_event_nop_int;

	if (!pmu->event_idx)
		pmu->event_idx = perf_event_idx_default;

	list_add_rcu(&pmu->entry, &pmus);
	atomic_set(&pmu->exclusive_cnt, 0);
	ret = 0;
unlock:
	mutex_unlock(&pmus_lock);

	return ret;

free_dev:
	if (pmu->dev && pmu->dev != PMU_NULL_DEV) {
		device_del(pmu->dev);
		put_device(pmu->dev);
	}

free_idr:
	idr_remove(&pmu_idr, pmu->type);

free_pdc:
	free_percpu(pmu->pmu_disable_count);
	goto unlock;
}
EXPORT_SYMBOL_GPL(perf_pmu_register);

void perf_pmu_unregister(struct pmu *pmu)
{
	mutex_lock(&pmus_lock);
	list_del_rcu(&pmu->entry);

	/*
	 * We dereference the pmu list under both SRCU and regular RCU, so
	 * synchronize against both of those.
	 */
	synchronize_srcu(&pmus_srcu);
	synchronize_rcu();

	free_percpu(pmu->pmu_disable_count);
	idr_remove(&pmu_idr, pmu->type);
	if (pmu_bus_running && pmu->dev && pmu->dev != PMU_NULL_DEV) {
		if (pmu->nr_addr_filters)
			device_remove_file(pmu->dev, &dev_attr_nr_addr_filters);
		device_del(pmu->dev);
		put_device(pmu->dev);
	}
	free_pmu_context(pmu);
	mutex_unlock(&pmus_lock);
}
EXPORT_SYMBOL_GPL(perf_pmu_unregister);

static inline bool has_extended_regs(struct perf_event *event)
{
	return (event->attr.sample_regs_user & PERF_REG_EXTENDED_MASK) ||
	       (event->attr.sample_regs_intr & PERF_REG_EXTENDED_MASK);
}

static int perf_try_init_event(struct pmu *pmu, struct perf_event *event)
{
	struct perf_event_context *ctx = NULL;
	int ret;

	if (!try_module_get(pmu->module))
		return -ENODEV;

	/*
	 * A number of pmu->event_init() methods iterate the sibling_list to,
	 * for example, validate if the group fits on the PMU. Therefore,
	 * if this is a sibling event, acquire the ctx->mutex to protect
	 * the sibling_list.
	 */
	if (event->group_leader != event && pmu->task_ctx_nr != perf_sw_context) {
		/*
		 * This ctx->mutex can nest when we're called through
		 * inheritance. See the perf_event_ctx_lock_nested() comment.
		 */
		ctx = perf_event_ctx_lock_nested(event->group_leader,
						 SINGLE_DEPTH_NESTING);
		BUG_ON(!ctx);
	}

	event->pmu = pmu;
	ret = pmu->event_init(event);

	if (ctx)
		perf_event_ctx_unlock(event->group_leader, ctx);

	if (!ret) {
		if (!(pmu->capabilities & PERF_PMU_CAP_EXTENDED_REGS) &&
		    has_extended_regs(event))
			ret = -EOPNOTSUPP;

		if (pmu->capabilities & PERF_PMU_CAP_NO_EXCLUDE &&
		    event_has_any_exclude_flag(event))
			ret = -EINVAL;

		if (ret && event->destroy)
			event->destroy(event);
	}

	if (ret)
		module_put(pmu->module);

	return ret;
}

static struct pmu *perf_init_event(struct perf_event *event)
{
	bool extended_type = false;
	int idx, type, ret;
	struct pmu *pmu;

	idx = srcu_read_lock(&pmus_srcu);

	/*
	 * Save original type before calling pmu->event_init() since certain
	 * pmus overwrites event->attr.type to forward event to another pmu.
	 */
	event->orig_type = event->attr.type;

	/* Try parent's PMU first: */
	if (event->parent && event->parent->pmu) {
		pmu = event->parent->pmu;
		ret = perf_try_init_event(pmu, event);
		if (!ret)
			goto unlock;
	}

	/*
	 * PERF_TYPE_HARDWARE and PERF_TYPE_HW_CACHE
	 * are often aliases for PERF_TYPE_RAW.
	 */
	type = event->attr.type;
	if (type == PERF_TYPE_HARDWARE || type == PERF_TYPE_HW_CACHE) {
		type = event->attr.config >> PERF_PMU_TYPE_SHIFT;
		if (!type) {
			type = PERF_TYPE_RAW;
		} else {
			extended_type = true;
			event->attr.config &= PERF_HW_EVENT_MASK;
		}
	}

again:
	rcu_read_lock();
	pmu = idr_find(&pmu_idr, type);
	rcu_read_unlock();
	if (pmu) {
		if (event->attr.type != type && type != PERF_TYPE_RAW &&
		    !(pmu->capabilities & PERF_PMU_CAP_EXTENDED_HW_TYPE))
			goto fail;

		ret = perf_try_init_event(pmu, event);
		if (ret == -ENOENT && event->attr.type != type && !extended_type) {
			type = event->attr.type;
			goto again;
		}

		if (ret)
			pmu = ERR_PTR(ret);

		goto unlock;
	}

	list_for_each_entry_rcu(pmu, &pmus, entry, lockdep_is_held(&pmus_srcu)) {
		ret = perf_try_init_event(pmu, event);
		if (!ret)
			goto unlock;

		if (ret != -ENOENT) {
			pmu = ERR_PTR(ret);
			goto unlock;
		}
	}
fail:
	pmu = ERR_PTR(-ENOENT);
unlock:
	srcu_read_unlock(&pmus_srcu, idx);

	return pmu;
}

static void attach_sb_event(struct perf_event *event)
{
	struct pmu_event_list *pel = per_cpu_ptr(&pmu_sb_events, event->cpu);

	raw_spin_lock(&pel->lock);
	list_add_rcu(&event->sb_list, &pel->list);
	raw_spin_unlock(&pel->lock);
}

/*
 * We keep a list of all !task (and therefore per-cpu) events
 * that need to receive side-band records.
 *
 * This avoids having to scan all the various PMU per-cpu contexts
 * looking for them.
 */
static void account_pmu_sb_event(struct perf_event *event)
{
	if (is_sb_event(event))
		attach_sb_event(event);
}

/* Freq events need the tick to stay alive (see perf_event_task_tick). */
static void account_freq_event_nohz(void)
{
#ifdef CONFIG_NO_HZ_FULL
	/* Lock so we don't race with concurrent unaccount */
	spin_lock(&nr_freq_lock);
	if (atomic_inc_return(&nr_freq_events) == 1)
		tick_nohz_dep_set(TICK_DEP_BIT_PERF_EVENTS);
	spin_unlock(&nr_freq_lock);
#endif
}

static void account_freq_event(void)
{
	if (tick_nohz_full_enabled())
		account_freq_event_nohz();
	else
		atomic_inc(&nr_freq_events);
}


static void account_event(struct perf_event *event)
{
	bool inc = false;

	if (event->parent)
		return;

	if (event->attach_state & (PERF_ATTACH_TASK | PERF_ATTACH_SCHED_CB))
		inc = true;
	if (event->attr.mmap || event->attr.mmap_data)
		atomic_inc(&nr_mmap_events);
	if (event->attr.build_id)
		atomic_inc(&nr_build_id_events);
	if (event->attr.comm)
		atomic_inc(&nr_comm_events);
	if (event->attr.namespaces)
		atomic_inc(&nr_namespaces_events);
	if (event->attr.cgroup)
		atomic_inc(&nr_cgroup_events);
	if (event->attr.task)
		atomic_inc(&nr_task_events);
	if (event->attr.freq)
		account_freq_event();
	if (event->attr.context_switch) {
		atomic_inc(&nr_switch_events);
		inc = true;
	}
	if (has_branch_stack(event))
		inc = true;
	if (is_cgroup_event(event))
		inc = true;
	if (event->attr.ksymbol)
		atomic_inc(&nr_ksymbol_events);
	if (event->attr.bpf_event)
		atomic_inc(&nr_bpf_events);
	if (event->attr.text_poke)
		atomic_inc(&nr_text_poke_events);

	if (inc) {
		/*
		 * We need the mutex here because static_branch_enable()
		 * must complete *before* the perf_sched_count increment
		 * becomes visible.
		 */
		if (atomic_inc_not_zero(&perf_sched_count))
			goto enabled;

		mutex_lock(&perf_sched_mutex);
		if (!atomic_read(&perf_sched_count)) {
			static_branch_enable(&perf_sched_events);
			/*
			 * Guarantee that all CPUs observe they key change and
			 * call the perf scheduling hooks before proceeding to
			 * install events that need them.
			 */
			synchronize_rcu();
		}
		/*
		 * Now that we have waited for the sync_sched(), allow further
		 * increments to by-pass the mutex.
		 */
		atomic_inc(&perf_sched_count);
		mutex_unlock(&perf_sched_mutex);
	}
enabled:

	account_pmu_sb_event(event);
}

/*
 * Allocate and initialize an event structure
 */
static struct perf_event *
perf_event_alloc(struct perf_event_attr *attr, int cpu,
		 struct task_struct *task,
		 struct perf_event *group_leader,
		 struct perf_event *parent_event,
		 perf_overflow_handler_t overflow_handler,
		 void *context, int cgroup_fd)
{
	struct pmu *pmu;
	struct perf_event *event;
	struct hw_perf_event *hwc;
	long err = -EINVAL;
	int node;

	if ((unsigned)cpu >= nr_cpu_ids) {
		if (!task || cpu != -1)
			return ERR_PTR(-EINVAL);
	}
	if (attr->sigtrap && !task) {
		/* Requires a task: avoid signalling random tasks. */
		return ERR_PTR(-EINVAL);
	}

	node = (cpu >= 0) ? cpu_to_node(cpu) : -1;
	event = kmem_cache_alloc_node(perf_event_cache, GFP_KERNEL | __GFP_ZERO,
				      node);
	if (!event)
		return ERR_PTR(-ENOMEM);

	/*
	 * Single events are their own group leaders, with an
	 * empty sibling list:
	 */
	if (!group_leader)
		group_leader = event;

	mutex_init(&event->child_mutex);
	INIT_LIST_HEAD(&event->child_list);

	INIT_LIST_HEAD(&event->event_entry);
	INIT_LIST_HEAD(&event->sibling_list);
	INIT_LIST_HEAD(&event->active_list);
	init_event_group(event);
	INIT_LIST_HEAD(&event->rb_entry);
	INIT_LIST_HEAD(&event->active_entry);
	INIT_LIST_HEAD(&event->addr_filters.list);
	INIT_HLIST_NODE(&event->hlist_entry);


	init_waitqueue_head(&event->waitq);
	init_irq_work(&event->pending_irq, perf_pending_irq);
	init_task_work(&event->pending_task, perf_pending_task);

	mutex_init(&event->mmap_mutex);
	raw_spin_lock_init(&event->addr_filters.lock);

	atomic_long_set(&event->refcount, 1);
	event->cpu		= cpu;
	event->attr		= *attr;
	event->group_leader	= group_leader;
	event->pmu		= NULL;
	event->oncpu		= -1;

	event->parent		= parent_event;

	event->ns		= get_pid_ns(task_active_pid_ns(current));
	event->id		= atomic64_inc_return(&perf_event_id);

	event->state		= PERF_EVENT_STATE_INACTIVE;

	if (parent_event)
		event->event_caps = parent_event->event_caps;

	if (task) {
		event->attach_state = PERF_ATTACH_TASK;
		/*
		 * XXX pmu::event_init needs to know what task to account to
		 * and we cannot use the ctx information because we need the
		 * pmu before we get a ctx.
		 */
		event->hw.target = get_task_struct(task);
	}

	event->clock = &local_clock;
	if (parent_event)
		event->clock = parent_event->clock;

	if (!overflow_handler && parent_event) {
		overflow_handler = parent_event->overflow_handler;
		context = parent_event->overflow_handler_context;
#if defined(CONFIG_BPF_SYSCALL) && defined(CONFIG_EVENT_TRACING)
		if (overflow_handler == bpf_overflow_handler) {
			struct bpf_prog *prog = parent_event->prog;

			bpf_prog_inc(prog);
			event->prog = prog;
			event->orig_overflow_handler =
				parent_event->orig_overflow_handler;
		}
#endif
	}

	if (overflow_handler) {
		event->overflow_handler	= overflow_handler;
		event->overflow_handler_context = context;
	} else if (is_write_backward(event)){
		event->overflow_handler = perf_event_output_backward;
		event->overflow_handler_context = NULL;
	} else {
		event->overflow_handler = perf_event_output_forward;
		event->overflow_handler_context = NULL;
	}

	perf_event__state_init(event);

	pmu = NULL;

	hwc = &event->hw;
	hwc->sample_period = attr->sample_period;
	if (attr->freq && attr->sample_freq)
		hwc->sample_period = 1;
	hwc->last_period = hwc->sample_period;

	local64_set(&hwc->period_left, hwc->sample_period);

	/*
	 * We currently do not support PERF_SAMPLE_READ on inherited events.
	 * See perf_output_read().
	 */
	if (attr->inherit && (attr->sample_type & PERF_SAMPLE_READ))
		goto err_ns;

	if (!has_branch_stack(event))
		event->attr.branch_sample_type = 0;

	pmu = perf_init_event(event);
	if (IS_ERR(pmu)) {
		err = PTR_ERR(pmu);
		goto err_ns;
	}

	/*
	 * Disallow uncore-task events. Similarly, disallow uncore-cgroup
	 * events (they don't make sense as the cgroup will be different
	 * on other CPUs in the uncore mask).
	 */
	if (pmu->task_ctx_nr == perf_invalid_context && (task || cgroup_fd != -1)) {
		err = -EINVAL;
		goto err_pmu;
	}

	if (event->attr.aux_output &&
	    !(pmu->capabilities & PERF_PMU_CAP_AUX_OUTPUT)) {
		err = -EOPNOTSUPP;
		goto err_pmu;
	}

	if (cgroup_fd != -1) {
		err = perf_cgroup_connect(cgroup_fd, event, attr, group_leader);
		if (err)
			goto err_pmu;
	}

	err = exclusive_event_init(event);
	if (err)
		goto err_pmu;

	if (has_addr_filter(event)) {
		event->addr_filter_ranges = kcalloc(pmu->nr_addr_filters,
						    sizeof(struct perf_addr_filter_range),
						    GFP_KERNEL);
		if (!event->addr_filter_ranges) {
			err = -ENOMEM;
			goto err_per_task;
		}

		/*
		 * Clone the parent's vma offsets: they are valid until exec()
		 * even if the mm is not shared with the parent.
		 */
		if (event->parent) {
			struct perf_addr_filters_head *ifh = perf_event_addr_filters(event);

			raw_spin_lock_irq(&ifh->lock);
			memcpy(event->addr_filter_ranges,
			       event->parent->addr_filter_ranges,
			       pmu->nr_addr_filters * sizeof(struct perf_addr_filter_range));
			raw_spin_unlock_irq(&ifh->lock);
		}

		/* force hw sync on the address filters */
		event->addr_filters_gen = 1;
	}

	if (!event->parent) {
		if (event->attr.sample_type & PERF_SAMPLE_CALLCHAIN) {
			err = get_callchain_buffers(attr->sample_max_stack);
			if (err)
				goto err_addr_filters;
		}
	}

	err = security_perf_event_alloc(event);
	if (err)
		goto err_callchain_buffer;

	/* symmetric to unaccount_event() in _free_event() */
	account_event(event);

	return event;

err_callchain_buffer:
	if (!event->parent) {
		if (event->attr.sample_type & PERF_SAMPLE_CALLCHAIN)
			put_callchain_buffers();
	}
err_addr_filters:
	kfree(event->addr_filter_ranges);

err_per_task:
	exclusive_event_destroy(event);

err_pmu:
	if (is_cgroup_event(event))
		perf_detach_cgroup(event);
	if (event->destroy)
		event->destroy(event);
	module_put(pmu->module);
err_ns:
	if (event->hw.target)
		put_task_struct(event->hw.target);
	call_rcu(&event->rcu_head, free_event_rcu);

	return ERR_PTR(err);
}

static int perf_copy_attr(struct perf_event_attr __user *uattr,
			  struct perf_event_attr *attr)
{
	u32 size;
	int ret;

	/* Zero the full structure, so that a short copy will be nice. */
	memset(attr, 0, sizeof(*attr));

	ret = get_user(size, &uattr->size);
	if (ret)
		return ret;

	/* ABI compatibility quirk: */
	if (!size)
		size = PERF_ATTR_SIZE_VER0;
	if (size < PERF_ATTR_SIZE_VER0 || size > PAGE_SIZE)
		goto err_size;

	ret = copy_struct_from_user(attr, sizeof(*attr), uattr, size);
	if (ret) {
		if (ret == -E2BIG)
			goto err_size;
		return ret;
	}

	attr->size = size;

	if (attr->__reserved_1 || attr->__reserved_2 || attr->__reserved_3)
		return -EINVAL;

	if (attr->sample_type & ~(PERF_SAMPLE_MAX-1))
		return -EINVAL;

	if (attr->read_format & ~(PERF_FORMAT_MAX-1))
		return -EINVAL;

	if (attr->sample_type & PERF_SAMPLE_BRANCH_STACK) {
		u64 mask = attr->branch_sample_type;

		/* only using defined bits */
		if (mask & ~(PERF_SAMPLE_BRANCH_MAX-1))
			return -EINVAL;

		/* at least one branch bit must be set */
		if (!(mask & ~PERF_SAMPLE_BRANCH_PLM_ALL))
			return -EINVAL;

		/* propagate priv level, when not set for branch */
		if (!(mask & PERF_SAMPLE_BRANCH_PLM_ALL)) {

			/* exclude_kernel checked on syscall entry */
			if (!attr->exclude_kernel)
				mask |= PERF_SAMPLE_BRANCH_KERNEL;

			if (!attr->exclude_user)
				mask |= PERF_SAMPLE_BRANCH_USER;

			if (!attr->exclude_hv)
				mask |= PERF_SAMPLE_BRANCH_HV;
			/*
			 * adjust user setting (for HW filter setup)
			 */
			attr->branch_sample_type = mask;
		}
		/* privileged levels capture (kernel, hv): check permissions */
		if (mask & PERF_SAMPLE_BRANCH_PERM_PLM) {
			ret = perf_allow_kernel(attr);
			if (ret)
				return ret;
		}
	}

	if (attr->sample_type & PERF_SAMPLE_REGS_USER) {
		ret = perf_reg_validate(attr->sample_regs_user);
		if (ret)
			return ret;
	}

	if (attr->sample_type & PERF_SAMPLE_STACK_USER) {
		if (!arch_perf_have_user_stack_dump())
			return -ENOSYS;

		/*
		 * We have __u32 type for the size, but so far
		 * we can only use __u16 as maximum due to the
		 * __u16 sample size limit.
		 */
		if (attr->sample_stack_user >= USHRT_MAX)
			return -EINVAL;
		else if (!IS_ALIGNED(attr->sample_stack_user, sizeof(u64)))
			return -EINVAL;
	}

	if (!attr->sample_max_stack)
		attr->sample_max_stack = sysctl_perf_event_max_stack;

	if (attr->sample_type & PERF_SAMPLE_REGS_INTR)
		ret = perf_reg_validate(attr->sample_regs_intr);

#ifndef CONFIG_CGROUP_PERF
	if (attr->sample_type & PERF_SAMPLE_CGROUP)
		return -EINVAL;
#endif
	if ((attr->sample_type & PERF_SAMPLE_WEIGHT) &&
	    (attr->sample_type & PERF_SAMPLE_WEIGHT_STRUCT))
		return -EINVAL;

	if (!attr->inherit && attr->inherit_thread)
		return -EINVAL;

	if (attr->remove_on_exec && attr->enable_on_exec)
		return -EINVAL;

	if (attr->sigtrap && !attr->remove_on_exec)
		return -EINVAL;

out:
	return ret;

err_size:
	put_user(sizeof(*attr), &uattr->size);
	ret = -E2BIG;
	goto out;
}

static void mutex_lock_double(struct mutex *a, struct mutex *b)
{
	if (b < a)
		swap(a, b);

	mutex_lock(a);
	mutex_lock_nested(b, SINGLE_DEPTH_NESTING);
}

static int
perf_event_set_output(struct perf_event *event, struct perf_event *output_event)
{
	struct perf_buffer *rb = NULL;
	int ret = -EINVAL;

	if (!output_event) {
		mutex_lock(&event->mmap_mutex);
		goto set;
	}

	/* don't allow circular references */
	if (event == output_event)
		goto out;

	/*
	 * Don't allow cross-cpu buffers
	 */
	if (output_event->cpu != event->cpu)
		goto out;

	/*
	 * If its not a per-cpu rb, it must be the same task.
	 */
	if (output_event->cpu == -1 && output_event->hw.target != event->hw.target)
		goto out;

	/*
	 * Mixing clocks in the same buffer is trouble you don't need.
	 */
	if (output_event->clock != event->clock)
		goto out;

	/*
	 * Either writing ring buffer from beginning or from end.
	 * Mixing is not allowed.
	 */
	if (is_write_backward(output_event) != is_write_backward(event))
		goto out;

	/*
	 * If both events generate aux data, they must be on the same PMU
	 */
	if (has_aux(event) && has_aux(output_event) &&
	    event->pmu != output_event->pmu)
		goto out;

	/*
	 * Hold both mmap_mutex to serialize against perf_mmap_close().  Since
	 * output_event is already on rb->event_list, and the list iteration
	 * restarts after every removal, it is guaranteed this new event is
	 * observed *OR* if output_event is already removed, it's guaranteed we
	 * observe !rb->mmap_count.
	 */
	mutex_lock_double(&event->mmap_mutex, &output_event->mmap_mutex);
set:
	/* Can't redirect output if we've got an active mmap() */
	if (atomic_read(&event->mmap_count))
		goto unlock;

	if (output_event) {
		/* get the rb we want to redirect to */
		rb = ring_buffer_get(output_event);
		if (!rb)
			goto unlock;

		/* did we race against perf_mmap_close() */
		if (!atomic_read(&rb->mmap_count)) {
			ring_buffer_put(rb);
			goto unlock;
		}
	}

	ring_buffer_attach(event, rb);

	ret = 0;
unlock:
	mutex_unlock(&event->mmap_mutex);
	if (output_event)
		mutex_unlock(&output_event->mmap_mutex);

out:
	return ret;
}

static int perf_event_set_clock(struct perf_event *event, clockid_t clk_id)
{
	bool nmi_safe = false;

	switch (clk_id) {
	case CLOCK_MONOTONIC:
		event->clock = &ktime_get_mono_fast_ns;
		nmi_safe = true;
		break;

	case CLOCK_MONOTONIC_RAW:
		event->clock = &ktime_get_raw_fast_ns;
		nmi_safe = true;
		break;

	case CLOCK_REALTIME:
		event->clock = &ktime_get_real_ns;
		break;

	case CLOCK_BOOTTIME:
		event->clock = &ktime_get_boottime_ns;
		break;

	case CLOCK_TAI:
		event->clock = &ktime_get_clocktai_ns;
		break;

	default:
		return -EINVAL;
	}

	if (!nmi_safe && !(event->pmu->capabilities & PERF_PMU_CAP_NO_NMI))
		return -EINVAL;

	return 0;
}

static bool
perf_check_permission(struct perf_event_attr *attr, struct task_struct *task)
{
	unsigned int ptrace_mode = PTRACE_MODE_READ_REALCREDS;
	bool is_capable = perfmon_capable();

	if (attr->sigtrap) {
		/*
		 * perf_event_attr::sigtrap sends signals to the other task.
		 * Require the current task to also have CAP_KILL.
		 */
		rcu_read_lock();
		is_capable &= ns_capable(__task_cred(task)->user_ns, CAP_KILL);
		rcu_read_unlock();

		/*
		 * If the required capabilities aren't available, checks for
		 * ptrace permissions: upgrade to ATTACH, since sending signals
		 * can effectively change the target task.
		 */
		ptrace_mode = PTRACE_MODE_ATTACH_REALCREDS;
	}

	/*
	 * Preserve ptrace permission check for backwards compatibility. The
	 * ptrace check also includes checks that the current task and other
	 * task have matching uids, and is therefore not done here explicitly.
	 */
	return is_capable || ptrace_may_access(task, ptrace_mode);
}

/**
 * sys_perf_event_open - open a performance event, associate it to a task/cpu
 *
 * @attr_uptr:	event_id type attributes for monitoring/sampling
 * @pid:		target pid
 * @cpu:		target cpu
 * @group_fd:		group leader event fd
 * @flags:		perf event open flags
 */
SYSCALL_DEFINE5(perf_event_open,
		struct perf_event_attr __user *, attr_uptr,
		pid_t, pid, int, cpu, int, group_fd, unsigned long, flags)
{
	struct perf_event *group_leader = NULL, *output_event = NULL;
	struct perf_event_pmu_context *pmu_ctx;
	struct perf_event *event, *sibling;
	struct perf_event_attr attr;
	struct perf_event_context *ctx;
	struct file *event_file = NULL;
	struct fd group = {NULL, 0};
	struct task_struct *task = NULL;
	struct pmu *pmu;
	int event_fd;
	int move_group = 0;
	int err;
	int f_flags = O_RDWR;
	int cgroup_fd = -1;

	/* for future expandability... */
	if (flags & ~PERF_FLAG_ALL)
		return -EINVAL;

	err = perf_copy_attr(attr_uptr, &attr);
	if (err)
		return err;

	/* Do we allow access to perf_event_open(2) ? */
	err = security_perf_event_open(&attr, PERF_SECURITY_OPEN);
	if (err)
		return err;

	if (!attr.exclude_kernel) {
		err = perf_allow_kernel(&attr);
		if (err)
			return err;
	}

	if (attr.namespaces) {
		if (!perfmon_capable())
			return -EACCES;
	}

	if (attr.freq) {
		if (attr.sample_freq > sysctl_perf_event_sample_rate)
			return -EINVAL;
	} else {
		if (attr.sample_period & (1ULL << 63))
			return -EINVAL;
	}

	/* Only privileged users can get physical addresses */
	if ((attr.sample_type & PERF_SAMPLE_PHYS_ADDR)) {
		err = perf_allow_kernel(&attr);
		if (err)
			return err;
	}

	/* REGS_INTR can leak data, lockdown must prevent this */
	if (attr.sample_type & PERF_SAMPLE_REGS_INTR) {
		err = security_locked_down(LOCKDOWN_PERF);
		if (err)
			return err;
	}

	/*
	 * In cgroup mode, the pid argument is used to pass the fd
	 * opened to the cgroup directory in cgroupfs. The cpu argument
	 * designates the cpu on which to monitor threads from that
	 * cgroup.
	 */
	if ((flags & PERF_FLAG_PID_CGROUP) && (pid == -1 || cpu == -1))
		return -EINVAL;

	if (flags & PERF_FLAG_FD_CLOEXEC)
		f_flags |= O_CLOEXEC;

	event_fd = get_unused_fd_flags(f_flags);
	if (event_fd < 0)
		return event_fd;

	if (group_fd != -1) {
		err = perf_fget_light(group_fd, &group);
		if (err)
			goto err_fd;
		group_leader = group.file->private_data;
		if (flags & PERF_FLAG_FD_OUTPUT)
			output_event = group_leader;
		if (flags & PERF_FLAG_FD_NO_GROUP)
			group_leader = NULL;
	}

	if (pid != -1 && !(flags & PERF_FLAG_PID_CGROUP)) {
		task = find_lively_task_by_vpid(pid);
		if (IS_ERR(task)) {
			err = PTR_ERR(task);
			goto err_group_fd;
		}
	}

	if (task && group_leader &&
	    group_leader->attr.inherit != attr.inherit) {
		err = -EINVAL;
		goto err_task;
	}

	if (flags & PERF_FLAG_PID_CGROUP)
		cgroup_fd = pid;

	event = perf_event_alloc(&attr, cpu, task, group_leader, NULL,
				 NULL, NULL, cgroup_fd);
	if (IS_ERR(event)) {
		err = PTR_ERR(event);
		goto err_task;
	}

	if (is_sampling_event(event)) {
		if (event->pmu->capabilities & PERF_PMU_CAP_NO_INTERRUPT) {
			err = -EOPNOTSUPP;
			goto err_alloc;
		}
	}

	/*
	 * Special case software events and allow them to be part of
	 * any hardware group.
	 */
	pmu = event->pmu;

	if (attr.use_clockid) {
		err = perf_event_set_clock(event, attr.clockid);
		if (err)
			goto err_alloc;
	}

	if (pmu->task_ctx_nr == perf_sw_context)
		event->event_caps |= PERF_EV_CAP_SOFTWARE;

	if (task) {
		err = down_read_interruptible(&task->signal->exec_update_lock);
		if (err)
			goto err_alloc;

		/*
		 * We must hold exec_update_lock across this and any potential
		 * perf_install_in_context() call for this new event to
		 * serialize against exec() altering our credentials (and the
		 * perf_event_exit_task() that could imply).
		 */
		err = -EACCES;
		if (!perf_check_permission(&attr, task))
			goto err_cred;
	}

	/*
	 * Get the target context (task or percpu):
	 */
	ctx = find_get_context(task, event);
	if (IS_ERR(ctx)) {
		err = PTR_ERR(ctx);
		goto err_cred;
	}

	mutex_lock(&ctx->mutex);

	if (ctx->task == TASK_TOMBSTONE) {
		err = -ESRCH;
		goto err_locked;
	}

	if (!task) {
		/*
		 * Check if the @cpu we're creating an event for is online.
		 *
		 * We use the perf_cpu_context::ctx::mutex to serialize against
		 * the hotplug notifiers. See perf_event_{init,exit}_cpu().
		 */
		struct perf_cpu_context *cpuctx = per_cpu_ptr(&perf_cpu_context, event->cpu);

		if (!cpuctx->online) {
			err = -ENODEV;
			goto err_locked;
		}
	}

	if (group_leader) {
		err = -EINVAL;

		/*
		 * Do not allow a recursive hierarchy (this new sibling
		 * becoming part of another group-sibling):
		 */
		if (group_leader->group_leader != group_leader)
			goto err_locked;

		/* All events in a group should have the same clock */
		if (group_leader->clock != event->clock)
			goto err_locked;

		/*
		 * Make sure we're both events for the same CPU;
		 * grouping events for different CPUs is broken; since
		 * you can never concurrently schedule them anyhow.
		 */
		if (group_leader->cpu != event->cpu)
			goto err_locked;

		/*
		 * Make sure we're both on the same context; either task or cpu.
		 */
		if (group_leader->ctx != ctx)
			goto err_locked;

		/*
		 * Only a group leader can be exclusive or pinned
		 */
		if (attr.exclusive || attr.pinned)
			goto err_locked;

		if (is_software_event(event) &&
		    !in_software_context(group_leader)) {
			/*
			 * If the event is a sw event, but the group_leader
			 * is on hw context.
			 *
			 * Allow the addition of software events to hw
			 * groups, this is safe because software events
			 * never fail to schedule.
			 *
			 * Note the comment that goes with struct
			 * perf_event_pmu_context.
			 */
			pmu = group_leader->pmu_ctx->pmu;
		} else if (!is_software_event(event)) {
			if (is_software_event(group_leader) &&
			    (group_leader->group_caps & PERF_EV_CAP_SOFTWARE)) {
				/*
				 * In case the group is a pure software group, and we
				 * try to add a hardware event, move the whole group to
				 * the hardware context.
				 */
				move_group = 1;
			}

			/* Don't allow group of multiple hw events from different pmus */
			if (!in_software_context(group_leader) &&
			    group_leader->pmu_ctx->pmu != pmu)
				goto err_locked;
		}
	}

	/*
	 * Now that we're certain of the pmu; find the pmu_ctx.
	 */
	pmu_ctx = find_get_pmu_context(pmu, ctx, event);
	if (IS_ERR(pmu_ctx)) {
		err = PTR_ERR(pmu_ctx);
		goto err_locked;
	}
	event->pmu_ctx = pmu_ctx;

	if (output_event) {
		err = perf_event_set_output(event, output_event);
		if (err)
			goto err_context;
	}

	if (!perf_event_validate_size(event)) {
		err = -E2BIG;
		goto err_context;
	}

	if (perf_need_aux_event(event) && !perf_get_aux_event(event, group_leader)) {
		err = -EINVAL;
		goto err_context;
	}

	/*
	 * Must be under the same ctx::mutex as perf_install_in_context(),
	 * because we need to serialize with concurrent event creation.
	 */
	if (!exclusive_event_installable(event, ctx)) {
		err = -EBUSY;
		goto err_context;
	}

	WARN_ON_ONCE(ctx->parent_ctx);

	event_file = anon_inode_getfile("[perf_event]", &perf_fops, event, f_flags);
	if (IS_ERR(event_file)) {
		err = PTR_ERR(event_file);
		event_file = NULL;
		goto err_context;
	}

	/*
	 * This is the point on no return; we cannot fail hereafter. This is
	 * where we start modifying current state.
	 */

	if (move_group) {
		perf_remove_from_context(group_leader, 0);
		put_pmu_ctx(group_leader->pmu_ctx);

		for_each_sibling_event(sibling, group_leader) {
			perf_remove_from_context(sibling, 0);
			put_pmu_ctx(sibling->pmu_ctx);
		}

		/*
		 * Install the group siblings before the group leader.
		 *
		 * Because a group leader will try and install the entire group
		 * (through the sibling list, which is still in-tact), we can
		 * end up with siblings installed in the wrong context.
		 *
		 * By installing siblings first we NO-OP because they're not
		 * reachable through the group lists.
		 */
		for_each_sibling_event(sibling, group_leader) {
			sibling->pmu_ctx = pmu_ctx;
			get_pmu_ctx(pmu_ctx);
			perf_event__state_init(sibling);
			perf_install_in_context(ctx, sibling, sibling->cpu);
		}

		/*
		 * Removing from the context ends up with disabled
		 * event. What we want here is event in the initial
		 * startup state, ready to be add into new context.
		 */
		group_leader->pmu_ctx = pmu_ctx;
		get_pmu_ctx(pmu_ctx);
		perf_event__state_init(group_leader);
		perf_install_in_context(ctx, group_leader, group_leader->cpu);
	}

	/*
	 * Precalculate sample_data sizes; do while holding ctx::mutex such
	 * that we're serialized against further additions and before
	 * perf_install_in_context() which is the point the event is active and
	 * can use these values.
	 */
	perf_event__header_size(event);
	perf_event__id_header_size(event);

	event->owner = current;

	perf_install_in_context(ctx, event, event->cpu);
	perf_unpin_context(ctx);

	mutex_unlock(&ctx->mutex);

	if (task) {
		up_read(&task->signal->exec_update_lock);
		put_task_struct(task);
	}

	mutex_lock(&current->perf_event_mutex);
	list_add_tail(&event->owner_entry, &current->perf_event_list);
	mutex_unlock(&current->perf_event_mutex);

	/*
	 * Drop the reference on the group_event after placing the
	 * new event on the sibling_list. This ensures destruction
	 * of the group leader will find the pointer to itself in
	 * perf_group_detach().
	 */
	fdput(group);
	fd_install(event_fd, event_file);
	return event_fd;

err_context:
	put_pmu_ctx(event->pmu_ctx);
	event->pmu_ctx = NULL; /* _free_event() */
err_locked:
	mutex_unlock(&ctx->mutex);
	perf_unpin_context(ctx);
	put_ctx(ctx);
err_cred:
	if (task)
		up_read(&task->signal->exec_update_lock);
err_alloc:
	free_event(event);
err_task:
	if (task)
		put_task_struct(task);
err_group_fd:
	fdput(group);
err_fd:
	put_unused_fd(event_fd);
	return err;
}

/**
 * perf_event_create_kernel_counter
 *
 * @attr: attributes of the counter to create
 * @cpu: cpu in which the counter is bound
 * @task: task to profile (NULL for percpu)
 * @overflow_handler: callback to trigger when we hit the event
 * @context: context data could be used in overflow_handler callback
 */
struct perf_event *
perf_event_create_kernel_counter(struct perf_event_attr *attr, int cpu,
				 struct task_struct *task,
				 perf_overflow_handler_t overflow_handler,
				 void *context)
{
	struct perf_event_pmu_context *pmu_ctx;
	struct perf_event_context *ctx;
	struct perf_event *event;
	struct pmu *pmu;
	int err;

	/*
	 * Grouping is not supported for kernel events, neither is 'AUX',
	 * make sure the caller's intentions are adjusted.
	 */
	if (attr->aux_output)
		return ERR_PTR(-EINVAL);

	event = perf_event_alloc(attr, cpu, task, NULL, NULL,
				 overflow_handler, context, -1);
	if (IS_ERR(event)) {
		err = PTR_ERR(event);
		goto err;
	}

	/* Mark owner so we could distinguish it from user events. */
	event->owner = TASK_TOMBSTONE;
	pmu = event->pmu;

	if (pmu->task_ctx_nr == perf_sw_context)
		event->event_caps |= PERF_EV_CAP_SOFTWARE;

	/*
	 * Get the target context (task or percpu):
	 */
	ctx = find_get_context(task, event);
	if (IS_ERR(ctx)) {
		err = PTR_ERR(ctx);
		goto err_alloc;
	}

	WARN_ON_ONCE(ctx->parent_ctx);
	mutex_lock(&ctx->mutex);
	if (ctx->task == TASK_TOMBSTONE) {
		err = -ESRCH;
		goto err_unlock;
	}

	pmu_ctx = find_get_pmu_context(pmu, ctx, event);
	if (IS_ERR(pmu_ctx)) {
		err = PTR_ERR(pmu_ctx);
		goto err_unlock;
	}
	event->pmu_ctx = pmu_ctx;

	if (!task) {
		/*
		 * Check if the @cpu we're creating an event for is online.
		 *
		 * We use the perf_cpu_context::ctx::mutex to serialize against
		 * the hotplug notifiers. See perf_event_{init,exit}_cpu().
		 */
		struct perf_cpu_context *cpuctx =
			container_of(ctx, struct perf_cpu_context, ctx);
		if (!cpuctx->online) {
			err = -ENODEV;
			goto err_pmu_ctx;
		}
	}

	if (!exclusive_event_installable(event, ctx)) {
		err = -EBUSY;
		goto err_pmu_ctx;
	}

	perf_install_in_context(ctx, event, event->cpu);
	perf_unpin_context(ctx);
	mutex_unlock(&ctx->mutex);

	return event;

err_pmu_ctx:
	put_pmu_ctx(pmu_ctx);
	event->pmu_ctx = NULL; /* _free_event() */
err_unlock:
	mutex_unlock(&ctx->mutex);
	perf_unpin_context(ctx);
	put_ctx(ctx);
err_alloc:
	free_event(event);
err:
	return ERR_PTR(err);
}
EXPORT_SYMBOL_GPL(perf_event_create_kernel_counter);

static void __perf_pmu_remove(struct perf_event_context *ctx,
			      int cpu, struct pmu *pmu,
			      struct perf_event_groups *groups,
			      struct list_head *events)
{
	struct perf_event *event, *sibling;

	perf_event_groups_for_cpu_pmu(event, groups, cpu, pmu) {
		perf_remove_from_context(event, 0);
		put_pmu_ctx(event->pmu_ctx);
		list_add(&event->migrate_entry, events);

		for_each_sibling_event(sibling, event) {
			perf_remove_from_context(sibling, 0);
			put_pmu_ctx(sibling->pmu_ctx);
			list_add(&sibling->migrate_entry, events);
		}
	}
}

static void __perf_pmu_install_event(struct pmu *pmu,
				     struct perf_event_context *ctx,
				     int cpu, struct perf_event *event)
{
	struct perf_event_pmu_context *epc;
	struct perf_event_context *old_ctx = event->ctx;

	get_ctx(ctx); /* normally find_get_context() */

	event->cpu = cpu;
	epc = find_get_pmu_context(pmu, ctx, event);
	event->pmu_ctx = epc;

	if (event->state >= PERF_EVENT_STATE_OFF)
		event->state = PERF_EVENT_STATE_INACTIVE;
	perf_install_in_context(ctx, event, cpu);

	/*
	 * Now that event->ctx is updated and visible, put the old ctx.
	 */
	put_ctx(old_ctx);
}

static void __perf_pmu_install(struct perf_event_context *ctx,
			       int cpu, struct pmu *pmu, struct list_head *events)
{
	struct perf_event *event, *tmp;

	/*
	 * Re-instate events in 2 passes.
	 *
	 * Skip over group leaders and only install siblings on this first
	 * pass, siblings will not get enabled without a leader, however a
	 * leader will enable its siblings, even if those are still on the old
	 * context.
	 */
	list_for_each_entry_safe(event, tmp, events, migrate_entry) {
		if (event->group_leader == event)
			continue;

		list_del(&event->migrate_entry);
		__perf_pmu_install_event(pmu, ctx, cpu, event);
	}

	/*
	 * Once all the siblings are setup properly, install the group leaders
	 * to make it go.
	 */
	list_for_each_entry_safe(event, tmp, events, migrate_entry) {
		list_del(&event->migrate_entry);
		__perf_pmu_install_event(pmu, ctx, cpu, event);
	}
}

void perf_pmu_migrate_context(struct pmu *pmu, int src_cpu, int dst_cpu)
{
	struct perf_event_context *src_ctx, *dst_ctx;
	LIST_HEAD(events);

	/*
	 * Since per-cpu context is persistent, no need to grab an extra
	 * reference.
	 */
	src_ctx = &per_cpu_ptr(&perf_cpu_context, src_cpu)->ctx;
	dst_ctx = &per_cpu_ptr(&perf_cpu_context, dst_cpu)->ctx;

	/*
	 * See perf_event_ctx_lock() for comments on the details
	 * of swizzling perf_event::ctx.
	 */
	mutex_lock_double(&src_ctx->mutex, &dst_ctx->mutex);

	__perf_pmu_remove(src_ctx, src_cpu, pmu, &src_ctx->pinned_groups, &events);
	__perf_pmu_remove(src_ctx, src_cpu, pmu, &src_ctx->flexible_groups, &events);

	if (!list_empty(&events)) {
		/*
		 * Wait for the events to quiesce before re-instating them.
		 */
		synchronize_rcu();

		__perf_pmu_install(dst_ctx, dst_cpu, pmu, &events);
	}

	mutex_unlock(&dst_ctx->mutex);
	mutex_unlock(&src_ctx->mutex);
}
EXPORT_SYMBOL_GPL(perf_pmu_migrate_context);

static void sync_child_event(struct perf_event *child_event)
{
	struct perf_event *parent_event = child_event->parent;
	u64 child_val;

	if (child_event->attr.inherit_stat) {
		struct task_struct *task = child_event->ctx->task;

		if (task && task != TASK_TOMBSTONE)
			perf_event_read_event(child_event, task);
	}

	child_val = perf_event_count(child_event);

	/*
	 * Add back the child's count to the parent's count:
	 */
	atomic64_add(child_val, &parent_event->child_count);
	atomic64_add(child_event->total_time_enabled,
		     &parent_event->child_total_time_enabled);
	atomic64_add(child_event->total_time_running,
		     &parent_event->child_total_time_running);
}

static void
perf_event_exit_event(struct perf_event *event, struct perf_event_context *ctx)
{
	struct perf_event *parent_event = event->parent;
	unsigned long detach_flags = 0;

	if (parent_event) {
		/*
		 * Do not destroy the 'original' grouping; because of the
		 * context switch optimization the original events could've
		 * ended up in a random child task.
		 *
		 * If we were to destroy the original group, all group related
		 * operations would cease to function properly after this
		 * random child dies.
		 *
		 * Do destroy all inherited groups, we don't care about those
		 * and being thorough is better.
		 */
		detach_flags = DETACH_GROUP | DETACH_CHILD;
		mutex_lock(&parent_event->child_mutex);
	}

	perf_remove_from_context(event, detach_flags);

	raw_spin_lock_irq(&ctx->lock);
	if (event->state > PERF_EVENT_STATE_EXIT)
		perf_event_set_state(event, PERF_EVENT_STATE_EXIT);
	raw_spin_unlock_irq(&ctx->lock);

	/*
	 * Child events can be freed.
	 */
	if (parent_event) {
		mutex_unlock(&parent_event->child_mutex);
		/*
		 * Kick perf_poll() for is_event_hup();
		 */
		perf_event_wakeup(parent_event);
		free_event(event);
		put_event(parent_event);
		return;
	}

	/*
	 * Parent events are governed by their filedesc, retain them.
	 */
	perf_event_wakeup(event);
}

static void perf_event_exit_task_context(struct task_struct *child)
{
	struct perf_event_context *child_ctx, *clone_ctx = NULL;
	struct perf_event *child_event, *next;

	WARN_ON_ONCE(child != current);

	child_ctx = perf_pin_task_context(child);
	if (!child_ctx)
		return;

	/*
	 * In order to reduce the amount of tricky in ctx tear-down, we hold
	 * ctx::mutex over the entire thing. This serializes against almost
	 * everything that wants to access the ctx.
	 *
	 * The exception is sys_perf_event_open() /
	 * perf_event_create_kernel_count() which does find_get_context()
	 * without ctx::mutex (it cannot because of the move_group double mutex
	 * lock thing). See the comments in perf_install_in_context().
	 */
	mutex_lock(&child_ctx->mutex);

	/*
	 * In a single ctx::lock section, de-schedule the events and detach the
	 * context from the task such that we cannot ever get it scheduled back
	 * in.
	 */
	raw_spin_lock_irq(&child_ctx->lock);
	task_ctx_sched_out(child_ctx, EVENT_ALL);

	/*
	 * Now that the context is inactive, destroy the task <-> ctx relation
	 * and mark the context dead.
	 */
	RCU_INIT_POINTER(child->perf_event_ctxp, NULL);
	put_ctx(child_ctx); /* cannot be last */
	WRITE_ONCE(child_ctx->task, TASK_TOMBSTONE);
	put_task_struct(current); /* cannot be last */

	clone_ctx = unclone_ctx(child_ctx);
	raw_spin_unlock_irq(&child_ctx->lock);

	if (clone_ctx)
		put_ctx(clone_ctx);

	/*
	 * Report the task dead after unscheduling the events so that we
	 * won't get any samples after PERF_RECORD_EXIT. We can however still
	 * get a few PERF_RECORD_READ events.
	 */
	perf_event_task(child, child_ctx, 0);

	list_for_each_entry_safe(child_event, next, &child_ctx->event_list, event_entry)
		perf_event_exit_event(child_event, child_ctx);

	mutex_unlock(&child_ctx->mutex);

	put_ctx(child_ctx);
}

/*
 * When a child task exits, feed back event values to parent events.
 *
 * Can be called with exec_update_lock held when called from
 * setup_new_exec().
 */
void perf_event_exit_task(struct task_struct *child)
{
	struct perf_event *event, *tmp;

	mutex_lock(&child->perf_event_mutex);
	list_for_each_entry_safe(event, tmp, &child->perf_event_list,
				 owner_entry) {
		list_del_init(&event->owner_entry);

		/*
		 * Ensure the list deletion is visible before we clear
		 * the owner, closes a race against perf_release() where
		 * we need to serialize on the owner->perf_event_mutex.
		 */
		smp_store_release(&event->owner, NULL);
	}
	mutex_unlock(&child->perf_event_mutex);

	perf_event_exit_task_context(child);

	/*
	 * The perf_event_exit_task_context calls perf_event_task
	 * with child's task_ctx, which generates EXIT events for
	 * child contexts and sets child->perf_event_ctxp[] to NULL.
	 * At this point we need to send EXIT events to cpu contexts.
	 */
	perf_event_task(child, NULL, 0);
}

static void perf_free_event(struct perf_event *event,
			    struct perf_event_context *ctx)
{
	struct perf_event *parent = event->parent;

	if (WARN_ON_ONCE(!parent))
		return;

	mutex_lock(&parent->child_mutex);
	list_del_init(&event->child_list);
	mutex_unlock(&parent->child_mutex);

	put_event(parent);

	raw_spin_lock_irq(&ctx->lock);
	perf_group_detach(event);
	list_del_event(event, ctx);
	raw_spin_unlock_irq(&ctx->lock);
	free_event(event);
}

/*
 * Free a context as created by inheritance by perf_event_init_task() below,
 * used by fork() in case of fail.
 *
 * Even though the task has never lived, the context and events have been
 * exposed through the child_list, so we must take care tearing it all down.
 */
void perf_event_free_task(struct task_struct *task)
{
	struct perf_event_context *ctx;
	struct perf_event *event, *tmp;

	ctx = rcu_access_pointer(task->perf_event_ctxp);
	if (!ctx)
		return;

	mutex_lock(&ctx->mutex);
	raw_spin_lock_irq(&ctx->lock);
	/*
	 * Destroy the task <-> ctx relation and mark the context dead.
	 *
	 * This is important because even though the task hasn't been
	 * exposed yet the context has been (through child_list).
	 */
	RCU_INIT_POINTER(task->perf_event_ctxp, NULL);
	WRITE_ONCE(ctx->task, TASK_TOMBSTONE);
	put_task_struct(task); /* cannot be last */
	raw_spin_unlock_irq(&ctx->lock);


	list_for_each_entry_safe(event, tmp, &ctx->event_list, event_entry)
		perf_free_event(event, ctx);

	mutex_unlock(&ctx->mutex);

	/*
	 * perf_event_release_kernel() could've stolen some of our
	 * child events and still have them on its free_list. In that
	 * case we must wait for these events to have been freed (in
	 * particular all their references to this task must've been
	 * dropped).
	 *
	 * Without this copy_process() will unconditionally free this
	 * task (irrespective of its reference count) and
	 * _free_event()'s put_task_struct(event->hw.target) will be a
	 * use-after-free.
	 *
	 * Wait for all events to drop their context reference.
	 */
	wait_var_event(&ctx->refcount, refcount_read(&ctx->refcount) == 1);
	put_ctx(ctx); /* must be last */
}

void perf_event_delayed_put(struct task_struct *task)
{
	WARN_ON_ONCE(task->perf_event_ctxp);
}

struct file *perf_event_get(unsigned int fd)
{
	struct file *file = fget(fd);
	if (!file)
		return ERR_PTR(-EBADF);

	if (file->f_op != &perf_fops) {
		fput(file);
		return ERR_PTR(-EBADF);
	}

	return file;
}

const struct perf_event *perf_get_event(struct file *file)
{
	if (file->f_op != &perf_fops)
		return ERR_PTR(-EINVAL);

	return file->private_data;
}

const struct perf_event_attr *perf_event_attrs(struct perf_event *event)
{
	if (!event)
		return ERR_PTR(-EINVAL);

	return &event->attr;
}

/*
 * Inherit an event from parent task to child task.
 *
 * Returns:
 *  - valid pointer on success
 *  - NULL for orphaned events
 *  - IS_ERR() on error
 */
static struct perf_event *
inherit_event(struct perf_event *parent_event,
	      struct task_struct *parent,
	      struct perf_event_context *parent_ctx,
	      struct task_struct *child,
	      struct perf_event *group_leader,
	      struct perf_event_context *child_ctx)
{
	enum perf_event_state parent_state = parent_event->state;
	struct perf_event_pmu_context *pmu_ctx;
	struct perf_event *child_event;
	unsigned long flags;

	/*
	 * Instead of creating recursive hierarchies of events,
	 * we link inherited events back to the original parent,
	 * which has a filp for sure, which we use as the reference
	 * count:
	 */
	if (parent_event->parent)
		parent_event = parent_event->parent;

	child_event = perf_event_alloc(&parent_event->attr,
					   parent_event->cpu,
					   child,
					   group_leader, parent_event,
					   NULL, NULL, -1);
	if (IS_ERR(child_event))
		return child_event;

	pmu_ctx = find_get_pmu_context(child_event->pmu, child_ctx, child_event);
	if (IS_ERR(pmu_ctx)) {
		free_event(child_event);
		return ERR_CAST(pmu_ctx);
	}
	child_event->pmu_ctx = pmu_ctx;

	/*
	 * is_orphaned_event() and list_add_tail(&parent_event->child_list)
	 * must be under the same lock in order to serialize against
	 * perf_event_release_kernel(), such that either we must observe
	 * is_orphaned_event() or they will observe us on the child_list.
	 */
	mutex_lock(&parent_event->child_mutex);
	if (is_orphaned_event(parent_event) ||
	    !atomic_long_inc_not_zero(&parent_event->refcount)) {
		mutex_unlock(&parent_event->child_mutex);
		/* task_ctx_data is freed with child_ctx */
		free_event(child_event);
		return NULL;
	}

	get_ctx(child_ctx);

	/*
	 * Make the child state follow the state of the parent event,
	 * not its attr.disabled bit.  We hold the parent's mutex,
	 * so we won't race with perf_event_{en, dis}able_family.
	 */
	if (parent_state >= PERF_EVENT_STATE_INACTIVE)
		child_event->state = PERF_EVENT_STATE_INACTIVE;
	else
		child_event->state = PERF_EVENT_STATE_OFF;

	if (parent_event->attr.freq) {
		u64 sample_period = parent_event->hw.sample_period;
		struct hw_perf_event *hwc = &child_event->hw;

		hwc->sample_period = sample_period;
		hwc->last_period   = sample_period;

		local64_set(&hwc->period_left, sample_period);
	}

	child_event->ctx = child_ctx;
	child_event->overflow_handler = parent_event->overflow_handler;
	child_event->overflow_handler_context
		= parent_event->overflow_handler_context;

	/*
	 * Precalculate sample_data sizes
	 */
	perf_event__header_size(child_event);
	perf_event__id_header_size(child_event);

	/*
	 * Link it up in the child's context:
	 */
	raw_spin_lock_irqsave(&child_ctx->lock, flags);
	add_event_to_ctx(child_event, child_ctx);
	child_event->attach_state |= PERF_ATTACH_CHILD;
	raw_spin_unlock_irqrestore(&child_ctx->lock, flags);

	/*
	 * Link this into the parent event's child list
	 */
	list_add_tail(&child_event->child_list, &parent_event->child_list);
	mutex_unlock(&parent_event->child_mutex);

	return child_event;
}

/*
 * Inherits an event group.
 *
 * This will quietly suppress orphaned events; !inherit_event() is not an error.
 * This matches with perf_event_release_kernel() removing all child events.
 *
 * Returns:
 *  - 0 on success
 *  - <0 on error
 */
static int inherit_group(struct perf_event *parent_event,
	      struct task_struct *parent,
	      struct perf_event_context *parent_ctx,
	      struct task_struct *child,
	      struct perf_event_context *child_ctx)
{
	struct perf_event *leader;
	struct perf_event *sub;
	struct perf_event *child_ctr;

	leader = inherit_event(parent_event, parent, parent_ctx,
				 child, NULL, child_ctx);
	if (IS_ERR(leader))
		return PTR_ERR(leader);
	/*
	 * @leader can be NULL here because of is_orphaned_event(). In this
	 * case inherit_event() will create individual events, similar to what
	 * perf_group_detach() would do anyway.
	 */
	for_each_sibling_event(sub, parent_event) {
		child_ctr = inherit_event(sub, parent, parent_ctx,
					    child, leader, child_ctx);
		if (IS_ERR(child_ctr))
			return PTR_ERR(child_ctr);

		if (sub->aux_event == parent_event && child_ctr &&
		    !perf_get_aux_event(child_ctr, leader))
			return -EINVAL;
	}
	if (leader)
		leader->group_generation = parent_event->group_generation;
	return 0;
}

/*
 * Creates the child task context and tries to inherit the event-group.
 *
 * Clears @inherited_all on !attr.inherited or error. Note that we'll leave
 * inherited_all set when we 'fail' to inherit an orphaned event; this is
 * consistent with perf_event_release_kernel() removing all child events.
 *
 * Returns:
 *  - 0 on success
 *  - <0 on error
 */
static int
inherit_task_group(struct perf_event *event, struct task_struct *parent,
		   struct perf_event_context *parent_ctx,
		   struct task_struct *child,
		   u64 clone_flags, int *inherited_all)
{
	struct perf_event_context *child_ctx;
	int ret;

	if (!event->attr.inherit ||
	    (event->attr.inherit_thread && !(clone_flags & CLONE_THREAD)) ||
	    /* Do not inherit if sigtrap and signal handlers were cleared. */
	    (event->attr.sigtrap && (clone_flags & CLONE_CLEAR_SIGHAND))) {
		*inherited_all = 0;
		return 0;
	}

	child_ctx = child->perf_event_ctxp;
	if (!child_ctx) {
		/*
		 * This is executed from the parent task context, so
		 * inherit events that have been marked for cloning.
		 * First allocate and initialize a context for the
		 * child.
		 */
		child_ctx = alloc_perf_context(child);
		if (!child_ctx)
			return -ENOMEM;

		child->perf_event_ctxp = child_ctx;
	}

	ret = inherit_group(event, parent, parent_ctx, child, child_ctx);
	if (ret)
		*inherited_all = 0;

	return ret;
}

/*
 * Initialize the perf_event context in task_struct
 */
static int perf_event_init_context(struct task_struct *child, u64 clone_flags)
{
	struct perf_event_context *child_ctx, *parent_ctx;
	struct perf_event_context *cloned_ctx;
	struct perf_event *event;
	struct task_struct *parent = current;
	int inherited_all = 1;
	unsigned long flags;
	int ret = 0;

	if (likely(!parent->perf_event_ctxp))
		return 0;

	/*
	 * If the parent's context is a clone, pin it so it won't get
	 * swapped under us.
	 */
	parent_ctx = perf_pin_task_context(parent);
	if (!parent_ctx)
		return 0;

	/*
	 * No need to check if parent_ctx != NULL here; since we saw
	 * it non-NULL earlier, the only reason for it to become NULL
	 * is if we exit, and since we're currently in the middle of
	 * a fork we can't be exiting at the same time.
	 */

	/*
	 * Lock the parent list. No need to lock the child - not PID
	 * hashed yet and not running, so nobody can access it.
	 */
	mutex_lock(&parent_ctx->mutex);

	/*
	 * We dont have to disable NMIs - we are only looking at
	 * the list, not manipulating it:
	 */
	perf_event_groups_for_each(event, &parent_ctx->pinned_groups) {
		ret = inherit_task_group(event, parent, parent_ctx,
					 child, clone_flags, &inherited_all);
		if (ret)
			goto out_unlock;
	}

	/*
	 * We can't hold ctx->lock when iterating the ->flexible_group list due
	 * to allocations, but we need to prevent rotation because
	 * rotate_ctx() will change the list from interrupt context.
	 */
	raw_spin_lock_irqsave(&parent_ctx->lock, flags);
	parent_ctx->rotate_disable = 1;
	raw_spin_unlock_irqrestore(&parent_ctx->lock, flags);

	perf_event_groups_for_each(event, &parent_ctx->flexible_groups) {
		ret = inherit_task_group(event, parent, parent_ctx,
					 child, clone_flags, &inherited_all);
		if (ret)
			goto out_unlock;
	}

	raw_spin_lock_irqsave(&parent_ctx->lock, flags);
	parent_ctx->rotate_disable = 0;

	child_ctx = child->perf_event_ctxp;

	if (child_ctx && inherited_all) {
		/*
		 * Mark the child context as a clone of the parent
		 * context, or of whatever the parent is a clone of.
		 *
		 * Note that if the parent is a clone, the holding of
		 * parent_ctx->lock avoids it from being uncloned.
		 */
		cloned_ctx = parent_ctx->parent_ctx;
		if (cloned_ctx) {
			child_ctx->parent_ctx = cloned_ctx;
			child_ctx->parent_gen = parent_ctx->parent_gen;
		} else {
			child_ctx->parent_ctx = parent_ctx;
			child_ctx->parent_gen = parent_ctx->generation;
		}
		get_ctx(child_ctx->parent_ctx);
	}

	raw_spin_unlock_irqrestore(&parent_ctx->lock, flags);
out_unlock:
	mutex_unlock(&parent_ctx->mutex);

	perf_unpin_context(parent_ctx);
	put_ctx(parent_ctx);

	return ret;
}

/*
 * Initialize the perf_event context in task_struct
 */
int perf_event_init_task(struct task_struct *child, u64 clone_flags)
{
	int ret;

	child->perf_event_ctxp = NULL;
	mutex_init(&child->perf_event_mutex);
	INIT_LIST_HEAD(&child->perf_event_list);

	ret = perf_event_init_context(child, clone_flags);
	if (ret) {
		perf_event_free_task(child);
		return ret;
	}

	return 0;
}

static void __init perf_event_init_all_cpus(void)
{
	struct swevent_htable *swhash;
	struct perf_cpu_context *cpuctx;
	int cpu;

	zalloc_cpumask_var(&perf_online_mask, GFP_KERNEL);

	for_each_possible_cpu(cpu) {
		swhash = &per_cpu(swevent_htable, cpu);
		mutex_init(&swhash->hlist_mutex);

		INIT_LIST_HEAD(&per_cpu(pmu_sb_events.list, cpu));
		raw_spin_lock_init(&per_cpu(pmu_sb_events.lock, cpu));

		INIT_LIST_HEAD(&per_cpu(sched_cb_list, cpu));

		cpuctx = per_cpu_ptr(&perf_cpu_context, cpu);
		__perf_event_init_context(&cpuctx->ctx);
		lockdep_set_class(&cpuctx->ctx.mutex, &cpuctx_mutex);
		lockdep_set_class(&cpuctx->ctx.lock, &cpuctx_lock);
		cpuctx->online = cpumask_test_cpu(cpu, perf_online_mask);
		cpuctx->heap_size = ARRAY_SIZE(cpuctx->heap_default);
		cpuctx->heap = cpuctx->heap_default;
	}
}

static void perf_swevent_init_cpu(unsigned int cpu)
{
	struct swevent_htable *swhash = &per_cpu(swevent_htable, cpu);

	mutex_lock(&swhash->hlist_mutex);
	if (swhash->hlist_refcount > 0 && !swevent_hlist_deref(swhash)) {
		struct swevent_hlist *hlist;

		hlist = kzalloc_node(sizeof(*hlist), GFP_KERNEL, cpu_to_node(cpu));
		WARN_ON(!hlist);
		rcu_assign_pointer(swhash->swevent_hlist, hlist);
	}
	mutex_unlock(&swhash->hlist_mutex);
}

#if defined CONFIG_HOTPLUG_CPU || defined CONFIG_KEXEC_CORE
static void __perf_event_exit_context(void *__info)
{
	struct perf_cpu_context *cpuctx = this_cpu_ptr(&perf_cpu_context);
	struct perf_event_context *ctx = __info;
	struct perf_event *event;

	raw_spin_lock(&ctx->lock);
	ctx_sched_out(ctx, EVENT_TIME);
	list_for_each_entry(event, &ctx->event_list, event_entry)
		__perf_remove_from_context(event, cpuctx, ctx, (void *)DETACH_GROUP);
	raw_spin_unlock(&ctx->lock);
}

static void perf_event_exit_cpu_context(int cpu)
{
	struct perf_cpu_context *cpuctx;
	struct perf_event_context *ctx;

	// XXX simplify cpuctx->online
	mutex_lock(&pmus_lock);
	cpuctx = per_cpu_ptr(&perf_cpu_context, cpu);
	ctx = &cpuctx->ctx;

	mutex_lock(&ctx->mutex);
	smp_call_function_single(cpu, __perf_event_exit_context, ctx, 1);
	cpuctx->online = 0;
	mutex_unlock(&ctx->mutex);
	cpumask_clear_cpu(cpu, perf_online_mask);
	mutex_unlock(&pmus_lock);
}
#else

static void perf_event_exit_cpu_context(int cpu) { }

#endif

int perf_event_init_cpu(unsigned int cpu)
{
	struct perf_cpu_context *cpuctx;
	struct perf_event_context *ctx;

	perf_swevent_init_cpu(cpu);

	mutex_lock(&pmus_lock);
	cpumask_set_cpu(cpu, perf_online_mask);
	cpuctx = per_cpu_ptr(&perf_cpu_context, cpu);
	ctx = &cpuctx->ctx;

	mutex_lock(&ctx->mutex);
	cpuctx->online = 1;
	mutex_unlock(&ctx->mutex);
	mutex_unlock(&pmus_lock);

	return 0;
}

int perf_event_exit_cpu(unsigned int cpu)
{
	perf_event_exit_cpu_context(cpu);
	return 0;
}

static int
perf_reboot(struct notifier_block *notifier, unsigned long val, void *v)
{
	int cpu;

	for_each_online_cpu(cpu)
		perf_event_exit_cpu(cpu);

	return NOTIFY_OK;
}

/*
 * Run the perf reboot notifier at the very last possible moment so that
 * the generic watchdog code runs as long as possible.
 */
static struct notifier_block perf_reboot_notifier = {
	.notifier_call = perf_reboot,
	.priority = INT_MIN,
};

void __init perf_event_init(void)
{
	int ret;

	idr_init(&pmu_idr);

	perf_event_init_all_cpus();
	init_srcu_struct(&pmus_srcu);
	perf_pmu_register(&perf_swevent, "software", PERF_TYPE_SOFTWARE);
	perf_pmu_register(&perf_cpu_clock, "cpu_clock", -1);
	perf_pmu_register(&perf_task_clock, "task_clock", -1);
	perf_tp_register();
	perf_event_init_cpu(smp_processor_id());
	register_reboot_notifier(&perf_reboot_notifier);

	ret = init_hw_breakpoint();
	WARN(ret, "hw_breakpoint initialization failed with: %d", ret);

	perf_event_cache = KMEM_CACHE(perf_event, SLAB_PANIC);

	/*
	 * Build time assertion that we keep the data_head at the intended
	 * location.  IOW, validation we got the __reserved[] size right.
	 */
	BUILD_BUG_ON((offsetof(struct perf_event_mmap_page, data_head))
		     != 1024);
}

ssize_t perf_event_sysfs_show(struct device *dev, struct device_attribute *attr,
			      char *page)
{
	struct perf_pmu_events_attr *pmu_attr =
		container_of(attr, struct perf_pmu_events_attr, attr);

	if (pmu_attr->event_str)
		return sprintf(page, "%s\n", pmu_attr->event_str);

	return 0;
}
EXPORT_SYMBOL_GPL(perf_event_sysfs_show);

static int __init perf_event_sysfs_init(void)
{
	struct pmu *pmu;
	int ret;

	mutex_lock(&pmus_lock);

	ret = bus_register(&pmu_bus);
	if (ret)
		goto unlock;

	list_for_each_entry(pmu, &pmus, entry) {
		if (pmu->dev)
			continue;

		ret = pmu_dev_alloc(pmu);
		WARN(ret, "Failed to register pmu: %s, reason %d\n", pmu->name, ret);
	}
	pmu_bus_running = 1;
	ret = 0;

unlock:
	mutex_unlock(&pmus_lock);

	return ret;
}
device_initcall(perf_event_sysfs_init);

#ifdef CONFIG_CGROUP_PERF
static struct cgroup_subsys_state *
perf_cgroup_css_alloc(struct cgroup_subsys_state *parent_css)
{
	struct perf_cgroup *jc;

	jc = kzalloc(sizeof(*jc), GFP_KERNEL);
	if (!jc)
		return ERR_PTR(-ENOMEM);

	jc->info = alloc_percpu(struct perf_cgroup_info);
	if (!jc->info) {
		kfree(jc);
		return ERR_PTR(-ENOMEM);
	}

	return &jc->css;
}

static void perf_cgroup_css_free(struct cgroup_subsys_state *css)
{
	struct perf_cgroup *jc = container_of(css, struct perf_cgroup, css);

	free_percpu(jc->info);
	kfree(jc);
}

static int perf_cgroup_css_online(struct cgroup_subsys_state *css)
{
	perf_event_cgroup(css->cgroup);
	return 0;
}

static int __perf_cgroup_move(void *info)
{
	struct task_struct *task = info;

	preempt_disable();
	perf_cgroup_switch(task);
	preempt_enable();

	return 0;
}

static void perf_cgroup_attach(struct cgroup_taskset *tset)
{
	struct task_struct *task;
	struct cgroup_subsys_state *css;

	cgroup_taskset_for_each(task, css, tset)
		task_function_call(task, __perf_cgroup_move, task);
}

struct cgroup_subsys perf_event_cgrp_subsys = {
	.css_alloc	= perf_cgroup_css_alloc,
	.css_free	= perf_cgroup_css_free,
	.css_online	= perf_cgroup_css_online,
	.attach		= perf_cgroup_attach,
	/*
	 * Implicitly enable on dfl hierarchy so that perf events can
	 * always be filtered by cgroup2 path as long as perf_event
	 * controller is not mounted on a legacy hierarchy.
	 */
	.implicit_on_dfl = true,
	.threaded	= true,
};
#endif /* CONFIG_CGROUP_PERF */

DEFINE_STATIC_CALL_RET0(perf_snapshot_branch_stack, perf_snapshot_branch_stack_t);<|MERGE_RESOLUTION|>--- conflicted
+++ resolved
@@ -450,13 +450,8 @@
 
 static bool perf_rotate_context(struct perf_cpu_pmu_context *cpc);
 
-<<<<<<< HEAD
-int perf_event_max_sample_rate_handler(struct ctl_table *table, int write,
+int perf_event_max_sample_rate_handler(const struct ctl_table *table, int write,
 				       void *buffer, size_t *lenp, loff_t *ppos)
-=======
-int perf_proc_update_handler(const struct ctl_table *table, int write,
-		void *buffer, size_t *lenp, loff_t *ppos)
->>>>>>> 5cfe1d12
 {
 	int ret;
 	int perf_cpu = sysctl_perf_cpu_time_max_percent;
