--- conflicted
+++ resolved
@@ -28,11 +28,7 @@
 
 #else /* ...!ASSEMBLY */
 
-<<<<<<< HEAD
 #include <linux/build_bug.h>
-#include <linux/kernel.h>
-=======
->>>>>>> 841c3516
 #include <linux/stringify.h>
 #include <asm/asm.h>
 
