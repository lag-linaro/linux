--- conflicted
+++ resolved
@@ -64,10 +64,7 @@
 #include <linux/compat.h>
 #include <linux/vmalloc.h>
 #include <linux/io_uring.h>
-<<<<<<< HEAD
-=======
 #include <linux/syscall_user_dispatch.h>
->>>>>>> f642729d
 
 #include <linux/uaccess.h>
 #include <asm/mmu_context.h>
@@ -1798,18 +1795,6 @@
 	struct file *file;
 	int retval;
 
-<<<<<<< HEAD
-	/*
-	 * Cancel any io_uring activity across execve
-	 */
-	io_uring_task_cancel();
-
-	retval = unshare_files(&displaced);
-	if (retval)
-		return retval;
-
-=======
->>>>>>> f642729d
 	retval = prepare_bprm_creds(bprm);
 	if (retval)
 		return retval;
