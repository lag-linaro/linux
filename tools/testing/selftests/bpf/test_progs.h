/* SPDX-License-Identifier: GPL-2.0 */
#include <stdio.h>
#include <unistd.h>
#include <errno.h>
#include <string.h>
#include <assert.h>
#include <stdlib.h>
#include <stdarg.h>
#include <time.h>
#include <signal.h>

#include <linux/types.h>
typedef __u16 __sum16;
#include <arpa/inet.h>
#include <linux/if_ether.h>
#include <linux/if_packet.h>
#include <linux/ip.h>
#include <linux/ipv6.h>
#include <linux/filter.h>
#include <linux/perf_event.h>
#include <linux/socket.h>
#include <linux/unistd.h>

#include <sys/ioctl.h>
#include <sys/wait.h>
#include <sys/types.h>
#include <sys/time.h>
#include <fcntl.h>
#include <pthread.h>
#include <linux/bpf.h>
#include <linux/err.h>
#include <bpf/bpf.h>
#include <bpf/libbpf.h>

#include "test_iptunnel_common.h"
#include "bpf_util.h"
#include <bpf/bpf_endian.h>
#include "trace_helpers.h"
#include "testing_helpers.h"
#include "flow_dissector_load.h"

enum verbosity {
	VERBOSE_NONE,
	VERBOSE_NORMAL,
	VERBOSE_VERY,
	VERBOSE_SUPER,
};

struct str_set {
	const char **strs;
	int cnt;
};

struct test_selector {
	struct str_set whitelist;
	struct str_set blacklist;
	bool *num_set;
	int num_set_len;
};

struct test_env {
	struct test_selector test_selector;
	struct test_selector subtest_selector;
	bool verifier_stats;
	enum verbosity verbosity;

	bool jit_enabled;
	bool has_testmod;
	bool get_test_cnt;
	bool list_test_names;

	struct prog_test_def *test;
	FILE *stdout;
	FILE *stderr;
	char *log_buf;
	size_t log_cnt;
	int nr_cpus;

	int succ_cnt; /* successful tests */
	int sub_succ_cnt; /* successful sub-tests */
	int fail_cnt; /* total failed tests + sub-tests */
	int skip_cnt; /* skipped tests */

	int saved_netns_fd;
};

extern struct test_env env;

extern void test__force_log();
extern bool test__start_subtest(const char *name);
extern void test__skip(void);
extern void test__fail(void);
extern int test__join_cgroup(const char *path);

#define PRINT_FAIL(format...)                                                  \
	({                                                                     \
		test__fail();                                                  \
		fprintf(stdout, "%s:FAIL:%d ", __func__, __LINE__);            \
		fprintf(stdout, ##format);                                     \
	})

#define _CHECK(condition, tag, duration, format...) ({			\
	int __ret = !!(condition);					\
	int __save_errno = errno;					\
	if (__ret) {							\
		test__fail();						\
		fprintf(stdout, "%s:FAIL:%s ", __func__, tag);		\
		fprintf(stdout, ##format);				\
	} else {							\
		fprintf(stdout, "%s:PASS:%s %d nsec\n",			\
		       __func__, tag, duration);			\
	}								\
	errno = __save_errno;						\
	__ret;								\
})

#define CHECK_FAIL(condition) ({					\
	int __ret = !!(condition);					\
	int __save_errno = errno;					\
	if (__ret) {							\
		test__fail();						\
		fprintf(stdout, "%s:FAIL:%d\n", __func__, __LINE__);	\
	}								\
	errno = __save_errno;						\
	__ret;								\
})

#define CHECK(condition, tag, format...) \
	_CHECK(condition, tag, duration, format)
#define CHECK_ATTR(condition, tag, format...) \
	_CHECK(condition, tag, tattr.duration, format)

#define ASSERT_EQ(actual, expected, name) ({				\
	static int duration = 0;					\
	typeof(actual) ___act = (actual);				\
	typeof(expected) ___exp = (expected);				\
	bool ___ok = ___act == ___exp;					\
	CHECK(!___ok, (name),						\
	      "unexpected %s: actual %lld != expected %lld\n",		\
	      (name), (long long)(___act), (long long)(___exp));	\
	___ok;								\
})

<<<<<<< HEAD
=======
#define ASSERT_NEQ(actual, expected, name) ({				\
	static int duration = 0;					\
	typeof(actual) ___act = (actual);				\
	typeof(expected) ___exp = (expected);				\
	bool ___ok = ___act != ___exp;					\
	CHECK(!___ok, (name),						\
	      "unexpected %s: actual %lld == expected %lld\n",		\
	      (name), (long long)(___act), (long long)(___exp));	\
	___ok;								\
})

>>>>>>> f642729d
#define ASSERT_STREQ(actual, expected, name) ({				\
	static int duration = 0;					\
	const char *___act = actual;					\
	const char *___exp = expected;					\
	bool ___ok = strcmp(___act, ___exp) == 0;			\
	CHECK(!___ok, (name),						\
	      "unexpected %s: actual '%s' != expected '%s'\n",		\
	      (name), ___act, ___exp);					\
	___ok;								\
})

#define ASSERT_OK(res, name) ({						\
	static int duration = 0;					\
	long long ___res = (res);					\
	bool ___ok = ___res == 0;					\
	CHECK(!___ok, (name), "unexpected error: %lld\n", ___res);	\
	___ok;								\
})

#define ASSERT_ERR(res, name) ({					\
	static int duration = 0;					\
	long long ___res = (res);					\
	bool ___ok = ___res < 0;					\
	CHECK(!___ok, (name), "unexpected success: %lld\n", ___res);	\
	___ok;								\
})

#define ASSERT_NULL(ptr, name) ({					\
	static int duration = 0;					\
	const void *___res = (ptr);					\
	bool ___ok = !___res;						\
	CHECK(!___ok, (name), "unexpected pointer: %p\n", ___res);	\
	___ok;								\
})

#define ASSERT_OK_PTR(ptr, name) ({					\
	static int duration = 0;					\
	const void *___res = (ptr);					\
	bool ___ok = !IS_ERR_OR_NULL(___res);				\
	CHECK(!___ok, (name),						\
	      "unexpected error: %ld\n", PTR_ERR(___res));		\
	___ok;								\
})

#define ASSERT_ERR_PTR(ptr, name) ({					\
	static int duration = 0;					\
	const void *___res = (ptr);					\
	bool ___ok = IS_ERR(___res)					\
	CHECK(!___ok, (name), "unexpected pointer: %p\n", ___res);	\
	___ok;								\
})

static inline __u64 ptr_to_u64(const void *ptr)
{
	return (__u64) (unsigned long) ptr;
}

static inline void *u64_to_ptr(__u64 ptr)
{
	return (void *) (unsigned long) ptr;
}

int bpf_find_map(const char *test, struct bpf_object *obj, const char *name);
int compare_map_keys(int map1_fd, int map2_fd);
int compare_stack_ips(int smap_fd, int amap_fd, int stack_trace_len);
int extract_build_id(char *build_id, size_t size);
int kern_sync_rcu(void);

#ifdef __x86_64__
#define SYS_NANOSLEEP_KPROBE_NAME "__x64_sys_nanosleep"
#elif defined(__s390x__)
#define SYS_NANOSLEEP_KPROBE_NAME "__s390x_sys_nanosleep"
#else
#define SYS_NANOSLEEP_KPROBE_NAME "sys_nanosleep"
#endif<|MERGE_RESOLUTION|>--- conflicted
+++ resolved
@@ -141,8 +141,6 @@
 	___ok;								\
 })
 
-<<<<<<< HEAD
-=======
 #define ASSERT_NEQ(actual, expected, name) ({				\
 	static int duration = 0;					\
 	typeof(actual) ___act = (actual);				\
@@ -154,7 +152,6 @@
 	___ok;								\
 })
 
->>>>>>> f642729d
 #define ASSERT_STREQ(actual, expected, name) ({				\
 	static int duration = 0;					\
 	const char *___act = actual;					\
