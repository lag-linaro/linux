// SPDX-License-Identifier: GPL-2.0
/*
 *  linux/fs/ext4/super.c
 *
 * Copyright (C) 1992, 1993, 1994, 1995
 * Remy Card (card@masi.ibp.fr)
 * Laboratoire MASI - Institut Blaise Pascal
 * Universite Pierre et Marie Curie (Paris VI)
 *
 *  from
 *
 *  linux/fs/minix/inode.c
 *
 *  Copyright (C) 1991, 1992  Linus Torvalds
 *
 *  Big-endian to little-endian byte-swapping/bitmaps by
 *        David S. Miller (davem@caip.rutgers.edu), 1995
 */

#include <linux/module.h>
#include <linux/string.h>
#include <linux/fs.h>
#include <linux/time.h>
#include <linux/vmalloc.h>
#include <linux/slab.h>
#include <linux/init.h>
#include <linux/blkdev.h>
#include <linux/backing-dev.h>
#include <linux/parser.h>
#include <linux/buffer_head.h>
#include <linux/exportfs.h>
#include <linux/vfs.h>
#include <linux/random.h>
#include <linux/mount.h>
#include <linux/namei.h>
#include <linux/quotaops.h>
#include <linux/seq_file.h>
#include <linux/ctype.h>
#include <linux/log2.h>
#include <linux/crc16.h>
#include <linux/dax.h>
#include <linux/cleancache.h>
#include <linux/uaccess.h>
#include <linux/iversion.h>
#include <linux/unicode.h>
#include <linux/part_stat.h>
#include <linux/kthread.h>
#include <linux/freezer.h>

#include "ext4.h"
#include "ext4_extents.h"	/* Needed for trace points definition */
#include "ext4_jbd2.h"
#include "xattr.h"
#include "acl.h"
#include "mballoc.h"
#include "fsmap.h"

#define CREATE_TRACE_POINTS
#include <trace/events/ext4.h>

static struct ext4_lazy_init *ext4_li_info;
static struct mutex ext4_li_mtx;
static struct ratelimit_state ext4_mount_msg_ratelimit;

static int ext4_load_journal(struct super_block *, struct ext4_super_block *,
			     unsigned long journal_devnum);
static int ext4_show_options(struct seq_file *seq, struct dentry *root);
static int ext4_commit_super(struct super_block *sb, int sync);
static int ext4_mark_recovery_complete(struct super_block *sb,
					struct ext4_super_block *es);
static int ext4_clear_journal_err(struct super_block *sb,
				  struct ext4_super_block *es);
static int ext4_sync_fs(struct super_block *sb, int wait);
static int ext4_remount(struct super_block *sb, int *flags, char *data);
static int ext4_statfs(struct dentry *dentry, struct kstatfs *buf);
static int ext4_unfreeze(struct super_block *sb);
static int ext4_freeze(struct super_block *sb);
static struct dentry *ext4_mount(struct file_system_type *fs_type, int flags,
		       const char *dev_name, void *data);
static inline int ext2_feature_set_ok(struct super_block *sb);
static inline int ext3_feature_set_ok(struct super_block *sb);
static int ext4_feature_set_ok(struct super_block *sb, int readonly);
static void ext4_destroy_lazyinit_thread(void);
static void ext4_unregister_li_request(struct super_block *sb);
static void ext4_clear_request_list(void);
static struct inode *ext4_get_journal_inode(struct super_block *sb,
					    unsigned int journal_inum);

/*
 * Lock ordering
 *
 * Note the difference between i_mmap_sem (EXT4_I(inode)->i_mmap_sem) and
 * i_mmap_rwsem (inode->i_mmap_rwsem)!
 *
 * page fault path:
 * mmap_lock -> sb_start_pagefault -> i_mmap_sem (r) -> transaction start ->
 *   page lock -> i_data_sem (rw)
 *
 * buffered write path:
 * sb_start_write -> i_mutex -> mmap_lock
 * sb_start_write -> i_mutex -> transaction start -> page lock ->
 *   i_data_sem (rw)
 *
 * truncate:
 * sb_start_write -> i_mutex -> i_mmap_sem (w) -> i_mmap_rwsem (w) -> page lock
 * sb_start_write -> i_mutex -> i_mmap_sem (w) -> transaction start ->
 *   i_data_sem (rw)
 *
 * direct IO:
 * sb_start_write -> i_mutex -> mmap_lock
 * sb_start_write -> i_mutex -> transaction start -> i_data_sem (rw)
 *
 * writepages:
 * transaction start -> page lock(s) -> i_data_sem (rw)
 */

#if !defined(CONFIG_EXT2_FS) && !defined(CONFIG_EXT2_FS_MODULE) && defined(CONFIG_EXT4_USE_FOR_EXT2)
static struct file_system_type ext2_fs_type = {
	.owner		= THIS_MODULE,
	.name		= "ext2",
	.mount		= ext4_mount,
	.kill_sb	= kill_block_super,
	.fs_flags	= FS_REQUIRES_DEV,
};
MODULE_ALIAS_FS("ext2");
MODULE_ALIAS("ext2");
#define IS_EXT2_SB(sb) ((sb)->s_bdev->bd_holder == &ext2_fs_type)
#else
#define IS_EXT2_SB(sb) (0)
#endif


static struct file_system_type ext3_fs_type = {
	.owner		= THIS_MODULE,
	.name		= "ext3",
	.mount		= ext4_mount,
	.kill_sb	= kill_block_super,
	.fs_flags	= FS_REQUIRES_DEV,
};
MODULE_ALIAS_FS("ext3");
MODULE_ALIAS("ext3");
#define IS_EXT3_SB(sb) ((sb)->s_bdev->bd_holder == &ext3_fs_type)


static inline void __ext4_read_bh(struct buffer_head *bh, int op_flags,
				  bh_end_io_t *end_io)
{
	/*
	 * buffer's verified bit is no longer valid after reading from
	 * disk again due to write out error, clear it to make sure we
	 * recheck the buffer contents.
	 */
	clear_buffer_verified(bh);

	bh->b_end_io = end_io ? end_io : end_buffer_read_sync;
	get_bh(bh);
	submit_bh(REQ_OP_READ, op_flags, bh);
}

void ext4_read_bh_nowait(struct buffer_head *bh, int op_flags,
			 bh_end_io_t *end_io)
{
	BUG_ON(!buffer_locked(bh));

	if (ext4_buffer_uptodate(bh)) {
		unlock_buffer(bh);
		return;
	}
	__ext4_read_bh(bh, op_flags, end_io);
}

int ext4_read_bh(struct buffer_head *bh, int op_flags, bh_end_io_t *end_io)
{
	BUG_ON(!buffer_locked(bh));

	if (ext4_buffer_uptodate(bh)) {
		unlock_buffer(bh);
		return 0;
	}

	__ext4_read_bh(bh, op_flags, end_io);

	wait_on_buffer(bh);
	if (buffer_uptodate(bh))
		return 0;
	return -EIO;
}

int ext4_read_bh_lock(struct buffer_head *bh, int op_flags, bool wait)
{
	if (trylock_buffer(bh)) {
		if (wait)
			return ext4_read_bh(bh, op_flags, NULL);
		ext4_read_bh_nowait(bh, op_flags, NULL);
		return 0;
	}
	if (wait) {
		wait_on_buffer(bh);
		if (buffer_uptodate(bh))
			return 0;
		return -EIO;
	}
	return 0;
}

/*
 * This works like __bread_gfp() except it uses ERR_PTR for error
 * returns.  Currently with sb_bread it's impossible to distinguish
 * between ENOMEM and EIO situations (since both result in a NULL
 * return.
 */
static struct buffer_head *__ext4_sb_bread_gfp(struct super_block *sb,
					       sector_t block, int op_flags,
					       gfp_t gfp)
{
	struct buffer_head *bh;
	int ret;

	bh = sb_getblk_gfp(sb, block, gfp);
	if (bh == NULL)
		return ERR_PTR(-ENOMEM);
	if (ext4_buffer_uptodate(bh))
		return bh;

	ret = ext4_read_bh_lock(bh, REQ_META | op_flags, true);
	if (ret) {
		put_bh(bh);
		return ERR_PTR(ret);
	}
	return bh;
}

struct buffer_head *ext4_sb_bread(struct super_block *sb, sector_t block,
				   int op_flags)
{
	return __ext4_sb_bread_gfp(sb, block, op_flags, __GFP_MOVABLE);
}

struct buffer_head *ext4_sb_bread_unmovable(struct super_block *sb,
					    sector_t block)
{
	return __ext4_sb_bread_gfp(sb, block, 0, 0);
}

void ext4_sb_breadahead_unmovable(struct super_block *sb, sector_t block)
{
	struct buffer_head *bh = sb_getblk_gfp(sb, block, 0);

	if (likely(bh)) {
		ext4_read_bh_lock(bh, REQ_RAHEAD, false);
		brelse(bh);
	}
}

static int ext4_verify_csum_type(struct super_block *sb,
				 struct ext4_super_block *es)
{
	if (!ext4_has_feature_metadata_csum(sb))
		return 1;

	return es->s_checksum_type == EXT4_CRC32C_CHKSUM;
}

static __le32 ext4_superblock_csum(struct super_block *sb,
				   struct ext4_super_block *es)
{
	struct ext4_sb_info *sbi = EXT4_SB(sb);
	int offset = offsetof(struct ext4_super_block, s_checksum);
	__u32 csum;

	csum = ext4_chksum(sbi, ~0, (char *)es, offset);

	return cpu_to_le32(csum);
}

static int ext4_superblock_csum_verify(struct super_block *sb,
				       struct ext4_super_block *es)
{
	if (!ext4_has_metadata_csum(sb))
		return 1;

	return es->s_checksum == ext4_superblock_csum(sb, es);
}

void ext4_superblock_csum_set(struct super_block *sb)
{
	struct ext4_super_block *es = EXT4_SB(sb)->s_es;

	if (!ext4_has_metadata_csum(sb))
		return;

	/*
	 * Locking the superblock prevents the scenario
	 * where:
	 *  1) a first thread pauses during checksum calculation.
	 *  2) a second thread updates the superblock, recalculates
	 *     the checksum, and updates s_checksum
	 *  3) the first thread resumes and finishes its checksum calculation
	 *     and updates s_checksum with a potentially stale or torn value.
	 */
	lock_buffer(EXT4_SB(sb)->s_sbh);
	es->s_checksum = ext4_superblock_csum(sb, es);
	unlock_buffer(EXT4_SB(sb)->s_sbh);
}

ext4_fsblk_t ext4_block_bitmap(struct super_block *sb,
			       struct ext4_group_desc *bg)
{
	return le32_to_cpu(bg->bg_block_bitmap_lo) |
		(EXT4_DESC_SIZE(sb) >= EXT4_MIN_DESC_SIZE_64BIT ?
		 (ext4_fsblk_t)le32_to_cpu(bg->bg_block_bitmap_hi) << 32 : 0);
}

ext4_fsblk_t ext4_inode_bitmap(struct super_block *sb,
			       struct ext4_group_desc *bg)
{
	return le32_to_cpu(bg->bg_inode_bitmap_lo) |
		(EXT4_DESC_SIZE(sb) >= EXT4_MIN_DESC_SIZE_64BIT ?
		 (ext4_fsblk_t)le32_to_cpu(bg->bg_inode_bitmap_hi) << 32 : 0);
}

ext4_fsblk_t ext4_inode_table(struct super_block *sb,
			      struct ext4_group_desc *bg)
{
	return le32_to_cpu(bg->bg_inode_table_lo) |
		(EXT4_DESC_SIZE(sb) >= EXT4_MIN_DESC_SIZE_64BIT ?
		 (ext4_fsblk_t)le32_to_cpu(bg->bg_inode_table_hi) << 32 : 0);
}

__u32 ext4_free_group_clusters(struct super_block *sb,
			       struct ext4_group_desc *bg)
{
	return le16_to_cpu(bg->bg_free_blocks_count_lo) |
		(EXT4_DESC_SIZE(sb) >= EXT4_MIN_DESC_SIZE_64BIT ?
		 (__u32)le16_to_cpu(bg->bg_free_blocks_count_hi) << 16 : 0);
}

__u32 ext4_free_inodes_count(struct super_block *sb,
			      struct ext4_group_desc *bg)
{
	return le16_to_cpu(bg->bg_free_inodes_count_lo) |
		(EXT4_DESC_SIZE(sb) >= EXT4_MIN_DESC_SIZE_64BIT ?
		 (__u32)le16_to_cpu(bg->bg_free_inodes_count_hi) << 16 : 0);
}

__u32 ext4_used_dirs_count(struct super_block *sb,
			      struct ext4_group_desc *bg)
{
	return le16_to_cpu(bg->bg_used_dirs_count_lo) |
		(EXT4_DESC_SIZE(sb) >= EXT4_MIN_DESC_SIZE_64BIT ?
		 (__u32)le16_to_cpu(bg->bg_used_dirs_count_hi) << 16 : 0);
}

__u32 ext4_itable_unused_count(struct super_block *sb,
			      struct ext4_group_desc *bg)
{
	return le16_to_cpu(bg->bg_itable_unused_lo) |
		(EXT4_DESC_SIZE(sb) >= EXT4_MIN_DESC_SIZE_64BIT ?
		 (__u32)le16_to_cpu(bg->bg_itable_unused_hi) << 16 : 0);
}

void ext4_block_bitmap_set(struct super_block *sb,
			   struct ext4_group_desc *bg, ext4_fsblk_t blk)
{
	bg->bg_block_bitmap_lo = cpu_to_le32((u32)blk);
	if (EXT4_DESC_SIZE(sb) >= EXT4_MIN_DESC_SIZE_64BIT)
		bg->bg_block_bitmap_hi = cpu_to_le32(blk >> 32);
}

void ext4_inode_bitmap_set(struct super_block *sb,
			   struct ext4_group_desc *bg, ext4_fsblk_t blk)
{
	bg->bg_inode_bitmap_lo  = cpu_to_le32((u32)blk);
	if (EXT4_DESC_SIZE(sb) >= EXT4_MIN_DESC_SIZE_64BIT)
		bg->bg_inode_bitmap_hi = cpu_to_le32(blk >> 32);
}

void ext4_inode_table_set(struct super_block *sb,
			  struct ext4_group_desc *bg, ext4_fsblk_t blk)
{
	bg->bg_inode_table_lo = cpu_to_le32((u32)blk);
	if (EXT4_DESC_SIZE(sb) >= EXT4_MIN_DESC_SIZE_64BIT)
		bg->bg_inode_table_hi = cpu_to_le32(blk >> 32);
}

void ext4_free_group_clusters_set(struct super_block *sb,
				  struct ext4_group_desc *bg, __u32 count)
{
	bg->bg_free_blocks_count_lo = cpu_to_le16((__u16)count);
	if (EXT4_DESC_SIZE(sb) >= EXT4_MIN_DESC_SIZE_64BIT)
		bg->bg_free_blocks_count_hi = cpu_to_le16(count >> 16);
}

void ext4_free_inodes_set(struct super_block *sb,
			  struct ext4_group_desc *bg, __u32 count)
{
	bg->bg_free_inodes_count_lo = cpu_to_le16((__u16)count);
	if (EXT4_DESC_SIZE(sb) >= EXT4_MIN_DESC_SIZE_64BIT)
		bg->bg_free_inodes_count_hi = cpu_to_le16(count >> 16);
}

void ext4_used_dirs_set(struct super_block *sb,
			  struct ext4_group_desc *bg, __u32 count)
{
	bg->bg_used_dirs_count_lo = cpu_to_le16((__u16)count);
	if (EXT4_DESC_SIZE(sb) >= EXT4_MIN_DESC_SIZE_64BIT)
		bg->bg_used_dirs_count_hi = cpu_to_le16(count >> 16);
}

void ext4_itable_unused_set(struct super_block *sb,
			  struct ext4_group_desc *bg, __u32 count)
{
	bg->bg_itable_unused_lo = cpu_to_le16((__u16)count);
	if (EXT4_DESC_SIZE(sb) >= EXT4_MIN_DESC_SIZE_64BIT)
		bg->bg_itable_unused_hi = cpu_to_le16(count >> 16);
}

static void __ext4_update_tstamp(__le32 *lo, __u8 *hi)
{
	time64_t now = ktime_get_real_seconds();

	now = clamp_val(now, 0, (1ull << 40) - 1);

	*lo = cpu_to_le32(lower_32_bits(now));
	*hi = upper_32_bits(now);
}

static time64_t __ext4_get_tstamp(__le32 *lo, __u8 *hi)
{
	return ((time64_t)(*hi) << 32) + le32_to_cpu(*lo);
}
#define ext4_update_tstamp(es, tstamp) \
	__ext4_update_tstamp(&(es)->tstamp, &(es)->tstamp ## _hi)
#define ext4_get_tstamp(es, tstamp) \
	__ext4_get_tstamp(&(es)->tstamp, &(es)->tstamp ## _hi)

static void __save_error_info(struct super_block *sb, int error,
			      __u32 ino, __u64 block,
			      const char *func, unsigned int line)
{
	struct ext4_super_block *es = EXT4_SB(sb)->s_es;
	int err;

	EXT4_SB(sb)->s_mount_state |= EXT4_ERROR_FS;
	if (bdev_read_only(sb->s_bdev))
		return;
	es->s_state |= cpu_to_le16(EXT4_ERROR_FS);
	ext4_update_tstamp(es, s_last_error_time);
	strncpy(es->s_last_error_func, func, sizeof(es->s_last_error_func));
	es->s_last_error_line = cpu_to_le32(line);
	es->s_last_error_ino = cpu_to_le32(ino);
	es->s_last_error_block = cpu_to_le64(block);
	switch (error) {
	case EIO:
		err = EXT4_ERR_EIO;
		break;
	case ENOMEM:
		err = EXT4_ERR_ENOMEM;
		break;
	case EFSBADCRC:
		err = EXT4_ERR_EFSBADCRC;
		break;
	case 0:
	case EFSCORRUPTED:
		err = EXT4_ERR_EFSCORRUPTED;
		break;
	case ENOSPC:
		err = EXT4_ERR_ENOSPC;
		break;
	case ENOKEY:
		err = EXT4_ERR_ENOKEY;
		break;
	case EROFS:
		err = EXT4_ERR_EROFS;
		break;
	case EFBIG:
		err = EXT4_ERR_EFBIG;
		break;
	case EEXIST:
		err = EXT4_ERR_EEXIST;
		break;
	case ERANGE:
		err = EXT4_ERR_ERANGE;
		break;
	case EOVERFLOW:
		err = EXT4_ERR_EOVERFLOW;
		break;
	case EBUSY:
		err = EXT4_ERR_EBUSY;
		break;
	case ENOTDIR:
		err = EXT4_ERR_ENOTDIR;
		break;
	case ENOTEMPTY:
		err = EXT4_ERR_ENOTEMPTY;
		break;
	case ESHUTDOWN:
		err = EXT4_ERR_ESHUTDOWN;
		break;
	case EFAULT:
		err = EXT4_ERR_EFAULT;
		break;
	default:
		err = EXT4_ERR_UNKNOWN;
	}
	es->s_last_error_errcode = err;
	if (!es->s_first_error_time) {
		es->s_first_error_time = es->s_last_error_time;
		es->s_first_error_time_hi = es->s_last_error_time_hi;
		strncpy(es->s_first_error_func, func,
			sizeof(es->s_first_error_func));
		es->s_first_error_line = cpu_to_le32(line);
		es->s_first_error_ino = es->s_last_error_ino;
		es->s_first_error_block = es->s_last_error_block;
		es->s_first_error_errcode = es->s_last_error_errcode;
	}
	/*
	 * Start the daily error reporting function if it hasn't been
	 * started already
	 */
	if (!es->s_error_count)
		mod_timer(&EXT4_SB(sb)->s_err_report, jiffies + 24*60*60*HZ);
	le32_add_cpu(&es->s_error_count, 1);
}

static void save_error_info(struct super_block *sb, int error,
			    __u32 ino, __u64 block,
			    const char *func, unsigned int line)
{
	__save_error_info(sb, error, ino, block, func, line);
	if (!bdev_read_only(sb->s_bdev))
		ext4_commit_super(sb, 1);
}

/*
 * The del_gendisk() function uninitializes the disk-specific data
 * structures, including the bdi structure, without telling anyone
 * else.  Once this happens, any attempt to call mark_buffer_dirty()
 * (for example, by ext4_commit_super), will cause a kernel OOPS.
 * This is a kludge to prevent these oops until we can put in a proper
 * hook in del_gendisk() to inform the VFS and file system layers.
 */
static int block_device_ejected(struct super_block *sb)
{
	struct inode *bd_inode = sb->s_bdev->bd_inode;
	struct backing_dev_info *bdi = inode_to_bdi(bd_inode);

	return bdi->dev == NULL;
}

static void ext4_journal_commit_callback(journal_t *journal, transaction_t *txn)
{
	struct super_block		*sb = journal->j_private;
	struct ext4_sb_info		*sbi = EXT4_SB(sb);
	int				error = is_journal_aborted(journal);
	struct ext4_journal_cb_entry	*jce;

	BUG_ON(txn->t_state == T_FINISHED);

	ext4_process_freed_data(sb, txn->t_tid);

	spin_lock(&sbi->s_md_lock);
	while (!list_empty(&txn->t_private_list)) {
		jce = list_entry(txn->t_private_list.next,
				 struct ext4_journal_cb_entry, jce_list);
		list_del_init(&jce->jce_list);
		spin_unlock(&sbi->s_md_lock);
		jce->jce_func(sb, jce, error);
		spin_lock(&sbi->s_md_lock);
	}
	spin_unlock(&sbi->s_md_lock);
}

/*
 * This writepage callback for write_cache_pages()
 * takes care of a few cases after page cleaning.
 *
 * write_cache_pages() already checks for dirty pages
 * and calls clear_page_dirty_for_io(), which we want,
 * to write protect the pages.
 *
 * However, we may have to redirty a page (see below.)
 */
static int ext4_journalled_writepage_callback(struct page *page,
					      struct writeback_control *wbc,
					      void *data)
{
	transaction_t *transaction = (transaction_t *) data;
	struct buffer_head *bh, *head;
	struct journal_head *jh;

	bh = head = page_buffers(page);
	do {
		/*
		 * We have to redirty a page in these cases:
		 * 1) If buffer is dirty, it means the page was dirty because it
		 * contains a buffer that needs checkpointing. So the dirty bit
		 * needs to be preserved so that checkpointing writes the buffer
		 * properly.
		 * 2) If buffer is not part of the committing transaction
		 * (we may have just accidentally come across this buffer because
		 * inode range tracking is not exact) or if the currently running
		 * transaction already contains this buffer as well, dirty bit
		 * needs to be preserved so that the buffer gets writeprotected
		 * properly on running transaction's commit.
		 */
		jh = bh2jh(bh);
		if (buffer_dirty(bh) ||
		    (jh && (jh->b_transaction != transaction ||
			    jh->b_next_transaction))) {
			redirty_page_for_writepage(wbc, page);
			goto out;
		}
	} while ((bh = bh->b_this_page) != head);

out:
	return AOP_WRITEPAGE_ACTIVATE;
}

static int ext4_journalled_submit_inode_data_buffers(struct jbd2_inode *jinode)
{
	struct address_space *mapping = jinode->i_vfs_inode->i_mapping;
	struct writeback_control wbc = {
		.sync_mode =  WB_SYNC_ALL,
		.nr_to_write = LONG_MAX,
		.range_start = jinode->i_dirty_start,
		.range_end = jinode->i_dirty_end,
        };

	return write_cache_pages(mapping, &wbc,
				 ext4_journalled_writepage_callback,
				 jinode->i_transaction);
}

static int ext4_journal_submit_inode_data_buffers(struct jbd2_inode *jinode)
{
	int ret;

	if (ext4_should_journal_data(jinode->i_vfs_inode))
		ret = ext4_journalled_submit_inode_data_buffers(jinode);
	else
		ret = jbd2_journal_submit_inode_data_buffers(jinode);

	return ret;
}

static int ext4_journal_finish_inode_data_buffers(struct jbd2_inode *jinode)
{
	int ret = 0;

	if (!ext4_should_journal_data(jinode->i_vfs_inode))
		ret = jbd2_journal_finish_inode_data_buffers(jinode);

	return ret;
}

static bool system_going_down(void)
{
	return system_state == SYSTEM_HALT || system_state == SYSTEM_POWER_OFF
		|| system_state == SYSTEM_RESTART;
}

/* Deal with the reporting of failure conditions on a filesystem such as
 * inconsistencies detected or read IO failures.
 *
 * On ext2, we can store the error state of the filesystem in the
 * superblock.  That is not possible on ext4, because we may have other
 * write ordering constraints on the superblock which prevent us from
 * writing it out straight away; and given that the journal is about to
 * be aborted, we can't rely on the current, or future, transactions to
 * write out the superblock safely.
 *
 * We'll just use the jbd2_journal_abort() error code to record an error in
 * the journal instead.  On recovery, the journal will complain about
 * that error until we've noted it down and cleared it.
 */

static void ext4_handle_error(struct super_block *sb)
{
	if (test_opt(sb, WARN_ON_ERROR))
		WARN_ON_ONCE(1);

	if (sb_rdonly(sb))
		return;

	if (!test_opt(sb, ERRORS_CONT)) {
		journal_t *journal = EXT4_SB(sb)->s_journal;

		EXT4_SB(sb)->s_mount_flags |= EXT4_MF_FS_ABORTED;
		if (journal)
			jbd2_journal_abort(journal, -EIO);
	}
	/*
	 * We force ERRORS_RO behavior when system is rebooting. Otherwise we
	 * could panic during 'reboot -f' as the underlying device got already
	 * disabled.
	 */
	if (test_opt(sb, ERRORS_RO) || system_going_down()) {
		ext4_msg(sb, KERN_CRIT, "Remounting filesystem read-only");
		/*
		 * Make sure updated value of ->s_mount_flags will be visible
		 * before ->s_flags update
		 */
		smp_wmb();
		sb->s_flags |= SB_RDONLY;
	} else if (test_opt(sb, ERRORS_PANIC)) {
		panic("EXT4-fs (device %s): panic forced after error\n",
			sb->s_id);
	}
}

#define ext4_error_ratelimit(sb)					\
		___ratelimit(&(EXT4_SB(sb)->s_err_ratelimit_state),	\
			     "EXT4-fs error")

void __ext4_error(struct super_block *sb, const char *function,
		  unsigned int line, int error, __u64 block,
		  const char *fmt, ...)
{
	struct va_format vaf;
	va_list args;

	if (unlikely(ext4_forced_shutdown(EXT4_SB(sb))))
		return;

	trace_ext4_error(sb, function, line);
	if (ext4_error_ratelimit(sb)) {
		va_start(args, fmt);
		vaf.fmt = fmt;
		vaf.va = &args;
		printk(KERN_CRIT
		       "EXT4-fs error (device %s): %s:%d: comm %s: %pV\n",
		       sb->s_id, function, line, current->comm, &vaf);
		va_end(args);
	}
	save_error_info(sb, error, 0, block, function, line);
	ext4_handle_error(sb);
}

void __ext4_error_inode(struct inode *inode, const char *function,
			unsigned int line, ext4_fsblk_t block, int error,
			const char *fmt, ...)
{
	va_list args;
	struct va_format vaf;

	if (unlikely(ext4_forced_shutdown(EXT4_SB(inode->i_sb))))
		return;

	trace_ext4_error(inode->i_sb, function, line);
	if (ext4_error_ratelimit(inode->i_sb)) {
		va_start(args, fmt);
		vaf.fmt = fmt;
		vaf.va = &args;
		if (block)
			printk(KERN_CRIT "EXT4-fs error (device %s): %s:%d: "
			       "inode #%lu: block %llu: comm %s: %pV\n",
			       inode->i_sb->s_id, function, line, inode->i_ino,
			       block, current->comm, &vaf);
		else
			printk(KERN_CRIT "EXT4-fs error (device %s): %s:%d: "
			       "inode #%lu: comm %s: %pV\n",
			       inode->i_sb->s_id, function, line, inode->i_ino,
			       current->comm, &vaf);
		va_end(args);
	}
	save_error_info(inode->i_sb, error, inode->i_ino, block,
			function, line);
	ext4_handle_error(inode->i_sb);
}

void __ext4_error_file(struct file *file, const char *function,
		       unsigned int line, ext4_fsblk_t block,
		       const char *fmt, ...)
{
	va_list args;
	struct va_format vaf;
	struct inode *inode = file_inode(file);
	char pathname[80], *path;

	if (unlikely(ext4_forced_shutdown(EXT4_SB(inode->i_sb))))
		return;

	trace_ext4_error(inode->i_sb, function, line);
	if (ext4_error_ratelimit(inode->i_sb)) {
		path = file_path(file, pathname, sizeof(pathname));
		if (IS_ERR(path))
			path = "(unknown)";
		va_start(args, fmt);
		vaf.fmt = fmt;
		vaf.va = &args;
		if (block)
			printk(KERN_CRIT
			       "EXT4-fs error (device %s): %s:%d: inode #%lu: "
			       "block %llu: comm %s: path %s: %pV\n",
			       inode->i_sb->s_id, function, line, inode->i_ino,
			       block, current->comm, path, &vaf);
		else
			printk(KERN_CRIT
			       "EXT4-fs error (device %s): %s:%d: inode #%lu: "
			       "comm %s: path %s: %pV\n",
			       inode->i_sb->s_id, function, line, inode->i_ino,
			       current->comm, path, &vaf);
		va_end(args);
	}
	save_error_info(inode->i_sb, EFSCORRUPTED, inode->i_ino, block,
			function, line);
	ext4_handle_error(inode->i_sb);
}

const char *ext4_decode_error(struct super_block *sb, int errno,
			      char nbuf[16])
{
	char *errstr = NULL;

	switch (errno) {
	case -EFSCORRUPTED:
		errstr = "Corrupt filesystem";
		break;
	case -EFSBADCRC:
		errstr = "Filesystem failed CRC";
		break;
	case -EIO:
		errstr = "IO failure";
		break;
	case -ENOMEM:
		errstr = "Out of memory";
		break;
	case -EROFS:
		if (!sb || (EXT4_SB(sb)->s_journal &&
			    EXT4_SB(sb)->s_journal->j_flags & JBD2_ABORT))
			errstr = "Journal has aborted";
		else
			errstr = "Readonly filesystem";
		break;
	default:
		/* If the caller passed in an extra buffer for unknown
		 * errors, textualise them now.  Else we just return
		 * NULL. */
		if (nbuf) {
			/* Check for truncated error codes... */
			if (snprintf(nbuf, 16, "error %d", -errno) >= 0)
				errstr = nbuf;
		}
		break;
	}

	return errstr;
}

/* __ext4_std_error decodes expected errors from journaling functions
 * automatically and invokes the appropriate error response.  */

void __ext4_std_error(struct super_block *sb, const char *function,
		      unsigned int line, int errno)
{
	char nbuf[16];
	const char *errstr;

	if (unlikely(ext4_forced_shutdown(EXT4_SB(sb))))
		return;

	/* Special case: if the error is EROFS, and we're not already
	 * inside a transaction, then there's really no point in logging
	 * an error. */
	if (errno == -EROFS && journal_current_handle() == NULL && sb_rdonly(sb))
		return;

	if (ext4_error_ratelimit(sb)) {
		errstr = ext4_decode_error(sb, errno, nbuf);
		printk(KERN_CRIT "EXT4-fs error (device %s) in %s:%d: %s\n",
		       sb->s_id, function, line, errstr);
	}

	save_error_info(sb, -errno, 0, 0, function, line);
	ext4_handle_error(sb);
}

/*
 * ext4_abort is a much stronger failure handler than ext4_error.  The
 * abort function may be used to deal with unrecoverable failures such
 * as journal IO errors or ENOMEM at a critical moment in log management.
 *
 * We unconditionally force the filesystem into an ABORT|READONLY state,
 * unless the error response on the fs has been set to panic in which
 * case we take the easy way out and panic immediately.
 */

void __ext4_abort(struct super_block *sb, const char *function,
		  unsigned int line, int error, const char *fmt, ...)
{
	struct va_format vaf;
	va_list args;

	if (unlikely(ext4_forced_shutdown(EXT4_SB(sb))))
		return;

	save_error_info(sb, error, 0, 0, function, line);
	va_start(args, fmt);
	vaf.fmt = fmt;
	vaf.va = &args;
	printk(KERN_CRIT "EXT4-fs error (device %s): %s:%d: %pV\n",
	       sb->s_id, function, line, &vaf);
	va_end(args);

	if (sb_rdonly(sb) == 0) {
		EXT4_SB(sb)->s_mount_flags |= EXT4_MF_FS_ABORTED;
		if (EXT4_SB(sb)->s_journal)
			jbd2_journal_abort(EXT4_SB(sb)->s_journal, -EIO);

		ext4_msg(sb, KERN_CRIT, "Remounting filesystem read-only");
		/*
		 * Make sure updated value of ->s_mount_flags will be visible
		 * before ->s_flags update
		 */
		smp_wmb();
		sb->s_flags |= SB_RDONLY;
	}
	if (test_opt(sb, ERRORS_PANIC) && !system_going_down())
		panic("EXT4-fs panic from previous error\n");
}

void __ext4_msg(struct super_block *sb,
		const char *prefix, const char *fmt, ...)
{
	struct va_format vaf;
	va_list args;

	atomic_inc(&EXT4_SB(sb)->s_msg_count);
	if (!___ratelimit(&(EXT4_SB(sb)->s_msg_ratelimit_state), "EXT4-fs"))
		return;

	va_start(args, fmt);
	vaf.fmt = fmt;
	vaf.va = &args;
	printk("%sEXT4-fs (%s): %pV\n", prefix, sb->s_id, &vaf);
	va_end(args);
}

static int ext4_warning_ratelimit(struct super_block *sb)
{
	atomic_inc(&EXT4_SB(sb)->s_warning_count);
	return ___ratelimit(&(EXT4_SB(sb)->s_warning_ratelimit_state),
			    "EXT4-fs warning");
}

void __ext4_warning(struct super_block *sb, const char *function,
		    unsigned int line, const char *fmt, ...)
{
	struct va_format vaf;
	va_list args;

	if (!ext4_warning_ratelimit(sb))
		return;

	va_start(args, fmt);
	vaf.fmt = fmt;
	vaf.va = &args;
	printk(KERN_WARNING "EXT4-fs warning (device %s): %s:%d: %pV\n",
	       sb->s_id, function, line, &vaf);
	va_end(args);
}

void __ext4_warning_inode(const struct inode *inode, const char *function,
			  unsigned int line, const char *fmt, ...)
{
	struct va_format vaf;
	va_list args;

	if (!ext4_warning_ratelimit(inode->i_sb))
		return;

	va_start(args, fmt);
	vaf.fmt = fmt;
	vaf.va = &args;
	printk(KERN_WARNING "EXT4-fs warning (device %s): %s:%d: "
	       "inode #%lu: comm %s: %pV\n", inode->i_sb->s_id,
	       function, line, inode->i_ino, current->comm, &vaf);
	va_end(args);
}

void __ext4_grp_locked_error(const char *function, unsigned int line,
			     struct super_block *sb, ext4_group_t grp,
			     unsigned long ino, ext4_fsblk_t block,
			     const char *fmt, ...)
__releases(bitlock)
__acquires(bitlock)
{
	struct va_format vaf;
	va_list args;

	if (unlikely(ext4_forced_shutdown(EXT4_SB(sb))))
		return;

	trace_ext4_error(sb, function, line);
	__save_error_info(sb, EFSCORRUPTED, ino, block, function, line);

	if (ext4_error_ratelimit(sb)) {
		va_start(args, fmt);
		vaf.fmt = fmt;
		vaf.va = &args;
		printk(KERN_CRIT "EXT4-fs error (device %s): %s:%d: group %u, ",
		       sb->s_id, function, line, grp);
		if (ino)
			printk(KERN_CONT "inode %lu: ", ino);
		if (block)
			printk(KERN_CONT "block %llu:",
			       (unsigned long long) block);
		printk(KERN_CONT "%pV\n", &vaf);
		va_end(args);
	}

	if (test_opt(sb, WARN_ON_ERROR))
		WARN_ON_ONCE(1);

	if (test_opt(sb, ERRORS_CONT)) {
		ext4_commit_super(sb, 0);
		return;
	}

	ext4_unlock_group(sb, grp);
	ext4_commit_super(sb, 1);
	ext4_handle_error(sb);
	/*
	 * We only get here in the ERRORS_RO case; relocking the group
	 * may be dangerous, but nothing bad will happen since the
	 * filesystem will have already been marked read/only and the
	 * journal has been aborted.  We return 1 as a hint to callers
	 * who might what to use the return value from
	 * ext4_grp_locked_error() to distinguish between the
	 * ERRORS_CONT and ERRORS_RO case, and perhaps return more
	 * aggressively from the ext4 function in question, with a
	 * more appropriate error code.
	 */
	ext4_lock_group(sb, grp);
	return;
}

void ext4_mark_group_bitmap_corrupted(struct super_block *sb,
				     ext4_group_t group,
				     unsigned int flags)
{
	struct ext4_sb_info *sbi = EXT4_SB(sb);
	struct ext4_group_info *grp = ext4_get_group_info(sb, group);
	struct ext4_group_desc *gdp = ext4_get_group_desc(sb, group, NULL);
	int ret;

	if (flags & EXT4_GROUP_INFO_BBITMAP_CORRUPT) {
		ret = ext4_test_and_set_bit(EXT4_GROUP_INFO_BBITMAP_CORRUPT_BIT,
					    &grp->bb_state);
		if (!ret)
			percpu_counter_sub(&sbi->s_freeclusters_counter,
					   grp->bb_free);
	}

	if (flags & EXT4_GROUP_INFO_IBITMAP_CORRUPT) {
		ret = ext4_test_and_set_bit(EXT4_GROUP_INFO_IBITMAP_CORRUPT_BIT,
					    &grp->bb_state);
		if (!ret && gdp) {
			int count;

			count = ext4_free_inodes_count(sb, gdp);
			percpu_counter_sub(&sbi->s_freeinodes_counter,
					   count);
		}
	}
}

void ext4_update_dynamic_rev(struct super_block *sb)
{
	struct ext4_super_block *es = EXT4_SB(sb)->s_es;

	if (le32_to_cpu(es->s_rev_level) > EXT4_GOOD_OLD_REV)
		return;

	ext4_warning(sb,
		     "updating to rev %d because of new feature flag, "
		     "running e2fsck is recommended",
		     EXT4_DYNAMIC_REV);

	es->s_first_ino = cpu_to_le32(EXT4_GOOD_OLD_FIRST_INO);
	es->s_inode_size = cpu_to_le16(EXT4_GOOD_OLD_INODE_SIZE);
	es->s_rev_level = cpu_to_le32(EXT4_DYNAMIC_REV);
	/* leave es->s_feature_*compat flags alone */
	/* es->s_uuid will be set by e2fsck if empty */

	/*
	 * The rest of the superblock fields should be zero, and if not it
	 * means they are likely already in use, so leave them alone.  We
	 * can leave it up to e2fsck to clean up any inconsistencies there.
	 */
}

/*
 * Open the external journal device
 */
static struct block_device *ext4_blkdev_get(dev_t dev, struct super_block *sb)
{
	struct block_device *bdev;

	bdev = blkdev_get_by_dev(dev, FMODE_READ|FMODE_WRITE|FMODE_EXCL, sb);
	if (IS_ERR(bdev))
		goto fail;
	return bdev;

fail:
	ext4_msg(sb, KERN_ERR,
		 "failed to open journal device unknown-block(%u,%u) %ld",
		 MAJOR(dev), MINOR(dev), PTR_ERR(bdev));
	return NULL;
}

/*
 * Release the journal device
 */
static void ext4_blkdev_put(struct block_device *bdev)
{
	blkdev_put(bdev, FMODE_READ|FMODE_WRITE|FMODE_EXCL);
}

static void ext4_blkdev_remove(struct ext4_sb_info *sbi)
{
	struct block_device *bdev;
	bdev = sbi->s_journal_bdev;
	if (bdev) {
		ext4_blkdev_put(bdev);
		sbi->s_journal_bdev = NULL;
	}
}

static inline struct inode *orphan_list_entry(struct list_head *l)
{
	return &list_entry(l, struct ext4_inode_info, i_orphan)->vfs_inode;
}

static void dump_orphan_list(struct super_block *sb, struct ext4_sb_info *sbi)
{
	struct list_head *l;

	ext4_msg(sb, KERN_ERR, "sb orphan head is %d",
		 le32_to_cpu(sbi->s_es->s_last_orphan));

	printk(KERN_ERR "sb_info orphan list:\n");
	list_for_each(l, &sbi->s_orphan) {
		struct inode *inode = orphan_list_entry(l);
		printk(KERN_ERR "  "
		       "inode %s:%lu at %p: mode %o, nlink %d, next %d\n",
		       inode->i_sb->s_id, inode->i_ino, inode,
		       inode->i_mode, inode->i_nlink,
		       NEXT_ORPHAN(inode));
	}
}

#ifdef CONFIG_QUOTA
static int ext4_quota_off(struct super_block *sb, int type);

static inline void ext4_quota_off_umount(struct super_block *sb)
{
	int type;

	/* Use our quota_off function to clear inode flags etc. */
	for (type = 0; type < EXT4_MAXQUOTAS; type++)
		ext4_quota_off(sb, type);
}

/*
 * This is a helper function which is used in the mount/remount
 * codepaths (which holds s_umount) to fetch the quota file name.
 */
static inline char *get_qf_name(struct super_block *sb,
				struct ext4_sb_info *sbi,
				int type)
{
	return rcu_dereference_protected(sbi->s_qf_names[type],
					 lockdep_is_held(&sb->s_umount));
}
#else
static inline void ext4_quota_off_umount(struct super_block *sb)
{
}
#endif

static void ext4_put_super(struct super_block *sb)
{
	struct ext4_sb_info *sbi = EXT4_SB(sb);
	struct ext4_super_block *es = sbi->s_es;
	struct buffer_head **group_desc;
	struct flex_groups **flex_groups;
	int aborted = 0;
	int i, err;

	ext4_unregister_li_request(sb);
	ext4_quota_off_umount(sb);

	destroy_workqueue(sbi->rsv_conversion_wq);

	/*
	 * Unregister sysfs before destroying jbd2 journal.
	 * Since we could still access attr_journal_task attribute via sysfs
	 * path which could have sbi->s_journal->j_task as NULL
	 */
	ext4_unregister_sysfs(sb);

	if (sbi->s_journal) {
		aborted = is_journal_aborted(sbi->s_journal);
		err = jbd2_journal_destroy(sbi->s_journal);
		sbi->s_journal = NULL;
		if ((err < 0) && !aborted) {
			ext4_abort(sb, -err, "Couldn't clean up the journal");
		}
	}

	ext4_es_unregister_shrinker(sbi);
	del_timer_sync(&sbi->s_err_report);
	ext4_release_system_zone(sb);
	ext4_mb_release(sb);
	ext4_ext_release(sb);

	if (!sb_rdonly(sb) && !aborted) {
		ext4_clear_feature_journal_needs_recovery(sb);
		es->s_state = cpu_to_le16(sbi->s_mount_state);
	}
	if (!sb_rdonly(sb))
		ext4_commit_super(sb, 1);

	rcu_read_lock();
	group_desc = rcu_dereference(sbi->s_group_desc);
	for (i = 0; i < sbi->s_gdb_count; i++)
		brelse(group_desc[i]);
	kvfree(group_desc);
	flex_groups = rcu_dereference(sbi->s_flex_groups);
	if (flex_groups) {
		for (i = 0; i < sbi->s_flex_groups_allocated; i++)
			kvfree(flex_groups[i]);
		kvfree(flex_groups);
	}
	rcu_read_unlock();
	percpu_counter_destroy(&sbi->s_freeclusters_counter);
	percpu_counter_destroy(&sbi->s_freeinodes_counter);
	percpu_counter_destroy(&sbi->s_dirs_counter);
	percpu_counter_destroy(&sbi->s_dirtyclusters_counter);
	percpu_free_rwsem(&sbi->s_writepages_rwsem);
#ifdef CONFIG_QUOTA
	for (i = 0; i < EXT4_MAXQUOTAS; i++)
		kfree(get_qf_name(sb, sbi, i));
#endif

	/* Debugging code just in case the in-memory inode orphan list
	 * isn't empty.  The on-disk one can be non-empty if we've
	 * detected an error and taken the fs readonly, but the
	 * in-memory list had better be clean by this point. */
	if (!list_empty(&sbi->s_orphan))
		dump_orphan_list(sb, sbi);
	J_ASSERT(list_empty(&sbi->s_orphan));

	sync_blockdev(sb->s_bdev);
	invalidate_bdev(sb->s_bdev);
	if (sbi->s_journal_bdev && sbi->s_journal_bdev != sb->s_bdev) {
		/*
		 * Invalidate the journal device's buffers.  We don't want them
		 * floating about in memory - the physical journal device may
		 * hotswapped, and it breaks the `ro-after' testing code.
		 */
		sync_blockdev(sbi->s_journal_bdev);
		invalidate_bdev(sbi->s_journal_bdev);
		ext4_blkdev_remove(sbi);
	}

	ext4_xattr_destroy_cache(sbi->s_ea_inode_cache);
	sbi->s_ea_inode_cache = NULL;

	ext4_xattr_destroy_cache(sbi->s_ea_block_cache);
	sbi->s_ea_block_cache = NULL;

	if (sbi->s_mmp_tsk)
		kthread_stop(sbi->s_mmp_tsk);
	brelse(sbi->s_sbh);
	sb->s_fs_info = NULL;
	/*
	 * Now that we are completely done shutting down the
	 * superblock, we need to actually destroy the kobject.
	 */
	kobject_put(&sbi->s_kobj);
	wait_for_completion(&sbi->s_kobj_unregister);
	if (sbi->s_chksum_driver)
		crypto_free_shash(sbi->s_chksum_driver);
	kfree(sbi->s_blockgroup_lock);
	fs_put_dax(sbi->s_daxdev);
	fscrypt_free_dummy_policy(&sbi->s_dummy_enc_policy);
#ifdef CONFIG_UNICODE
	utf8_unload(sbi->s_encoding);
#endif
	kfree(sbi);
}

static struct kmem_cache *ext4_inode_cachep;

/*
 * Called inside transaction, so use GFP_NOFS
 */
static struct inode *ext4_alloc_inode(struct super_block *sb)
{
	struct ext4_inode_info *ei;

	ei = kmem_cache_alloc(ext4_inode_cachep, GFP_NOFS);
	if (!ei)
		return NULL;

	inode_set_iversion(&ei->vfs_inode, 1);
	spin_lock_init(&ei->i_raw_lock);
	INIT_LIST_HEAD(&ei->i_prealloc_list);
	atomic_set(&ei->i_prealloc_active, 0);
	spin_lock_init(&ei->i_prealloc_lock);
	ext4_es_init_tree(&ei->i_es_tree);
	rwlock_init(&ei->i_es_lock);
	INIT_LIST_HEAD(&ei->i_es_list);
	ei->i_es_all_nr = 0;
	ei->i_es_shk_nr = 0;
	ei->i_es_shrink_lblk = 0;
	ei->i_reserved_data_blocks = 0;
	spin_lock_init(&(ei->i_block_reservation_lock));
	ext4_init_pending_tree(&ei->i_pending_tree);
#ifdef CONFIG_QUOTA
	ei->i_reserved_quota = 0;
	memset(&ei->i_dquot, 0, sizeof(ei->i_dquot));
#endif
	ei->jinode = NULL;
	INIT_LIST_HEAD(&ei->i_rsv_conversion_list);
	spin_lock_init(&ei->i_completed_io_lock);
	ei->i_sync_tid = 0;
	ei->i_datasync_tid = 0;
	atomic_set(&ei->i_unwritten, 0);
	INIT_WORK(&ei->i_rsv_conversion_work, ext4_end_io_rsv_work);
	return &ei->vfs_inode;
}

static int ext4_drop_inode(struct inode *inode)
{
	int drop = generic_drop_inode(inode);

	if (!drop)
		drop = fscrypt_drop_inode(inode);

	trace_ext4_drop_inode(inode, drop);
	return drop;
}

static void ext4_free_in_core_inode(struct inode *inode)
{
	fscrypt_free_inode(inode);
	kmem_cache_free(ext4_inode_cachep, EXT4_I(inode));
}

static void ext4_destroy_inode(struct inode *inode)
{
	if (!list_empty(&(EXT4_I(inode)->i_orphan))) {
		ext4_msg(inode->i_sb, KERN_ERR,
			 "Inode %lu (%p): orphan list check failed!",
			 inode->i_ino, EXT4_I(inode));
		print_hex_dump(KERN_INFO, "", DUMP_PREFIX_ADDRESS, 16, 4,
				EXT4_I(inode), sizeof(struct ext4_inode_info),
				true);
		dump_stack();
	}
}

static void init_once(void *foo)
{
	struct ext4_inode_info *ei = (struct ext4_inode_info *) foo;

	INIT_LIST_HEAD(&ei->i_orphan);
	init_rwsem(&ei->xattr_sem);
	init_rwsem(&ei->i_data_sem);
	init_rwsem(&ei->i_mmap_sem);
	inode_init_once(&ei->vfs_inode);
}

static int __init init_inodecache(void)
{
	ext4_inode_cachep = kmem_cache_create_usercopy("ext4_inode_cache",
				sizeof(struct ext4_inode_info), 0,
				(SLAB_RECLAIM_ACCOUNT|SLAB_MEM_SPREAD|
					SLAB_ACCOUNT),
				offsetof(struct ext4_inode_info, i_data),
				sizeof_field(struct ext4_inode_info, i_data),
				init_once);
	if (ext4_inode_cachep == NULL)
		return -ENOMEM;
	return 0;
}

static void destroy_inodecache(void)
{
	/*
	 * Make sure all delayed rcu free inodes are flushed before we
	 * destroy cache.
	 */
	rcu_barrier();
	kmem_cache_destroy(ext4_inode_cachep);
}

void ext4_clear_inode(struct inode *inode)
{
	invalidate_inode_buffers(inode);
	clear_inode(inode);
	ext4_discard_preallocations(inode, 0);
	ext4_es_remove_extent(inode, 0, EXT_MAX_BLOCKS);
	dquot_drop(inode);
	if (EXT4_I(inode)->jinode) {
		jbd2_journal_release_jbd_inode(EXT4_JOURNAL(inode),
					       EXT4_I(inode)->jinode);
		jbd2_free_inode(EXT4_I(inode)->jinode);
		EXT4_I(inode)->jinode = NULL;
	}
	fscrypt_put_encryption_info(inode);
	fsverity_cleanup_inode(inode);
}

static struct inode *ext4_nfs_get_inode(struct super_block *sb,
					u64 ino, u32 generation)
{
	struct inode *inode;

	/*
	 * Currently we don't know the generation for parent directory, so
	 * a generation of 0 means "accept any"
	 */
	inode = ext4_iget(sb, ino, EXT4_IGET_HANDLE);
	if (IS_ERR(inode))
		return ERR_CAST(inode);
	if (generation && inode->i_generation != generation) {
		iput(inode);
		return ERR_PTR(-ESTALE);
	}

	return inode;
}

static struct dentry *ext4_fh_to_dentry(struct super_block *sb, struct fid *fid,
					int fh_len, int fh_type)
{
	return generic_fh_to_dentry(sb, fid, fh_len, fh_type,
				    ext4_nfs_get_inode);
}

static struct dentry *ext4_fh_to_parent(struct super_block *sb, struct fid *fid,
					int fh_len, int fh_type)
{
	return generic_fh_to_parent(sb, fid, fh_len, fh_type,
				    ext4_nfs_get_inode);
}

static int ext4_nfs_commit_metadata(struct inode *inode)
{
	struct writeback_control wbc = {
		.sync_mode = WB_SYNC_ALL
	};

	trace_ext4_nfs_commit_metadata(inode);
	return ext4_write_inode(inode, &wbc);
}

/*
 * Try to release metadata pages (indirect blocks, directories) which are
 * mapped via the block device.  Since these pages could have journal heads
 * which would prevent try_to_free_buffers() from freeing them, we must use
 * jbd2 layer's try_to_free_buffers() function to release them.
 */
static int bdev_try_to_free_page(struct super_block *sb, struct page *page,
				 gfp_t wait)
{
	journal_t *journal = EXT4_SB(sb)->s_journal;

	WARN_ON(PageChecked(page));
	if (!page_has_buffers(page))
		return 0;
	if (journal)
		return jbd2_journal_try_to_free_buffers(journal, page);

	return try_to_free_buffers(page);
}

#ifdef CONFIG_FS_ENCRYPTION
static int ext4_get_context(struct inode *inode, void *ctx, size_t len)
{
	return ext4_xattr_get(inode, EXT4_XATTR_INDEX_ENCRYPTION,
				 EXT4_XATTR_NAME_ENCRYPTION_CONTEXT, ctx, len);
}

static int ext4_set_context(struct inode *inode, const void *ctx, size_t len,
							void *fs_data)
{
	handle_t *handle = fs_data;
	int res, res2, credits, retries = 0;

	/*
	 * Encrypting the root directory is not allowed because e2fsck expects
	 * lost+found to exist and be unencrypted, and encrypting the root
	 * directory would imply encrypting the lost+found directory as well as
	 * the filename "lost+found" itself.
	 */
	if (inode->i_ino == EXT4_ROOT_INO)
		return -EPERM;

	if (WARN_ON_ONCE(IS_DAX(inode) && i_size_read(inode)))
		return -EINVAL;

	if (ext4_test_inode_flag(inode, EXT4_INODE_DAX))
		return -EOPNOTSUPP;

	res = ext4_convert_inline_data(inode);
	if (res)
		return res;

	/*
	 * If a journal handle was specified, then the encryption context is
	 * being set on a new inode via inheritance and is part of a larger
	 * transaction to create the inode.  Otherwise the encryption context is
	 * being set on an existing inode in its own transaction.  Only in the
	 * latter case should the "retry on ENOSPC" logic be used.
	 */

	if (handle) {
		res = ext4_xattr_set_handle(handle, inode,
					    EXT4_XATTR_INDEX_ENCRYPTION,
					    EXT4_XATTR_NAME_ENCRYPTION_CONTEXT,
					    ctx, len, 0);
		if (!res) {
			ext4_set_inode_flag(inode, EXT4_INODE_ENCRYPT);
			ext4_clear_inode_state(inode,
					EXT4_STATE_MAY_INLINE_DATA);
			/*
			 * Update inode->i_flags - S_ENCRYPTED will be enabled,
			 * S_DAX may be disabled
			 */
			ext4_set_inode_flags(inode, false);
		}
		return res;
	}

	res = dquot_initialize(inode);
	if (res)
		return res;
retry:
	res = ext4_xattr_set_credits(inode, len, false /* is_create */,
				     &credits);
	if (res)
		return res;

	handle = ext4_journal_start(inode, EXT4_HT_MISC, credits);
	if (IS_ERR(handle))
		return PTR_ERR(handle);

	res = ext4_xattr_set_handle(handle, inode, EXT4_XATTR_INDEX_ENCRYPTION,
				    EXT4_XATTR_NAME_ENCRYPTION_CONTEXT,
				    ctx, len, 0);
	if (!res) {
		ext4_set_inode_flag(inode, EXT4_INODE_ENCRYPT);
		/*
		 * Update inode->i_flags - S_ENCRYPTED will be enabled,
		 * S_DAX may be disabled
		 */
		ext4_set_inode_flags(inode, false);
		res = ext4_mark_inode_dirty(handle, inode);
		if (res)
			EXT4_ERROR_INODE(inode, "Failed to mark inode dirty");
	}
	res2 = ext4_journal_stop(handle);

	if (res == -ENOSPC && ext4_should_retry_alloc(inode->i_sb, &retries))
		goto retry;
	if (!res)
		res = res2;
	return res;
}

static const union fscrypt_policy *ext4_get_dummy_policy(struct super_block *sb)
{
	return EXT4_SB(sb)->s_dummy_enc_policy.policy;
}

static bool ext4_has_stable_inodes(struct super_block *sb)
{
	return ext4_has_feature_stable_inodes(sb);
}

static void ext4_get_ino_and_lblk_bits(struct super_block *sb,
				       int *ino_bits_ret, int *lblk_bits_ret)
{
	*ino_bits_ret = 8 * sizeof(EXT4_SB(sb)->s_es->s_inodes_count);
	*lblk_bits_ret = 8 * sizeof(ext4_lblk_t);
}

static const struct fscrypt_operations ext4_cryptops = {
	.key_prefix		= "ext4:",
	.get_context		= ext4_get_context,
	.set_context		= ext4_set_context,
	.get_dummy_policy	= ext4_get_dummy_policy,
	.empty_dir		= ext4_empty_dir,
	.max_namelen		= EXT4_NAME_LEN,
	.has_stable_inodes	= ext4_has_stable_inodes,
	.get_ino_and_lblk_bits	= ext4_get_ino_and_lblk_bits,
};
#endif

#ifdef CONFIG_QUOTA
static const char * const quotatypes[] = INITQFNAMES;
#define QTYPE2NAME(t) (quotatypes[t])

static int ext4_write_dquot(struct dquot *dquot);
static int ext4_acquire_dquot(struct dquot *dquot);
static int ext4_release_dquot(struct dquot *dquot);
static int ext4_mark_dquot_dirty(struct dquot *dquot);
static int ext4_write_info(struct super_block *sb, int type);
static int ext4_quota_on(struct super_block *sb, int type, int format_id,
			 const struct path *path);
static int ext4_quota_on_mount(struct super_block *sb, int type);
static ssize_t ext4_quota_read(struct super_block *sb, int type, char *data,
			       size_t len, loff_t off);
static ssize_t ext4_quota_write(struct super_block *sb, int type,
				const char *data, size_t len, loff_t off);
static int ext4_quota_enable(struct super_block *sb, int type, int format_id,
			     unsigned int flags);
static int ext4_enable_quotas(struct super_block *sb);

static struct dquot **ext4_get_dquots(struct inode *inode)
{
	return EXT4_I(inode)->i_dquot;
}

static const struct dquot_operations ext4_quota_operations = {
	.get_reserved_space	= ext4_get_reserved_space,
	.write_dquot		= ext4_write_dquot,
	.acquire_dquot		= ext4_acquire_dquot,
	.release_dquot		= ext4_release_dquot,
	.mark_dirty		= ext4_mark_dquot_dirty,
	.write_info		= ext4_write_info,
	.alloc_dquot		= dquot_alloc,
	.destroy_dquot		= dquot_destroy,
	.get_projid		= ext4_get_projid,
	.get_inode_usage	= ext4_get_inode_usage,
	.get_next_id		= dquot_get_next_id,
};

static const struct quotactl_ops ext4_qctl_operations = {
	.quota_on	= ext4_quota_on,
	.quota_off	= ext4_quota_off,
	.quota_sync	= dquot_quota_sync,
	.get_state	= dquot_get_state,
	.set_info	= dquot_set_dqinfo,
	.get_dqblk	= dquot_get_dqblk,
	.set_dqblk	= dquot_set_dqblk,
	.get_nextdqblk	= dquot_get_next_dqblk,
};
#endif

static const struct super_operations ext4_sops = {
	.alloc_inode	= ext4_alloc_inode,
	.free_inode	= ext4_free_in_core_inode,
	.destroy_inode	= ext4_destroy_inode,
	.write_inode	= ext4_write_inode,
	.dirty_inode	= ext4_dirty_inode,
	.drop_inode	= ext4_drop_inode,
	.evict_inode	= ext4_evict_inode,
	.put_super	= ext4_put_super,
	.sync_fs	= ext4_sync_fs,
	.freeze_fs	= ext4_freeze,
	.unfreeze_fs	= ext4_unfreeze,
	.statfs		= ext4_statfs,
	.remount_fs	= ext4_remount,
	.show_options	= ext4_show_options,
#ifdef CONFIG_QUOTA
	.quota_read	= ext4_quota_read,
	.quota_write	= ext4_quota_write,
	.get_dquots	= ext4_get_dquots,
#endif
	.bdev_try_to_free_page = bdev_try_to_free_page,
};

static const struct export_operations ext4_export_ops = {
	.fh_to_dentry = ext4_fh_to_dentry,
	.fh_to_parent = ext4_fh_to_parent,
	.get_parent = ext4_get_parent,
	.commit_metadata = ext4_nfs_commit_metadata,
};

enum {
	Opt_bsd_df, Opt_minix_df, Opt_grpid, Opt_nogrpid,
	Opt_resgid, Opt_resuid, Opt_sb, Opt_err_cont, Opt_err_panic, Opt_err_ro,
	Opt_nouid32, Opt_debug, Opt_removed,
	Opt_user_xattr, Opt_nouser_xattr, Opt_acl, Opt_noacl,
	Opt_auto_da_alloc, Opt_noauto_da_alloc, Opt_noload,
	Opt_commit, Opt_min_batch_time, Opt_max_batch_time, Opt_journal_dev,
	Opt_journal_path, Opt_journal_checksum, Opt_journal_async_commit,
	Opt_abort, Opt_data_journal, Opt_data_ordered, Opt_data_writeback,
	Opt_data_err_abort, Opt_data_err_ignore, Opt_test_dummy_encryption,
	Opt_inlinecrypt,
	Opt_usrjquota, Opt_grpjquota, Opt_offusrjquota, Opt_offgrpjquota,
	Opt_jqfmt_vfsold, Opt_jqfmt_vfsv0, Opt_jqfmt_vfsv1, Opt_quota,
	Opt_noquota, Opt_barrier, Opt_nobarrier, Opt_err,
	Opt_usrquota, Opt_grpquota, Opt_prjquota, Opt_i_version,
	Opt_dax, Opt_dax_always, Opt_dax_inode, Opt_dax_never,
	Opt_stripe, Opt_delalloc, Opt_nodelalloc, Opt_warn_on_error,
	Opt_nowarn_on_error, Opt_mblk_io_submit,
	Opt_lazytime, Opt_nolazytime, Opt_debug_want_extra_isize,
	Opt_nomblk_io_submit, Opt_block_validity, Opt_noblock_validity,
	Opt_inode_readahead_blks, Opt_journal_ioprio,
	Opt_dioread_nolock, Opt_dioread_lock,
	Opt_discard, Opt_nodiscard, Opt_init_itable, Opt_noinit_itable,
	Opt_max_dir_size_kb, Opt_nojournal_checksum, Opt_nombcache,
	Opt_prefetch_block_bitmaps,
};

static const match_table_t tokens = {
	{Opt_bsd_df, "bsddf"},
	{Opt_minix_df, "minixdf"},
	{Opt_grpid, "grpid"},
	{Opt_grpid, "bsdgroups"},
	{Opt_nogrpid, "nogrpid"},
	{Opt_nogrpid, "sysvgroups"},
	{Opt_resgid, "resgid=%u"},
	{Opt_resuid, "resuid=%u"},
	{Opt_sb, "sb=%u"},
	{Opt_err_cont, "errors=continue"},
	{Opt_err_panic, "errors=panic"},
	{Opt_err_ro, "errors=remount-ro"},
	{Opt_nouid32, "nouid32"},
	{Opt_debug, "debug"},
	{Opt_removed, "oldalloc"},
	{Opt_removed, "orlov"},
	{Opt_user_xattr, "user_xattr"},
	{Opt_nouser_xattr, "nouser_xattr"},
	{Opt_acl, "acl"},
	{Opt_noacl, "noacl"},
	{Opt_noload, "norecovery"},
	{Opt_noload, "noload"},
	{Opt_removed, "nobh"},
	{Opt_removed, "bh"},
	{Opt_commit, "commit=%u"},
	{Opt_min_batch_time, "min_batch_time=%u"},
	{Opt_max_batch_time, "max_batch_time=%u"},
	{Opt_journal_dev, "journal_dev=%u"},
	{Opt_journal_path, "journal_path=%s"},
	{Opt_journal_checksum, "journal_checksum"},
	{Opt_nojournal_checksum, "nojournal_checksum"},
	{Opt_journal_async_commit, "journal_async_commit"},
	{Opt_abort, "abort"},
	{Opt_data_journal, "data=journal"},
	{Opt_data_ordered, "data=ordered"},
	{Opt_data_writeback, "data=writeback"},
	{Opt_data_err_abort, "data_err=abort"},
	{Opt_data_err_ignore, "data_err=ignore"},
	{Opt_offusrjquota, "usrjquota="},
	{Opt_usrjquota, "usrjquota=%s"},
	{Opt_offgrpjquota, "grpjquota="},
	{Opt_grpjquota, "grpjquota=%s"},
	{Opt_jqfmt_vfsold, "jqfmt=vfsold"},
	{Opt_jqfmt_vfsv0, "jqfmt=vfsv0"},
	{Opt_jqfmt_vfsv1, "jqfmt=vfsv1"},
	{Opt_grpquota, "grpquota"},
	{Opt_noquota, "noquota"},
	{Opt_quota, "quota"},
	{Opt_usrquota, "usrquota"},
	{Opt_prjquota, "prjquota"},
	{Opt_barrier, "barrier=%u"},
	{Opt_barrier, "barrier"},
	{Opt_nobarrier, "nobarrier"},
	{Opt_i_version, "i_version"},
	{Opt_dax, "dax"},
	{Opt_dax_always, "dax=always"},
	{Opt_dax_inode, "dax=inode"},
	{Opt_dax_never, "dax=never"},
	{Opt_stripe, "stripe=%u"},
	{Opt_delalloc, "delalloc"},
	{Opt_warn_on_error, "warn_on_error"},
	{Opt_nowarn_on_error, "nowarn_on_error"},
	{Opt_lazytime, "lazytime"},
	{Opt_nolazytime, "nolazytime"},
	{Opt_debug_want_extra_isize, "debug_want_extra_isize=%u"},
	{Opt_nodelalloc, "nodelalloc"},
	{Opt_removed, "mblk_io_submit"},
	{Opt_removed, "nomblk_io_submit"},
	{Opt_block_validity, "block_validity"},
	{Opt_noblock_validity, "noblock_validity"},
	{Opt_inode_readahead_blks, "inode_readahead_blks=%u"},
	{Opt_journal_ioprio, "journal_ioprio=%u"},
	{Opt_auto_da_alloc, "auto_da_alloc=%u"},
	{Opt_auto_da_alloc, "auto_da_alloc"},
	{Opt_noauto_da_alloc, "noauto_da_alloc"},
	{Opt_dioread_nolock, "dioread_nolock"},
	{Opt_dioread_lock, "nodioread_nolock"},
	{Opt_dioread_lock, "dioread_lock"},
	{Opt_discard, "discard"},
	{Opt_nodiscard, "nodiscard"},
	{Opt_init_itable, "init_itable=%u"},
	{Opt_init_itable, "init_itable"},
	{Opt_noinit_itable, "noinit_itable"},
	{Opt_max_dir_size_kb, "max_dir_size_kb=%u"},
	{Opt_test_dummy_encryption, "test_dummy_encryption=%s"},
	{Opt_test_dummy_encryption, "test_dummy_encryption"},
	{Opt_inlinecrypt, "inlinecrypt"},
	{Opt_nombcache, "nombcache"},
	{Opt_nombcache, "no_mbcache"},	/* for backward compatibility */
	{Opt_prefetch_block_bitmaps, "prefetch_block_bitmaps"},
	{Opt_removed, "check=none"},	/* mount option from ext2/3 */
	{Opt_removed, "nocheck"},	/* mount option from ext2/3 */
	{Opt_removed, "reservation"},	/* mount option from ext2/3 */
	{Opt_removed, "noreservation"}, /* mount option from ext2/3 */
	{Opt_removed, "journal=%u"},	/* mount option from ext2/3 */
	{Opt_err, NULL},
};

static ext4_fsblk_t get_sb_block(void **data)
{
	ext4_fsblk_t	sb_block;
	char		*options = (char *) *data;

	if (!options || strncmp(options, "sb=", 3) != 0)
		return 1;	/* Default location */

	options += 3;
	/* TODO: use simple_strtoll with >32bit ext4 */
	sb_block = simple_strtoul(options, &options, 0);
	if (*options && *options != ',') {
		printk(KERN_ERR "EXT4-fs: Invalid sb specification: %s\n",
		       (char *) *data);
		return 1;
	}
	if (*options == ',')
		options++;
	*data = (void *) options;

	return sb_block;
}

#define DEFAULT_JOURNAL_IOPRIO (IOPRIO_PRIO_VALUE(IOPRIO_CLASS_BE, 3))
static const char deprecated_msg[] =
	"Mount option \"%s\" will be removed by %s\n"
	"Contact linux-ext4@vger.kernel.org if you think we should keep it.\n";

#ifdef CONFIG_QUOTA
static int set_qf_name(struct super_block *sb, int qtype, substring_t *args)
{
	struct ext4_sb_info *sbi = EXT4_SB(sb);
	char *qname, *old_qname = get_qf_name(sb, sbi, qtype);
	int ret = -1;

	if (sb_any_quota_loaded(sb) && !old_qname) {
		ext4_msg(sb, KERN_ERR,
			"Cannot change journaled "
			"quota options when quota turned on");
		return -1;
	}
	if (ext4_has_feature_quota(sb)) {
		ext4_msg(sb, KERN_INFO, "Journaled quota options "
			 "ignored when QUOTA feature is enabled");
		return 1;
	}
	qname = match_strdup(args);
	if (!qname) {
		ext4_msg(sb, KERN_ERR,
			"Not enough memory for storing quotafile name");
		return -1;
	}
	if (old_qname) {
		if (strcmp(old_qname, qname) == 0)
			ret = 1;
		else
			ext4_msg(sb, KERN_ERR,
				 "%s quota file already specified",
				 QTYPE2NAME(qtype));
		goto errout;
	}
	if (strchr(qname, '/')) {
		ext4_msg(sb, KERN_ERR,
			"quotafile must be on filesystem root");
		goto errout;
	}
	rcu_assign_pointer(sbi->s_qf_names[qtype], qname);
	set_opt(sb, QUOTA);
	return 1;
errout:
	kfree(qname);
	return ret;
}

static int clear_qf_name(struct super_block *sb, int qtype)
{

	struct ext4_sb_info *sbi = EXT4_SB(sb);
	char *old_qname = get_qf_name(sb, sbi, qtype);

	if (sb_any_quota_loaded(sb) && old_qname) {
		ext4_msg(sb, KERN_ERR, "Cannot change journaled quota options"
			" when quota turned on");
		return -1;
	}
	rcu_assign_pointer(sbi->s_qf_names[qtype], NULL);
	synchronize_rcu();
	kfree(old_qname);
	return 1;
}
#endif

#define MOPT_SET	0x0001
#define MOPT_CLEAR	0x0002
#define MOPT_NOSUPPORT	0x0004
#define MOPT_EXPLICIT	0x0008
#define MOPT_CLEAR_ERR	0x0010
#define MOPT_GTE0	0x0020
#ifdef CONFIG_QUOTA
#define MOPT_Q		0
#define MOPT_QFMT	0x0040
#else
#define MOPT_Q		MOPT_NOSUPPORT
#define MOPT_QFMT	MOPT_NOSUPPORT
#endif
#define MOPT_DATAJ	0x0080
#define MOPT_NO_EXT2	0x0100
#define MOPT_NO_EXT3	0x0200
#define MOPT_EXT4_ONLY	(MOPT_NO_EXT2 | MOPT_NO_EXT3)
#define MOPT_STRING	0x0400
#define MOPT_SKIP	0x0800

static const struct mount_opts {
	int	token;
	int	mount_opt;
	int	flags;
} ext4_mount_opts[] = {
	{Opt_minix_df, EXT4_MOUNT_MINIX_DF, MOPT_SET},
	{Opt_bsd_df, EXT4_MOUNT_MINIX_DF, MOPT_CLEAR},
	{Opt_grpid, EXT4_MOUNT_GRPID, MOPT_SET},
	{Opt_nogrpid, EXT4_MOUNT_GRPID, MOPT_CLEAR},
	{Opt_block_validity, EXT4_MOUNT_BLOCK_VALIDITY, MOPT_SET},
	{Opt_noblock_validity, EXT4_MOUNT_BLOCK_VALIDITY, MOPT_CLEAR},
	{Opt_dioread_nolock, EXT4_MOUNT_DIOREAD_NOLOCK,
	 MOPT_EXT4_ONLY | MOPT_SET},
	{Opt_dioread_lock, EXT4_MOUNT_DIOREAD_NOLOCK,
	 MOPT_EXT4_ONLY | MOPT_CLEAR},
	{Opt_discard, EXT4_MOUNT_DISCARD, MOPT_SET},
	{Opt_nodiscard, EXT4_MOUNT_DISCARD, MOPT_CLEAR},
	{Opt_delalloc, EXT4_MOUNT_DELALLOC,
	 MOPT_EXT4_ONLY | MOPT_SET | MOPT_EXPLICIT},
	{Opt_nodelalloc, EXT4_MOUNT_DELALLOC,
	 MOPT_EXT4_ONLY | MOPT_CLEAR},
	{Opt_warn_on_error, EXT4_MOUNT_WARN_ON_ERROR, MOPT_SET},
	{Opt_nowarn_on_error, EXT4_MOUNT_WARN_ON_ERROR, MOPT_CLEAR},
	{Opt_nojournal_checksum, EXT4_MOUNT_JOURNAL_CHECKSUM,
	 MOPT_EXT4_ONLY | MOPT_CLEAR},
	{Opt_journal_checksum, EXT4_MOUNT_JOURNAL_CHECKSUM,
	 MOPT_EXT4_ONLY | MOPT_SET | MOPT_EXPLICIT},
	{Opt_journal_async_commit, (EXT4_MOUNT_JOURNAL_ASYNC_COMMIT |
				    EXT4_MOUNT_JOURNAL_CHECKSUM),
	 MOPT_EXT4_ONLY | MOPT_SET | MOPT_EXPLICIT},
	{Opt_noload, EXT4_MOUNT_NOLOAD, MOPT_NO_EXT2 | MOPT_SET},
	{Opt_err_panic, EXT4_MOUNT_ERRORS_PANIC, MOPT_SET | MOPT_CLEAR_ERR},
	{Opt_err_ro, EXT4_MOUNT_ERRORS_RO, MOPT_SET | MOPT_CLEAR_ERR},
	{Opt_err_cont, EXT4_MOUNT_ERRORS_CONT, MOPT_SET | MOPT_CLEAR_ERR},
	{Opt_data_err_abort, EXT4_MOUNT_DATA_ERR_ABORT,
	 MOPT_NO_EXT2},
	{Opt_data_err_ignore, EXT4_MOUNT_DATA_ERR_ABORT,
	 MOPT_NO_EXT2},
	{Opt_barrier, EXT4_MOUNT_BARRIER, MOPT_SET},
	{Opt_nobarrier, EXT4_MOUNT_BARRIER, MOPT_CLEAR},
	{Opt_noauto_da_alloc, EXT4_MOUNT_NO_AUTO_DA_ALLOC, MOPT_SET},
	{Opt_auto_da_alloc, EXT4_MOUNT_NO_AUTO_DA_ALLOC, MOPT_CLEAR},
	{Opt_noinit_itable, EXT4_MOUNT_INIT_INODE_TABLE, MOPT_CLEAR},
	{Opt_commit, 0, MOPT_GTE0},
	{Opt_max_batch_time, 0, MOPT_GTE0},
	{Opt_min_batch_time, 0, MOPT_GTE0},
	{Opt_inode_readahead_blks, 0, MOPT_GTE0},
	{Opt_init_itable, 0, MOPT_GTE0},
	{Opt_dax, EXT4_MOUNT_DAX_ALWAYS, MOPT_SET | MOPT_SKIP},
	{Opt_dax_always, EXT4_MOUNT_DAX_ALWAYS,
		MOPT_EXT4_ONLY | MOPT_SET | MOPT_SKIP},
	{Opt_dax_inode, EXT4_MOUNT2_DAX_INODE,
		MOPT_EXT4_ONLY | MOPT_SET | MOPT_SKIP},
	{Opt_dax_never, EXT4_MOUNT2_DAX_NEVER,
		MOPT_EXT4_ONLY | MOPT_SET | MOPT_SKIP},
	{Opt_stripe, 0, MOPT_GTE0},
	{Opt_resuid, 0, MOPT_GTE0},
	{Opt_resgid, 0, MOPT_GTE0},
	{Opt_journal_dev, 0, MOPT_NO_EXT2 | MOPT_GTE0},
	{Opt_journal_path, 0, MOPT_NO_EXT2 | MOPT_STRING},
	{Opt_journal_ioprio, 0, MOPT_NO_EXT2 | MOPT_GTE0},
	{Opt_data_journal, EXT4_MOUNT_JOURNAL_DATA, MOPT_NO_EXT2 | MOPT_DATAJ},
	{Opt_data_ordered, EXT4_MOUNT_ORDERED_DATA, MOPT_NO_EXT2 | MOPT_DATAJ},
	{Opt_data_writeback, EXT4_MOUNT_WRITEBACK_DATA,
	 MOPT_NO_EXT2 | MOPT_DATAJ},
	{Opt_user_xattr, EXT4_MOUNT_XATTR_USER, MOPT_SET},
	{Opt_nouser_xattr, EXT4_MOUNT_XATTR_USER, MOPT_CLEAR},
#ifdef CONFIG_EXT4_FS_POSIX_ACL
	{Opt_acl, EXT4_MOUNT_POSIX_ACL, MOPT_SET},
	{Opt_noacl, EXT4_MOUNT_POSIX_ACL, MOPT_CLEAR},
#else
	{Opt_acl, 0, MOPT_NOSUPPORT},
	{Opt_noacl, 0, MOPT_NOSUPPORT},
#endif
	{Opt_nouid32, EXT4_MOUNT_NO_UID32, MOPT_SET},
	{Opt_debug, EXT4_MOUNT_DEBUG, MOPT_SET},
	{Opt_debug_want_extra_isize, 0, MOPT_GTE0},
	{Opt_quota, EXT4_MOUNT_QUOTA | EXT4_MOUNT_USRQUOTA, MOPT_SET | MOPT_Q},
	{Opt_usrquota, EXT4_MOUNT_QUOTA | EXT4_MOUNT_USRQUOTA,
							MOPT_SET | MOPT_Q},
	{Opt_grpquota, EXT4_MOUNT_QUOTA | EXT4_MOUNT_GRPQUOTA,
							MOPT_SET | MOPT_Q},
	{Opt_prjquota, EXT4_MOUNT_QUOTA | EXT4_MOUNT_PRJQUOTA,
							MOPT_SET | MOPT_Q},
	{Opt_noquota, (EXT4_MOUNT_QUOTA | EXT4_MOUNT_USRQUOTA |
		       EXT4_MOUNT_GRPQUOTA | EXT4_MOUNT_PRJQUOTA),
							MOPT_CLEAR | MOPT_Q},
	{Opt_usrjquota, 0, MOPT_Q},
	{Opt_grpjquota, 0, MOPT_Q},
	{Opt_offusrjquota, 0, MOPT_Q},
	{Opt_offgrpjquota, 0, MOPT_Q},
	{Opt_jqfmt_vfsold, QFMT_VFS_OLD, MOPT_QFMT},
	{Opt_jqfmt_vfsv0, QFMT_VFS_V0, MOPT_QFMT},
	{Opt_jqfmt_vfsv1, QFMT_VFS_V1, MOPT_QFMT},
	{Opt_max_dir_size_kb, 0, MOPT_GTE0},
	{Opt_test_dummy_encryption, 0, MOPT_STRING},
	{Opt_nombcache, EXT4_MOUNT_NO_MBCACHE, MOPT_SET},
	{Opt_prefetch_block_bitmaps, EXT4_MOUNT_PREFETCH_BLOCK_BITMAPS,
	 MOPT_SET},
	{Opt_err, 0, 0}
};

#ifdef CONFIG_UNICODE
static const struct ext4_sb_encodings {
	__u16 magic;
	char *name;
	char *version;
} ext4_sb_encoding_map[] = {
	{EXT4_ENC_UTF8_12_1, "utf8", "12.1.0"},
};

static int ext4_sb_read_encoding(const struct ext4_super_block *es,
				 const struct ext4_sb_encodings **encoding,
				 __u16 *flags)
{
	__u16 magic = le16_to_cpu(es->s_encoding);
	int i;

	for (i = 0; i < ARRAY_SIZE(ext4_sb_encoding_map); i++)
		if (magic == ext4_sb_encoding_map[i].magic)
			break;

	if (i >= ARRAY_SIZE(ext4_sb_encoding_map))
		return -EINVAL;

	*encoding = &ext4_sb_encoding_map[i];
	*flags = le16_to_cpu(es->s_encoding_flags);

	return 0;
}
#endif

static int ext4_set_test_dummy_encryption(struct super_block *sb,
					  const char *opt,
					  const substring_t *arg,
					  bool is_remount)
{
#ifdef CONFIG_FS_ENCRYPTION
	struct ext4_sb_info *sbi = EXT4_SB(sb);
	int err;

	/*
	 * This mount option is just for testing, and it's not worthwhile to
	 * implement the extra complexity (e.g. RCU protection) that would be
	 * needed to allow it to be set or changed during remount.  We do allow
	 * it to be specified during remount, but only if there is no change.
	 */
	if (is_remount && !sbi->s_dummy_enc_policy.policy) {
		ext4_msg(sb, KERN_WARNING,
			 "Can't set test_dummy_encryption on remount");
		return -1;
	}
	err = fscrypt_set_test_dummy_encryption(sb, arg->from,
						&sbi->s_dummy_enc_policy);
	if (err) {
		if (err == -EEXIST)
			ext4_msg(sb, KERN_WARNING,
				 "Can't change test_dummy_encryption on remount");
		else if (err == -EINVAL)
			ext4_msg(sb, KERN_WARNING,
				 "Value of option \"%s\" is unrecognized", opt);
		else
			ext4_msg(sb, KERN_WARNING,
				 "Error processing option \"%s\" [%d]",
				 opt, err);
		return -1;
	}
	ext4_msg(sb, KERN_WARNING, "Test dummy encryption mode enabled");
#else
	ext4_msg(sb, KERN_WARNING,
		 "Test dummy encryption mount option ignored");
#endif
	return 1;
}

static int handle_mount_opt(struct super_block *sb, char *opt, int token,
			    substring_t *args, unsigned long *journal_devnum,
			    unsigned int *journal_ioprio, int is_remount)
{
	struct ext4_sb_info *sbi = EXT4_SB(sb);
	const struct mount_opts *m;
	kuid_t uid;
	kgid_t gid;
	int arg = 0;

#ifdef CONFIG_QUOTA
	if (token == Opt_usrjquota)
		return set_qf_name(sb, USRQUOTA, &args[0]);
	else if (token == Opt_grpjquota)
		return set_qf_name(sb, GRPQUOTA, &args[0]);
	else if (token == Opt_offusrjquota)
		return clear_qf_name(sb, USRQUOTA);
	else if (token == Opt_offgrpjquota)
		return clear_qf_name(sb, GRPQUOTA);
#endif
	switch (token) {
	case Opt_noacl:
	case Opt_nouser_xattr:
		ext4_msg(sb, KERN_WARNING, deprecated_msg, opt, "3.5");
		break;
	case Opt_sb:
		return 1;	/* handled by get_sb_block() */
	case Opt_removed:
		ext4_msg(sb, KERN_WARNING, "Ignoring removed %s option", opt);
		return 1;
	case Opt_abort:
		sbi->s_mount_flags |= EXT4_MF_FS_ABORTED;
		return 1;
	case Opt_i_version:
		sb->s_flags |= SB_I_VERSION;
		return 1;
	case Opt_lazytime:
		sb->s_flags |= SB_LAZYTIME;
		return 1;
	case Opt_nolazytime:
		sb->s_flags &= ~SB_LAZYTIME;
		return 1;
	case Opt_inlinecrypt:
#ifdef CONFIG_FS_ENCRYPTION_INLINE_CRYPT
		sb->s_flags |= SB_INLINECRYPT;
#else
		ext4_msg(sb, KERN_ERR, "inline encryption not supported");
#endif
		return 1;
	}

	for (m = ext4_mount_opts; m->token != Opt_err; m++)
		if (token == m->token)
			break;

	if (m->token == Opt_err) {
		ext4_msg(sb, KERN_ERR, "Unrecognized mount option \"%s\" "
			 "or missing value", opt);
		return -1;
	}

	if ((m->flags & MOPT_NO_EXT2) && IS_EXT2_SB(sb)) {
		ext4_msg(sb, KERN_ERR,
			 "Mount option \"%s\" incompatible with ext2", opt);
		return -1;
	}
	if ((m->flags & MOPT_NO_EXT3) && IS_EXT3_SB(sb)) {
		ext4_msg(sb, KERN_ERR,
			 "Mount option \"%s\" incompatible with ext3", opt);
		return -1;
	}

	if (args->from && !(m->flags & MOPT_STRING) && match_int(args, &arg))
		return -1;
	if (args->from && (m->flags & MOPT_GTE0) && (arg < 0))
		return -1;
	if (m->flags & MOPT_EXPLICIT) {
		if (m->mount_opt & EXT4_MOUNT_DELALLOC) {
			set_opt2(sb, EXPLICIT_DELALLOC);
		} else if (m->mount_opt & EXT4_MOUNT_JOURNAL_CHECKSUM) {
			set_opt2(sb, EXPLICIT_JOURNAL_CHECKSUM);
		} else
			return -1;
	}
	if (m->flags & MOPT_CLEAR_ERR)
		clear_opt(sb, ERRORS_MASK);
	if (token == Opt_noquota && sb_any_quota_loaded(sb)) {
		ext4_msg(sb, KERN_ERR, "Cannot change quota "
			 "options when quota turned on");
		return -1;
	}

	if (m->flags & MOPT_NOSUPPORT) {
		ext4_msg(sb, KERN_ERR, "%s option not supported", opt);
	} else if (token == Opt_commit) {
		if (arg == 0)
			arg = JBD2_DEFAULT_MAX_COMMIT_AGE;
		else if (arg > INT_MAX / HZ) {
			ext4_msg(sb, KERN_ERR,
				 "Invalid commit interval %d, "
				 "must be smaller than %d",
				 arg, INT_MAX / HZ);
			return -1;
		}
		sbi->s_commit_interval = HZ * arg;
	} else if (token == Opt_debug_want_extra_isize) {
		if ((arg & 1) ||
		    (arg < 4) ||
		    (arg > (sbi->s_inode_size - EXT4_GOOD_OLD_INODE_SIZE))) {
			ext4_msg(sb, KERN_ERR,
				 "Invalid want_extra_isize %d", arg);
			return -1;
		}
		sbi->s_want_extra_isize = arg;
	} else if (token == Opt_max_batch_time) {
		sbi->s_max_batch_time = arg;
	} else if (token == Opt_min_batch_time) {
		sbi->s_min_batch_time = arg;
	} else if (token == Opt_inode_readahead_blks) {
		if (arg && (arg > (1 << 30) || !is_power_of_2(arg))) {
			ext4_msg(sb, KERN_ERR,
				 "EXT4-fs: inode_readahead_blks must be "
				 "0 or a power of 2 smaller than 2^31");
			return -1;
		}
		sbi->s_inode_readahead_blks = arg;
	} else if (token == Opt_init_itable) {
		set_opt(sb, INIT_INODE_TABLE);
		if (!args->from)
			arg = EXT4_DEF_LI_WAIT_MULT;
		sbi->s_li_wait_mult = arg;
	} else if (token == Opt_max_dir_size_kb) {
		sbi->s_max_dir_size_kb = arg;
	} else if (token == Opt_stripe) {
		sbi->s_stripe = arg;
	} else if (token == Opt_resuid) {
		uid = make_kuid(current_user_ns(), arg);
		if (!uid_valid(uid)) {
			ext4_msg(sb, KERN_ERR, "Invalid uid value %d", arg);
			return -1;
		}
		sbi->s_resuid = uid;
	} else if (token == Opt_resgid) {
		gid = make_kgid(current_user_ns(), arg);
		if (!gid_valid(gid)) {
			ext4_msg(sb, KERN_ERR, "Invalid gid value %d", arg);
			return -1;
		}
		sbi->s_resgid = gid;
	} else if (token == Opt_journal_dev) {
		if (is_remount) {
			ext4_msg(sb, KERN_ERR,
				 "Cannot specify journal on remount");
			return -1;
		}
		*journal_devnum = arg;
	} else if (token == Opt_journal_path) {
		char *journal_path;
		struct inode *journal_inode;
		struct path path;
		int error;

		if (is_remount) {
			ext4_msg(sb, KERN_ERR,
				 "Cannot specify journal on remount");
			return -1;
		}
		journal_path = match_strdup(&args[0]);
		if (!journal_path) {
			ext4_msg(sb, KERN_ERR, "error: could not dup "
				"journal device string");
			return -1;
		}

		error = kern_path(journal_path, LOOKUP_FOLLOW, &path);
		if (error) {
			ext4_msg(sb, KERN_ERR, "error: could not find "
				"journal device path: error %d", error);
			kfree(journal_path);
			return -1;
		}

		journal_inode = d_inode(path.dentry);
		if (!S_ISBLK(journal_inode->i_mode)) {
			ext4_msg(sb, KERN_ERR, "error: journal path %s "
				"is not a block device", journal_path);
			path_put(&path);
			kfree(journal_path);
			return -1;
		}

		*journal_devnum = new_encode_dev(journal_inode->i_rdev);
		path_put(&path);
		kfree(journal_path);
	} else if (token == Opt_journal_ioprio) {
		if (arg > 7) {
			ext4_msg(sb, KERN_ERR, "Invalid journal IO priority"
				 " (must be 0-7)");
			return -1;
		}
		*journal_ioprio =
			IOPRIO_PRIO_VALUE(IOPRIO_CLASS_BE, arg);
	} else if (token == Opt_test_dummy_encryption) {
		return ext4_set_test_dummy_encryption(sb, opt, &args[0],
						      is_remount);
	} else if (m->flags & MOPT_DATAJ) {
		if (is_remount) {
			if (!sbi->s_journal)
				ext4_msg(sb, KERN_WARNING, "Remounting file system with no journal so ignoring journalled data option");
			else if (test_opt(sb, DATA_FLAGS) != m->mount_opt) {
				ext4_msg(sb, KERN_ERR,
					 "Cannot change data mode on remount");
				return -1;
			}
		} else {
			clear_opt(sb, DATA_FLAGS);
			sbi->s_mount_opt |= m->mount_opt;
		}
#ifdef CONFIG_QUOTA
	} else if (m->flags & MOPT_QFMT) {
		if (sb_any_quota_loaded(sb) &&
		    sbi->s_jquota_fmt != m->mount_opt) {
			ext4_msg(sb, KERN_ERR, "Cannot change journaled "
				 "quota options when quota turned on");
			return -1;
		}
		if (ext4_has_feature_quota(sb)) {
			ext4_msg(sb, KERN_INFO,
				 "Quota format mount options ignored "
				 "when QUOTA feature is enabled");
			return 1;
		}
		sbi->s_jquota_fmt = m->mount_opt;
#endif
	} else if (token == Opt_dax || token == Opt_dax_always ||
		   token == Opt_dax_inode || token == Opt_dax_never) {
#ifdef CONFIG_FS_DAX
		switch (token) {
		case Opt_dax:
		case Opt_dax_always:
			if (is_remount &&
			    (!(sbi->s_mount_opt & EXT4_MOUNT_DAX_ALWAYS) ||
			     (sbi->s_mount_opt2 & EXT4_MOUNT2_DAX_NEVER))) {
			fail_dax_change_remount:
				ext4_msg(sb, KERN_ERR, "can't change "
					 "dax mount option while remounting");
				return -1;
			}
			if (is_remount &&
			    (test_opt(sb, DATA_FLAGS) ==
			     EXT4_MOUNT_JOURNAL_DATA)) {
				    ext4_msg(sb, KERN_ERR, "can't mount with "
					     "both data=journal and dax");
				    return -1;
			}
			ext4_msg(sb, KERN_WARNING,
				"DAX enabled. Warning: EXPERIMENTAL, use at your own risk");
			sbi->s_mount_opt |= EXT4_MOUNT_DAX_ALWAYS;
			sbi->s_mount_opt2 &= ~EXT4_MOUNT2_DAX_NEVER;
			break;
		case Opt_dax_never:
			if (is_remount &&
			    (!(sbi->s_mount_opt2 & EXT4_MOUNT2_DAX_NEVER) ||
			     (sbi->s_mount_opt & EXT4_MOUNT_DAX_ALWAYS)))
				goto fail_dax_change_remount;
			sbi->s_mount_opt2 |= EXT4_MOUNT2_DAX_NEVER;
			sbi->s_mount_opt &= ~EXT4_MOUNT_DAX_ALWAYS;
			break;
		case Opt_dax_inode:
			if (is_remount &&
			    ((sbi->s_mount_opt & EXT4_MOUNT_DAX_ALWAYS) ||
			     (sbi->s_mount_opt2 & EXT4_MOUNT2_DAX_NEVER) ||
			     !(sbi->s_mount_opt2 & EXT4_MOUNT2_DAX_INODE)))
				goto fail_dax_change_remount;
			sbi->s_mount_opt &= ~EXT4_MOUNT_DAX_ALWAYS;
			sbi->s_mount_opt2 &= ~EXT4_MOUNT2_DAX_NEVER;
			/* Strictly for printing options */
			sbi->s_mount_opt2 |= EXT4_MOUNT2_DAX_INODE;
			break;
		}
#else
		ext4_msg(sb, KERN_INFO, "dax option not supported");
		sbi->s_mount_opt2 |= EXT4_MOUNT2_DAX_NEVER;
		sbi->s_mount_opt &= ~EXT4_MOUNT_DAX_ALWAYS;
		return -1;
#endif
	} else if (token == Opt_data_err_abort) {
		sbi->s_mount_opt |= m->mount_opt;
	} else if (token == Opt_data_err_ignore) {
		sbi->s_mount_opt &= ~m->mount_opt;
	} else {
		if (!args->from)
			arg = 1;
		if (m->flags & MOPT_CLEAR)
			arg = !arg;
		else if (unlikely(!(m->flags & MOPT_SET))) {
			ext4_msg(sb, KERN_WARNING,
				 "buggy handling of option %s", opt);
			WARN_ON(1);
			return -1;
		}
		if (arg != 0)
			sbi->s_mount_opt |= m->mount_opt;
		else
			sbi->s_mount_opt &= ~m->mount_opt;
	}
	return 1;
}

static int parse_options(char *options, struct super_block *sb,
			 unsigned long *journal_devnum,
			 unsigned int *journal_ioprio,
			 int is_remount)
{
	struct ext4_sb_info __maybe_unused *sbi = EXT4_SB(sb);
	char *p, __maybe_unused *usr_qf_name, __maybe_unused *grp_qf_name;
	substring_t args[MAX_OPT_ARGS];
	int token;

	if (!options)
		return 1;

	while ((p = strsep(&options, ",")) != NULL) {
		if (!*p)
			continue;
		/*
		 * Initialize args struct so we know whether arg was
		 * found; some options take optional arguments.
		 */
		args[0].to = args[0].from = NULL;
		token = match_token(p, tokens, args);
		if (handle_mount_opt(sb, p, token, args, journal_devnum,
				     journal_ioprio, is_remount) < 0)
			return 0;
	}
#ifdef CONFIG_QUOTA
	/*
	 * We do the test below only for project quotas. 'usrquota' and
	 * 'grpquota' mount options are allowed even without quota feature
	 * to support legacy quotas in quota files.
	 */
	if (test_opt(sb, PRJQUOTA) && !ext4_has_feature_project(sb)) {
		ext4_msg(sb, KERN_ERR, "Project quota feature not enabled. "
			 "Cannot enable project quota enforcement.");
		return 0;
	}
	usr_qf_name = get_qf_name(sb, sbi, USRQUOTA);
	grp_qf_name = get_qf_name(sb, sbi, GRPQUOTA);
	if (usr_qf_name || grp_qf_name) {
		if (test_opt(sb, USRQUOTA) && usr_qf_name)
			clear_opt(sb, USRQUOTA);

		if (test_opt(sb, GRPQUOTA) && grp_qf_name)
			clear_opt(sb, GRPQUOTA);

		if (test_opt(sb, GRPQUOTA) || test_opt(sb, USRQUOTA)) {
			ext4_msg(sb, KERN_ERR, "old and new quota "
					"format mixing");
			return 0;
		}

		if (!sbi->s_jquota_fmt) {
			ext4_msg(sb, KERN_ERR, "journaled quota format "
					"not specified");
			return 0;
		}
	}
#endif
	if (test_opt(sb, DIOREAD_NOLOCK)) {
		int blocksize =
			BLOCK_SIZE << le32_to_cpu(sbi->s_es->s_log_block_size);
		if (blocksize < PAGE_SIZE)
			ext4_msg(sb, KERN_WARNING, "Warning: mounting with an "
				 "experimental mount option 'dioread_nolock' "
				 "for blocksize < PAGE_SIZE");
	}
	return 1;
}

static inline void ext4_show_quota_options(struct seq_file *seq,
					   struct super_block *sb)
{
#if defined(CONFIG_QUOTA)
	struct ext4_sb_info *sbi = EXT4_SB(sb);
	char *usr_qf_name, *grp_qf_name;

	if (sbi->s_jquota_fmt) {
		char *fmtname = "";

		switch (sbi->s_jquota_fmt) {
		case QFMT_VFS_OLD:
			fmtname = "vfsold";
			break;
		case QFMT_VFS_V0:
			fmtname = "vfsv0";
			break;
		case QFMT_VFS_V1:
			fmtname = "vfsv1";
			break;
		}
		seq_printf(seq, ",jqfmt=%s", fmtname);
	}

	rcu_read_lock();
	usr_qf_name = rcu_dereference(sbi->s_qf_names[USRQUOTA]);
	grp_qf_name = rcu_dereference(sbi->s_qf_names[GRPQUOTA]);
	if (usr_qf_name)
		seq_show_option(seq, "usrjquota", usr_qf_name);
	if (grp_qf_name)
		seq_show_option(seq, "grpjquota", grp_qf_name);
	rcu_read_unlock();
#endif
}

static const char *token2str(int token)
{
	const struct match_token *t;

	for (t = tokens; t->token != Opt_err; t++)
		if (t->token == token && !strchr(t->pattern, '='))
			break;
	return t->pattern;
}

/*
 * Show an option if
 *  - it's set to a non-default value OR
 *  - if the per-sb default is different from the global default
 */
static int _ext4_show_options(struct seq_file *seq, struct super_block *sb,
			      int nodefs)
{
	struct ext4_sb_info *sbi = EXT4_SB(sb);
	struct ext4_super_block *es = sbi->s_es;
	int def_errors, def_mount_opt = sbi->s_def_mount_opt;
	const struct mount_opts *m;
	char sep = nodefs ? '\n' : ',';

#define SEQ_OPTS_PUTS(str) seq_printf(seq, "%c" str, sep)
#define SEQ_OPTS_PRINT(str, arg) seq_printf(seq, "%c" str, sep, arg)

	if (sbi->s_sb_block != 1)
		SEQ_OPTS_PRINT("sb=%llu", sbi->s_sb_block);

	for (m = ext4_mount_opts; m->token != Opt_err; m++) {
		int want_set = m->flags & MOPT_SET;
		if (((m->flags & (MOPT_SET|MOPT_CLEAR)) == 0) ||
		    (m->flags & MOPT_CLEAR_ERR) || m->flags & MOPT_SKIP)
			continue;
		if (!nodefs && !(m->mount_opt & (sbi->s_mount_opt ^ def_mount_opt)))
			continue; /* skip if same as the default */
		if ((want_set &&
		     (sbi->s_mount_opt & m->mount_opt) != m->mount_opt) ||
		    (!want_set && (sbi->s_mount_opt & m->mount_opt)))
			continue; /* select Opt_noFoo vs Opt_Foo */
		SEQ_OPTS_PRINT("%s", token2str(m->token));
	}

	if (nodefs || !uid_eq(sbi->s_resuid, make_kuid(&init_user_ns, EXT4_DEF_RESUID)) ||
	    le16_to_cpu(es->s_def_resuid) != EXT4_DEF_RESUID)
		SEQ_OPTS_PRINT("resuid=%u",
				from_kuid_munged(&init_user_ns, sbi->s_resuid));
	if (nodefs || !gid_eq(sbi->s_resgid, make_kgid(&init_user_ns, EXT4_DEF_RESGID)) ||
	    le16_to_cpu(es->s_def_resgid) != EXT4_DEF_RESGID)
		SEQ_OPTS_PRINT("resgid=%u",
				from_kgid_munged(&init_user_ns, sbi->s_resgid));
	def_errors = nodefs ? -1 : le16_to_cpu(es->s_errors);
	if (test_opt(sb, ERRORS_RO) && def_errors != EXT4_ERRORS_RO)
		SEQ_OPTS_PUTS("errors=remount-ro");
	if (test_opt(sb, ERRORS_CONT) && def_errors != EXT4_ERRORS_CONTINUE)
		SEQ_OPTS_PUTS("errors=continue");
	if (test_opt(sb, ERRORS_PANIC) && def_errors != EXT4_ERRORS_PANIC)
		SEQ_OPTS_PUTS("errors=panic");
	if (nodefs || sbi->s_commit_interval != JBD2_DEFAULT_MAX_COMMIT_AGE*HZ)
		SEQ_OPTS_PRINT("commit=%lu", sbi->s_commit_interval / HZ);
	if (nodefs || sbi->s_min_batch_time != EXT4_DEF_MIN_BATCH_TIME)
		SEQ_OPTS_PRINT("min_batch_time=%u", sbi->s_min_batch_time);
	if (nodefs || sbi->s_max_batch_time != EXT4_DEF_MAX_BATCH_TIME)
		SEQ_OPTS_PRINT("max_batch_time=%u", sbi->s_max_batch_time);
	if (sb->s_flags & SB_I_VERSION)
		SEQ_OPTS_PUTS("i_version");
	if (nodefs || sbi->s_stripe)
		SEQ_OPTS_PRINT("stripe=%lu", sbi->s_stripe);
	if (nodefs || EXT4_MOUNT_DATA_FLAGS &
			(sbi->s_mount_opt ^ def_mount_opt)) {
		if (test_opt(sb, DATA_FLAGS) == EXT4_MOUNT_JOURNAL_DATA)
			SEQ_OPTS_PUTS("data=journal");
		else if (test_opt(sb, DATA_FLAGS) == EXT4_MOUNT_ORDERED_DATA)
			SEQ_OPTS_PUTS("data=ordered");
		else if (test_opt(sb, DATA_FLAGS) == EXT4_MOUNT_WRITEBACK_DATA)
			SEQ_OPTS_PUTS("data=writeback");
	}
	if (nodefs ||
	    sbi->s_inode_readahead_blks != EXT4_DEF_INODE_READAHEAD_BLKS)
		SEQ_OPTS_PRINT("inode_readahead_blks=%u",
			       sbi->s_inode_readahead_blks);

	if (test_opt(sb, INIT_INODE_TABLE) && (nodefs ||
		       (sbi->s_li_wait_mult != EXT4_DEF_LI_WAIT_MULT)))
		SEQ_OPTS_PRINT("init_itable=%u", sbi->s_li_wait_mult);
	if (nodefs || sbi->s_max_dir_size_kb)
		SEQ_OPTS_PRINT("max_dir_size_kb=%u", sbi->s_max_dir_size_kb);
	if (test_opt(sb, DATA_ERR_ABORT))
		SEQ_OPTS_PUTS("data_err=abort");

	fscrypt_show_test_dummy_encryption(seq, sep, sb);

	if (sb->s_flags & SB_INLINECRYPT)
		SEQ_OPTS_PUTS("inlinecrypt");

	if (test_opt(sb, DAX_ALWAYS)) {
		if (IS_EXT2_SB(sb))
			SEQ_OPTS_PUTS("dax");
		else
			SEQ_OPTS_PUTS("dax=always");
	} else if (test_opt2(sb, DAX_NEVER)) {
		SEQ_OPTS_PUTS("dax=never");
	} else if (test_opt2(sb, DAX_INODE)) {
		SEQ_OPTS_PUTS("dax=inode");
	}

	ext4_show_quota_options(seq, sb);
	return 0;
}

static int ext4_show_options(struct seq_file *seq, struct dentry *root)
{
	return _ext4_show_options(seq, root->d_sb, 0);
}

int ext4_seq_options_show(struct seq_file *seq, void *offset)
{
	struct super_block *sb = seq->private;
	int rc;

	seq_puts(seq, sb_rdonly(sb) ? "ro" : "rw");
	rc = _ext4_show_options(seq, sb, 1);
	seq_puts(seq, "\n");
	return rc;
}

static int ext4_setup_super(struct super_block *sb, struct ext4_super_block *es,
			    int read_only)
{
	struct ext4_sb_info *sbi = EXT4_SB(sb);
	int err = 0;

	if (le32_to_cpu(es->s_rev_level) > EXT4_MAX_SUPP_REV) {
		ext4_msg(sb, KERN_ERR, "revision level too high, "
			 "forcing read-only mode");
		err = -EROFS;
		goto done;
	}
	if (read_only)
		goto done;
	if (!(sbi->s_mount_state & EXT4_VALID_FS))
		ext4_msg(sb, KERN_WARNING, "warning: mounting unchecked fs, "
			 "running e2fsck is recommended");
	else if (sbi->s_mount_state & EXT4_ERROR_FS)
		ext4_msg(sb, KERN_WARNING,
			 "warning: mounting fs with errors, "
			 "running e2fsck is recommended");
	else if ((__s16) le16_to_cpu(es->s_max_mnt_count) > 0 &&
		 le16_to_cpu(es->s_mnt_count) >=
		 (unsigned short) (__s16) le16_to_cpu(es->s_max_mnt_count))
		ext4_msg(sb, KERN_WARNING,
			 "warning: maximal mount count reached, "
			 "running e2fsck is recommended");
	else if (le32_to_cpu(es->s_checkinterval) &&
		 (ext4_get_tstamp(es, s_lastcheck) +
		  le32_to_cpu(es->s_checkinterval) <= ktime_get_real_seconds()))
		ext4_msg(sb, KERN_WARNING,
			 "warning: checktime reached, "
			 "running e2fsck is recommended");
	if (!sbi->s_journal)
		es->s_state &= cpu_to_le16(~EXT4_VALID_FS);
	if (!(__s16) le16_to_cpu(es->s_max_mnt_count))
		es->s_max_mnt_count = cpu_to_le16(EXT4_DFL_MAX_MNT_COUNT);
	le16_add_cpu(&es->s_mnt_count, 1);
	ext4_update_tstamp(es, s_mtime);
	if (sbi->s_journal)
		ext4_set_feature_journal_needs_recovery(sb);

	err = ext4_commit_super(sb, 1);
done:
	if (test_opt(sb, DEBUG))
		printk(KERN_INFO "[EXT4 FS bs=%lu, gc=%u, "
				"bpg=%lu, ipg=%lu, mo=%04x, mo2=%04x]\n",
			sb->s_blocksize,
			sbi->s_groups_count,
			EXT4_BLOCKS_PER_GROUP(sb),
			EXT4_INODES_PER_GROUP(sb),
			sbi->s_mount_opt, sbi->s_mount_opt2);

	cleancache_init_fs(sb);
	return err;
}

int ext4_alloc_flex_bg_array(struct super_block *sb, ext4_group_t ngroup)
{
	struct ext4_sb_info *sbi = EXT4_SB(sb);
	struct flex_groups **old_groups, **new_groups;
	int size, i, j;

	if (!sbi->s_log_groups_per_flex)
		return 0;

	size = ext4_flex_group(sbi, ngroup - 1) + 1;
	if (size <= sbi->s_flex_groups_allocated)
		return 0;

	new_groups = kvzalloc(roundup_pow_of_two(size *
			      sizeof(*sbi->s_flex_groups)), GFP_KERNEL);
	if (!new_groups) {
		ext4_msg(sb, KERN_ERR,
			 "not enough memory for %d flex group pointers", size);
		return -ENOMEM;
	}
	for (i = sbi->s_flex_groups_allocated; i < size; i++) {
		new_groups[i] = kvzalloc(roundup_pow_of_two(
					 sizeof(struct flex_groups)),
					 GFP_KERNEL);
		if (!new_groups[i]) {
			for (j = sbi->s_flex_groups_allocated; j < i; j++)
				kvfree(new_groups[j]);
			kvfree(new_groups);
			ext4_msg(sb, KERN_ERR,
				 "not enough memory for %d flex groups", size);
			return -ENOMEM;
		}
	}
	rcu_read_lock();
	old_groups = rcu_dereference(sbi->s_flex_groups);
	if (old_groups)
		memcpy(new_groups, old_groups,
		       (sbi->s_flex_groups_allocated *
			sizeof(struct flex_groups *)));
	rcu_read_unlock();
	rcu_assign_pointer(sbi->s_flex_groups, new_groups);
	sbi->s_flex_groups_allocated = size;
	if (old_groups)
		ext4_kvfree_array_rcu(old_groups);
	return 0;
}

static int ext4_fill_flex_info(struct super_block *sb)
{
	struct ext4_sb_info *sbi = EXT4_SB(sb);
	struct ext4_group_desc *gdp = NULL;
	struct flex_groups *fg;
	ext4_group_t flex_group;
	int i, err;

	sbi->s_log_groups_per_flex = sbi->s_es->s_log_groups_per_flex;
	if (sbi->s_log_groups_per_flex < 1 || sbi->s_log_groups_per_flex > 31) {
		sbi->s_log_groups_per_flex = 0;
		return 1;
	}

	err = ext4_alloc_flex_bg_array(sb, sbi->s_groups_count);
	if (err)
		goto failed;

	for (i = 0; i < sbi->s_groups_count; i++) {
		gdp = ext4_get_group_desc(sb, i, NULL);

		flex_group = ext4_flex_group(sbi, i);
		fg = sbi_array_rcu_deref(sbi, s_flex_groups, flex_group);
		atomic_add(ext4_free_inodes_count(sb, gdp), &fg->free_inodes);
		atomic64_add(ext4_free_group_clusters(sb, gdp),
			     &fg->free_clusters);
		atomic_add(ext4_used_dirs_count(sb, gdp), &fg->used_dirs);
	}

	return 1;
failed:
	return 0;
}

static __le16 ext4_group_desc_csum(struct super_block *sb, __u32 block_group,
				   struct ext4_group_desc *gdp)
{
	int offset = offsetof(struct ext4_group_desc, bg_checksum);
	__u16 crc = 0;
	__le32 le_group = cpu_to_le32(block_group);
	struct ext4_sb_info *sbi = EXT4_SB(sb);

	if (ext4_has_metadata_csum(sbi->s_sb)) {
		/* Use new metadata_csum algorithm */
		__u32 csum32;
		__u16 dummy_csum = 0;

		csum32 = ext4_chksum(sbi, sbi->s_csum_seed, (__u8 *)&le_group,
				     sizeof(le_group));
		csum32 = ext4_chksum(sbi, csum32, (__u8 *)gdp, offset);
		csum32 = ext4_chksum(sbi, csum32, (__u8 *)&dummy_csum,
				     sizeof(dummy_csum));
		offset += sizeof(dummy_csum);
		if (offset < sbi->s_desc_size)
			csum32 = ext4_chksum(sbi, csum32, (__u8 *)gdp + offset,
					     sbi->s_desc_size - offset);

		crc = csum32 & 0xFFFF;
		goto out;
	}

	/* old crc16 code */
	if (!ext4_has_feature_gdt_csum(sb))
		return 0;

	crc = crc16(~0, sbi->s_es->s_uuid, sizeof(sbi->s_es->s_uuid));
	crc = crc16(crc, (__u8 *)&le_group, sizeof(le_group));
	crc = crc16(crc, (__u8 *)gdp, offset);
	offset += sizeof(gdp->bg_checksum); /* skip checksum */
	/* for checksum of struct ext4_group_desc do the rest...*/
	if (ext4_has_feature_64bit(sb) &&
	    offset < le16_to_cpu(sbi->s_es->s_desc_size))
		crc = crc16(crc, (__u8 *)gdp + offset,
			    le16_to_cpu(sbi->s_es->s_desc_size) -
				offset);

out:
	return cpu_to_le16(crc);
}

int ext4_group_desc_csum_verify(struct super_block *sb, __u32 block_group,
				struct ext4_group_desc *gdp)
{
	if (ext4_has_group_desc_csum(sb) &&
	    (gdp->bg_checksum != ext4_group_desc_csum(sb, block_group, gdp)))
		return 0;

	return 1;
}

void ext4_group_desc_csum_set(struct super_block *sb, __u32 block_group,
			      struct ext4_group_desc *gdp)
{
	if (!ext4_has_group_desc_csum(sb))
		return;
	gdp->bg_checksum = ext4_group_desc_csum(sb, block_group, gdp);
}

/* Called at mount-time, super-block is locked */
static int ext4_check_descriptors(struct super_block *sb,
				  ext4_fsblk_t sb_block,
				  ext4_group_t *first_not_zeroed)
{
	struct ext4_sb_info *sbi = EXT4_SB(sb);
	ext4_fsblk_t first_block = le32_to_cpu(sbi->s_es->s_first_data_block);
	ext4_fsblk_t last_block;
	ext4_fsblk_t last_bg_block = sb_block + ext4_bg_num_gdb(sb, 0);
	ext4_fsblk_t block_bitmap;
	ext4_fsblk_t inode_bitmap;
	ext4_fsblk_t inode_table;
	int flexbg_flag = 0;
	ext4_group_t i, grp = sbi->s_groups_count;

	if (ext4_has_feature_flex_bg(sb))
		flexbg_flag = 1;

	ext4_debug("Checking group descriptors");

	for (i = 0; i < sbi->s_groups_count; i++) {
		struct ext4_group_desc *gdp = ext4_get_group_desc(sb, i, NULL);

		if (i == sbi->s_groups_count - 1 || flexbg_flag)
			last_block = ext4_blocks_count(sbi->s_es) - 1;
		else
			last_block = first_block +
				(EXT4_BLOCKS_PER_GROUP(sb) - 1);

		if ((grp == sbi->s_groups_count) &&
		   !(gdp->bg_flags & cpu_to_le16(EXT4_BG_INODE_ZEROED)))
			grp = i;

		block_bitmap = ext4_block_bitmap(sb, gdp);
		if (block_bitmap == sb_block) {
			ext4_msg(sb, KERN_ERR, "ext4_check_descriptors: "
				 "Block bitmap for group %u overlaps "
				 "superblock", i);
			if (!sb_rdonly(sb))
				return 0;
		}
		if (block_bitmap >= sb_block + 1 &&
		    block_bitmap <= last_bg_block) {
			ext4_msg(sb, KERN_ERR, "ext4_check_descriptors: "
				 "Block bitmap for group %u overlaps "
				 "block group descriptors", i);
			if (!sb_rdonly(sb))
				return 0;
		}
		if (block_bitmap < first_block || block_bitmap > last_block) {
			ext4_msg(sb, KERN_ERR, "ext4_check_descriptors: "
			       "Block bitmap for group %u not in group "
			       "(block %llu)!", i, block_bitmap);
			return 0;
		}
		inode_bitmap = ext4_inode_bitmap(sb, gdp);
		if (inode_bitmap == sb_block) {
			ext4_msg(sb, KERN_ERR, "ext4_check_descriptors: "
				 "Inode bitmap for group %u overlaps "
				 "superblock", i);
			if (!sb_rdonly(sb))
				return 0;
		}
		if (inode_bitmap >= sb_block + 1 &&
		    inode_bitmap <= last_bg_block) {
			ext4_msg(sb, KERN_ERR, "ext4_check_descriptors: "
				 "Inode bitmap for group %u overlaps "
				 "block group descriptors", i);
			if (!sb_rdonly(sb))
				return 0;
		}
		if (inode_bitmap < first_block || inode_bitmap > last_block) {
			ext4_msg(sb, KERN_ERR, "ext4_check_descriptors: "
			       "Inode bitmap for group %u not in group "
			       "(block %llu)!", i, inode_bitmap);
			return 0;
		}
		inode_table = ext4_inode_table(sb, gdp);
		if (inode_table == sb_block) {
			ext4_msg(sb, KERN_ERR, "ext4_check_descriptors: "
				 "Inode table for group %u overlaps "
				 "superblock", i);
			if (!sb_rdonly(sb))
				return 0;
		}
		if (inode_table >= sb_block + 1 &&
		    inode_table <= last_bg_block) {
			ext4_msg(sb, KERN_ERR, "ext4_check_descriptors: "
				 "Inode table for group %u overlaps "
				 "block group descriptors", i);
			if (!sb_rdonly(sb))
				return 0;
		}
		if (inode_table < first_block ||
		    inode_table + sbi->s_itb_per_group - 1 > last_block) {
			ext4_msg(sb, KERN_ERR, "ext4_check_descriptors: "
			       "Inode table for group %u not in group "
			       "(block %llu)!", i, inode_table);
			return 0;
		}
		ext4_lock_group(sb, i);
		if (!ext4_group_desc_csum_verify(sb, i, gdp)) {
			ext4_msg(sb, KERN_ERR, "ext4_check_descriptors: "
				 "Checksum for group %u failed (%u!=%u)",
				 i, le16_to_cpu(ext4_group_desc_csum(sb, i,
				     gdp)), le16_to_cpu(gdp->bg_checksum));
			if (!sb_rdonly(sb)) {
				ext4_unlock_group(sb, i);
				return 0;
			}
		}
		ext4_unlock_group(sb, i);
		if (!flexbg_flag)
			first_block += EXT4_BLOCKS_PER_GROUP(sb);
	}
	if (NULL != first_not_zeroed)
		*first_not_zeroed = grp;
	return 1;
}

/* ext4_orphan_cleanup() walks a singly-linked list of inodes (starting at
 * the superblock) which were deleted from all directories, but held open by
 * a process at the time of a crash.  We walk the list and try to delete these
 * inodes at recovery time (only with a read-write filesystem).
 *
 * In order to keep the orphan inode chain consistent during traversal (in
 * case of crash during recovery), we link each inode into the superblock
 * orphan list_head and handle it the same way as an inode deletion during
 * normal operation (which journals the operations for us).
 *
 * We only do an iget() and an iput() on each inode, which is very safe if we
 * accidentally point at an in-use or already deleted inode.  The worst that
 * can happen in this case is that we get a "bit already cleared" message from
 * ext4_free_inode().  The only reason we would point at a wrong inode is if
 * e2fsck was run on this filesystem, and it must have already done the orphan
 * inode cleanup for us, so we can safely abort without any further action.
 */
static void ext4_orphan_cleanup(struct super_block *sb,
				struct ext4_super_block *es)
{
	unsigned int s_flags = sb->s_flags;
	int ret, nr_orphans = 0, nr_truncates = 0;
#ifdef CONFIG_QUOTA
	int quota_update = 0;
	int i;
#endif
	if (!es->s_last_orphan) {
		jbd_debug(4, "no orphan inodes to clean up\n");
		return;
	}

	if (bdev_read_only(sb->s_bdev)) {
		ext4_msg(sb, KERN_ERR, "write access "
			"unavailable, skipping orphan cleanup");
		return;
	}

	/* Check if feature set would not allow a r/w mount */
	if (!ext4_feature_set_ok(sb, 0)) {
		ext4_msg(sb, KERN_INFO, "Skipping orphan cleanup due to "
			 "unknown ROCOMPAT features");
		return;
	}

	if (EXT4_SB(sb)->s_mount_state & EXT4_ERROR_FS) {
		/* don't clear list on RO mount w/ errors */
		if (es->s_last_orphan && !(s_flags & SB_RDONLY)) {
			ext4_msg(sb, KERN_INFO, "Errors on filesystem, "
				  "clearing orphan list.\n");
			es->s_last_orphan = 0;
		}
		jbd_debug(1, "Skipping orphan recovery on fs with errors.\n");
		return;
	}

	if (s_flags & SB_RDONLY) {
		ext4_msg(sb, KERN_INFO, "orphan cleanup on readonly fs");
		sb->s_flags &= ~SB_RDONLY;
	}
#ifdef CONFIG_QUOTA
	/* Needed for iput() to work correctly and not trash data */
	sb->s_flags |= SB_ACTIVE;

	/*
	 * Turn on quotas which were not enabled for read-only mounts if
	 * filesystem has quota feature, so that they are updated correctly.
	 */
	if (ext4_has_feature_quota(sb) && (s_flags & SB_RDONLY)) {
		int ret = ext4_enable_quotas(sb);

		if (!ret)
			quota_update = 1;
		else
			ext4_msg(sb, KERN_ERR,
				"Cannot turn on quotas: error %d", ret);
	}

	/* Turn on journaled quotas used for old sytle */
	for (i = 0; i < EXT4_MAXQUOTAS; i++) {
		if (EXT4_SB(sb)->s_qf_names[i]) {
			int ret = ext4_quota_on_mount(sb, i);

			if (!ret)
				quota_update = 1;
			else
				ext4_msg(sb, KERN_ERR,
					"Cannot turn on journaled "
					"quota: type %d: error %d", i, ret);
		}
	}
#endif

	while (es->s_last_orphan) {
		struct inode *inode;

		/*
		 * We may have encountered an error during cleanup; if
		 * so, skip the rest.
		 */
		if (EXT4_SB(sb)->s_mount_state & EXT4_ERROR_FS) {
			jbd_debug(1, "Skipping orphan recovery on fs with errors.\n");
			es->s_last_orphan = 0;
			break;
		}

		inode = ext4_orphan_get(sb, le32_to_cpu(es->s_last_orphan));
		if (IS_ERR(inode)) {
			es->s_last_orphan = 0;
			break;
		}

		list_add(&EXT4_I(inode)->i_orphan, &EXT4_SB(sb)->s_orphan);
		dquot_initialize(inode);
		if (inode->i_nlink) {
			if (test_opt(sb, DEBUG))
				ext4_msg(sb, KERN_DEBUG,
					"%s: truncating inode %lu to %lld bytes",
					__func__, inode->i_ino, inode->i_size);
			jbd_debug(2, "truncating inode %lu to %lld bytes\n",
				  inode->i_ino, inode->i_size);
			inode_lock(inode);
			truncate_inode_pages(inode->i_mapping, inode->i_size);
			ret = ext4_truncate(inode);
			if (ret)
				ext4_std_error(inode->i_sb, ret);
			inode_unlock(inode);
			nr_truncates++;
		} else {
			if (test_opt(sb, DEBUG))
				ext4_msg(sb, KERN_DEBUG,
					"%s: deleting unreferenced inode %lu",
					__func__, inode->i_ino);
			jbd_debug(2, "deleting unreferenced inode %lu\n",
				  inode->i_ino);
			nr_orphans++;
		}
		iput(inode);  /* The delete magic happens here! */
	}

#define PLURAL(x) (x), ((x) == 1) ? "" : "s"

	if (nr_orphans)
		ext4_msg(sb, KERN_INFO, "%d orphan inode%s deleted",
		       PLURAL(nr_orphans));
	if (nr_truncates)
		ext4_msg(sb, KERN_INFO, "%d truncate%s cleaned up",
		       PLURAL(nr_truncates));
#ifdef CONFIG_QUOTA
	/* Turn off quotas if they were enabled for orphan cleanup */
	if (quota_update) {
		for (i = 0; i < EXT4_MAXQUOTAS; i++) {
			if (sb_dqopt(sb)->files[i])
				dquot_quota_off(sb, i);
		}
	}
#endif
	sb->s_flags = s_flags; /* Restore SB_RDONLY status */
}

/*
 * Maximal extent format file size.
 * Resulting logical blkno at s_maxbytes must fit in our on-disk
 * extent format containers, within a sector_t, and within i_blocks
 * in the vfs.  ext4 inode has 48 bits of i_block in fsblock units,
 * so that won't be a limiting factor.
 *
 * However there is other limiting factor. We do store extents in the form
 * of starting block and length, hence the resulting length of the extent
 * covering maximum file size must fit into on-disk format containers as
 * well. Given that length is always by 1 unit bigger than max unit (because
 * we count 0 as well) we have to lower the s_maxbytes by one fs block.
 *
 * Note, this does *not* consider any metadata overhead for vfs i_blocks.
 */
static loff_t ext4_max_size(int blkbits, int has_huge_files)
{
	loff_t res;
	loff_t upper_limit = MAX_LFS_FILESIZE;

	BUILD_BUG_ON(sizeof(blkcnt_t) < sizeof(u64));

	if (!has_huge_files) {
		upper_limit = (1LL << 32) - 1;

		/* total blocks in file system block size */
		upper_limit >>= (blkbits - 9);
		upper_limit <<= blkbits;
	}

	/*
	 * 32-bit extent-start container, ee_block. We lower the maxbytes
	 * by one fs block, so ee_len can cover the extent of maximum file
	 * size
	 */
	res = (1LL << 32) - 1;
	res <<= blkbits;

	/* Sanity check against vm- & vfs- imposed limits */
	if (res > upper_limit)
		res = upper_limit;

	return res;
}

/*
 * Maximal bitmap file size.  There is a direct, and {,double-,triple-}indirect
 * block limit, and also a limit of (2^48 - 1) 512-byte sectors in i_blocks.
 * We need to be 1 filesystem block less than the 2^48 sector limit.
 */
static loff_t ext4_max_bitmap_size(int bits, int has_huge_files)
{
	loff_t res = EXT4_NDIR_BLOCKS;
	int meta_blocks;
	loff_t upper_limit;
	/* This is calculated to be the largest file size for a dense, block
	 * mapped file such that the file's total number of 512-byte sectors,
	 * including data and all indirect blocks, does not exceed (2^48 - 1).
	 *
	 * __u32 i_blocks_lo and _u16 i_blocks_high represent the total
	 * number of 512-byte sectors of the file.
	 */

	if (!has_huge_files) {
		/*
		 * !has_huge_files or implies that the inode i_block field
		 * represents total file blocks in 2^32 512-byte sectors ==
		 * size of vfs inode i_blocks * 8
		 */
		upper_limit = (1LL << 32) - 1;

		/* total blocks in file system block size */
		upper_limit >>= (bits - 9);

	} else {
		/*
		 * We use 48 bit ext4_inode i_blocks
		 * With EXT4_HUGE_FILE_FL set the i_blocks
		 * represent total number of blocks in
		 * file system block size
		 */
		upper_limit = (1LL << 48) - 1;

	}

	/* indirect blocks */
	meta_blocks = 1;
	/* double indirect blocks */
	meta_blocks += 1 + (1LL << (bits-2));
	/* tripple indirect blocks */
	meta_blocks += 1 + (1LL << (bits-2)) + (1LL << (2*(bits-2)));

	upper_limit -= meta_blocks;
	upper_limit <<= bits;

	res += 1LL << (bits-2);
	res += 1LL << (2*(bits-2));
	res += 1LL << (3*(bits-2));
	res <<= bits;
	if (res > upper_limit)
		res = upper_limit;

	if (res > MAX_LFS_FILESIZE)
		res = MAX_LFS_FILESIZE;

	return res;
}

static ext4_fsblk_t descriptor_loc(struct super_block *sb,
				   ext4_fsblk_t logical_sb_block, int nr)
{
	struct ext4_sb_info *sbi = EXT4_SB(sb);
	ext4_group_t bg, first_meta_bg;
	int has_super = 0;

	first_meta_bg = le32_to_cpu(sbi->s_es->s_first_meta_bg);

	if (!ext4_has_feature_meta_bg(sb) || nr < first_meta_bg)
		return logical_sb_block + nr + 1;
	bg = sbi->s_desc_per_block * nr;
	if (ext4_bg_has_super(sb, bg))
		has_super = 1;

	/*
	 * If we have a meta_bg fs with 1k blocks, group 0's GDT is at
	 * block 2, not 1.  If s_first_data_block == 0 (bigalloc is enabled
	 * on modern mke2fs or blksize > 1k on older mke2fs) then we must
	 * compensate.
	 */
	if (sb->s_blocksize == 1024 && nr == 0 &&
	    le32_to_cpu(sbi->s_es->s_first_data_block) == 0)
		has_super++;

	return (has_super + ext4_group_first_block_no(sb, bg));
}

/**
 * ext4_get_stripe_size: Get the stripe size.
 * @sbi: In memory super block info
 *
 * If we have specified it via mount option, then
 * use the mount option value. If the value specified at mount time is
 * greater than the blocks per group use the super block value.
 * If the super block value is greater than blocks per group return 0.
 * Allocator needs it be less than blocks per group.
 *
 */
static unsigned long ext4_get_stripe_size(struct ext4_sb_info *sbi)
{
	unsigned long stride = le16_to_cpu(sbi->s_es->s_raid_stride);
	unsigned long stripe_width =
			le32_to_cpu(sbi->s_es->s_raid_stripe_width);
	int ret;

	if (sbi->s_stripe && sbi->s_stripe <= sbi->s_blocks_per_group)
		ret = sbi->s_stripe;
	else if (stripe_width && stripe_width <= sbi->s_blocks_per_group)
		ret = stripe_width;
	else if (stride && stride <= sbi->s_blocks_per_group)
		ret = stride;
	else
		ret = 0;

	/*
	 * If the stripe width is 1, this makes no sense and
	 * we set it to 0 to turn off stripe handling code.
	 */
	if (ret <= 1)
		ret = 0;

	return ret;
}

/*
 * Check whether this filesystem can be mounted based on
 * the features present and the RDONLY/RDWR mount requested.
 * Returns 1 if this filesystem can be mounted as requested,
 * 0 if it cannot be.
 */
static int ext4_feature_set_ok(struct super_block *sb, int readonly)
{
	if (ext4_has_unknown_ext4_incompat_features(sb)) {
		ext4_msg(sb, KERN_ERR,
			"Couldn't mount because of "
			"unsupported optional features (%x)",
			(le32_to_cpu(EXT4_SB(sb)->s_es->s_feature_incompat) &
			~EXT4_FEATURE_INCOMPAT_SUPP));
		return 0;
	}

#ifndef CONFIG_UNICODE
	if (ext4_has_feature_casefold(sb)) {
		ext4_msg(sb, KERN_ERR,
			 "Filesystem with casefold feature cannot be "
			 "mounted without CONFIG_UNICODE");
		return 0;
	}
#endif

	if (readonly)
		return 1;

	if (ext4_has_feature_readonly(sb)) {
		ext4_msg(sb, KERN_INFO, "filesystem is read-only");
		sb->s_flags |= SB_RDONLY;
		return 1;
	}

	/* Check that feature set is OK for a read-write mount */
	if (ext4_has_unknown_ext4_ro_compat_features(sb)) {
		ext4_msg(sb, KERN_ERR, "couldn't mount RDWR because of "
			 "unsupported optional features (%x)",
			 (le32_to_cpu(EXT4_SB(sb)->s_es->s_feature_ro_compat) &
				~EXT4_FEATURE_RO_COMPAT_SUPP));
		return 0;
	}
	if (ext4_has_feature_bigalloc(sb) && !ext4_has_feature_extents(sb)) {
		ext4_msg(sb, KERN_ERR,
			 "Can't support bigalloc feature without "
			 "extents feature\n");
		return 0;
	}

#if !IS_ENABLED(CONFIG_QUOTA) || !IS_ENABLED(CONFIG_QFMT_V2)
	if (!readonly && (ext4_has_feature_quota(sb) ||
			  ext4_has_feature_project(sb))) {
		ext4_msg(sb, KERN_ERR,
			 "The kernel was not built with CONFIG_QUOTA and CONFIG_QFMT_V2");
		return 0;
	}
#endif  /* CONFIG_QUOTA */
	return 1;
}

/*
 * This function is called once a day if we have errors logged
 * on the file system
 */
static void print_daily_error_info(struct timer_list *t)
{
	struct ext4_sb_info *sbi = from_timer(sbi, t, s_err_report);
	struct super_block *sb = sbi->s_sb;
	struct ext4_super_block *es = sbi->s_es;

	if (es->s_error_count)
		/* fsck newer than v1.41.13 is needed to clean this condition. */
		ext4_msg(sb, KERN_NOTICE, "error count since last fsck: %u",
			 le32_to_cpu(es->s_error_count));
	if (es->s_first_error_time) {
		printk(KERN_NOTICE "EXT4-fs (%s): initial error at time %llu: %.*s:%d",
		       sb->s_id,
		       ext4_get_tstamp(es, s_first_error_time),
		       (int) sizeof(es->s_first_error_func),
		       es->s_first_error_func,
		       le32_to_cpu(es->s_first_error_line));
		if (es->s_first_error_ino)
			printk(KERN_CONT ": inode %u",
			       le32_to_cpu(es->s_first_error_ino));
		if (es->s_first_error_block)
			printk(KERN_CONT ": block %llu", (unsigned long long)
			       le64_to_cpu(es->s_first_error_block));
		printk(KERN_CONT "\n");
	}
	if (es->s_last_error_time) {
		printk(KERN_NOTICE "EXT4-fs (%s): last error at time %llu: %.*s:%d",
		       sb->s_id,
		       ext4_get_tstamp(es, s_last_error_time),
		       (int) sizeof(es->s_last_error_func),
		       es->s_last_error_func,
		       le32_to_cpu(es->s_last_error_line));
		if (es->s_last_error_ino)
			printk(KERN_CONT ": inode %u",
			       le32_to_cpu(es->s_last_error_ino));
		if (es->s_last_error_block)
			printk(KERN_CONT ": block %llu", (unsigned long long)
			       le64_to_cpu(es->s_last_error_block));
		printk(KERN_CONT "\n");
	}
	mod_timer(&sbi->s_err_report, jiffies + 24*60*60*HZ);  /* Once a day */
}

/* Find next suitable group and run ext4_init_inode_table */
static int ext4_run_li_request(struct ext4_li_request *elr)
{
	struct ext4_group_desc *gdp = NULL;
	struct super_block *sb = elr->lr_super;
	ext4_group_t ngroups = EXT4_SB(sb)->s_groups_count;
	ext4_group_t group = elr->lr_next_group;
	unsigned long timeout = 0;
	unsigned int prefetch_ios = 0;
	int ret = 0;

	if (elr->lr_mode == EXT4_LI_MODE_PREFETCH_BBITMAP) {
		elr->lr_next_group = ext4_mb_prefetch(sb, group,
				EXT4_SB(sb)->s_mb_prefetch, &prefetch_ios);
		if (prefetch_ios)
			ext4_mb_prefetch_fini(sb, elr->lr_next_group,
					      prefetch_ios);
		trace_ext4_prefetch_bitmaps(sb, group, elr->lr_next_group,
					    prefetch_ios);
		if (group >= elr->lr_next_group) {
			ret = 1;
			if (elr->lr_first_not_zeroed != ngroups &&
			    !sb_rdonly(sb) && test_opt(sb, INIT_INODE_TABLE)) {
				elr->lr_next_group = elr->lr_first_not_zeroed;
				elr->lr_mode = EXT4_LI_MODE_ITABLE;
				ret = 0;
			}
		}
		return ret;
	}

	for (; group < ngroups; group++) {
		gdp = ext4_get_group_desc(sb, group, NULL);
		if (!gdp) {
			ret = 1;
			break;
		}

		if (!(gdp->bg_flags & cpu_to_le16(EXT4_BG_INODE_ZEROED)))
			break;
	}

	if (group >= ngroups)
		ret = 1;

	if (!ret) {
		timeout = jiffies;
		ret = ext4_init_inode_table(sb, group,
					    elr->lr_timeout ? 0 : 1);
		trace_ext4_lazy_itable_init(sb, group);
		if (elr->lr_timeout == 0) {
			timeout = (jiffies - timeout) *
				EXT4_SB(elr->lr_super)->s_li_wait_mult;
			elr->lr_timeout = timeout;
		}
		elr->lr_next_sched = jiffies + elr->lr_timeout;
		elr->lr_next_group = group + 1;
	}
	return ret;
}

/*
 * Remove lr_request from the list_request and free the
 * request structure. Should be called with li_list_mtx held
 */
static void ext4_remove_li_request(struct ext4_li_request *elr)
{
	if (!elr)
		return;

	list_del(&elr->lr_request);
	EXT4_SB(elr->lr_super)->s_li_request = NULL;
	kfree(elr);
}

static void ext4_unregister_li_request(struct super_block *sb)
{
	mutex_lock(&ext4_li_mtx);
	if (!ext4_li_info) {
		mutex_unlock(&ext4_li_mtx);
		return;
	}

	mutex_lock(&ext4_li_info->li_list_mtx);
	ext4_remove_li_request(EXT4_SB(sb)->s_li_request);
	mutex_unlock(&ext4_li_info->li_list_mtx);
	mutex_unlock(&ext4_li_mtx);
}

static struct task_struct *ext4_lazyinit_task;

/*
 * This is the function where ext4lazyinit thread lives. It walks
 * through the request list searching for next scheduled filesystem.
 * When such a fs is found, run the lazy initialization request
 * (ext4_rn_li_request) and keep track of the time spend in this
 * function. Based on that time we compute next schedule time of
 * the request. When walking through the list is complete, compute
 * next waking time and put itself into sleep.
 */
static int ext4_lazyinit_thread(void *arg)
{
	struct ext4_lazy_init *eli = (struct ext4_lazy_init *)arg;
	struct list_head *pos, *n;
	struct ext4_li_request *elr;
	unsigned long next_wakeup, cur;

	BUG_ON(NULL == eli);

cont_thread:
	while (true) {
		next_wakeup = MAX_JIFFY_OFFSET;

		mutex_lock(&eli->li_list_mtx);
		if (list_empty(&eli->li_request_list)) {
			mutex_unlock(&eli->li_list_mtx);
			goto exit_thread;
		}
		list_for_each_safe(pos, n, &eli->li_request_list) {
			int err = 0;
			int progress = 0;
			elr = list_entry(pos, struct ext4_li_request,
					 lr_request);

			if (time_before(jiffies, elr->lr_next_sched)) {
				if (time_before(elr->lr_next_sched, next_wakeup))
					next_wakeup = elr->lr_next_sched;
				continue;
			}
			if (down_read_trylock(&elr->lr_super->s_umount)) {
				if (sb_start_write_trylock(elr->lr_super)) {
					progress = 1;
					/*
					 * We hold sb->s_umount, sb can not
					 * be removed from the list, it is
					 * now safe to drop li_list_mtx
					 */
					mutex_unlock(&eli->li_list_mtx);
					err = ext4_run_li_request(elr);
					sb_end_write(elr->lr_super);
					mutex_lock(&eli->li_list_mtx);
					n = pos->next;
				}
				up_read((&elr->lr_super->s_umount));
			}
			/* error, remove the lazy_init job */
			if (err) {
				ext4_remove_li_request(elr);
				continue;
			}
			if (!progress) {
				elr->lr_next_sched = jiffies +
					(prandom_u32()
					 % (EXT4_DEF_LI_MAX_START_DELAY * HZ));
			}
			if (time_before(elr->lr_next_sched, next_wakeup))
				next_wakeup = elr->lr_next_sched;
		}
		mutex_unlock(&eli->li_list_mtx);

		try_to_freeze();

		cur = jiffies;
		if ((time_after_eq(cur, next_wakeup)) ||
		    (MAX_JIFFY_OFFSET == next_wakeup)) {
			cond_resched();
			continue;
		}

		schedule_timeout_interruptible(next_wakeup - cur);

		if (kthread_should_stop()) {
			ext4_clear_request_list();
			goto exit_thread;
		}
	}

exit_thread:
	/*
	 * It looks like the request list is empty, but we need
	 * to check it under the li_list_mtx lock, to prevent any
	 * additions into it, and of course we should lock ext4_li_mtx
	 * to atomically free the list and ext4_li_info, because at
	 * this point another ext4 filesystem could be registering
	 * new one.
	 */
	mutex_lock(&ext4_li_mtx);
	mutex_lock(&eli->li_list_mtx);
	if (!list_empty(&eli->li_request_list)) {
		mutex_unlock(&eli->li_list_mtx);
		mutex_unlock(&ext4_li_mtx);
		goto cont_thread;
	}
	mutex_unlock(&eli->li_list_mtx);
	kfree(ext4_li_info);
	ext4_li_info = NULL;
	mutex_unlock(&ext4_li_mtx);

	return 0;
}

static void ext4_clear_request_list(void)
{
	struct list_head *pos, *n;
	struct ext4_li_request *elr;

	mutex_lock(&ext4_li_info->li_list_mtx);
	list_for_each_safe(pos, n, &ext4_li_info->li_request_list) {
		elr = list_entry(pos, struct ext4_li_request,
				 lr_request);
		ext4_remove_li_request(elr);
	}
	mutex_unlock(&ext4_li_info->li_list_mtx);
}

static int ext4_run_lazyinit_thread(void)
{
	ext4_lazyinit_task = kthread_run(ext4_lazyinit_thread,
					 ext4_li_info, "ext4lazyinit");
	if (IS_ERR(ext4_lazyinit_task)) {
		int err = PTR_ERR(ext4_lazyinit_task);
		ext4_clear_request_list();
		kfree(ext4_li_info);
		ext4_li_info = NULL;
		printk(KERN_CRIT "EXT4-fs: error %d creating inode table "
				 "initialization thread\n",
				 err);
		return err;
	}
	ext4_li_info->li_state |= EXT4_LAZYINIT_RUNNING;
	return 0;
}

/*
 * Check whether it make sense to run itable init. thread or not.
 * If there is at least one uninitialized inode table, return
 * corresponding group number, else the loop goes through all
 * groups and return total number of groups.
 */
static ext4_group_t ext4_has_uninit_itable(struct super_block *sb)
{
	ext4_group_t group, ngroups = EXT4_SB(sb)->s_groups_count;
	struct ext4_group_desc *gdp = NULL;

	if (!ext4_has_group_desc_csum(sb))
		return ngroups;

	for (group = 0; group < ngroups; group++) {
		gdp = ext4_get_group_desc(sb, group, NULL);
		if (!gdp)
			continue;

		if (!(gdp->bg_flags & cpu_to_le16(EXT4_BG_INODE_ZEROED)))
			break;
	}

	return group;
}

static int ext4_li_info_new(void)
{
	struct ext4_lazy_init *eli = NULL;

	eli = kzalloc(sizeof(*eli), GFP_KERNEL);
	if (!eli)
		return -ENOMEM;

	INIT_LIST_HEAD(&eli->li_request_list);
	mutex_init(&eli->li_list_mtx);

	eli->li_state |= EXT4_LAZYINIT_QUIT;

	ext4_li_info = eli;

	return 0;
}

static struct ext4_li_request *ext4_li_request_new(struct super_block *sb,
					    ext4_group_t start)
{
	struct ext4_li_request *elr;

	elr = kzalloc(sizeof(*elr), GFP_KERNEL);
	if (!elr)
		return NULL;

	elr->lr_super = sb;
	elr->lr_first_not_zeroed = start;
	if (test_opt(sb, PREFETCH_BLOCK_BITMAPS))
		elr->lr_mode = EXT4_LI_MODE_PREFETCH_BBITMAP;
	else {
		elr->lr_mode = EXT4_LI_MODE_ITABLE;
		elr->lr_next_group = start;
	}

	/*
	 * Randomize first schedule time of the request to
	 * spread the inode table initialization requests
	 * better.
	 */
	elr->lr_next_sched = jiffies + (prandom_u32() %
				(EXT4_DEF_LI_MAX_START_DELAY * HZ));
	return elr;
}

int ext4_register_li_request(struct super_block *sb,
			     ext4_group_t first_not_zeroed)
{
	struct ext4_sb_info *sbi = EXT4_SB(sb);
	struct ext4_li_request *elr = NULL;
	ext4_group_t ngroups = sbi->s_groups_count;
	int ret = 0;

	mutex_lock(&ext4_li_mtx);
	if (sbi->s_li_request != NULL) {
		/*
		 * Reset timeout so it can be computed again, because
		 * s_li_wait_mult might have changed.
		 */
		sbi->s_li_request->lr_timeout = 0;
		goto out;
	}

	if (!test_opt(sb, PREFETCH_BLOCK_BITMAPS) &&
	    (first_not_zeroed == ngroups || sb_rdonly(sb) ||
	     !test_opt(sb, INIT_INODE_TABLE)))
		goto out;

	elr = ext4_li_request_new(sb, first_not_zeroed);
	if (!elr) {
		ret = -ENOMEM;
		goto out;
	}

	if (NULL == ext4_li_info) {
		ret = ext4_li_info_new();
		if (ret)
			goto out;
	}

	mutex_lock(&ext4_li_info->li_list_mtx);
	list_add(&elr->lr_request, &ext4_li_info->li_request_list);
	mutex_unlock(&ext4_li_info->li_list_mtx);

	sbi->s_li_request = elr;
	/*
	 * set elr to NULL here since it has been inserted to
	 * the request_list and the removal and free of it is
	 * handled by ext4_clear_request_list from now on.
	 */
	elr = NULL;

	if (!(ext4_li_info->li_state & EXT4_LAZYINIT_RUNNING)) {
		ret = ext4_run_lazyinit_thread();
		if (ret)
			goto out;
	}
out:
	mutex_unlock(&ext4_li_mtx);
	if (ret)
		kfree(elr);
	return ret;
}

/*
 * We do not need to lock anything since this is called on
 * module unload.
 */
static void ext4_destroy_lazyinit_thread(void)
{
	/*
	 * If thread exited earlier
	 * there's nothing to be done.
	 */
	if (!ext4_li_info || !ext4_lazyinit_task)
		return;

	kthread_stop(ext4_lazyinit_task);
}

static int set_journal_csum_feature_set(struct super_block *sb)
{
	int ret = 1;
	int compat, incompat;
	struct ext4_sb_info *sbi = EXT4_SB(sb);

	if (ext4_has_metadata_csum(sb)) {
		/* journal checksum v3 */
		compat = 0;
		incompat = JBD2_FEATURE_INCOMPAT_CSUM_V3;
	} else {
		/* journal checksum v1 */
		compat = JBD2_FEATURE_COMPAT_CHECKSUM;
		incompat = 0;
	}

	jbd2_journal_clear_features(sbi->s_journal,
			JBD2_FEATURE_COMPAT_CHECKSUM, 0,
			JBD2_FEATURE_INCOMPAT_CSUM_V3 |
			JBD2_FEATURE_INCOMPAT_CSUM_V2);
	if (test_opt(sb, JOURNAL_ASYNC_COMMIT)) {
		ret = jbd2_journal_set_features(sbi->s_journal,
				compat, 0,
				JBD2_FEATURE_INCOMPAT_ASYNC_COMMIT |
				incompat);
	} else if (test_opt(sb, JOURNAL_CHECKSUM)) {
		ret = jbd2_journal_set_features(sbi->s_journal,
				compat, 0,
				incompat);
		jbd2_journal_clear_features(sbi->s_journal, 0, 0,
				JBD2_FEATURE_INCOMPAT_ASYNC_COMMIT);
	} else {
		jbd2_journal_clear_features(sbi->s_journal, 0, 0,
				JBD2_FEATURE_INCOMPAT_ASYNC_COMMIT);
	}

	return ret;
}

/*
 * Note: calculating the overhead so we can be compatible with
 * historical BSD practice is quite difficult in the face of
 * clusters/bigalloc.  This is because multiple metadata blocks from
 * different block group can end up in the same allocation cluster.
 * Calculating the exact overhead in the face of clustered allocation
 * requires either O(all block bitmaps) in memory or O(number of block
 * groups**2) in time.  We will still calculate the superblock for
 * older file systems --- and if we come across with a bigalloc file
 * system with zero in s_overhead_clusters the estimate will be close to
 * correct especially for very large cluster sizes --- but for newer
 * file systems, it's better to calculate this figure once at mkfs
 * time, and store it in the superblock.  If the superblock value is
 * present (even for non-bigalloc file systems), we will use it.
 */
static int count_overhead(struct super_block *sb, ext4_group_t grp,
			  char *buf)
{
	struct ext4_sb_info	*sbi = EXT4_SB(sb);
	struct ext4_group_desc	*gdp;
	ext4_fsblk_t		first_block, last_block, b;
	ext4_group_t		i, ngroups = ext4_get_groups_count(sb);
	int			s, j, count = 0;

	if (!ext4_has_feature_bigalloc(sb))
		return (ext4_bg_has_super(sb, grp) + ext4_bg_num_gdb(sb, grp) +
			sbi->s_itb_per_group + 2);

	first_block = le32_to_cpu(sbi->s_es->s_first_data_block) +
		(grp * EXT4_BLOCKS_PER_GROUP(sb));
	last_block = first_block + EXT4_BLOCKS_PER_GROUP(sb) - 1;
	for (i = 0; i < ngroups; i++) {
		gdp = ext4_get_group_desc(sb, i, NULL);
		b = ext4_block_bitmap(sb, gdp);
		if (b >= first_block && b <= last_block) {
			ext4_set_bit(EXT4_B2C(sbi, b - first_block), buf);
			count++;
		}
		b = ext4_inode_bitmap(sb, gdp);
		if (b >= first_block && b <= last_block) {
			ext4_set_bit(EXT4_B2C(sbi, b - first_block), buf);
			count++;
		}
		b = ext4_inode_table(sb, gdp);
		if (b >= first_block && b + sbi->s_itb_per_group <= last_block)
			for (j = 0; j < sbi->s_itb_per_group; j++, b++) {
				int c = EXT4_B2C(sbi, b - first_block);
				ext4_set_bit(c, buf);
				count++;
			}
		if (i != grp)
			continue;
		s = 0;
		if (ext4_bg_has_super(sb, grp)) {
			ext4_set_bit(s++, buf);
			count++;
		}
		j = ext4_bg_num_gdb(sb, grp);
		if (s + j > EXT4_BLOCKS_PER_GROUP(sb)) {
			ext4_error(sb, "Invalid number of block group "
				   "descriptor blocks: %d", j);
			j = EXT4_BLOCKS_PER_GROUP(sb) - s;
		}
		count += j;
		for (; j > 0; j--)
			ext4_set_bit(EXT4_B2C(sbi, s++), buf);
	}
	if (!count)
		return 0;
	return EXT4_CLUSTERS_PER_GROUP(sb) -
		ext4_count_free(buf, EXT4_CLUSTERS_PER_GROUP(sb) / 8);
}

/*
 * Compute the overhead and stash it in sbi->s_overhead
 */
int ext4_calculate_overhead(struct super_block *sb)
{
	struct ext4_sb_info *sbi = EXT4_SB(sb);
	struct ext4_super_block *es = sbi->s_es;
	struct inode *j_inode;
	unsigned int j_blocks, j_inum = le32_to_cpu(es->s_journal_inum);
	ext4_group_t i, ngroups = ext4_get_groups_count(sb);
	ext4_fsblk_t overhead = 0;
	char *buf = (char *) get_zeroed_page(GFP_NOFS);

	if (!buf)
		return -ENOMEM;

	/*
	 * Compute the overhead (FS structures).  This is constant
	 * for a given filesystem unless the number of block groups
	 * changes so we cache the previous value until it does.
	 */

	/*
	 * All of the blocks before first_data_block are overhead
	 */
	overhead = EXT4_B2C(sbi, le32_to_cpu(es->s_first_data_block));

	/*
	 * Add the overhead found in each block group
	 */
	for (i = 0; i < ngroups; i++) {
		int blks;

		blks = count_overhead(sb, i, buf);
		overhead += blks;
		if (blks)
			memset(buf, 0, PAGE_SIZE);
		cond_resched();
	}

	/*
	 * Add the internal journal blocks whether the journal has been
	 * loaded or not
	 */
	if (sbi->s_journal && !sbi->s_journal_bdev)
		overhead += EXT4_NUM_B2C(sbi, sbi->s_journal->j_maxlen);
	else if (ext4_has_feature_journal(sb) && !sbi->s_journal && j_inum) {
		/* j_inum for internal journal is non-zero */
		j_inode = ext4_get_journal_inode(sb, j_inum);
		if (j_inode) {
			j_blocks = j_inode->i_size >> sb->s_blocksize_bits;
			overhead += EXT4_NUM_B2C(sbi, j_blocks);
			iput(j_inode);
		} else {
			ext4_msg(sb, KERN_ERR, "can't get journal size");
		}
	}
	sbi->s_overhead = overhead;
	smp_wmb();
	free_page((unsigned long) buf);
	return 0;
}

static void ext4_set_resv_clusters(struct super_block *sb)
{
	ext4_fsblk_t resv_clusters;
	struct ext4_sb_info *sbi = EXT4_SB(sb);

	/*
	 * There's no need to reserve anything when we aren't using extents.
	 * The space estimates are exact, there are no unwritten extents,
	 * hole punching doesn't need new metadata... This is needed especially
	 * to keep ext2/3 backward compatibility.
	 */
	if (!ext4_has_feature_extents(sb))
		return;
	/*
	 * By default we reserve 2% or 4096 clusters, whichever is smaller.
	 * This should cover the situations where we can not afford to run
	 * out of space like for example punch hole, or converting
	 * unwritten extents in delalloc path. In most cases such
	 * allocation would require 1, or 2 blocks, higher numbers are
	 * very rare.
	 */
	resv_clusters = (ext4_blocks_count(sbi->s_es) >>
			 sbi->s_cluster_bits);

	do_div(resv_clusters, 50);
	resv_clusters = min_t(ext4_fsblk_t, resv_clusters, 4096);

	atomic64_set(&sbi->s_resv_clusters, resv_clusters);
}

static int ext4_fill_super(struct super_block *sb, void *data, int silent)
{
	struct dax_device *dax_dev = fs_dax_get_by_bdev(sb->s_bdev);
	char *orig_data = kstrdup(data, GFP_KERNEL);
	struct buffer_head *bh, **group_desc;
	struct ext4_super_block *es = NULL;
	struct ext4_sb_info *sbi = kzalloc(sizeof(*sbi), GFP_KERNEL);
	struct flex_groups **flex_groups;
	ext4_fsblk_t block;
	ext4_fsblk_t sb_block = get_sb_block(&data);
	ext4_fsblk_t logical_sb_block;
	unsigned long offset = 0;
	unsigned long journal_devnum = 0;
	unsigned long def_mount_opts;
	struct inode *root;
	const char *descr;
	int ret = -ENOMEM;
	int blocksize, clustersize;
	unsigned int db_count;
	unsigned int i;
	int needs_recovery, has_huge_files;
	__u64 blocks_count;
	int err = 0;
	unsigned int journal_ioprio = DEFAULT_JOURNAL_IOPRIO;
	ext4_group_t first_not_zeroed;

	if ((data && !orig_data) || !sbi)
		goto out_free_base;

	sbi->s_daxdev = dax_dev;
	sbi->s_blockgroup_lock =
		kzalloc(sizeof(struct blockgroup_lock), GFP_KERNEL);
	if (!sbi->s_blockgroup_lock)
		goto out_free_base;

	sb->s_fs_info = sbi;
	sbi->s_sb = sb;
	sbi->s_inode_readahead_blks = EXT4_DEF_INODE_READAHEAD_BLKS;
	sbi->s_sb_block = sb_block;
	if (sb->s_bdev->bd_part)
		sbi->s_sectors_written_start =
			part_stat_read(sb->s_bdev->bd_part, sectors[STAT_WRITE]);

	/* Cleanup superblock name */
	strreplace(sb->s_id, '/', '!');

	/* -EINVAL is default */
	ret = -EINVAL;
	blocksize = sb_min_blocksize(sb, EXT4_MIN_BLOCK_SIZE);
	if (!blocksize) {
		ext4_msg(sb, KERN_ERR, "unable to set blocksize");
		goto out_fail;
	}

	/*
	 * The ext4 superblock will not be buffer aligned for other than 1kB
	 * block sizes.  We need to calculate the offset from buffer start.
	 */
	if (blocksize != EXT4_MIN_BLOCK_SIZE) {
		logical_sb_block = sb_block * EXT4_MIN_BLOCK_SIZE;
		offset = do_div(logical_sb_block, blocksize);
	} else {
		logical_sb_block = sb_block;
	}

	bh = ext4_sb_bread_unmovable(sb, logical_sb_block);
	if (IS_ERR(bh)) {
		ext4_msg(sb, KERN_ERR, "unable to read superblock");
		ret = PTR_ERR(bh);
		bh = NULL;
		goto out_fail;
	}
	/*
	 * Note: s_es must be initialized as soon as possible because
	 *       some ext4 macro-instructions depend on its value
	 */
	es = (struct ext4_super_block *) (bh->b_data + offset);
	sbi->s_es = es;
	sb->s_magic = le16_to_cpu(es->s_magic);
	if (sb->s_magic != EXT4_SUPER_MAGIC)
		goto cantfind_ext4;
	sbi->s_kbytes_written = le64_to_cpu(es->s_kbytes_written);

	/* Warn if metadata_csum and gdt_csum are both set. */
	if (ext4_has_feature_metadata_csum(sb) &&
	    ext4_has_feature_gdt_csum(sb))
		ext4_warning(sb, "metadata_csum and uninit_bg are "
			     "redundant flags; please run fsck.");

	/* Check for a known checksum algorithm */
	if (!ext4_verify_csum_type(sb, es)) {
		ext4_msg(sb, KERN_ERR, "VFS: Found ext4 filesystem with "
			 "unknown checksum algorithm.");
		silent = 1;
		goto cantfind_ext4;
	}

	/* Load the checksum driver */
	sbi->s_chksum_driver = crypto_alloc_shash("crc32c", 0, 0);
	if (IS_ERR(sbi->s_chksum_driver)) {
		ext4_msg(sb, KERN_ERR, "Cannot load crc32c driver.");
		ret = PTR_ERR(sbi->s_chksum_driver);
		sbi->s_chksum_driver = NULL;
		goto failed_mount;
	}

	/* Check superblock checksum */
	if (!ext4_superblock_csum_verify(sb, es)) {
		ext4_msg(sb, KERN_ERR, "VFS: Found ext4 filesystem with "
			 "invalid superblock checksum.  Run e2fsck?");
		silent = 1;
		ret = -EFSBADCRC;
		goto cantfind_ext4;
	}

	/* Precompute checksum seed for all metadata */
	if (ext4_has_feature_csum_seed(sb))
		sbi->s_csum_seed = le32_to_cpu(es->s_checksum_seed);
	else if (ext4_has_metadata_csum(sb) || ext4_has_feature_ea_inode(sb))
		sbi->s_csum_seed = ext4_chksum(sbi, ~0, es->s_uuid,
					       sizeof(es->s_uuid));

	/* Set defaults before we parse the mount options */
	def_mount_opts = le32_to_cpu(es->s_default_mount_opts);
	set_opt(sb, INIT_INODE_TABLE);
	if (def_mount_opts & EXT4_DEFM_DEBUG)
		set_opt(sb, DEBUG);
	if (def_mount_opts & EXT4_DEFM_BSDGROUPS)
		set_opt(sb, GRPID);
	if (def_mount_opts & EXT4_DEFM_UID16)
		set_opt(sb, NO_UID32);
	/* xattr user namespace & acls are now defaulted on */
	set_opt(sb, XATTR_USER);
#ifdef CONFIG_EXT4_FS_POSIX_ACL
	set_opt(sb, POSIX_ACL);
#endif
	/* don't forget to enable journal_csum when metadata_csum is enabled. */
	if (ext4_has_metadata_csum(sb))
		set_opt(sb, JOURNAL_CHECKSUM);

	if ((def_mount_opts & EXT4_DEFM_JMODE) == EXT4_DEFM_JMODE_DATA)
		set_opt(sb, JOURNAL_DATA);
	else if ((def_mount_opts & EXT4_DEFM_JMODE) == EXT4_DEFM_JMODE_ORDERED)
		set_opt(sb, ORDERED_DATA);
	else if ((def_mount_opts & EXT4_DEFM_JMODE) == EXT4_DEFM_JMODE_WBACK)
		set_opt(sb, WRITEBACK_DATA);

	if (le16_to_cpu(sbi->s_es->s_errors) == EXT4_ERRORS_PANIC)
		set_opt(sb, ERRORS_PANIC);
	else if (le16_to_cpu(sbi->s_es->s_errors) == EXT4_ERRORS_CONTINUE)
		set_opt(sb, ERRORS_CONT);
	else
		set_opt(sb, ERRORS_RO);
	/* block_validity enabled by default; disable with noblock_validity */
	set_opt(sb, BLOCK_VALIDITY);
	if (def_mount_opts & EXT4_DEFM_DISCARD)
		set_opt(sb, DISCARD);

	sbi->s_resuid = make_kuid(&init_user_ns, le16_to_cpu(es->s_def_resuid));
	sbi->s_resgid = make_kgid(&init_user_ns, le16_to_cpu(es->s_def_resgid));
	sbi->s_commit_interval = JBD2_DEFAULT_MAX_COMMIT_AGE * HZ;
	sbi->s_min_batch_time = EXT4_DEF_MIN_BATCH_TIME;
	sbi->s_max_batch_time = EXT4_DEF_MAX_BATCH_TIME;

	if ((def_mount_opts & EXT4_DEFM_NOBARRIER) == 0)
		set_opt(sb, BARRIER);

	/*
	 * enable delayed allocation by default
	 * Use -o nodelalloc to turn it off
	 */
	if (!IS_EXT3_SB(sb) && !IS_EXT2_SB(sb) &&
	    ((def_mount_opts & EXT4_DEFM_NODELALLOC) == 0))
		set_opt(sb, DELALLOC);

	/*
	 * set default s_li_wait_mult for lazyinit, for the case there is
	 * no mount option specified.
	 */
	sbi->s_li_wait_mult = EXT4_DEF_LI_WAIT_MULT;

	blocksize = BLOCK_SIZE << le32_to_cpu(es->s_log_block_size);

	if (blocksize == PAGE_SIZE)
		set_opt(sb, DIOREAD_NOLOCK);

	if (blocksize < EXT4_MIN_BLOCK_SIZE ||
	    blocksize > EXT4_MAX_BLOCK_SIZE) {
		ext4_msg(sb, KERN_ERR,
		       "Unsupported filesystem blocksize %d (%d log_block_size)",
			 blocksize, le32_to_cpu(es->s_log_block_size));
		goto failed_mount;
	}

	if (le32_to_cpu(es->s_rev_level) == EXT4_GOOD_OLD_REV) {
		sbi->s_inode_size = EXT4_GOOD_OLD_INODE_SIZE;
		sbi->s_first_ino = EXT4_GOOD_OLD_FIRST_INO;
	} else {
		sbi->s_inode_size = le16_to_cpu(es->s_inode_size);
		sbi->s_first_ino = le32_to_cpu(es->s_first_ino);
		if (sbi->s_first_ino < EXT4_GOOD_OLD_FIRST_INO) {
			ext4_msg(sb, KERN_ERR, "invalid first ino: %u",
				 sbi->s_first_ino);
			goto failed_mount;
		}
		if ((sbi->s_inode_size < EXT4_GOOD_OLD_INODE_SIZE) ||
		    (!is_power_of_2(sbi->s_inode_size)) ||
		    (sbi->s_inode_size > blocksize)) {
			ext4_msg(sb, KERN_ERR,
			       "unsupported inode size: %d",
			       sbi->s_inode_size);
			ext4_msg(sb, KERN_ERR, "blocksize: %d", blocksize);
			goto failed_mount;
		}
		/*
		 * i_atime_extra is the last extra field available for
		 * [acm]times in struct ext4_inode. Checking for that
		 * field should suffice to ensure we have extra space
		 * for all three.
		 */
		if (sbi->s_inode_size >= offsetof(struct ext4_inode, i_atime_extra) +
			sizeof(((struct ext4_inode *)0)->i_atime_extra)) {
			sb->s_time_gran = 1;
			sb->s_time_max = EXT4_EXTRA_TIMESTAMP_MAX;
		} else {
			sb->s_time_gran = NSEC_PER_SEC;
			sb->s_time_max = EXT4_NON_EXTRA_TIMESTAMP_MAX;
		}
		sb->s_time_min = EXT4_TIMESTAMP_MIN;
	}
	if (sbi->s_inode_size > EXT4_GOOD_OLD_INODE_SIZE) {
		sbi->s_want_extra_isize = sizeof(struct ext4_inode) -
			EXT4_GOOD_OLD_INODE_SIZE;
		if (ext4_has_feature_extra_isize(sb)) {
			unsigned v, max = (sbi->s_inode_size -
					   EXT4_GOOD_OLD_INODE_SIZE);

			v = le16_to_cpu(es->s_want_extra_isize);
			if (v > max) {
				ext4_msg(sb, KERN_ERR,
					 "bad s_want_extra_isize: %d", v);
				goto failed_mount;
			}
			if (sbi->s_want_extra_isize < v)
				sbi->s_want_extra_isize = v;

			v = le16_to_cpu(es->s_min_extra_isize);
			if (v > max) {
				ext4_msg(sb, KERN_ERR,
					 "bad s_min_extra_isize: %d", v);
				goto failed_mount;
			}
			if (sbi->s_want_extra_isize < v)
				sbi->s_want_extra_isize = v;
		}
	}

	if (sbi->s_es->s_mount_opts[0]) {
		char *s_mount_opts = kstrndup(sbi->s_es->s_mount_opts,
					      sizeof(sbi->s_es->s_mount_opts),
					      GFP_KERNEL);
		if (!s_mount_opts)
			goto failed_mount;
		if (!parse_options(s_mount_opts, sb, &journal_devnum,
				   &journal_ioprio, 0)) {
			ext4_msg(sb, KERN_WARNING,
				 "failed to parse options in superblock: %s",
				 s_mount_opts);
		}
		kfree(s_mount_opts);
	}
	sbi->s_def_mount_opt = sbi->s_mount_opt;
	if (!parse_options((char *) data, sb, &journal_devnum,
			   &journal_ioprio, 0))
		goto failed_mount;

#ifdef CONFIG_UNICODE
	if (ext4_has_feature_casefold(sb) && !sbi->s_encoding) {
		const struct ext4_sb_encodings *encoding_info;
		struct unicode_map *encoding;
		__u16 encoding_flags;

		if (ext4_has_feature_encrypt(sb)) {
			ext4_msg(sb, KERN_ERR,
				 "Can't mount with encoding and encryption");
			goto failed_mount;
		}

		if (ext4_sb_read_encoding(es, &encoding_info,
					  &encoding_flags)) {
			ext4_msg(sb, KERN_ERR,
				 "Encoding requested by superblock is unknown");
			goto failed_mount;
		}

		encoding = utf8_load(encoding_info->version);
		if (IS_ERR(encoding)) {
			ext4_msg(sb, KERN_ERR,
				 "can't mount with superblock charset: %s-%s "
				 "not supported by the kernel. flags: 0x%x.",
				 encoding_info->name, encoding_info->version,
				 encoding_flags);
			goto failed_mount;
		}
		ext4_msg(sb, KERN_INFO,"Using encoding defined by superblock: "
			 "%s-%s with flags 0x%hx", encoding_info->name,
			 encoding_info->version?:"\b", encoding_flags);

		sbi->s_encoding = encoding;
		sbi->s_encoding_flags = encoding_flags;
	}
#endif

	if (test_opt(sb, DATA_FLAGS) == EXT4_MOUNT_JOURNAL_DATA) {
		printk_once(KERN_WARNING "EXT4-fs: Warning: mounting with data=journal disables delayed allocation, dioread_nolock, and O_DIRECT support!\n");
		/* can't mount with both data=journal and dioread_nolock. */
		clear_opt(sb, DIOREAD_NOLOCK);
		if (test_opt2(sb, EXPLICIT_DELALLOC)) {
			ext4_msg(sb, KERN_ERR, "can't mount with "
				 "both data=journal and delalloc");
			goto failed_mount;
		}
		if (test_opt(sb, DAX_ALWAYS)) {
			ext4_msg(sb, KERN_ERR, "can't mount with "
				 "both data=journal and dax");
			goto failed_mount;
		}
		if (ext4_has_feature_encrypt(sb)) {
			ext4_msg(sb, KERN_WARNING,
				 "encrypted files will use data=ordered "
				 "instead of data journaling mode");
		}
		if (test_opt(sb, DELALLOC))
			clear_opt(sb, DELALLOC);
	} else {
		sb->s_iflags |= SB_I_CGROUPWB;
	}

	sb->s_flags = (sb->s_flags & ~SB_POSIXACL) |
		(test_opt(sb, POSIX_ACL) ? SB_POSIXACL : 0);

	if (le32_to_cpu(es->s_rev_level) == EXT4_GOOD_OLD_REV &&
	    (ext4_has_compat_features(sb) ||
	     ext4_has_ro_compat_features(sb) ||
	     ext4_has_incompat_features(sb)))
		ext4_msg(sb, KERN_WARNING,
		       "feature flags set on rev 0 fs, "
		       "running e2fsck is recommended");

	if (es->s_creator_os == cpu_to_le32(EXT4_OS_HURD)) {
		set_opt2(sb, HURD_COMPAT);
		if (ext4_has_feature_64bit(sb)) {
			ext4_msg(sb, KERN_ERR,
				 "The Hurd can't support 64-bit file systems");
			goto failed_mount;
		}

		/*
		 * ea_inode feature uses l_i_version field which is not
		 * available in HURD_COMPAT mode.
		 */
		if (ext4_has_feature_ea_inode(sb)) {
			ext4_msg(sb, KERN_ERR,
				 "ea_inode feature is not supported for Hurd");
			goto failed_mount;
		}
	}

	if (IS_EXT2_SB(sb)) {
		if (ext2_feature_set_ok(sb))
			ext4_msg(sb, KERN_INFO, "mounting ext2 file system "
				 "using the ext4 subsystem");
		else {
			/*
			 * If we're probing be silent, if this looks like
			 * it's actually an ext[34] filesystem.
			 */
			if (silent && ext4_feature_set_ok(sb, sb_rdonly(sb)))
				goto failed_mount;
			ext4_msg(sb, KERN_ERR, "couldn't mount as ext2 due "
				 "to feature incompatibilities");
			goto failed_mount;
		}
	}

	if (IS_EXT3_SB(sb)) {
		if (ext3_feature_set_ok(sb))
			ext4_msg(sb, KERN_INFO, "mounting ext3 file system "
				 "using the ext4 subsystem");
		else {
			/*
			 * If we're probing be silent, if this looks like
			 * it's actually an ext4 filesystem.
			 */
			if (silent && ext4_feature_set_ok(sb, sb_rdonly(sb)))
				goto failed_mount;
			ext4_msg(sb, KERN_ERR, "couldn't mount as ext3 due "
				 "to feature incompatibilities");
			goto failed_mount;
		}
	}

	/*
	 * Check feature flags regardless of the revision level, since we
	 * previously didn't change the revision level when setting the flags,
	 * so there is a chance incompat flags are set on a rev 0 filesystem.
	 */
	if (!ext4_feature_set_ok(sb, (sb_rdonly(sb))))
		goto failed_mount;

	if (le32_to_cpu(es->s_log_block_size) >
	    (EXT4_MAX_BLOCK_LOG_SIZE - EXT4_MIN_BLOCK_LOG_SIZE)) {
		ext4_msg(sb, KERN_ERR,
			 "Invalid log block size: %u",
			 le32_to_cpu(es->s_log_block_size));
		goto failed_mount;
	}
	if (le32_to_cpu(es->s_log_cluster_size) >
	    (EXT4_MAX_CLUSTER_LOG_SIZE - EXT4_MIN_BLOCK_LOG_SIZE)) {
		ext4_msg(sb, KERN_ERR,
			 "Invalid log cluster size: %u",
			 le32_to_cpu(es->s_log_cluster_size));
		goto failed_mount;
	}

	if (le16_to_cpu(sbi->s_es->s_reserved_gdt_blocks) > (blocksize / 4)) {
		ext4_msg(sb, KERN_ERR,
			 "Number of reserved GDT blocks insanely large: %d",
			 le16_to_cpu(sbi->s_es->s_reserved_gdt_blocks));
		goto failed_mount;
	}

	if (bdev_dax_supported(sb->s_bdev, blocksize))
		set_bit(EXT4_FLAGS_BDEV_IS_DAX, &sbi->s_ext4_flags);

	if (sbi->s_mount_opt & EXT4_MOUNT_DAX_ALWAYS) {
		if (ext4_has_feature_inline_data(sb)) {
			ext4_msg(sb, KERN_ERR, "Cannot use DAX on a filesystem"
					" that may contain inline data");
			goto failed_mount;
		}
		if (!test_bit(EXT4_FLAGS_BDEV_IS_DAX, &sbi->s_ext4_flags)) {
			ext4_msg(sb, KERN_ERR,
				"DAX unsupported by block device.");
			goto failed_mount;
		}
	}

	if (ext4_has_feature_encrypt(sb) && es->s_encryption_level) {
		ext4_msg(sb, KERN_ERR, "Unsupported encryption level %d",
			 es->s_encryption_level);
		goto failed_mount;
	}

	if (sb->s_blocksize != blocksize) {
		/* Validate the filesystem blocksize */
		if (!sb_set_blocksize(sb, blocksize)) {
			ext4_msg(sb, KERN_ERR, "bad block size %d",
					blocksize);
			goto failed_mount;
		}

		brelse(bh);
		logical_sb_block = sb_block * EXT4_MIN_BLOCK_SIZE;
		offset = do_div(logical_sb_block, blocksize);
		bh = ext4_sb_bread_unmovable(sb, logical_sb_block);
		if (IS_ERR(bh)) {
			ext4_msg(sb, KERN_ERR,
			       "Can't read superblock on 2nd try");
			ret = PTR_ERR(bh);
			bh = NULL;
			goto failed_mount;
		}
		es = (struct ext4_super_block *)(bh->b_data + offset);
		sbi->s_es = es;
		if (es->s_magic != cpu_to_le16(EXT4_SUPER_MAGIC)) {
			ext4_msg(sb, KERN_ERR,
			       "Magic mismatch, very weird!");
			goto failed_mount;
		}
	}

	has_huge_files = ext4_has_feature_huge_file(sb);
	sbi->s_bitmap_maxbytes = ext4_max_bitmap_size(sb->s_blocksize_bits,
						      has_huge_files);
	sb->s_maxbytes = ext4_max_size(sb->s_blocksize_bits, has_huge_files);

	sbi->s_desc_size = le16_to_cpu(es->s_desc_size);
	if (ext4_has_feature_64bit(sb)) {
		if (sbi->s_desc_size < EXT4_MIN_DESC_SIZE_64BIT ||
		    sbi->s_desc_size > EXT4_MAX_DESC_SIZE ||
		    !is_power_of_2(sbi->s_desc_size)) {
			ext4_msg(sb, KERN_ERR,
			       "unsupported descriptor size %lu",
			       sbi->s_desc_size);
			goto failed_mount;
		}
	} else
		sbi->s_desc_size = EXT4_MIN_DESC_SIZE;

	sbi->s_blocks_per_group = le32_to_cpu(es->s_blocks_per_group);
	sbi->s_inodes_per_group = le32_to_cpu(es->s_inodes_per_group);

	sbi->s_inodes_per_block = blocksize / EXT4_INODE_SIZE(sb);
	if (sbi->s_inodes_per_block == 0)
		goto cantfind_ext4;
	if (sbi->s_inodes_per_group < sbi->s_inodes_per_block ||
	    sbi->s_inodes_per_group > blocksize * 8) {
		ext4_msg(sb, KERN_ERR, "invalid inodes per group: %lu\n",
			 sbi->s_inodes_per_group);
		goto failed_mount;
	}
	sbi->s_itb_per_group = sbi->s_inodes_per_group /
					sbi->s_inodes_per_block;
	sbi->s_desc_per_block = blocksize / EXT4_DESC_SIZE(sb);
	sbi->s_sbh = bh;
	sbi->s_mount_state = le16_to_cpu(es->s_state);
	sbi->s_addr_per_block_bits = ilog2(EXT4_ADDR_PER_BLOCK(sb));
	sbi->s_desc_per_block_bits = ilog2(EXT4_DESC_PER_BLOCK(sb));

	for (i = 0; i < 4; i++)
		sbi->s_hash_seed[i] = le32_to_cpu(es->s_hash_seed[i]);
	sbi->s_def_hash_version = es->s_def_hash_version;
	if (ext4_has_feature_dir_index(sb)) {
		i = le32_to_cpu(es->s_flags);
		if (i & EXT2_FLAGS_UNSIGNED_HASH)
			sbi->s_hash_unsigned = 3;
		else if ((i & EXT2_FLAGS_SIGNED_HASH) == 0) {
#ifdef __CHAR_UNSIGNED__
			if (!sb_rdonly(sb))
				es->s_flags |=
					cpu_to_le32(EXT2_FLAGS_UNSIGNED_HASH);
			sbi->s_hash_unsigned = 3;
#else
			if (!sb_rdonly(sb))
				es->s_flags |=
					cpu_to_le32(EXT2_FLAGS_SIGNED_HASH);
#endif
		}
	}

	/* Handle clustersize */
	clustersize = BLOCK_SIZE << le32_to_cpu(es->s_log_cluster_size);
	if (ext4_has_feature_bigalloc(sb)) {
		if (clustersize < blocksize) {
			ext4_msg(sb, KERN_ERR,
				 "cluster size (%d) smaller than "
				 "block size (%d)", clustersize, blocksize);
			goto failed_mount;
		}
		sbi->s_cluster_bits = le32_to_cpu(es->s_log_cluster_size) -
			le32_to_cpu(es->s_log_block_size);
		sbi->s_clusters_per_group =
			le32_to_cpu(es->s_clusters_per_group);
		if (sbi->s_clusters_per_group > blocksize * 8) {
			ext4_msg(sb, KERN_ERR,
				 "#clusters per group too big: %lu",
				 sbi->s_clusters_per_group);
			goto failed_mount;
		}
		if (sbi->s_blocks_per_group !=
		    (sbi->s_clusters_per_group * (clustersize / blocksize))) {
			ext4_msg(sb, KERN_ERR, "blocks per group (%lu) and "
				 "clusters per group (%lu) inconsistent",
				 sbi->s_blocks_per_group,
				 sbi->s_clusters_per_group);
			goto failed_mount;
		}
	} else {
		if (clustersize != blocksize) {
			ext4_msg(sb, KERN_ERR,
				 "fragment/cluster size (%d) != "
				 "block size (%d)", clustersize, blocksize);
			goto failed_mount;
		}
		if (sbi->s_blocks_per_group > blocksize * 8) {
			ext4_msg(sb, KERN_ERR,
				 "#blocks per group too big: %lu",
				 sbi->s_blocks_per_group);
			goto failed_mount;
		}
		sbi->s_clusters_per_group = sbi->s_blocks_per_group;
		sbi->s_cluster_bits = 0;
	}
	sbi->s_cluster_ratio = clustersize / blocksize;

	/* Do we have standard group size of clustersize * 8 blocks ? */
	if (sbi->s_blocks_per_group == clustersize << 3)
		set_opt2(sb, STD_GROUP_SIZE);

	/*
	 * Test whether we have more sectors than will fit in sector_t,
	 * and whether the max offset is addressable by the page cache.
	 */
	err = generic_check_addressable(sb->s_blocksize_bits,
					ext4_blocks_count(es));
	if (err) {
		ext4_msg(sb, KERN_ERR, "filesystem"
			 " too large to mount safely on this system");
		goto failed_mount;
	}

	if (EXT4_BLOCKS_PER_GROUP(sb) == 0)
		goto cantfind_ext4;

	/* check blocks count against device size */
	blocks_count = sb->s_bdev->bd_inode->i_size >> sb->s_blocksize_bits;
	if (blocks_count && ext4_blocks_count(es) > blocks_count) {
		ext4_msg(sb, KERN_WARNING, "bad geometry: block count %llu "
		       "exceeds size of device (%llu blocks)",
		       ext4_blocks_count(es), blocks_count);
		goto failed_mount;
	}

	/*
	 * It makes no sense for the first data block to be beyond the end
	 * of the filesystem.
	 */
	if (le32_to_cpu(es->s_first_data_block) >= ext4_blocks_count(es)) {
		ext4_msg(sb, KERN_WARNING, "bad geometry: first data "
			 "block %u is beyond end of filesystem (%llu)",
			 le32_to_cpu(es->s_first_data_block),
			 ext4_blocks_count(es));
		goto failed_mount;
	}
	if ((es->s_first_data_block == 0) && (es->s_log_block_size == 0) &&
	    (sbi->s_cluster_ratio == 1)) {
		ext4_msg(sb, KERN_WARNING, "bad geometry: first data "
			 "block is 0 with a 1k block and cluster size");
		goto failed_mount;
	}

	blocks_count = (ext4_blocks_count(es) -
			le32_to_cpu(es->s_first_data_block) +
			EXT4_BLOCKS_PER_GROUP(sb) - 1);
	do_div(blocks_count, EXT4_BLOCKS_PER_GROUP(sb));
	if (blocks_count > ((uint64_t)1<<32) - EXT4_DESC_PER_BLOCK(sb)) {
		ext4_msg(sb, KERN_WARNING, "groups count too large: %llu "
		       "(block count %llu, first data block %u, "
		       "blocks per group %lu)", blocks_count,
		       ext4_blocks_count(es),
		       le32_to_cpu(es->s_first_data_block),
		       EXT4_BLOCKS_PER_GROUP(sb));
		goto failed_mount;
	}
	sbi->s_groups_count = blocks_count;
	sbi->s_blockfile_groups = min_t(ext4_group_t, sbi->s_groups_count,
			(EXT4_MAX_BLOCK_FILE_PHYS / EXT4_BLOCKS_PER_GROUP(sb)));
	if (((u64)sbi->s_groups_count * sbi->s_inodes_per_group) !=
	    le32_to_cpu(es->s_inodes_count)) {
		ext4_msg(sb, KERN_ERR, "inodes count not valid: %u vs %llu",
			 le32_to_cpu(es->s_inodes_count),
			 ((u64)sbi->s_groups_count * sbi->s_inodes_per_group));
		ret = -EINVAL;
		goto failed_mount;
	}
	db_count = (sbi->s_groups_count + EXT4_DESC_PER_BLOCK(sb) - 1) /
		   EXT4_DESC_PER_BLOCK(sb);
	if (ext4_has_feature_meta_bg(sb)) {
		if (le32_to_cpu(es->s_first_meta_bg) > db_count) {
			ext4_msg(sb, KERN_WARNING,
				 "first meta block group too large: %u "
				 "(group descriptor block count %u)",
				 le32_to_cpu(es->s_first_meta_bg), db_count);
			goto failed_mount;
		}
	}
	rcu_assign_pointer(sbi->s_group_desc,
			   kvmalloc_array(db_count,
					  sizeof(struct buffer_head *),
					  GFP_KERNEL));
	if (sbi->s_group_desc == NULL) {
		ext4_msg(sb, KERN_ERR, "not enough memory");
		ret = -ENOMEM;
		goto failed_mount;
	}

	bgl_lock_init(sbi->s_blockgroup_lock);

	/* Pre-read the descriptors into the buffer cache */
	for (i = 0; i < db_count; i++) {
		block = descriptor_loc(sb, logical_sb_block, i);
		ext4_sb_breadahead_unmovable(sb, block);
	}

	for (i = 0; i < db_count; i++) {
		struct buffer_head *bh;

		block = descriptor_loc(sb, logical_sb_block, i);
		bh = ext4_sb_bread_unmovable(sb, block);
		if (IS_ERR(bh)) {
			ext4_msg(sb, KERN_ERR,
			       "can't read group descriptor %d", i);
			db_count = i;
			ret = PTR_ERR(bh);
			bh = NULL;
			goto failed_mount2;
		}
		rcu_read_lock();
		rcu_dereference(sbi->s_group_desc)[i] = bh;
		rcu_read_unlock();
	}
	sbi->s_gdb_count = db_count;
	if (!ext4_check_descriptors(sb, logical_sb_block, &first_not_zeroed)) {
		ext4_msg(sb, KERN_ERR, "group descriptors corrupted!");
		ret = -EFSCORRUPTED;
		goto failed_mount2;
	}

	timer_setup(&sbi->s_err_report, print_daily_error_info, 0);

	/* Register extent status tree shrinker */
	if (ext4_es_register_shrinker(sbi))
		goto failed_mount3;

	sbi->s_stripe = ext4_get_stripe_size(sbi);
	sbi->s_extent_max_zeroout_kb = 32;

	/*
	 * set up enough so that it can read an inode
	 */
	sb->s_op = &ext4_sops;
	sb->s_export_op = &ext4_export_ops;
	sb->s_xattr = ext4_xattr_handlers;
#ifdef CONFIG_FS_ENCRYPTION
	sb->s_cop = &ext4_cryptops;
#endif
#ifdef CONFIG_FS_VERITY
	sb->s_vop = &ext4_verityops;
#endif
#ifdef CONFIG_QUOTA
	sb->dq_op = &ext4_quota_operations;
	if (ext4_has_feature_quota(sb))
		sb->s_qcop = &dquot_quotactl_sysfile_ops;
	else
		sb->s_qcop = &ext4_qctl_operations;
	sb->s_quota_types = QTYPE_MASK_USR | QTYPE_MASK_GRP | QTYPE_MASK_PRJ;
#endif
	memcpy(&sb->s_uuid, es->s_uuid, sizeof(es->s_uuid));

	INIT_LIST_HEAD(&sbi->s_orphan); /* unlinked but open files */
	mutex_init(&sbi->s_orphan_lock);

	sb->s_root = NULL;

	needs_recovery = (es->s_last_orphan != 0 ||
			  ext4_has_feature_journal_needs_recovery(sb));

	if (ext4_has_feature_mmp(sb) && !sb_rdonly(sb))
		if (ext4_multi_mount_protect(sb, le64_to_cpu(es->s_mmp_block)))
			goto failed_mount3a;

	/*
	 * The first inode we look at is the journal inode.  Don't try
	 * root first: it may be modified in the journal!
	 */
	if (!test_opt(sb, NOLOAD) && ext4_has_feature_journal(sb)) {
		err = ext4_load_journal(sb, es, journal_devnum);
		if (err)
			goto failed_mount3a;
	} else if (test_opt(sb, NOLOAD) && !sb_rdonly(sb) &&
		   ext4_has_feature_journal_needs_recovery(sb)) {
		ext4_msg(sb, KERN_ERR, "required journal recovery "
		       "suppressed and not mounted read-only");
		goto failed_mount_wq;
	} else {
		/* Nojournal mode, all journal mount options are illegal */
		if (test_opt2(sb, EXPLICIT_JOURNAL_CHECKSUM)) {
			ext4_msg(sb, KERN_ERR, "can't mount with "
				 "journal_checksum, fs mounted w/o journal");
			goto failed_mount_wq;
		}
		if (test_opt(sb, JOURNAL_ASYNC_COMMIT)) {
			ext4_msg(sb, KERN_ERR, "can't mount with "
				 "journal_async_commit, fs mounted w/o journal");
			goto failed_mount_wq;
		}
		if (sbi->s_commit_interval != JBD2_DEFAULT_MAX_COMMIT_AGE*HZ) {
			ext4_msg(sb, KERN_ERR, "can't mount with "
				 "commit=%lu, fs mounted w/o journal",
				 sbi->s_commit_interval / HZ);
			goto failed_mount_wq;
		}
		if (EXT4_MOUNT_DATA_FLAGS &
		    (sbi->s_mount_opt ^ sbi->s_def_mount_opt)) {
			ext4_msg(sb, KERN_ERR, "can't mount with "
				 "data=, fs mounted w/o journal");
			goto failed_mount_wq;
		}
		sbi->s_def_mount_opt &= ~EXT4_MOUNT_JOURNAL_CHECKSUM;
		clear_opt(sb, JOURNAL_CHECKSUM);
		clear_opt(sb, DATA_FLAGS);
		sbi->s_journal = NULL;
		needs_recovery = 0;
		goto no_journal;
	}

	if (ext4_has_feature_64bit(sb) &&
	    !jbd2_journal_set_features(EXT4_SB(sb)->s_journal, 0, 0,
				       JBD2_FEATURE_INCOMPAT_64BIT)) {
		ext4_msg(sb, KERN_ERR, "Failed to set 64-bit journal feature");
		goto failed_mount_wq;
	}

	if (!set_journal_csum_feature_set(sb)) {
		ext4_msg(sb, KERN_ERR, "Failed to set journal checksum "
			 "feature set");
		goto failed_mount_wq;
	}

	/* We have now updated the journal if required, so we can
	 * validate the data journaling mode. */
	switch (test_opt(sb, DATA_FLAGS)) {
	case 0:
		/* No mode set, assume a default based on the journal
		 * capabilities: ORDERED_DATA if the journal can
		 * cope, else JOURNAL_DATA
		 */
		if (jbd2_journal_check_available_features
		    (sbi->s_journal, 0, 0, JBD2_FEATURE_INCOMPAT_REVOKE)) {
			set_opt(sb, ORDERED_DATA);
			sbi->s_def_mount_opt |= EXT4_MOUNT_ORDERED_DATA;
		} else {
			set_opt(sb, JOURNAL_DATA);
			sbi->s_def_mount_opt |= EXT4_MOUNT_JOURNAL_DATA;
		}
		break;

	case EXT4_MOUNT_ORDERED_DATA:
	case EXT4_MOUNT_WRITEBACK_DATA:
		if (!jbd2_journal_check_available_features
		    (sbi->s_journal, 0, 0, JBD2_FEATURE_INCOMPAT_REVOKE)) {
			ext4_msg(sb, KERN_ERR, "Journal does not support "
			       "requested data journaling mode");
			goto failed_mount_wq;
		}
	default:
		break;
	}

	if (test_opt(sb, DATA_FLAGS) == EXT4_MOUNT_ORDERED_DATA &&
	    test_opt(sb, JOURNAL_ASYNC_COMMIT)) {
		ext4_msg(sb, KERN_ERR, "can't mount with "
			"journal_async_commit in data=ordered mode");
		goto failed_mount_wq;
	}

	set_task_ioprio(sbi->s_journal->j_task, journal_ioprio);

	sbi->s_journal->j_commit_callback = ext4_journal_commit_callback;
	sbi->s_journal->j_submit_inode_data_buffers =
		ext4_journal_submit_inode_data_buffers;
	sbi->s_journal->j_finish_inode_data_buffers =
		ext4_journal_finish_inode_data_buffers;

no_journal:
	if (!test_opt(sb, NO_MBCACHE)) {
		sbi->s_ea_block_cache = ext4_xattr_create_cache();
		if (!sbi->s_ea_block_cache) {
			ext4_msg(sb, KERN_ERR,
				 "Failed to create ea_block_cache");
			goto failed_mount_wq;
		}

		if (ext4_has_feature_ea_inode(sb)) {
			sbi->s_ea_inode_cache = ext4_xattr_create_cache();
			if (!sbi->s_ea_inode_cache) {
				ext4_msg(sb, KERN_ERR,
					 "Failed to create ea_inode_cache");
				goto failed_mount_wq;
			}
		}
	}

	if (ext4_has_feature_verity(sb) && blocksize != PAGE_SIZE) {
		ext4_msg(sb, KERN_ERR, "Unsupported blocksize for fs-verity");
		goto failed_mount_wq;
	}

	if (DUMMY_ENCRYPTION_ENABLED(sbi) && !sb_rdonly(sb) &&
	    !ext4_has_feature_encrypt(sb)) {
		ext4_set_feature_encrypt(sb);
		ext4_commit_super(sb, 1);
	}

	/*
	 * Get the # of file system overhead blocks from the
	 * superblock if present.
	 */
	if (es->s_overhead_clusters)
		sbi->s_overhead = le32_to_cpu(es->s_overhead_clusters);
	else {
		err = ext4_calculate_overhead(sb);
		if (err)
			goto failed_mount_wq;
	}

	/*
	 * The maximum number of concurrent works can be high and
	 * concurrency isn't really necessary.  Limit it to 1.
	 */
	EXT4_SB(sb)->rsv_conversion_wq =
		alloc_workqueue("ext4-rsv-conversion", WQ_MEM_RECLAIM | WQ_UNBOUND, 1);
	if (!EXT4_SB(sb)->rsv_conversion_wq) {
		printk(KERN_ERR "EXT4-fs: failed to create workqueue\n");
		ret = -ENOMEM;
		goto failed_mount4;
	}

	/*
	 * The jbd2_journal_load will have done any necessary log recovery,
	 * so we can safely mount the rest of the filesystem now.
	 */

	root = ext4_iget(sb, EXT4_ROOT_INO, EXT4_IGET_SPECIAL);
	if (IS_ERR(root)) {
		ext4_msg(sb, KERN_ERR, "get root inode failed");
		ret = PTR_ERR(root);
		root = NULL;
		goto failed_mount4;
	}
	if (!S_ISDIR(root->i_mode) || !root->i_blocks || !root->i_size) {
		ext4_msg(sb, KERN_ERR, "corrupt root inode, run e2fsck");
		iput(root);
		goto failed_mount4;
	}

#ifdef CONFIG_UNICODE
	if (sbi->s_encoding)
		sb->s_d_op = &ext4_dentry_ops;
#endif

	sb->s_root = d_make_root(root);
	if (!sb->s_root) {
		ext4_msg(sb, KERN_ERR, "get root dentry failed");
		ret = -ENOMEM;
		goto failed_mount4;
	}

	ret = ext4_setup_super(sb, es, sb_rdonly(sb));
	if (ret == -EROFS) {
		sb->s_flags |= SB_RDONLY;
		ret = 0;
	} else if (ret)
		goto failed_mount4a;

	ext4_set_resv_clusters(sb);

	if (test_opt(sb, BLOCK_VALIDITY)) {
		err = ext4_setup_system_zone(sb);
		if (err) {
			ext4_msg(sb, KERN_ERR, "failed to initialize system "
				 "zone (%d)", err);
			goto failed_mount4a;
		}
	}

	ext4_ext_init(sb);
	err = ext4_mb_init(sb);
	if (err) {
		ext4_msg(sb, KERN_ERR, "failed to initialize mballoc (%d)",
			 err);
		goto failed_mount5;
	}

	block = ext4_count_free_clusters(sb);
	ext4_free_blocks_count_set(sbi->s_es, 
				   EXT4_C2B(sbi, block));
	ext4_superblock_csum_set(sb);
	err = percpu_counter_init(&sbi->s_freeclusters_counter, block,
				  GFP_KERNEL);
	if (!err) {
		unsigned long freei = ext4_count_free_inodes(sb);
		sbi->s_es->s_free_inodes_count = cpu_to_le32(freei);
		ext4_superblock_csum_set(sb);
		err = percpu_counter_init(&sbi->s_freeinodes_counter, freei,
					  GFP_KERNEL);
	}
	if (!err)
		err = percpu_counter_init(&sbi->s_dirs_counter,
					  ext4_count_dirs(sb), GFP_KERNEL);
	if (!err)
		err = percpu_counter_init(&sbi->s_dirtyclusters_counter, 0,
					  GFP_KERNEL);
	if (!err)
		err = percpu_init_rwsem(&sbi->s_writepages_rwsem);

	if (err) {
		ext4_msg(sb, KERN_ERR, "insufficient memory");
		goto failed_mount6;
	}

	if (ext4_has_feature_flex_bg(sb))
		if (!ext4_fill_flex_info(sb)) {
			ext4_msg(sb, KERN_ERR,
			       "unable to initialize "
			       "flex_bg meta info!");
			goto failed_mount6;
		}

	err = ext4_register_li_request(sb, first_not_zeroed);
	if (err)
		goto failed_mount6;

	err = ext4_register_sysfs(sb);
	if (err)
		goto failed_mount7;

#ifdef CONFIG_QUOTA
	/* Enable quota usage during mount. */
	if (ext4_has_feature_quota(sb) && !sb_rdonly(sb)) {
		err = ext4_enable_quotas(sb);
		if (err)
			goto failed_mount8;
	}
#endif  /* CONFIG_QUOTA */

	/*
	 * Save the original bdev mapping's wb_err value which could be
	 * used to detect the metadata async write error.
	 */
	spin_lock_init(&sbi->s_bdev_wb_lock);
<<<<<<< HEAD
	errseq_check_and_advance(&sb->s_bdev->bd_inode->i_mapping->wb_err,
				 &sbi->s_bdev_wb_err);
=======
	if (!sb_rdonly(sb))
		errseq_check_and_advance(&sb->s_bdev->bd_inode->i_mapping->wb_err,
					 &sbi->s_bdev_wb_err);
>>>>>>> 60fb9d45
	sb->s_bdev->bd_super = sb;
	EXT4_SB(sb)->s_mount_state |= EXT4_ORPHAN_FS;
	ext4_orphan_cleanup(sb, es);
	EXT4_SB(sb)->s_mount_state &= ~EXT4_ORPHAN_FS;
	if (needs_recovery) {
		ext4_msg(sb, KERN_INFO, "recovery complete");
		err = ext4_mark_recovery_complete(sb, es);
		if (err)
			goto failed_mount8;
	}
	if (EXT4_SB(sb)->s_journal) {
		if (test_opt(sb, DATA_FLAGS) == EXT4_MOUNT_JOURNAL_DATA)
			descr = " journalled data mode";
		else if (test_opt(sb, DATA_FLAGS) == EXT4_MOUNT_ORDERED_DATA)
			descr = " ordered data mode";
		else
			descr = " writeback data mode";
	} else
		descr = "out journal";

	if (test_opt(sb, DISCARD)) {
		struct request_queue *q = bdev_get_queue(sb->s_bdev);
		if (!blk_queue_discard(q))
			ext4_msg(sb, KERN_WARNING,
				 "mounting with \"discard\" option, but "
				 "the device does not support discard");
	}

	if (___ratelimit(&ext4_mount_msg_ratelimit, "EXT4-fs mount"))
		ext4_msg(sb, KERN_INFO, "mounted filesystem with%s. "
			 "Opts: %.*s%s%s", descr,
			 (int) sizeof(sbi->s_es->s_mount_opts),
			 sbi->s_es->s_mount_opts,
			 *sbi->s_es->s_mount_opts ? "; " : "", orig_data);

	if (es->s_error_count)
		mod_timer(&sbi->s_err_report, jiffies + 300*HZ); /* 5 minutes */

	/* Enable message ratelimiting. Default is 10 messages per 5 secs. */
	ratelimit_state_init(&sbi->s_err_ratelimit_state, 5 * HZ, 10);
	ratelimit_state_init(&sbi->s_warning_ratelimit_state, 5 * HZ, 10);
	ratelimit_state_init(&sbi->s_msg_ratelimit_state, 5 * HZ, 10);
	atomic_set(&sbi->s_warning_count, 0);
	atomic_set(&sbi->s_msg_count, 0);

	kfree(orig_data);
	return 0;

cantfind_ext4:
	if (!silent)
		ext4_msg(sb, KERN_ERR, "VFS: Can't find ext4 filesystem");
	goto failed_mount;

failed_mount8:
	ext4_unregister_sysfs(sb);
<<<<<<< HEAD
	kobject_put(&sbi->s_kobj);
=======
>>>>>>> 60fb9d45
failed_mount7:
	ext4_unregister_li_request(sb);
failed_mount6:
	ext4_mb_release(sb);
	rcu_read_lock();
	flex_groups = rcu_dereference(sbi->s_flex_groups);
	if (flex_groups) {
		for (i = 0; i < sbi->s_flex_groups_allocated; i++)
			kvfree(flex_groups[i]);
		kvfree(flex_groups);
	}
	rcu_read_unlock();
	percpu_counter_destroy(&sbi->s_freeclusters_counter);
	percpu_counter_destroy(&sbi->s_freeinodes_counter);
	percpu_counter_destroy(&sbi->s_dirs_counter);
	percpu_counter_destroy(&sbi->s_dirtyclusters_counter);
	percpu_free_rwsem(&sbi->s_writepages_rwsem);
failed_mount5:
	ext4_ext_release(sb);
	ext4_release_system_zone(sb);
failed_mount4a:
	dput(sb->s_root);
	sb->s_root = NULL;
failed_mount4:
	ext4_msg(sb, KERN_ERR, "mount failed");
	if (EXT4_SB(sb)->rsv_conversion_wq)
		destroy_workqueue(EXT4_SB(sb)->rsv_conversion_wq);
failed_mount_wq:
	ext4_xattr_destroy_cache(sbi->s_ea_inode_cache);
	sbi->s_ea_inode_cache = NULL;

	ext4_xattr_destroy_cache(sbi->s_ea_block_cache);
	sbi->s_ea_block_cache = NULL;

	if (sbi->s_journal) {
		jbd2_journal_destroy(sbi->s_journal);
		sbi->s_journal = NULL;
	}
failed_mount3a:
	ext4_es_unregister_shrinker(sbi);
failed_mount3:
	del_timer_sync(&sbi->s_err_report);
	if (sbi->s_mmp_tsk)
		kthread_stop(sbi->s_mmp_tsk);
failed_mount2:
	rcu_read_lock();
	group_desc = rcu_dereference(sbi->s_group_desc);
	for (i = 0; i < db_count; i++)
		brelse(group_desc[i]);
	kvfree(group_desc);
	rcu_read_unlock();
failed_mount:
	if (sbi->s_chksum_driver)
		crypto_free_shash(sbi->s_chksum_driver);

#ifdef CONFIG_UNICODE
	utf8_unload(sbi->s_encoding);
#endif

#ifdef CONFIG_QUOTA
	for (i = 0; i < EXT4_MAXQUOTAS; i++)
		kfree(get_qf_name(sb, sbi, i));
#endif
	fscrypt_free_dummy_policy(&sbi->s_dummy_enc_policy);
	ext4_blkdev_remove(sbi);
	brelse(bh);
out_fail:
	sb->s_fs_info = NULL;
	kfree(sbi->s_blockgroup_lock);
out_free_base:
	kfree(sbi);
	kfree(orig_data);
	fs_put_dax(dax_dev);
	return err ? err : ret;
}

/*
 * Setup any per-fs journal parameters now.  We'll do this both on
 * initial mount, once the journal has been initialised but before we've
 * done any recovery; and again on any subsequent remount.
 */
static void ext4_init_journal_params(struct super_block *sb, journal_t *journal)
{
	struct ext4_sb_info *sbi = EXT4_SB(sb);

	journal->j_commit_interval = sbi->s_commit_interval;
	journal->j_min_batch_time = sbi->s_min_batch_time;
	journal->j_max_batch_time = sbi->s_max_batch_time;

	write_lock(&journal->j_state_lock);
	if (test_opt(sb, BARRIER))
		journal->j_flags |= JBD2_BARRIER;
	else
		journal->j_flags &= ~JBD2_BARRIER;
	if (test_opt(sb, DATA_ERR_ABORT))
		journal->j_flags |= JBD2_ABORT_ON_SYNCDATA_ERR;
	else
		journal->j_flags &= ~JBD2_ABORT_ON_SYNCDATA_ERR;
	write_unlock(&journal->j_state_lock);
}

static struct inode *ext4_get_journal_inode(struct super_block *sb,
					     unsigned int journal_inum)
{
	struct inode *journal_inode;

	/*
	 * Test for the existence of a valid inode on disk.  Bad things
	 * happen if we iget() an unused inode, as the subsequent iput()
	 * will try to delete it.
	 */
	journal_inode = ext4_iget(sb, journal_inum, EXT4_IGET_SPECIAL);
	if (IS_ERR(journal_inode)) {
		ext4_msg(sb, KERN_ERR, "no journal found");
		return NULL;
	}
	if (!journal_inode->i_nlink) {
		make_bad_inode(journal_inode);
		iput(journal_inode);
		ext4_msg(sb, KERN_ERR, "journal inode is deleted");
		return NULL;
	}

	jbd_debug(2, "Journal inode found at %p: %lld bytes\n",
		  journal_inode, journal_inode->i_size);
	if (!S_ISREG(journal_inode->i_mode)) {
		ext4_msg(sb, KERN_ERR, "invalid journal inode");
		iput(journal_inode);
		return NULL;
	}
	return journal_inode;
}

static journal_t *ext4_get_journal(struct super_block *sb,
				   unsigned int journal_inum)
{
	struct inode *journal_inode;
	journal_t *journal;

	if (WARN_ON_ONCE(!ext4_has_feature_journal(sb)))
		return NULL;

	journal_inode = ext4_get_journal_inode(sb, journal_inum);
	if (!journal_inode)
		return NULL;

	journal = jbd2_journal_init_inode(journal_inode);
	if (!journal) {
		ext4_msg(sb, KERN_ERR, "Could not load journal inode");
		iput(journal_inode);
		return NULL;
	}
	journal->j_private = sb;
	ext4_init_journal_params(sb, journal);
	return journal;
}

static journal_t *ext4_get_dev_journal(struct super_block *sb,
				       dev_t j_dev)
{
	struct buffer_head *bh;
	journal_t *journal;
	ext4_fsblk_t start;
	ext4_fsblk_t len;
	int hblock, blocksize;
	ext4_fsblk_t sb_block;
	unsigned long offset;
	struct ext4_super_block *es;
	struct block_device *bdev;

	if (WARN_ON_ONCE(!ext4_has_feature_journal(sb)))
		return NULL;

	bdev = ext4_blkdev_get(j_dev, sb);
	if (bdev == NULL)
		return NULL;

	blocksize = sb->s_blocksize;
	hblock = bdev_logical_block_size(bdev);
	if (blocksize < hblock) {
		ext4_msg(sb, KERN_ERR,
			"blocksize too small for journal device");
		goto out_bdev;
	}

	sb_block = EXT4_MIN_BLOCK_SIZE / blocksize;
	offset = EXT4_MIN_BLOCK_SIZE % blocksize;
	set_blocksize(bdev, blocksize);
	if (!(bh = __bread(bdev, sb_block, blocksize))) {
		ext4_msg(sb, KERN_ERR, "couldn't read superblock of "
		       "external journal");
		goto out_bdev;
	}

	es = (struct ext4_super_block *) (bh->b_data + offset);
	if ((le16_to_cpu(es->s_magic) != EXT4_SUPER_MAGIC) ||
	    !(le32_to_cpu(es->s_feature_incompat) &
	      EXT4_FEATURE_INCOMPAT_JOURNAL_DEV)) {
		ext4_msg(sb, KERN_ERR, "external journal has "
					"bad superblock");
		brelse(bh);
		goto out_bdev;
	}

	if ((le32_to_cpu(es->s_feature_ro_compat) &
	     EXT4_FEATURE_RO_COMPAT_METADATA_CSUM) &&
	    es->s_checksum != ext4_superblock_csum(sb, es)) {
		ext4_msg(sb, KERN_ERR, "external journal has "
				       "corrupt superblock");
		brelse(bh);
		goto out_bdev;
	}

	if (memcmp(EXT4_SB(sb)->s_es->s_journal_uuid, es->s_uuid, 16)) {
		ext4_msg(sb, KERN_ERR, "journal UUID does not match");
		brelse(bh);
		goto out_bdev;
	}

	len = ext4_blocks_count(es);
	start = sb_block + 1;
	brelse(bh);	/* we're done with the superblock */

	journal = jbd2_journal_init_dev(bdev, sb->s_bdev,
					start, len, blocksize);
	if (!journal) {
		ext4_msg(sb, KERN_ERR, "failed to create device journal");
		goto out_bdev;
	}
	journal->j_private = sb;
	if (ext4_read_bh_lock(journal->j_sb_buffer, REQ_META | REQ_PRIO, true)) {
		ext4_msg(sb, KERN_ERR, "I/O error on journal device");
		goto out_journal;
	}
	if (be32_to_cpu(journal->j_superblock->s_nr_users) != 1) {
		ext4_msg(sb, KERN_ERR, "External journal has more than one "
					"user (unsupported) - %d",
			be32_to_cpu(journal->j_superblock->s_nr_users));
		goto out_journal;
	}
	EXT4_SB(sb)->s_journal_bdev = bdev;
	ext4_init_journal_params(sb, journal);
	return journal;

out_journal:
	jbd2_journal_destroy(journal);
out_bdev:
	ext4_blkdev_put(bdev);
	return NULL;
}

static int ext4_load_journal(struct super_block *sb,
			     struct ext4_super_block *es,
			     unsigned long journal_devnum)
{
	journal_t *journal;
	unsigned int journal_inum = le32_to_cpu(es->s_journal_inum);
	dev_t journal_dev;
	int err = 0;
	int really_read_only;
	int journal_dev_ro;

	if (WARN_ON_ONCE(!ext4_has_feature_journal(sb)))
		return -EFSCORRUPTED;

	if (journal_devnum &&
	    journal_devnum != le32_to_cpu(es->s_journal_dev)) {
		ext4_msg(sb, KERN_INFO, "external journal device major/minor "
			"numbers have changed");
		journal_dev = new_decode_dev(journal_devnum);
	} else
		journal_dev = new_decode_dev(le32_to_cpu(es->s_journal_dev));

	if (journal_inum && journal_dev) {
		ext4_msg(sb, KERN_ERR,
			 "filesystem has both journal inode and journal device!");
		return -EINVAL;
	}

	if (journal_inum) {
		journal = ext4_get_journal(sb, journal_inum);
		if (!journal)
			return -EINVAL;
	} else {
		journal = ext4_get_dev_journal(sb, journal_dev);
		if (!journal)
			return -EINVAL;
	}

	journal_dev_ro = bdev_read_only(journal->j_dev);
	really_read_only = bdev_read_only(sb->s_bdev) | journal_dev_ro;

	if (journal_dev_ro && !sb_rdonly(sb)) {
		ext4_msg(sb, KERN_ERR,
			 "journal device read-only, try mounting with '-o ro'");
		err = -EROFS;
		goto err_out;
	}

	/*
	 * Are we loading a blank journal or performing recovery after a
	 * crash?  For recovery, we need to check in advance whether we
	 * can get read-write access to the device.
	 */
	if (ext4_has_feature_journal_needs_recovery(sb)) {
		if (sb_rdonly(sb)) {
			ext4_msg(sb, KERN_INFO, "INFO: recovery "
					"required on readonly filesystem");
			if (really_read_only) {
				ext4_msg(sb, KERN_ERR, "write access "
					"unavailable, cannot proceed "
					"(try mounting with noload)");
				err = -EROFS;
				goto err_out;
			}
			ext4_msg(sb, KERN_INFO, "write access will "
			       "be enabled during recovery");
		}
	}

	if (!(journal->j_flags & JBD2_BARRIER))
		ext4_msg(sb, KERN_INFO, "barriers disabled");

	if (!ext4_has_feature_journal_needs_recovery(sb))
		err = jbd2_journal_wipe(journal, !really_read_only);
	if (!err) {
		char *save = kmalloc(EXT4_S_ERR_LEN, GFP_KERNEL);
		if (save)
			memcpy(save, ((char *) es) +
			       EXT4_S_ERR_START, EXT4_S_ERR_LEN);
		err = jbd2_journal_load(journal);
		if (save)
			memcpy(((char *) es) + EXT4_S_ERR_START,
			       save, EXT4_S_ERR_LEN);
		kfree(save);
	}

	if (err) {
		ext4_msg(sb, KERN_ERR, "error loading journal");
		goto err_out;
	}

	EXT4_SB(sb)->s_journal = journal;
	err = ext4_clear_journal_err(sb, es);
	if (err) {
		EXT4_SB(sb)->s_journal = NULL;
		jbd2_journal_destroy(journal);
		return err;
	}

	if (!really_read_only && journal_devnum &&
	    journal_devnum != le32_to_cpu(es->s_journal_dev)) {
		es->s_journal_dev = cpu_to_le32(journal_devnum);

		/* Make sure we flush the recovery flag to disk. */
		ext4_commit_super(sb, 1);
	}

	return 0;

err_out:
	jbd2_journal_destroy(journal);
	return err;
}

static int ext4_commit_super(struct super_block *sb, int sync)
{
	struct ext4_super_block *es = EXT4_SB(sb)->s_es;
	struct buffer_head *sbh = EXT4_SB(sb)->s_sbh;
	int error = 0;

	if (!sbh || block_device_ejected(sb))
		return error;

	/*
	 * If the file system is mounted read-only, don't update the
	 * superblock write time.  This avoids updating the superblock
	 * write time when we are mounting the root file system
	 * read/only but we need to replay the journal; at that point,
	 * for people who are east of GMT and who make their clock
	 * tick in localtime for Windows bug-for-bug compatibility,
	 * the clock is set in the future, and this will cause e2fsck
	 * to complain and force a full file system check.
	 */
	if (!(sb->s_flags & SB_RDONLY))
		ext4_update_tstamp(es, s_wtime);
	if (sb->s_bdev->bd_part)
		es->s_kbytes_written =
			cpu_to_le64(EXT4_SB(sb)->s_kbytes_written +
			    ((part_stat_read(sb->s_bdev->bd_part,
					     sectors[STAT_WRITE]) -
			      EXT4_SB(sb)->s_sectors_written_start) >> 1));
	else
		es->s_kbytes_written =
			cpu_to_le64(EXT4_SB(sb)->s_kbytes_written);
	if (percpu_counter_initialized(&EXT4_SB(sb)->s_freeclusters_counter))
		ext4_free_blocks_count_set(es,
			EXT4_C2B(EXT4_SB(sb), percpu_counter_sum_positive(
				&EXT4_SB(sb)->s_freeclusters_counter)));
	if (percpu_counter_initialized(&EXT4_SB(sb)->s_freeinodes_counter))
		es->s_free_inodes_count =
			cpu_to_le32(percpu_counter_sum_positive(
				&EXT4_SB(sb)->s_freeinodes_counter));
	BUFFER_TRACE(sbh, "marking dirty");
	ext4_superblock_csum_set(sb);
	if (sync)
		lock_buffer(sbh);
	if (buffer_write_io_error(sbh) || !buffer_uptodate(sbh)) {
		/*
		 * Oh, dear.  A previous attempt to write the
		 * superblock failed.  This could happen because the
		 * USB device was yanked out.  Or it could happen to
		 * be a transient write error and maybe the block will
		 * be remapped.  Nothing we can do but to retry the
		 * write and hope for the best.
		 */
		ext4_msg(sb, KERN_ERR, "previous I/O error to "
		       "superblock detected");
		clear_buffer_write_io_error(sbh);
		set_buffer_uptodate(sbh);
	}
	mark_buffer_dirty(sbh);
	if (sync) {
		unlock_buffer(sbh);
		error = __sync_dirty_buffer(sbh,
			REQ_SYNC | (test_opt(sb, BARRIER) ? REQ_FUA : 0));
		if (buffer_write_io_error(sbh)) {
			ext4_msg(sb, KERN_ERR, "I/O error while writing "
			       "superblock");
			clear_buffer_write_io_error(sbh);
			set_buffer_uptodate(sbh);
		}
	}
	return error;
}

/*
 * Have we just finished recovery?  If so, and if we are mounting (or
 * remounting) the filesystem readonly, then we will end up with a
 * consistent fs on disk.  Record that fact.
 */
static int ext4_mark_recovery_complete(struct super_block *sb,
				       struct ext4_super_block *es)
{
	int err;
	journal_t *journal = EXT4_SB(sb)->s_journal;

	if (!ext4_has_feature_journal(sb)) {
		if (journal != NULL) {
			ext4_error(sb, "Journal got removed while the fs was "
				   "mounted!");
			return -EFSCORRUPTED;
		}
		return 0;
	}
	jbd2_journal_lock_updates(journal);
	err = jbd2_journal_flush(journal);
	if (err < 0)
		goto out;

	if (ext4_has_feature_journal_needs_recovery(sb) && sb_rdonly(sb)) {
		ext4_clear_feature_journal_needs_recovery(sb);
		ext4_commit_super(sb, 1);
	}
out:
	jbd2_journal_unlock_updates(journal);
	return err;
}

/*
 * If we are mounting (or read-write remounting) a filesystem whose journal
 * has recorded an error from a previous lifetime, move that error to the
 * main filesystem now.
 */
static int ext4_clear_journal_err(struct super_block *sb,
				   struct ext4_super_block *es)
{
	journal_t *journal;
	int j_errno;
	const char *errstr;

	if (!ext4_has_feature_journal(sb)) {
		ext4_error(sb, "Journal got removed while the fs was mounted!");
		return -EFSCORRUPTED;
	}

	journal = EXT4_SB(sb)->s_journal;

	/*
	 * Now check for any error status which may have been recorded in the
	 * journal by a prior ext4_error() or ext4_abort()
	 */

	j_errno = jbd2_journal_errno(journal);
	if (j_errno) {
		char nbuf[16];

		errstr = ext4_decode_error(sb, j_errno, nbuf);
		ext4_warning(sb, "Filesystem error recorded "
			     "from previous mount: %s", errstr);
		ext4_warning(sb, "Marking fs in need of filesystem check.");

		EXT4_SB(sb)->s_mount_state |= EXT4_ERROR_FS;
		es->s_state |= cpu_to_le16(EXT4_ERROR_FS);
		ext4_commit_super(sb, 1);

		jbd2_journal_clear_err(journal);
		jbd2_journal_update_sb_errno(journal);
	}
	return 0;
}

/*
 * Force the running and committing transactions to commit,
 * and wait on the commit.
 */
int ext4_force_commit(struct super_block *sb)
{
	journal_t *journal;

	if (sb_rdonly(sb))
		return 0;

	journal = EXT4_SB(sb)->s_journal;
	return ext4_journal_force_commit(journal);
}

static int ext4_sync_fs(struct super_block *sb, int wait)
{
	int ret = 0;
	tid_t target;
	bool needs_barrier = false;
	struct ext4_sb_info *sbi = EXT4_SB(sb);

	if (unlikely(ext4_forced_shutdown(sbi)))
		return 0;

	trace_ext4_sync_fs(sb, wait);
	flush_workqueue(sbi->rsv_conversion_wq);
	/*
	 * Writeback quota in non-journalled quota case - journalled quota has
	 * no dirty dquots
	 */
	dquot_writeback_dquots(sb, -1);
	/*
	 * Data writeback is possible w/o journal transaction, so barrier must
	 * being sent at the end of the function. But we can skip it if
	 * transaction_commit will do it for us.
	 */
	if (sbi->s_journal) {
		target = jbd2_get_latest_transaction(sbi->s_journal);
		if (wait && sbi->s_journal->j_flags & JBD2_BARRIER &&
		    !jbd2_trans_will_send_data_barrier(sbi->s_journal, target))
			needs_barrier = true;

		if (jbd2_journal_start_commit(sbi->s_journal, &target)) {
			if (wait)
				ret = jbd2_log_wait_commit(sbi->s_journal,
							   target);
		}
	} else if (wait && test_opt(sb, BARRIER))
		needs_barrier = true;
	if (needs_barrier) {
		int err;
		err = blkdev_issue_flush(sb->s_bdev, GFP_KERNEL);
		if (!ret)
			ret = err;
	}

	return ret;
}

/*
 * LVM calls this function before a (read-only) snapshot is created.  This
 * gives us a chance to flush the journal completely and mark the fs clean.
 *
 * Note that only this function cannot bring a filesystem to be in a clean
 * state independently. It relies on upper layer to stop all data & metadata
 * modifications.
 */
static int ext4_freeze(struct super_block *sb)
{
	int error = 0;
	journal_t *journal;

	if (sb_rdonly(sb))
		return 0;

	journal = EXT4_SB(sb)->s_journal;

	if (journal) {
		/* Now we set up the journal barrier. */
		jbd2_journal_lock_updates(journal);

		/*
		 * Don't clear the needs_recovery flag if we failed to
		 * flush the journal.
		 */
		error = jbd2_journal_flush(journal);
		if (error < 0)
			goto out;

		/* Journal blocked and flushed, clear needs_recovery flag. */
		ext4_clear_feature_journal_needs_recovery(sb);
	}

	error = ext4_commit_super(sb, 1);
out:
	if (journal)
		/* we rely on upper layer to stop further updates */
		jbd2_journal_unlock_updates(journal);
	return error;
}

/*
 * Called by LVM after the snapshot is done.  We need to reset the RECOVER
 * flag here, even though the filesystem is not technically dirty yet.
 */
static int ext4_unfreeze(struct super_block *sb)
{
	if (sb_rdonly(sb) || ext4_forced_shutdown(EXT4_SB(sb)))
		return 0;

	if (EXT4_SB(sb)->s_journal) {
		/* Reset the needs_recovery flag before the fs is unlocked. */
		ext4_set_feature_journal_needs_recovery(sb);
	}

	ext4_commit_super(sb, 1);
	return 0;
}

/*
 * Structure to save mount options for ext4_remount's benefit
 */
struct ext4_mount_options {
	unsigned long s_mount_opt;
	unsigned long s_mount_opt2;
	kuid_t s_resuid;
	kgid_t s_resgid;
	unsigned long s_commit_interval;
	u32 s_min_batch_time, s_max_batch_time;
#ifdef CONFIG_QUOTA
	int s_jquota_fmt;
	char *s_qf_names[EXT4_MAXQUOTAS];
#endif
};

static int ext4_remount(struct super_block *sb, int *flags, char *data)
{
	struct ext4_super_block *es;
	struct ext4_sb_info *sbi = EXT4_SB(sb);
	unsigned long old_sb_flags, vfs_flags;
	struct ext4_mount_options old_opts;
	int enable_quota = 0;
	ext4_group_t g;
	unsigned int journal_ioprio = DEFAULT_JOURNAL_IOPRIO;
	int err = 0;
#ifdef CONFIG_QUOTA
	int i, j;
	char *to_free[EXT4_MAXQUOTAS];
#endif
	char *orig_data = kstrdup(data, GFP_KERNEL);

	if (data && !orig_data)
		return -ENOMEM;

	/* Store the original options */
	old_sb_flags = sb->s_flags;
	old_opts.s_mount_opt = sbi->s_mount_opt;
	old_opts.s_mount_opt2 = sbi->s_mount_opt2;
	old_opts.s_resuid = sbi->s_resuid;
	old_opts.s_resgid = sbi->s_resgid;
	old_opts.s_commit_interval = sbi->s_commit_interval;
	old_opts.s_min_batch_time = sbi->s_min_batch_time;
	old_opts.s_max_batch_time = sbi->s_max_batch_time;
#ifdef CONFIG_QUOTA
	old_opts.s_jquota_fmt = sbi->s_jquota_fmt;
	for (i = 0; i < EXT4_MAXQUOTAS; i++)
		if (sbi->s_qf_names[i]) {
			char *qf_name = get_qf_name(sb, sbi, i);

			old_opts.s_qf_names[i] = kstrdup(qf_name, GFP_KERNEL);
			if (!old_opts.s_qf_names[i]) {
				for (j = 0; j < i; j++)
					kfree(old_opts.s_qf_names[j]);
				kfree(orig_data);
				return -ENOMEM;
			}
		} else
			old_opts.s_qf_names[i] = NULL;
#endif
	if (sbi->s_journal && sbi->s_journal->j_task->io_context)
		journal_ioprio = sbi->s_journal->j_task->io_context->ioprio;

	/*
	 * Some options can be enabled by ext4 and/or by VFS mount flag
	 * either way we need to make sure it matches in both *flags and
	 * s_flags. Copy those selected flags from *flags to s_flags
	 */
	vfs_flags = SB_LAZYTIME | SB_I_VERSION;
	sb->s_flags = (sb->s_flags & ~vfs_flags) | (*flags & vfs_flags);

	if (!parse_options(data, sb, NULL, &journal_ioprio, 1)) {
		err = -EINVAL;
		goto restore_opts;
	}

	if ((old_opts.s_mount_opt & EXT4_MOUNT_JOURNAL_CHECKSUM) ^
	    test_opt(sb, JOURNAL_CHECKSUM)) {
		ext4_msg(sb, KERN_ERR, "changing journal_checksum "
			 "during remount not supported; ignoring");
		sbi->s_mount_opt ^= EXT4_MOUNT_JOURNAL_CHECKSUM;
	}

	if (test_opt(sb, DATA_FLAGS) == EXT4_MOUNT_JOURNAL_DATA) {
		if (test_opt2(sb, EXPLICIT_DELALLOC)) {
			ext4_msg(sb, KERN_ERR, "can't mount with "
				 "both data=journal and delalloc");
			err = -EINVAL;
			goto restore_opts;
		}
		if (test_opt(sb, DIOREAD_NOLOCK)) {
			ext4_msg(sb, KERN_ERR, "can't mount with "
				 "both data=journal and dioread_nolock");
			err = -EINVAL;
			goto restore_opts;
		}
	} else if (test_opt(sb, DATA_FLAGS) == EXT4_MOUNT_ORDERED_DATA) {
		if (test_opt(sb, JOURNAL_ASYNC_COMMIT)) {
			ext4_msg(sb, KERN_ERR, "can't mount with "
				"journal_async_commit in data=ordered mode");
			err = -EINVAL;
			goto restore_opts;
		}
	}

	if ((sbi->s_mount_opt ^ old_opts.s_mount_opt) & EXT4_MOUNT_NO_MBCACHE) {
		ext4_msg(sb, KERN_ERR, "can't enable nombcache during remount");
		err = -EINVAL;
		goto restore_opts;
	}

	if (sbi->s_mount_flags & EXT4_MF_FS_ABORTED)
		ext4_abort(sb, EXT4_ERR_ESHUTDOWN, "Abort forced by user");

	sb->s_flags = (sb->s_flags & ~SB_POSIXACL) |
		(test_opt(sb, POSIX_ACL) ? SB_POSIXACL : 0);

	es = sbi->s_es;

	if (sbi->s_journal) {
		ext4_init_journal_params(sb, sbi->s_journal);
		set_task_ioprio(sbi->s_journal->j_task, journal_ioprio);
	}

	if ((bool)(*flags & SB_RDONLY) != sb_rdonly(sb)) {
		if (sbi->s_mount_flags & EXT4_MF_FS_ABORTED) {
			err = -EROFS;
			goto restore_opts;
		}

		if (*flags & SB_RDONLY) {
			err = sync_filesystem(sb);
			if (err < 0)
				goto restore_opts;
			err = dquot_suspend(sb, -1);
			if (err < 0)
				goto restore_opts;

			/*
			 * First of all, the unconditional stuff we have to do
			 * to disable replay of the journal when we next remount
			 */
			sb->s_flags |= SB_RDONLY;

			/*
			 * OK, test if we are remounting a valid rw partition
			 * readonly, and if so set the rdonly flag and then
			 * mark the partition as valid again.
			 */
			if (!(es->s_state & cpu_to_le16(EXT4_VALID_FS)) &&
			    (sbi->s_mount_state & EXT4_VALID_FS))
				es->s_state = cpu_to_le16(sbi->s_mount_state);

			if (sbi->s_journal) {
				/*
				 * We let remount-ro finish even if marking fs
				 * as clean failed...
				 */
				ext4_mark_recovery_complete(sb, es);
			}
			if (sbi->s_mmp_tsk)
				kthread_stop(sbi->s_mmp_tsk);
		} else {
			/* Make sure we can mount this feature set readwrite */
			if (ext4_has_feature_readonly(sb) ||
			    !ext4_feature_set_ok(sb, 0)) {
				err = -EROFS;
				goto restore_opts;
			}
			/*
			 * Make sure the group descriptor checksums
			 * are sane.  If they aren't, refuse to remount r/w.
			 */
			for (g = 0; g < sbi->s_groups_count; g++) {
				struct ext4_group_desc *gdp =
					ext4_get_group_desc(sb, g, NULL);

				if (!ext4_group_desc_csum_verify(sb, g, gdp)) {
					ext4_msg(sb, KERN_ERR,
	       "ext4_remount: Checksum for group %u failed (%u!=%u)",
		g, le16_to_cpu(ext4_group_desc_csum(sb, g, gdp)),
					       le16_to_cpu(gdp->bg_checksum));
					err = -EFSBADCRC;
					goto restore_opts;
				}
			}

			/*
			 * If we have an unprocessed orphan list hanging
			 * around from a previously readonly bdev mount,
			 * require a full umount/remount for now.
			 */
			if (es->s_last_orphan) {
				ext4_msg(sb, KERN_WARNING, "Couldn't "
				       "remount RDWR because of unprocessed "
				       "orphan inode list.  Please "
				       "umount/remount instead");
				err = -EINVAL;
				goto restore_opts;
			}

			/*
			 * Update the original bdev mapping's wb_err value
			 * which could be used to detect the metadata async
			 * write error.
			 */
			errseq_check_and_advance(&sb->s_bdev->bd_inode->i_mapping->wb_err,
						 &sbi->s_bdev_wb_err);

			/*
			 * Mounting a RDONLY partition read-write, so reread
			 * and store the current valid flag.  (It may have
			 * been changed by e2fsck since we originally mounted
			 * the partition.)
			 */
			if (sbi->s_journal) {
				err = ext4_clear_journal_err(sb, es);
				if (err)
					goto restore_opts;
			}
			sbi->s_mount_state = le16_to_cpu(es->s_state);

			err = ext4_setup_super(sb, es, 0);
			if (err)
				goto restore_opts;

			sb->s_flags &= ~SB_RDONLY;
			if (ext4_has_feature_mmp(sb))
				if (ext4_multi_mount_protect(sb,
						le64_to_cpu(es->s_mmp_block))) {
					err = -EROFS;
					goto restore_opts;
				}
			enable_quota = 1;
		}
	}

	/*
	 * Reinitialize lazy itable initialization thread based on
	 * current settings
	 */
	if (sb_rdonly(sb) || !test_opt(sb, INIT_INODE_TABLE))
		ext4_unregister_li_request(sb);
	else {
		ext4_group_t first_not_zeroed;
		first_not_zeroed = ext4_has_uninit_itable(sb);
		ext4_register_li_request(sb, first_not_zeroed);
	}

	/*
	 * Handle creation of system zone data early because it can fail.
	 * Releasing of existing data is done when we are sure remount will
	 * succeed.
	 */
<<<<<<< HEAD
	if (test_opt(sb, BLOCK_VALIDITY) && !sbi->s_system_blks) {
=======
	if (test_opt(sb, BLOCK_VALIDITY) && !sbi->system_blks) {
>>>>>>> 60fb9d45
		err = ext4_setup_system_zone(sb);
		if (err)
			goto restore_opts;
	}

	if (sbi->s_journal == NULL && !(old_sb_flags & SB_RDONLY)) {
		err = ext4_commit_super(sb, 1);
		if (err)
			goto restore_opts;
	}

#ifdef CONFIG_QUOTA
	/* Release old quota file names */
	for (i = 0; i < EXT4_MAXQUOTAS; i++)
		kfree(old_opts.s_qf_names[i]);
	if (enable_quota) {
		if (sb_any_quota_suspended(sb))
			dquot_resume(sb, -1);
		else if (ext4_has_feature_quota(sb)) {
			err = ext4_enable_quotas(sb);
			if (err)
				goto restore_opts;
		}
	}
#endif
<<<<<<< HEAD
	if (!test_opt(sb, BLOCK_VALIDITY) && sbi->s_system_blks)
=======
	if (!test_opt(sb, BLOCK_VALIDITY) && sbi->system_blks)
>>>>>>> 60fb9d45
		ext4_release_system_zone(sb);

	/*
	 * Some options can be enabled by ext4 and/or by VFS mount flag
	 * either way we need to make sure it matches in both *flags and
	 * s_flags. Copy those selected flags from s_flags to *flags
	 */
	*flags = (*flags & ~vfs_flags) | (sb->s_flags & vfs_flags);

	ext4_msg(sb, KERN_INFO, "re-mounted. Opts: %s", orig_data);
	kfree(orig_data);
	return 0;

restore_opts:
	sb->s_flags = old_sb_flags;
	sbi->s_mount_opt = old_opts.s_mount_opt;
	sbi->s_mount_opt2 = old_opts.s_mount_opt2;
	sbi->s_resuid = old_opts.s_resuid;
	sbi->s_resgid = old_opts.s_resgid;
	sbi->s_commit_interval = old_opts.s_commit_interval;
	sbi->s_min_batch_time = old_opts.s_min_batch_time;
	sbi->s_max_batch_time = old_opts.s_max_batch_time;
<<<<<<< HEAD
	if (!test_opt(sb, BLOCK_VALIDITY) && sbi->s_system_blks)
=======
	if (!test_opt(sb, BLOCK_VALIDITY) && sbi->system_blks)
>>>>>>> 60fb9d45
		ext4_release_system_zone(sb);
#ifdef CONFIG_QUOTA
	sbi->s_jquota_fmt = old_opts.s_jquota_fmt;
	for (i = 0; i < EXT4_MAXQUOTAS; i++) {
		to_free[i] = get_qf_name(sb, sbi, i);
		rcu_assign_pointer(sbi->s_qf_names[i], old_opts.s_qf_names[i]);
	}
	synchronize_rcu();
	for (i = 0; i < EXT4_MAXQUOTAS; i++)
		kfree(to_free[i]);
#endif
	kfree(orig_data);
	return err;
}

#ifdef CONFIG_QUOTA
static int ext4_statfs_project(struct super_block *sb,
			       kprojid_t projid, struct kstatfs *buf)
{
	struct kqid qid;
	struct dquot *dquot;
	u64 limit;
	u64 curblock;

	qid = make_kqid_projid(projid);
	dquot = dqget(sb, qid);
	if (IS_ERR(dquot))
		return PTR_ERR(dquot);
	spin_lock(&dquot->dq_dqb_lock);

	limit = min_not_zero(dquot->dq_dqb.dqb_bsoftlimit,
			     dquot->dq_dqb.dqb_bhardlimit);
	limit >>= sb->s_blocksize_bits;

	if (limit && buf->f_blocks > limit) {
		curblock = (dquot->dq_dqb.dqb_curspace +
			    dquot->dq_dqb.dqb_rsvspace) >> sb->s_blocksize_bits;
		buf->f_blocks = limit;
		buf->f_bfree = buf->f_bavail =
			(buf->f_blocks > curblock) ?
			 (buf->f_blocks - curblock) : 0;
	}

	limit = min_not_zero(dquot->dq_dqb.dqb_isoftlimit,
			     dquot->dq_dqb.dqb_ihardlimit);
	if (limit && buf->f_files > limit) {
		buf->f_files = limit;
		buf->f_ffree =
			(buf->f_files > dquot->dq_dqb.dqb_curinodes) ?
			 (buf->f_files - dquot->dq_dqb.dqb_curinodes) : 0;
	}

	spin_unlock(&dquot->dq_dqb_lock);
	dqput(dquot);
	return 0;
}
#endif

static int ext4_statfs(struct dentry *dentry, struct kstatfs *buf)
{
	struct super_block *sb = dentry->d_sb;
	struct ext4_sb_info *sbi = EXT4_SB(sb);
	struct ext4_super_block *es = sbi->s_es;
	ext4_fsblk_t overhead = 0, resv_blocks;
	u64 fsid;
	s64 bfree;
	resv_blocks = EXT4_C2B(sbi, atomic64_read(&sbi->s_resv_clusters));

	if (!test_opt(sb, MINIX_DF))
		overhead = sbi->s_overhead;

	buf->f_type = EXT4_SUPER_MAGIC;
	buf->f_bsize = sb->s_blocksize;
	buf->f_blocks = ext4_blocks_count(es) - EXT4_C2B(sbi, overhead);
	bfree = percpu_counter_sum_positive(&sbi->s_freeclusters_counter) -
		percpu_counter_sum_positive(&sbi->s_dirtyclusters_counter);
	/* prevent underflow in case that few free space is available */
	buf->f_bfree = EXT4_C2B(sbi, max_t(s64, bfree, 0));
	buf->f_bavail = buf->f_bfree -
			(ext4_r_blocks_count(es) + resv_blocks);
	if (buf->f_bfree < (ext4_r_blocks_count(es) + resv_blocks))
		buf->f_bavail = 0;
	buf->f_files = le32_to_cpu(es->s_inodes_count);
	buf->f_ffree = percpu_counter_sum_positive(&sbi->s_freeinodes_counter);
	buf->f_namelen = EXT4_NAME_LEN;
	fsid = le64_to_cpup((void *)es->s_uuid) ^
	       le64_to_cpup((void *)es->s_uuid + sizeof(u64));
	buf->f_fsid = u64_to_fsid(fsid);

#ifdef CONFIG_QUOTA
	if (ext4_test_inode_flag(dentry->d_inode, EXT4_INODE_PROJINHERIT) &&
	    sb_has_quota_limits_enabled(sb, PRJQUOTA))
		ext4_statfs_project(sb, EXT4_I(dentry->d_inode)->i_projid, buf);
#endif
	return 0;
}


#ifdef CONFIG_QUOTA

/*
 * Helper functions so that transaction is started before we acquire dqio_sem
 * to keep correct lock ordering of transaction > dqio_sem
 */
static inline struct inode *dquot_to_inode(struct dquot *dquot)
{
	return sb_dqopt(dquot->dq_sb)->files[dquot->dq_id.type];
}

static int ext4_write_dquot(struct dquot *dquot)
{
	int ret, err;
	handle_t *handle;
	struct inode *inode;

	inode = dquot_to_inode(dquot);
	handle = ext4_journal_start(inode, EXT4_HT_QUOTA,
				    EXT4_QUOTA_TRANS_BLOCKS(dquot->dq_sb));
	if (IS_ERR(handle))
		return PTR_ERR(handle);
	ret = dquot_commit(dquot);
	err = ext4_journal_stop(handle);
	if (!ret)
		ret = err;
	return ret;
}

static int ext4_acquire_dquot(struct dquot *dquot)
{
	int ret, err;
	handle_t *handle;

	handle = ext4_journal_start(dquot_to_inode(dquot), EXT4_HT_QUOTA,
				    EXT4_QUOTA_INIT_BLOCKS(dquot->dq_sb));
	if (IS_ERR(handle))
		return PTR_ERR(handle);
	ret = dquot_acquire(dquot);
	err = ext4_journal_stop(handle);
	if (!ret)
		ret = err;
	return ret;
}

static int ext4_release_dquot(struct dquot *dquot)
{
	int ret, err;
	handle_t *handle;

	handle = ext4_journal_start(dquot_to_inode(dquot), EXT4_HT_QUOTA,
				    EXT4_QUOTA_DEL_BLOCKS(dquot->dq_sb));
	if (IS_ERR(handle)) {
		/* Release dquot anyway to avoid endless cycle in dqput() */
		dquot_release(dquot);
		return PTR_ERR(handle);
	}
	ret = dquot_release(dquot);
	err = ext4_journal_stop(handle);
	if (!ret)
		ret = err;
	return ret;
}

static int ext4_mark_dquot_dirty(struct dquot *dquot)
{
	struct super_block *sb = dquot->dq_sb;
	struct ext4_sb_info *sbi = EXT4_SB(sb);

	/* Are we journaling quotas? */
	if (ext4_has_feature_quota(sb) ||
	    sbi->s_qf_names[USRQUOTA] || sbi->s_qf_names[GRPQUOTA]) {
		dquot_mark_dquot_dirty(dquot);
		return ext4_write_dquot(dquot);
	} else {
		return dquot_mark_dquot_dirty(dquot);
	}
}

static int ext4_write_info(struct super_block *sb, int type)
{
	int ret, err;
	handle_t *handle;

	/* Data block + inode block */
	handle = ext4_journal_start(d_inode(sb->s_root), EXT4_HT_QUOTA, 2);
	if (IS_ERR(handle))
		return PTR_ERR(handle);
	ret = dquot_commit_info(sb, type);
	err = ext4_journal_stop(handle);
	if (!ret)
		ret = err;
	return ret;
}

/*
 * Turn on quotas during mount time - we need to find
 * the quota file and such...
 */
static int ext4_quota_on_mount(struct super_block *sb, int type)
{
	return dquot_quota_on_mount(sb, get_qf_name(sb, EXT4_SB(sb), type),
					EXT4_SB(sb)->s_jquota_fmt, type);
}

static void lockdep_set_quota_inode(struct inode *inode, int subclass)
{
	struct ext4_inode_info *ei = EXT4_I(inode);

	/* The first argument of lockdep_set_subclass has to be
	 * *exactly* the same as the argument to init_rwsem() --- in
	 * this case, in init_once() --- or lockdep gets unhappy
	 * because the name of the lock is set using the
	 * stringification of the argument to init_rwsem().
	 */
	(void) ei;	/* shut up clang warning if !CONFIG_LOCKDEP */
	lockdep_set_subclass(&ei->i_data_sem, subclass);
}

/*
 * Standard function to be called on quota_on
 */
static int ext4_quota_on(struct super_block *sb, int type, int format_id,
			 const struct path *path)
{
	int err;

	if (!test_opt(sb, QUOTA))
		return -EINVAL;

	/* Quotafile not on the same filesystem? */
	if (path->dentry->d_sb != sb)
		return -EXDEV;
	/* Journaling quota? */
	if (EXT4_SB(sb)->s_qf_names[type]) {
		/* Quotafile not in fs root? */
		if (path->dentry->d_parent != sb->s_root)
			ext4_msg(sb, KERN_WARNING,
				"Quota file not on filesystem root. "
				"Journaled quota will not work");
		sb_dqopt(sb)->flags |= DQUOT_NOLIST_DIRTY;
	} else {
		/*
		 * Clear the flag just in case mount options changed since
		 * last time.
		 */
		sb_dqopt(sb)->flags &= ~DQUOT_NOLIST_DIRTY;
	}

	/*
	 * When we journal data on quota file, we have to flush journal to see
	 * all updates to the file when we bypass pagecache...
	 */
	if (EXT4_SB(sb)->s_journal &&
	    ext4_should_journal_data(d_inode(path->dentry))) {
		/*
		 * We don't need to lock updates but journal_flush() could
		 * otherwise be livelocked...
		 */
		jbd2_journal_lock_updates(EXT4_SB(sb)->s_journal);
		err = jbd2_journal_flush(EXT4_SB(sb)->s_journal);
		jbd2_journal_unlock_updates(EXT4_SB(sb)->s_journal);
		if (err)
			return err;
	}

	lockdep_set_quota_inode(path->dentry->d_inode, I_DATA_SEM_QUOTA);
	err = dquot_quota_on(sb, type, format_id, path);
	if (err) {
		lockdep_set_quota_inode(path->dentry->d_inode,
					     I_DATA_SEM_NORMAL);
	} else {
		struct inode *inode = d_inode(path->dentry);
		handle_t *handle;

		/*
		 * Set inode flags to prevent userspace from messing with quota
		 * files. If this fails, we return success anyway since quotas
		 * are already enabled and this is not a hard failure.
		 */
		inode_lock(inode);
		handle = ext4_journal_start(inode, EXT4_HT_QUOTA, 1);
		if (IS_ERR(handle))
			goto unlock_inode;
		EXT4_I(inode)->i_flags |= EXT4_NOATIME_FL | EXT4_IMMUTABLE_FL;
		inode_set_flags(inode, S_NOATIME | S_IMMUTABLE,
				S_NOATIME | S_IMMUTABLE);
		err = ext4_mark_inode_dirty(handle, inode);
		ext4_journal_stop(handle);
	unlock_inode:
		inode_unlock(inode);
	}
	return err;
}

static int ext4_quota_enable(struct super_block *sb, int type, int format_id,
			     unsigned int flags)
{
	int err;
	struct inode *qf_inode;
	unsigned long qf_inums[EXT4_MAXQUOTAS] = {
		le32_to_cpu(EXT4_SB(sb)->s_es->s_usr_quota_inum),
		le32_to_cpu(EXT4_SB(sb)->s_es->s_grp_quota_inum),
		le32_to_cpu(EXT4_SB(sb)->s_es->s_prj_quota_inum)
	};

	BUG_ON(!ext4_has_feature_quota(sb));

	if (!qf_inums[type])
		return -EPERM;

	qf_inode = ext4_iget(sb, qf_inums[type], EXT4_IGET_SPECIAL);
	if (IS_ERR(qf_inode)) {
		ext4_error(sb, "Bad quota inode # %lu", qf_inums[type]);
		return PTR_ERR(qf_inode);
	}

	/* Don't account quota for quota files to avoid recursion */
	qf_inode->i_flags |= S_NOQUOTA;
	lockdep_set_quota_inode(qf_inode, I_DATA_SEM_QUOTA);
	err = dquot_load_quota_inode(qf_inode, type, format_id, flags);
	if (err)
		lockdep_set_quota_inode(qf_inode, I_DATA_SEM_NORMAL);
	iput(qf_inode);

	return err;
}

/* Enable usage tracking for all quota types. */
static int ext4_enable_quotas(struct super_block *sb)
{
	int type, err = 0;
	unsigned long qf_inums[EXT4_MAXQUOTAS] = {
		le32_to_cpu(EXT4_SB(sb)->s_es->s_usr_quota_inum),
		le32_to_cpu(EXT4_SB(sb)->s_es->s_grp_quota_inum),
		le32_to_cpu(EXT4_SB(sb)->s_es->s_prj_quota_inum)
	};
	bool quota_mopt[EXT4_MAXQUOTAS] = {
		test_opt(sb, USRQUOTA),
		test_opt(sb, GRPQUOTA),
		test_opt(sb, PRJQUOTA),
	};

	sb_dqopt(sb)->flags |= DQUOT_QUOTA_SYS_FILE | DQUOT_NOLIST_DIRTY;
	for (type = 0; type < EXT4_MAXQUOTAS; type++) {
		if (qf_inums[type]) {
			err = ext4_quota_enable(sb, type, QFMT_VFS_V1,
				DQUOT_USAGE_ENABLED |
				(quota_mopt[type] ? DQUOT_LIMITS_ENABLED : 0));
			if (err) {
				ext4_warning(sb,
					"Failed to enable quota tracking "
					"(type=%d, err=%d). Please run "
					"e2fsck to fix.", type, err);
				for (type--; type >= 0; type--)
					dquot_quota_off(sb, type);

				return err;
			}
		}
	}
	return 0;
}

static int ext4_quota_off(struct super_block *sb, int type)
{
	struct inode *inode = sb_dqopt(sb)->files[type];
	handle_t *handle;
	int err;

	/* Force all delayed allocation blocks to be allocated.
	 * Caller already holds s_umount sem */
	if (test_opt(sb, DELALLOC))
		sync_filesystem(sb);

	if (!inode || !igrab(inode))
		goto out;

	err = dquot_quota_off(sb, type);
	if (err || ext4_has_feature_quota(sb))
		goto out_put;

	inode_lock(inode);
	/*
	 * Update modification times of quota files when userspace can
	 * start looking at them. If we fail, we return success anyway since
	 * this is not a hard failure and quotas are already disabled.
	 */
	handle = ext4_journal_start(inode, EXT4_HT_QUOTA, 1);
	if (IS_ERR(handle)) {
		err = PTR_ERR(handle);
		goto out_unlock;
	}
	EXT4_I(inode)->i_flags &= ~(EXT4_NOATIME_FL | EXT4_IMMUTABLE_FL);
	inode_set_flags(inode, 0, S_NOATIME | S_IMMUTABLE);
	inode->i_mtime = inode->i_ctime = current_time(inode);
	err = ext4_mark_inode_dirty(handle, inode);
	ext4_journal_stop(handle);
out_unlock:
	inode_unlock(inode);
out_put:
	lockdep_set_quota_inode(inode, I_DATA_SEM_NORMAL);
	iput(inode);
	return err;
out:
	return dquot_quota_off(sb, type);
}

/* Read data from quotafile - avoid pagecache and such because we cannot afford
 * acquiring the locks... As quota files are never truncated and quota code
 * itself serializes the operations (and no one else should touch the files)
 * we don't have to be afraid of races */
static ssize_t ext4_quota_read(struct super_block *sb, int type, char *data,
			       size_t len, loff_t off)
{
	struct inode *inode = sb_dqopt(sb)->files[type];
	ext4_lblk_t blk = off >> EXT4_BLOCK_SIZE_BITS(sb);
	int offset = off & (sb->s_blocksize - 1);
	int tocopy;
	size_t toread;
	struct buffer_head *bh;
	loff_t i_size = i_size_read(inode);

	if (off > i_size)
		return 0;
	if (off+len > i_size)
		len = i_size-off;
	toread = len;
	while (toread > 0) {
		tocopy = sb->s_blocksize - offset < toread ?
				sb->s_blocksize - offset : toread;
		bh = ext4_bread(NULL, inode, blk, 0);
		if (IS_ERR(bh))
			return PTR_ERR(bh);
		if (!bh)	/* A hole? */
			memset(data, 0, tocopy);
		else
			memcpy(data, bh->b_data+offset, tocopy);
		brelse(bh);
		offset = 0;
		toread -= tocopy;
		data += tocopy;
		blk++;
	}
	return len;
}

/* Write to quotafile (we know the transaction is already started and has
 * enough credits) */
static ssize_t ext4_quota_write(struct super_block *sb, int type,
				const char *data, size_t len, loff_t off)
{
	struct inode *inode = sb_dqopt(sb)->files[type];
	ext4_lblk_t blk = off >> EXT4_BLOCK_SIZE_BITS(sb);
	int err = 0, err2 = 0, offset = off & (sb->s_blocksize - 1);
	int retries = 0;
	struct buffer_head *bh;
	handle_t *handle = journal_current_handle();

	if (EXT4_SB(sb)->s_journal && !handle) {
		ext4_msg(sb, KERN_WARNING, "Quota write (off=%llu, len=%llu)"
			" cancelled because transaction is not started",
			(unsigned long long)off, (unsigned long long)len);
		return -EIO;
	}
	/*
	 * Since we account only one data block in transaction credits,
	 * then it is impossible to cross a block boundary.
	 */
	if (sb->s_blocksize - offset < len) {
		ext4_msg(sb, KERN_WARNING, "Quota write (off=%llu, len=%llu)"
			" cancelled because not block aligned",
			(unsigned long long)off, (unsigned long long)len);
		return -EIO;
	}

	do {
		bh = ext4_bread(handle, inode, blk,
				EXT4_GET_BLOCKS_CREATE |
				EXT4_GET_BLOCKS_METADATA_NOFAIL);
	} while (PTR_ERR(bh) == -ENOSPC &&
		 ext4_should_retry_alloc(inode->i_sb, &retries));
	if (IS_ERR(bh))
		return PTR_ERR(bh);
	if (!bh)
		goto out;
	BUFFER_TRACE(bh, "get write access");
	err = ext4_journal_get_write_access(handle, bh);
	if (err) {
		brelse(bh);
		return err;
	}
	lock_buffer(bh);
	memcpy(bh->b_data+offset, data, len);
	flush_dcache_page(bh->b_page);
	unlock_buffer(bh);
	err = ext4_handle_dirty_metadata(handle, NULL, bh);
	brelse(bh);
out:
	if (inode->i_size < off + len) {
		i_size_write(inode, off + len);
		EXT4_I(inode)->i_disksize = inode->i_size;
		err2 = ext4_mark_inode_dirty(handle, inode);
		if (unlikely(err2 && !err))
			err = err2;
	}
	return err ? err : len;
}
#endif

static struct dentry *ext4_mount(struct file_system_type *fs_type, int flags,
		       const char *dev_name, void *data)
{
	return mount_bdev(fs_type, flags, dev_name, data, ext4_fill_super);
}

#if !defined(CONFIG_EXT2_FS) && !defined(CONFIG_EXT2_FS_MODULE) && defined(CONFIG_EXT4_USE_FOR_EXT2)
static inline void register_as_ext2(void)
{
	int err = register_filesystem(&ext2_fs_type);
	if (err)
		printk(KERN_WARNING
		       "EXT4-fs: Unable to register as ext2 (%d)\n", err);
}

static inline void unregister_as_ext2(void)
{
	unregister_filesystem(&ext2_fs_type);
}

static inline int ext2_feature_set_ok(struct super_block *sb)
{
	if (ext4_has_unknown_ext2_incompat_features(sb))
		return 0;
	if (sb_rdonly(sb))
		return 1;
	if (ext4_has_unknown_ext2_ro_compat_features(sb))
		return 0;
	return 1;
}
#else
static inline void register_as_ext2(void) { }
static inline void unregister_as_ext2(void) { }
static inline int ext2_feature_set_ok(struct super_block *sb) { return 0; }
#endif

static inline void register_as_ext3(void)
{
	int err = register_filesystem(&ext3_fs_type);
	if (err)
		printk(KERN_WARNING
		       "EXT4-fs: Unable to register as ext3 (%d)\n", err);
}

static inline void unregister_as_ext3(void)
{
	unregister_filesystem(&ext3_fs_type);
}

static inline int ext3_feature_set_ok(struct super_block *sb)
{
	if (ext4_has_unknown_ext3_incompat_features(sb))
		return 0;
	if (!ext4_has_feature_journal(sb))
		return 0;
	if (sb_rdonly(sb))
		return 1;
	if (ext4_has_unknown_ext3_ro_compat_features(sb))
		return 0;
	return 1;
}

static struct file_system_type ext4_fs_type = {
	.owner		= THIS_MODULE,
	.name		= "ext4",
	.mount		= ext4_mount,
	.kill_sb	= kill_block_super,
	.fs_flags	= FS_REQUIRES_DEV,
};
MODULE_ALIAS_FS("ext4");

/* Shared across all ext4 file systems */
wait_queue_head_t ext4__ioend_wq[EXT4_WQ_HASH_SZ];

static int __init ext4_init_fs(void)
{
	int i, err;

	ratelimit_state_init(&ext4_mount_msg_ratelimit, 30 * HZ, 64);
	ext4_li_info = NULL;
	mutex_init(&ext4_li_mtx);

	/* Build-time check for flags consistency */
	ext4_check_flag_values();

	for (i = 0; i < EXT4_WQ_HASH_SZ; i++)
		init_waitqueue_head(&ext4__ioend_wq[i]);

	err = ext4_init_es();
	if (err)
		return err;

	err = ext4_init_pending();
	if (err)
		goto out7;

	err = ext4_init_post_read_processing();
	if (err)
		goto out6;

	err = ext4_init_pageio();
	if (err)
		goto out5;

	err = ext4_init_system_zone();
	if (err)
		goto out4;

	err = ext4_init_sysfs();
	if (err)
		goto out3;

	err = ext4_init_mballoc();
	if (err)
		goto out2;
	err = init_inodecache();
	if (err)
		goto out1;
	register_as_ext3();
	register_as_ext2();
	err = register_filesystem(&ext4_fs_type);
	if (err)
		goto out;

	return 0;
out:
	unregister_as_ext2();
	unregister_as_ext3();
	destroy_inodecache();
out1:
	ext4_exit_mballoc();
out2:
	ext4_exit_sysfs();
out3:
	ext4_exit_system_zone();
out4:
	ext4_exit_pageio();
out5:
	ext4_exit_post_read_processing();
out6:
	ext4_exit_pending();
out7:
	ext4_exit_es();

	return err;
}

static void __exit ext4_exit_fs(void)
{
	ext4_destroy_lazyinit_thread();
	unregister_as_ext2();
	unregister_as_ext3();
	unregister_filesystem(&ext4_fs_type);
	destroy_inodecache();
	ext4_exit_mballoc();
	ext4_exit_sysfs();
	ext4_exit_system_zone();
	ext4_exit_pageio();
	ext4_exit_post_read_processing();
	ext4_exit_es();
	ext4_exit_pending();
}

MODULE_AUTHOR("Remy Card, Stephen Tweedie, Andrew Morton, Andreas Dilger, Theodore Ts'o and others");
MODULE_DESCRIPTION("Fourth Extended Filesystem");
MODULE_LICENSE("GPL");
MODULE_SOFTDEP("pre: crc32c");
module_init(ext4_init_fs)
module_exit(ext4_exit_fs)<|MERGE_RESOLUTION|>--- conflicted
+++ resolved
@@ -5007,14 +5007,8 @@
 	 * used to detect the metadata async write error.
 	 */
 	spin_lock_init(&sbi->s_bdev_wb_lock);
-<<<<<<< HEAD
 	errseq_check_and_advance(&sb->s_bdev->bd_inode->i_mapping->wb_err,
 				 &sbi->s_bdev_wb_err);
-=======
-	if (!sb_rdonly(sb))
-		errseq_check_and_advance(&sb->s_bdev->bd_inode->i_mapping->wb_err,
-					 &sbi->s_bdev_wb_err);
->>>>>>> 60fb9d45
 	sb->s_bdev->bd_super = sb;
 	EXT4_SB(sb)->s_mount_state |= EXT4_ORPHAN_FS;
 	ext4_orphan_cleanup(sb, es);
@@ -5070,10 +5064,7 @@
 
 failed_mount8:
 	ext4_unregister_sysfs(sb);
-<<<<<<< HEAD
 	kobject_put(&sbi->s_kobj);
-=======
->>>>>>> 60fb9d45
 failed_mount7:
 	ext4_unregister_li_request(sb);
 failed_mount6:
@@ -5908,14 +5899,6 @@
 			}
 
 			/*
-			 * Update the original bdev mapping's wb_err value
-			 * which could be used to detect the metadata async
-			 * write error.
-			 */
-			errseq_check_and_advance(&sb->s_bdev->bd_inode->i_mapping->wb_err,
-						 &sbi->s_bdev_wb_err);
-
-			/*
 			 * Mounting a RDONLY partition read-write, so reread
 			 * and store the current valid flag.  (It may have
 			 * been changed by e2fsck since we originally mounted
@@ -5960,11 +5943,7 @@
 	 * Releasing of existing data is done when we are sure remount will
 	 * succeed.
 	 */
-<<<<<<< HEAD
 	if (test_opt(sb, BLOCK_VALIDITY) && !sbi->s_system_blks) {
-=======
-	if (test_opt(sb, BLOCK_VALIDITY) && !sbi->system_blks) {
->>>>>>> 60fb9d45
 		err = ext4_setup_system_zone(sb);
 		if (err)
 			goto restore_opts;
@@ -5990,11 +5969,7 @@
 		}
 	}
 #endif
-<<<<<<< HEAD
 	if (!test_opt(sb, BLOCK_VALIDITY) && sbi->s_system_blks)
-=======
-	if (!test_opt(sb, BLOCK_VALIDITY) && sbi->system_blks)
->>>>>>> 60fb9d45
 		ext4_release_system_zone(sb);
 
 	/*
@@ -6017,11 +5992,7 @@
 	sbi->s_commit_interval = old_opts.s_commit_interval;
 	sbi->s_min_batch_time = old_opts.s_min_batch_time;
 	sbi->s_max_batch_time = old_opts.s_max_batch_time;
-<<<<<<< HEAD
 	if (!test_opt(sb, BLOCK_VALIDITY) && sbi->s_system_blks)
-=======
-	if (!test_opt(sb, BLOCK_VALIDITY) && sbi->system_blks)
->>>>>>> 60fb9d45
 		ext4_release_system_zone(sb);
 #ifdef CONFIG_QUOTA
 	sbi->s_jquota_fmt = old_opts.s_jquota_fmt;
