--- conflicted
+++ resolved
@@ -1464,11 +1464,6 @@
 		}
 		if (fi->fib_flags & RTNH_F_DEAD)
 			continue;
-<<<<<<< HEAD
-		for (nhsel = 0; nhsel < fi->fib_nhs; nhsel++) {
-			struct fib_nh_common *nhc = fib_info_nhc(fi, nhsel);
-
-=======
 
 		if (unlikely(fi->nh && nexthop_is_blackhole(fi->nh))) {
 			err = fib_props[RTN_BLACKHOLE].error;
@@ -1478,7 +1473,6 @@
 		for (nhsel = 0; nhsel < fib_info_num_path(fi); nhsel++) {
 			struct fib_nh_common *nhc = fib_info_nhc(fi, nhsel);
 
->>>>>>> 6fb08f1a
 			if (nhc->nhc_flags & RTNH_F_DEAD)
 				continue;
 			if (ip_ignore_linkdown(nhc->nhc_dev) &&
@@ -2754,17 +2748,12 @@
 
 	if (type == RTN_UNREACHABLE || type == RTN_PROHIBIT)
 		flags = RTF_REJECT;
-<<<<<<< HEAD
-	if (fi && fi->fib_nh->fib_nh_gw4)
-		flags |= RTF_GATEWAY;
-=======
 	if (fi) {
 		const struct fib_nh_common *nhc = fib_info_nhc(fi, 0);
 
 		if (nhc->nhc_gw.ipv4)
 			flags |= RTF_GATEWAY;
 	}
->>>>>>> 6fb08f1a
 	if (mask == htonl(0xFFFFFFFF))
 		flags |= RTF_HOST;
 	flags |= RTF_UP;
@@ -2818,14 +2807,8 @@
 			seq_printf(seq,
 				   "%s\t%08X\t%08X\t%04X\t%d\t%u\t"
 				   "%d\t%08X\t%d\t%u\t%u",
-<<<<<<< HEAD
-				   fi->fib_dev ? fi->fib_dev->name : "*",
-				   prefix,
-				   fi->fib_nh->fib_nh_gw4, flags, 0, 0,
-=======
 				   nhc->nhc_dev ? nhc->nhc_dev->name : "*",
 				   prefix, gw, flags, 0, 0,
->>>>>>> 6fb08f1a
 				   fi->fib_priority,
 				   mask,
 				   (fi->fib_advmss ?
