/* SPDX-License-Identifier: GPL-2.0 */
#ifndef _ARCH_POWERPC_UACCESS_H
#define _ARCH_POWERPC_UACCESS_H

#include <asm/ppc_asm.h>
#include <asm/processor.h>
#include <asm/page.h>
#include <asm/extable.h>
#include <asm/kup.h>

#ifdef __powerpc64__
/* We use TASK_SIZE_USER64 as TASK_SIZE is not constant */
#define TASK_SIZE_MAX		TASK_SIZE_USER64
#else
#define TASK_SIZE_MAX		TASK_SIZE
#endif

static inline bool __access_ok(unsigned long addr, unsigned long size)
{
	return addr < TASK_SIZE_MAX && size <= TASK_SIZE_MAX - addr;
}

#define access_ok(addr, size)		\
	(__chk_user_ptr(addr),		\
	 __access_ok((unsigned long)(addr), (size)))

/*
 * These are the main single-value transfer routines.  They automatically
 * use the right size if we just have the right pointer type.
 *
 * This gets kind of ugly. We want to return _two_ values in "get_user()"
 * and yet we don't want to do any pointers, because that is too much
 * of a performance impact. Thus we have a few rather ugly macros here,
 * and hide all the ugliness from the user.
 *
 * The "__xxx" versions of the user access functions are versions that
 * do not verify the address space, that must have been done previously
 * with a separate "access_ok()" call (this is used when we do multiple
 * accesses to the same area of user memory).
 *
 * As we use the same address space for kernel and user data on the
 * PowerPC, we can just do these as direct assignments.  (Of course, the
 * exception handling means that it's no longer "just"...)
 *
 */
#define get_user(x, ptr) \
	__get_user_check((x), (ptr), sizeof(*(ptr)))
#define put_user(x, ptr) \
	__put_user_check((__typeof__(*(ptr)))(x), (ptr), sizeof(*(ptr)))

#define __get_user(x, ptr) \
	__get_user_nocheck((x), (ptr), sizeof(*(ptr)), true)
#define __put_user(x, ptr) \
	__put_user_nocheck((__typeof__(*(ptr)))(x), (ptr), sizeof(*(ptr)))

#define __get_user_allowed(x, ptr) \
	__get_user_nocheck((x), (ptr), sizeof(*(ptr)), false)

#define __get_user_inatomic(x, ptr) \
	__get_user_nosleep((x), (ptr), sizeof(*(ptr)))
#define __put_user_inatomic(x, ptr) \
	__put_user_nosleep((__typeof__(*(ptr)))(x), (ptr), sizeof(*(ptr)))

#ifdef CONFIG_PPC64

#define ___get_user_instr(gu_op, dest, ptr)				\
({									\
	long __gui_ret = 0;						\
	unsigned long __gui_ptr = (unsigned long)ptr;			\
	struct ppc_inst __gui_inst;					\
	unsigned int __prefix, __suffix;				\
	__gui_ret = gu_op(__prefix, (unsigned int __user *)__gui_ptr);	\
	if (__gui_ret == 0) {						\
		if ((__prefix >> 26) == OP_PREFIX) {			\
			__gui_ret = gu_op(__suffix,			\
				(unsigned int __user *)__gui_ptr + 1);	\
			__gui_inst = ppc_inst_prefix(__prefix,		\
						     __suffix);		\
		} else {						\
			__gui_inst = ppc_inst(__prefix);		\
		}							\
		if (__gui_ret == 0)					\
			(dest) = __gui_inst;				\
	}								\
	__gui_ret;							\
})

#define get_user_instr(x, ptr) \
	___get_user_instr(get_user, x, ptr)

#define __get_user_instr(x, ptr) \
	___get_user_instr(__get_user, x, ptr)

#define __get_user_instr_inatomic(x, ptr) \
	___get_user_instr(__get_user_inatomic, x, ptr)

#else /* !CONFIG_PPC64 */
#define get_user_instr(x, ptr) \
	get_user((x).val, (u32 __user *)(ptr))

#define __get_user_instr(x, ptr) \
	__get_user_nocheck((x).val, (u32 __user *)(ptr), sizeof(u32), true)

#define __get_user_instr_inatomic(x, ptr) \
	__get_user_nosleep((x).val, (u32 __user *)(ptr), sizeof(u32))

#endif /* CONFIG_PPC64 */

extern long __put_user_bad(void);

<<<<<<< HEAD
#define __put_user_size_allowed(x, ptr, size, retval)		\
do {								\
	__label__ __pu_failed;					\
								\
	retval = 0;						\
	__put_user_size_goto(x, ptr, size, __pu_failed);	\
	break;							\
								\
__pu_failed:							\
	retval = -EFAULT;					\
} while (0)

=======
>>>>>>> f642729d
#define __put_user_size(x, ptr, size, retval)			\
do {								\
	__label__ __pu_failed;					\
								\
	retval = 0;						\
	allow_write_to_user(ptr, size);				\
	__put_user_size_goto(x, ptr, size, __pu_failed);	\
	prevent_write_to_user(ptr, size);			\
	break;							\
								\
__pu_failed:							\
	retval = -EFAULT;					\
	prevent_write_to_user(ptr, size);			\
} while (0)

#define __put_user_nocheck(x, ptr, size)			\
({								\
	long __pu_err;						\
	__typeof__(*(ptr)) __user *__pu_addr = (ptr);		\
	__typeof__(*(ptr)) __pu_val = (x);			\
	__typeof__(size) __pu_size = (size);			\
								\
	if (!is_kernel_addr((unsigned long)__pu_addr))		\
		might_fault();					\
	__chk_user_ptr(__pu_addr);				\
	__put_user_size(__pu_val, __pu_addr, __pu_size, __pu_err);	\
								\
	__pu_err;						\
})

#define __put_user_check(x, ptr, size)					\
({									\
	long __pu_err = -EFAULT;					\
	__typeof__(*(ptr)) __user *__pu_addr = (ptr);			\
	__typeof__(*(ptr)) __pu_val = (x);				\
	__typeof__(size) __pu_size = (size);				\
									\
	might_fault();							\
	if (access_ok(__pu_addr, __pu_size))				\
		__put_user_size(__pu_val, __pu_addr, __pu_size, __pu_err); \
									\
	__pu_err;							\
})

#define __put_user_nosleep(x, ptr, size)			\
({								\
	long __pu_err;						\
	__typeof__(*(ptr)) __user *__pu_addr = (ptr);		\
	__typeof__(*(ptr)) __pu_val = (x);			\
	__typeof__(size) __pu_size = (size);			\
								\
	__chk_user_ptr(__pu_addr);				\
	__put_user_size(__pu_val, __pu_addr, __pu_size, __pu_err); \
								\
	__pu_err;						\
})


/*
 * We don't tell gcc that we are accessing memory, but this is OK
 * because we do not write to any memory gcc knows about, so there
 * are no aliasing issues.
 */
#define __put_user_asm_goto(x, addr, label, op)			\
	asm_volatile_goto(					\
		"1:	" op "%U1%X1 %0,%1	# put_user\n"	\
		EX_TABLE(1b, %l2)				\
		:						\
		: "r" (x), "m"UPD_CONSTR (*addr)		\
		:						\
		: label)

#ifdef __powerpc64__
#define __put_user_asm2_goto(x, ptr, label)			\
	__put_user_asm_goto(x, ptr, label, "std")
#else /* __powerpc64__ */
#define __put_user_asm2_goto(x, addr, label)			\
	asm_volatile_goto(					\
		"1:	stw%X1 %0, %1\n"			\
		"2:	stw%X1 %L0, %L1\n"			\
		EX_TABLE(1b, %l2)				\
		EX_TABLE(2b, %l2)				\
		:						\
		: "r" (x), "m" (*addr)				\
		:						\
		: label)
#endif /* __powerpc64__ */

#define __put_user_size_goto(x, ptr, size, label)		\
do {								\
	switch (size) {						\
	case 1: __put_user_asm_goto(x, ptr, label, "stb"); break;	\
	case 2: __put_user_asm_goto(x, ptr, label, "sth"); break;	\
	case 4: __put_user_asm_goto(x, ptr, label, "stw"); break;	\
	case 8: __put_user_asm2_goto(x, ptr, label); break;	\
	default: __put_user_bad();				\
	}							\
} while (0)

#define __unsafe_put_user_goto(x, ptr, size, label)		\
do {								\
	__typeof__(*(ptr)) __user *__pu_addr = (ptr);		\
	__chk_user_ptr(ptr);					\
	__put_user_size_goto((x), __pu_addr, (size), label);	\
} while (0)


extern long __get_user_bad(void);

/*
 * This does an atomic 128 byte aligned load from userspace.
 * Upto caller to do enable_kernel_vmx() before calling!
 */
#define __get_user_atomic_128_aligned(kaddr, uaddr, err)		\
	__asm__ __volatile__(				\
		"1:	lvx  0,0,%1	# get user\n"	\
		" 	stvx 0,0,%2	# put kernel\n"	\
		"2:\n"					\
		".section .fixup,\"ax\"\n"		\
		"3:	li %0,%3\n"			\
		"	b 2b\n"				\
		".previous\n"				\
		EX_TABLE(1b, 3b)			\
		: "=r" (err)			\
		: "b" (uaddr), "b" (kaddr), "i" (-EFAULT), "0" (err))

#define __get_user_asm(x, addr, err, op)		\
	__asm__ __volatile__(				\
		"1:	"op"%U2%X2 %1, %2	# get_user\n"	\
		"2:\n"					\
		".section .fixup,\"ax\"\n"		\
		"3:	li %0,%3\n"			\
		"	li %1,0\n"			\
		"	b 2b\n"				\
		".previous\n"				\
		EX_TABLE(1b, 3b)			\
		: "=r" (err), "=r" (x)			\
		: "m"UPD_CONSTR (*addr), "i" (-EFAULT), "0" (err))

#ifdef __powerpc64__
#define __get_user_asm2(x, addr, err)			\
	__get_user_asm(x, addr, err, "ld")
#else /* __powerpc64__ */
#define __get_user_asm2(x, addr, err)			\
	__asm__ __volatile__(				\
		"1:	lwz%X2 %1, %2\n"			\
		"2:	lwz%X2 %L1, %L2\n"		\
		"3:\n"					\
		".section .fixup,\"ax\"\n"		\
		"4:	li %0,%3\n"			\
		"	li %1,0\n"			\
		"	li %1+1,0\n"			\
		"	b 3b\n"				\
		".previous\n"				\
		EX_TABLE(1b, 4b)			\
		EX_TABLE(2b, 4b)			\
		: "=r" (err), "=&r" (x)			\
		: "m" (*addr), "i" (-EFAULT), "0" (err))
#endif /* __powerpc64__ */

#define __get_user_size_allowed(x, ptr, size, retval)		\
do {								\
	retval = 0;						\
	__chk_user_ptr(ptr);					\
	if (size > sizeof(x))					\
		(x) = __get_user_bad();				\
	switch (size) {						\
	case 1: __get_user_asm(x, (u8 __user *)ptr, retval, "lbz"); break;	\
	case 2: __get_user_asm(x, (u16 __user *)ptr, retval, "lhz"); break;	\
	case 4: __get_user_asm(x, (u32 __user *)ptr, retval, "lwz"); break;	\
	case 8: __get_user_asm2(x, (u64 __user *)ptr, retval);  break;	\
	default: (x) = __get_user_bad();			\
	}							\
} while (0)

#define __get_user_size(x, ptr, size, retval)			\
do {								\
	allow_read_from_user(ptr, size);			\
	__get_user_size_allowed(x, ptr, size, retval);		\
	prevent_read_from_user(ptr, size);			\
} while (0)

/*
 * This is a type: either unsigned long, if the argument fits into
 * that type, or otherwise unsigned long long.
 */
#define __long_type(x) \
	__typeof__(__builtin_choose_expr(sizeof(x) > sizeof(0UL), 0ULL, 0UL))

#define __get_user_nocheck(x, ptr, size, do_allow)			\
({								\
	long __gu_err;						\
	__long_type(*(ptr)) __gu_val;				\
	__typeof__(*(ptr)) __user *__gu_addr = (ptr);	\
	__typeof__(size) __gu_size = (size);			\
								\
	__chk_user_ptr(__gu_addr);				\
	if (do_allow && !is_kernel_addr((unsigned long)__gu_addr)) \
		might_fault();					\
	if (do_allow)								\
		__get_user_size(__gu_val, __gu_addr, __gu_size, __gu_err);	\
	else									\
		__get_user_size_allowed(__gu_val, __gu_addr, __gu_size, __gu_err); \
	(x) = (__typeof__(*(ptr)))__gu_val;			\
								\
	__gu_err;						\
})

#define __get_user_check(x, ptr, size)					\
({									\
	long __gu_err = -EFAULT;					\
	__long_type(*(ptr)) __gu_val = 0;				\
	__typeof__(*(ptr)) __user *__gu_addr = (ptr);		\
	__typeof__(size) __gu_size = (size);				\
									\
	might_fault();							\
	if (access_ok(__gu_addr, __gu_size))				\
		__get_user_size(__gu_val, __gu_addr, __gu_size, __gu_err); \
	(x) = (__force __typeof__(*(ptr)))__gu_val;				\
									\
	__gu_err;							\
})

#define __get_user_nosleep(x, ptr, size)			\
({								\
	long __gu_err;						\
	__long_type(*(ptr)) __gu_val;				\
	__typeof__(*(ptr)) __user *__gu_addr = (ptr);	\
	__typeof__(size) __gu_size = (size);			\
								\
	__chk_user_ptr(__gu_addr);				\
	__get_user_size(__gu_val, __gu_addr, __gu_size, __gu_err); \
	(x) = (__force __typeof__(*(ptr)))__gu_val;			\
								\
	__gu_err;						\
})


/* more complex routines */

extern unsigned long __copy_tofrom_user(void __user *to,
		const void __user *from, unsigned long size);

#ifdef CONFIG_ARCH_HAS_COPY_MC
unsigned long __must_check
copy_mc_generic(void *to, const void *from, unsigned long size);

static inline unsigned long __must_check
copy_mc_to_kernel(void *to, const void *from, unsigned long size)
{
	return copy_mc_generic(to, from, size);
}
#define copy_mc_to_kernel copy_mc_to_kernel

static inline unsigned long __must_check
copy_mc_to_user(void __user *to, const void *from, unsigned long n)
{
	if (likely(check_copy_size(from, n, true))) {
		if (access_ok(to, n)) {
			allow_write_to_user(to, n);
			n = copy_mc_generic((void *)to, from, n);
			prevent_write_to_user(to, n);
		}
	}

	return n;
}
#endif

#ifdef __powerpc64__
static inline unsigned long
raw_copy_in_user(void __user *to, const void __user *from, unsigned long n)
{
	unsigned long ret;

	allow_read_write_user(to, from, n);
	ret = __copy_tofrom_user(to, from, n);
	prevent_read_write_user(to, from, n);
	return ret;
}
#endif /* __powerpc64__ */

static inline unsigned long raw_copy_from_user(void *to,
		const void __user *from, unsigned long n)
{
	unsigned long ret;

	allow_read_from_user(from, n);
	ret = __copy_tofrom_user((__force void __user *)to, from, n);
	prevent_read_from_user(from, n);
	return ret;
}

static inline unsigned long
raw_copy_to_user(void __user *to, const void *from, unsigned long n)
{
	unsigned long ret;

	allow_write_to_user(to, n);
	ret = __copy_tofrom_user(to, (__force const void __user *)from, n);
	prevent_write_to_user(to, n);
	return ret;
}

unsigned long __arch_clear_user(void __user *addr, unsigned long size);

static inline unsigned long clear_user(void __user *addr, unsigned long size)
{
	unsigned long ret = size;
	might_fault();
	if (likely(access_ok(addr, size))) {
		allow_write_to_user(addr, size);
		ret = __arch_clear_user(addr, size);
		prevent_write_to_user(addr, size);
	}
	return ret;
}

static inline unsigned long __clear_user(void __user *addr, unsigned long size)
{
	return clear_user(addr, size);
}

extern long strncpy_from_user(char *dst, const char __user *src, long count);
extern __must_check long strnlen_user(const char __user *str, long n);

extern long __copy_from_user_flushcache(void *dst, const void __user *src,
		unsigned size);
extern void memcpy_page_flushcache(char *to, struct page *page, size_t offset,
			   size_t len);

static __must_check inline bool user_access_begin(const void __user *ptr, size_t len)
{
	if (unlikely(!access_ok(ptr, len)))
		return false;

	might_fault();

	allow_read_write_user((void __user *)ptr, ptr, len);
	return true;
}
#define user_access_begin	user_access_begin
#define user_access_end		prevent_current_access_user
#define user_access_save	prevent_user_access_return
#define user_access_restore	restore_user_access

static __must_check inline bool
user_read_access_begin(const void __user *ptr, size_t len)
{
	if (unlikely(!access_ok(ptr, len)))
		return false;

	might_fault();

	allow_read_from_user(ptr, len);
	return true;
}
#define user_read_access_begin	user_read_access_begin
#define user_read_access_end		prevent_current_read_from_user

static __must_check inline bool
user_write_access_begin(const void __user *ptr, size_t len)
{
	if (unlikely(!access_ok(ptr, len)))
		return false;

	might_fault();

	allow_write_to_user((void __user *)ptr, len);
	return true;
}
#define user_write_access_begin	user_write_access_begin
#define user_write_access_end		prevent_current_write_to_user

#define unsafe_op_wrap(op, err) do { if (unlikely(op)) goto err; } while (0)
#define unsafe_get_user(x, p, e) unsafe_op_wrap(__get_user_allowed(x, p), e)
#define unsafe_put_user(x, p, e) \
	__unsafe_put_user_goto((__typeof__(*(p)))(x), (p), sizeof(*(p)), e)

#define unsafe_copy_to_user(d, s, l, e) \
do {									\
	u8 __user *_dst = (u8 __user *)(d);				\
	const u8 *_src = (const u8 *)(s);				\
	size_t _len = (l);						\
	int _i;								\
									\
	for (_i = 0; _i < (_len & ~(sizeof(long) - 1)); _i += sizeof(long))		\
		unsafe_put_user(*(long*)(_src + _i), (long __user *)(_dst + _i), e); \
	if (IS_ENABLED(CONFIG_PPC64) && (_len & 4)) {			\
		unsafe_put_user(*(u32*)(_src + _i), (u32 __user *)(_dst + _i), e); \
		_i += 4;						\
	}								\
	if (_len & 2) {							\
		unsafe_put_user(*(u16*)(_src + _i), (u16 __user *)(_dst + _i), e); \
		_i += 2;						\
	}								\
	if (_len & 1) \
		unsafe_put_user(*(u8*)(_src + _i), (u8 __user *)(_dst + _i), e); \
} while (0)

#define HAVE_GET_KERNEL_NOFAULT

#define __get_kernel_nofault(dst, src, type, err_label)			\
do {									\
	int __kr_err;							\
									\
	__get_user_size_allowed(*((type *)(dst)), (__force type __user *)(src),\
			sizeof(type), __kr_err);			\
	if (unlikely(__kr_err))						\
		goto err_label;						\
} while (0)

#define __put_kernel_nofault(dst, src, type, err_label)			\
	__put_user_size_goto(*((type *)(src)),				\
		(__force type __user *)(dst), sizeof(type), err_label)

#endif	/* _ARCH_POWERPC_UACCESS_H */<|MERGE_RESOLUTION|>--- conflicted
+++ resolved
@@ -108,21 +108,6 @@
 
 extern long __put_user_bad(void);
 
-<<<<<<< HEAD
-#define __put_user_size_allowed(x, ptr, size, retval)		\
-do {								\
-	__label__ __pu_failed;					\
-								\
-	retval = 0;						\
-	__put_user_size_goto(x, ptr, size, __pu_failed);	\
-	break;							\
-								\
-__pu_failed:							\
-	retval = -EFAULT;					\
-} while (0)
-
-=======
->>>>>>> f642729d
 #define __put_user_size(x, ptr, size, retval)			\
 do {								\
 	__label__ __pu_failed;					\
