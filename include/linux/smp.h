--- conflicted
+++ resolved
@@ -21,20 +21,7 @@
  * structure shares (partial) layout with struct irq_work
  */
 struct __call_single_data {
-<<<<<<< HEAD
-	union {
-		struct __call_single_node node;
-		struct {
-			struct llist_node llist;
-			unsigned int flags;
-#ifdef CONFIG_64BIT
-			u16 src, dst;
-#endif
-		};
-	};
-=======
 	struct __call_single_node node;
->>>>>>> 356006a6
 	smp_call_func_t func;
 	void *info;
 };
